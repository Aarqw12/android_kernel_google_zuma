--- conflicted
+++ resolved
@@ -428,7 +428,6 @@
 					      unsigned long dst_start,
 					      unsigned long src_start,
 					      unsigned long len,
-					      atomic_t *mmap_changing,
 					      enum mcopy_atomic_mode mode,
 					      bool wp_copy)
 {
@@ -552,19 +551,6 @@
 				err = -EFAULT;
 				goto out;
 			}
-<<<<<<< HEAD
-			mmap_read_lock(dst_mm);
-			/*
-			 * If memory mappings are changing because of non-cooperative
-			 * operation (e.g. mremap) running in parallel, bail out and
-			 * request the user to retry later
-			 */
-			if (mmap_changing && atomic_read(mmap_changing)) {
-				err = -EAGAIN;
-				break;
-			}
-=======
->>>>>>> 0a5aada7
 
 			dst_vma = NULL;
 			goto retry;
@@ -602,7 +588,6 @@
 				      unsigned long dst_start,
 				      unsigned long src_start,
 				      unsigned long len,
-				      atomic_t *mmap_changing,
 				      enum mcopy_atomic_mode mode,
 				      bool wp_copy);
 #endif /* CONFIG_HUGETLB_PAGE */
@@ -723,15 +708,9 @@
 	 * If this is a HUGETLB vma, pass off to appropriate routine
 	 */
 	if (is_vm_hugetlb_page(dst_vma))
-<<<<<<< HEAD
-		return  __mcopy_atomic_hugetlb(dst_mm, dst_vma, dst_start,
-					       src_start, len, mmap_changing,
-					       mcopy_mode, wp_copy);
-=======
 		return  __mcopy_atomic_hugetlb(ctx, dst_vma, dst_start,
 					       src_start, len, mcopy_mode,
 					       wp_copy);
->>>>>>> 0a5aada7
 
 	if (!vma_is_anonymous(dst_vma) && !vma_is_shmem(dst_vma))
 		goto out_unlock;
