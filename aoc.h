--- conflicted
+++ resolved
@@ -52,12 +52,8 @@
 	AOC_STATE_OFFLINE,
 	AOC_STATE_FIRMWARE_LOADED,
 	AOC_STATE_STARTING,
-<<<<<<< HEAD
-	AOC_STATE_ONLINE
-=======
 	AOC_STATE_ONLINE,
 	AOC_STATE_SSR
->>>>>>> 6f25e0e7
 };
 
 struct mbox_slot {
@@ -186,15 +182,9 @@
 };
 
 struct aoc_module_parameters {
-<<<<<<< HEAD
-	bool aoc_autoload_firmware;
-	bool aoc_disable_restart;
-	bool aoc_panic_on_req_timeout;
-=======
 	bool *aoc_autoload_firmware;
 	bool *aoc_disable_restart;
 	bool *aoc_panic_on_req_timeout;
->>>>>>> 6f25e0e7
 };
 
 #define AOC_DEVICE(_d) container_of((_d), struct aoc_service_dev, dev)
