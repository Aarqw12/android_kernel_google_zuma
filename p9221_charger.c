--- conflicted
+++ resolved
@@ -5125,15 +5125,12 @@
 	if (irq_src & charger->ints.cc_send_busy_bit) {
 		charger->tx_busy = false;
 		charger->tx_done = true;
-<<<<<<< HEAD
 		charger->cc_data_lock.cc_use = true;
 		charger->cc_data_lock.cc_rcv_at = 0;
-=======
 		if (charger->cc_reset_pending) {
 			charger->cc_reset_pending = false;
 			wake_up_all(&charger->ccreset_wq);
 		}
->>>>>>> 7c781a36
 		cancel_delayed_work(&charger->tx_work);
 		sysfs_notify(&charger->dev->kobj, NULL, "txbusy");
 		sysfs_notify(&charger->dev->kobj, NULL, "txdone");
