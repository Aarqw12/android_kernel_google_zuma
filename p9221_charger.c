/*
 * P9221 Wireless Charger Driver
 *
 * Copyright 2017-2022 Google LLC
 *
 */

#include <linux/device.h>
#include <linux/crc8.h>
#include <linux/pm.h>
#include <linux/gpio.h>
#include <linux/interrupt.h>
#include <linux/i2c.h>
#include <linux/module.h>
#include <linux/slab.h>
#include <linux/pm_runtime.h>
#include <linux/of.h>
#include <linux/of_gpio.h>
#include <linux/gpio/driver.h>
#include <linux/kernel.h>
#include <linux/delay.h>
#include <linux/alarmtimer.h>
#include "p9221_charger.h"
#include "p9221-dt-bindings.h"
#include "google_dc_pps.h"
#include "google_bms.h"
#include <linux/debugfs.h>

#define P9221R5_OVER_CHECK_NUM		3
#define MFG_CHK_COUNT_MAX		30
#define OVC_LIMIT			1
#define OVC_THRESHOLD			1400000
#define OVC_BACKOFF_LIMIT		900000
#define OVC_BACKOFF_AMOUNT		100000

#define WLC_ALIGNMENT_MAX		100
#define WLC_CURRENT_FILTER_LENGTH	10
#define WLC_ALIGN_DEFAULT_SCALAR	4
#define WLC_ALIGN_IRQ_THRESHOLD		10
#define WLC_ALIGN_DEFAULT_HYSTERESIS	5000
#define WLC_ALIGN_CURRENT_THRESHOLD	450
#define WLC_ALIGN_DEFAULT_SCALAR_LOW_CURRENT	    200
#define WLC_ALIGN_DEFAULT_SCALAR_HIGH_CURRENT	    118
#define WLC_ALIGN_DEFAULT_OFFSET_LOW_CURRENT	    125000
#define WLC_ALIGN_DEFAULT_OFFSET_HIGH_CURRENT	    139000
#define HPP_FOD_VOUT_THRESHOLD_UV	17500000
#define WLC_ALIGN_LOWER_LIMIT		(0)
#define WLC_ALIGN_UPPER_LIMIT		(90)

#define WLC_HPP_SOC_LIMIT	80
#define PROP_MODE_PWR_DEFAULT	30

#define RTX_BEN_DISABLED	0
#define RTX_BEN_ON		1
#define RTX_BEN_ENABLED		2
#define RTX_BOOST_ENABLED	9

#define REENABLE_RTX_DELAY	3000
#define P9XXX_CHK_RP_DELAY_MS	200

#define P9XXX_VOUT_5480MV	5480
#define P9XXX_VOUT_5000MV	5000
#define P9XXX_VOUT_10000MV	10000
#define P9XXX_FOD_CHK_DELAY_MS	2000

#define P9XXX_SET_RF_DELAY_MS	330

enum wlc_align_codes {
	WLC_ALIGN_CHECKING = 0,
	WLC_ALIGN_MOVE,
	WLC_ALIGN_CENTERED,
	WLC_ALIGN_ERROR,
};

enum wlc_chg_mode {
	WLC_BPP = 0,
	WLC_EPP,
	WLC_GPP,
	WLC_EPP_COMP,
	WLC_EPP_IOP,
	WLC_HPP,
	WLC_HPP_HV,
};

#define BCL_WLC 	"BCL_WLC"
#define BCL_DEV_VOTER 	"BCL_DEV_VOTER"
#define BCL_WLC_VOTE	0

enum wlc_bcl_rtx_mode {
       WLC_ENABLED_TX,
       WLC_DISABLED_TX,
};


#define P9221_CRC8_POLYNOMIAL		0x07	/* (x^8) + x^2 + x + 1 */
DECLARE_CRC8_TABLE(p9221_crc8_table);

static void p9221_icl_ramp_reset(struct p9221_charger_data *charger);
static void p9221_icl_ramp_start(struct p9221_charger_data *charger);
static void p9221_charge_stats_init(struct p9221_charge_stats *chg_data);
static void p9221_dump_charge_stats(struct p9221_charger_data *charger);
static bool p9221_check_feature(struct p9221_charger_data *charger, u64 ft);
static const char *p9221_get_tx_id_str(struct p9221_charger_data *charger);
static int p9221_set_bpp_vout(struct p9221_charger_data *charger);
static int p9221_set_hpp_dc_icl(struct p9221_charger_data *charger, bool enable);
static void p9221_ll_bpp_cep(struct p9221_charger_data *charger, int capacity);
static int p9221_ll_check_id(struct p9221_charger_data *charger);
static int p9221_has_dc_in(struct p9221_charger_data *charger);
static bool p9xxx_find_votable(struct p9221_charger_data *charger);
static bool p9xxx_setup_rx(struct device_node *node, struct p9221_charger_platform_data *pdata);
static bool p9xxx_setup_tx(struct device_node *node, struct p9221_charger_platform_data *pdata);
static bool p9xxx_setup_dc(struct device_node *node, struct p9221_charger_platform_data *pdata);
static void p9xxx_setup_all(struct device_node *node, struct p9221_charger_platform_data *pdata);
static void p9221_init_align(struct p9221_charger_data *charger);
static int p9221_dream_defend_check_id(struct p9221_charger_data *charger);
static bool p9xxx_rtx_gpio_is_state(struct p9221_charger_data *charger, enum p9xxx_rtx_gpio_state state);

static char *align_status_str[] = {
	"...", "M2C", "OK", "-1"
};

static size_t p9221_hex_str(u8 *data, size_t len, char *buf, size_t max_buf,
			    bool msbfirst)
{
	int i;
	int blen = 0;
	u8 val;

	for (i = 0; i < len; i++) {
		if (msbfirst)
			val = data[len - 1 - i];
		else
			val = data[i];
		blen += scnprintf(buf + (i * 3), max_buf - (i * 3),
				  "%02x ", val);
	}
	return blen;
}

static int p9221_reg_read_n(struct p9221_charger_data *charger, u16 reg,
			    void *buf, size_t n)
{
	int ret;
	struct i2c_msg msg[2];
	u8 wbuf[2];

	msg[0].addr = charger->client->addr;
	msg[0].flags = charger->client->flags & I2C_M_TEN;
	msg[0].len = 2;
	msg[0].buf = wbuf;

	wbuf[0] = (reg & 0xFF00) >> 8;
	wbuf[1] = (reg & 0xFF);

	msg[1].addr = charger->client->addr;
	msg[1].flags = I2C_M_RD;
	msg[1].len = n;
	msg[1].buf = buf;

	mutex_lock(&charger->io_lock);
	ret = i2c_transfer(charger->client->adapter, msg, 2);
	mutex_unlock(&charger->io_lock);

	if (ret < 0) {
		/*
		 * Treat -ENOTCONN as -ENODEV to suppress the get/set
		 * prop warnings.
		 */
		int nret = (ret == -ENOTCONN) ? -ENODEV : ret;

		dev_err(&charger->client->dev,
			"i2c read error, reg:%x, ret:%d (%d)\n",
			reg, ret, nret);
		return nret;
	}

	if (charger->enable_i2c_debug) {
		const int buf_size = I2C_LOG_NUM * 3 + 1;
		int i, len = n;

		if (!charger->i2c_rxdebug_buf)
			charger->i2c_rxdebug_buf = kmalloc(buf_size, GFP_KERNEL);

		for (i = 0; len > 0; i++) {
			const int count = len > I2C_LOG_NUM ? I2C_LOG_NUM : len;
			const int offset = i * I2C_LOG_NUM;

			p9221_hex_str((u8 *)buf + offset, count,
				      charger->i2c_rxdebug_buf, buf_size, 0);
			dev_info(&charger->client->dev,
				 "i2c read %d bytes from reg %04x, offset: %04x: %s\n",
				 count, reg, offset, charger->i2c_rxdebug_buf);
			len -= I2C_LOG_NUM;
		}
	}

	return (ret == 2) ? 0 : -EIO;
}

static int p9221_reg_read_16(struct p9221_charger_data *charger, u16 reg,
			     u16 *val)
{
	u8 buf[2];
	int ret;

	ret = p9221_reg_read_n(charger, reg, buf, 2);
	if (ret == 0)
		*val = (buf[1] << 8) | buf[0];
	return ret;
}

static int p9221_reg_read_8(struct p9221_charger_data *charger,
			    u16 reg, u8 *val)
{
	return p9221_reg_read_n(charger, reg, val, 1);
}

static int p9221_reg_write_n(struct p9221_charger_data *charger, u16 reg,
			     const void *buf, size_t n)
{
	int ret;
	u8 *data;
	int datalen = 2 + n;

	data = kmalloc(datalen, GFP_KERNEL);
	if (!data)
		return -ENOMEM;

	data[0] = reg >> 8;
	data[1] = reg & 0xFF;
	memcpy(&data[2], buf, n);

	mutex_lock(&charger->io_lock);
	ret = i2c_master_send(charger->client, data, datalen);
	mutex_unlock(&charger->io_lock);
	kfree(data);

	if (ret < datalen) {
		/*
		 * Treat -ENOTCONN as -ENODEV to suppress the get/set
		 * prop warnings.
		 */
		int nret = (ret == -ENOTCONN) ? -ENODEV : -EIO;

		dev_err(&charger->client->dev,
			"%s: i2c write error, reg: 0x%x, n: %zd ret: %d (%d)\n",
			__func__, reg, n, ret, nret);
		return nret;
	}

	if (charger->enable_i2c_debug) {
		const int buf_size = I2C_LOG_NUM * 3 + 1;
		int i, len = n;

		if (!charger->i2c_txdebug_buf)
			charger->i2c_txdebug_buf = kmalloc(buf_size, GFP_KERNEL);

		for (i = 0; len > 0; i++) {
			const int count = len > I2C_LOG_NUM ? I2C_LOG_NUM : len;
			const int offset = i * I2C_LOG_NUM;

			p9221_hex_str((u8 *)buf + offset, count,
				      charger->i2c_txdebug_buf, buf_size, 0);
			dev_info(&charger->client->dev,
				 "i2c write %d bytes to reg %04x, offset: %04x: %s\n",
				 count, reg, offset, charger->i2c_txdebug_buf);
			len -= I2C_LOG_NUM;
		}
	}

	return 0;
}

static int p9221_reg_write_16(struct p9221_charger_data *charger, u16 reg,
			      u16 val)
{
	return p9221_reg_write_n(charger, reg, &val, 2);
}

static int p9221_reg_write_8(struct p9221_charger_data *charger, u16 reg,
			     u8 val)
{
	return p9221_reg_write_n(charger, reg, &val, 1);
}

static bool p9221_is_hpp(struct p9221_charger_data *charger)
{
	int ret;
	uint8_t reg = 0;

	ret = charger->chip_get_sys_mode(charger, &reg);

	return ((ret == 0) && (reg == P9XXX_SYS_OP_MODE_PROPRIETARY));
}

static bool p9221_check_wpc_rev13(struct p9221_charger_data *charger)
{
	int ret;
	u8 val8;

	ret = p9221_reg_read_8(charger, P9412_WPC_SPEC_REV_REG, &val8);
	if (ret < 0)
		return false;

	if (val8 == P9XXX_WPC_REV_13) {
		logbuffer_log(charger->log, "WPC rev is %#02x", val8);
		return true;
	}

	if (charger->is_mfg_google || charger->mfg == WLC_MFG_108_FOR_GOOGLE)
		return true;

	return false;
}

bool p9221_is_epp(struct p9221_charger_data *charger)
{
	int ret;
	u32 vout_mv;
	u32 vout_uv;
	uint8_t reg;

	if (!charger->online)
		return false;
	if (charger->fake_force_epp > 0)
		return true;
	if (charger->force_bpp)
		return false;

	/*
	 *  NOTE: mfg may be zero due to race condition during bringup. will
	 *  check once more if mfg == 0.
	 */
	if (charger->mfg == 0) {
		ret = p9xxx_chip_get_tx_mfg_code(charger, &charger->mfg);
		if (ret < 0)
			dev_err(&charger->client->dev,
				"cannot read MFG_CODE (%d)\n", ret);
	}

	charger->is_mfg_google = charger->mfg == WLC_MFG_GOOGLE;

	ret = charger->chip_get_sys_mode(charger, &reg);
	if (ret == 0)
		return ((reg == P9XXX_SYS_OP_MODE_WPC_EXTD) ||
			(reg == P9XXX_SYS_OP_MODE_PROPRIETARY));

	dev_err(&charger->client->dev, "Could not read mode: %d\n",
		ret);

	/* Check based on power supply voltage */
	ret = charger->chip_get_vout(charger, &vout_mv);
	if (ret) {
		dev_err(&charger->client->dev, "Could read VOUT_ADC, %d\n",
			ret);
		goto out;
	}
	vout_uv = P9221_MA_TO_UA(vout_mv);

	dev_info(&charger->client->dev, "Voltage is %duV\n", vout_uv);
	if (vout_uv > P9221_EPP_THRESHOLD_UV)
		return true;

out:
	/* Default to BPP otherwise */
	return false;
}

bool p9xxx_is_capdiv_en(struct p9221_charger_data *charger)
{
	int ret;
	u8 cdmode;

	/* 9530 doesn't require capdiv mode */
	if (charger->chip_id == RA9530_CHIP_ID)
		return true;

	if (charger->chip_id != P9412_CHIP_ID)
		return false;

	ret = charger->reg_read_8(charger, P9412_CDMODE_STS_REG, &cdmode);
	if ((ret == 0) && (cdmode & CDMODE_CAP_DIV_MODE))
		return true;

	return false;
}
static int p9xxx_check_iop_fod_by_mfg(struct p9221_charger_data *charger)
{
	int i;

	for (i = 0; i < charger->pdata->fod_iop_mfg_num; i++) {
		if (charger->mfg == charger->pdata->fod_iop_mfg[i]) {
			dev_info(&charger->client->dev, "mfg is 0x%04x == 0x%04x\n",
				charger->mfg, charger->pdata->fod_iop_mfg[i]);
			return WLC_EPP_IOP;
		}
	}

	return WLC_EPP;
}

static int p9221_check_fod_by_fsw(struct p9221_charger_data *charger)
{
	const int freq_high_thres = charger->pdata->fod_fsw_high;
	const int freq_low_thres = charger->pdata->fod_fsw_low;
	u32 vout_mv = 0, freq_khz = 0;
	int ret;

	ret = charger->chip_get_vout_max(charger, &vout_mv);
	if (ret == 0 && vout_mv == P9XXX_VOUT_5000MV)
		return WLC_BPP;

	if (!charger->is_mfg_google || freq_high_thres < 0 || freq_low_thres < 0)
		return WLC_EPP;

	ret = charger->chip_get_op_freq(charger, &freq_khz);
	if (ret != 0)
		return WLC_EPP;
	if (freq_khz < freq_low_thres ||
	    (charger->fod_mode == WLC_EPP_COMP && freq_khz < freq_high_thres))
		return WLC_EPP_COMP;

	return WLC_EPP;
}

static void p9221_write_fod(struct p9221_charger_data *charger)
{
	int mode = WLC_BPP;
	u8 *fod = NULL;
	int fod_count = charger->pdata->fod_num;
	int ret;
	int retries = 3;
	int vout_mv;
	static char *wlc_mode[] = { "BPP", "EPP", "GPP", "EPP_COMP", "EPP_IOP",
				    "HPP_0", "HPP_1", "HPP_2", "HPP_3",
				    "HPP_4", "HPP_5", "HPP_6", "HPP_7" };

	mutex_lock(&charger->fod_lock);

	if (charger->fod_cnt)
		goto done;

	if (charger->no_fod)
		goto no_fod;

	if (!charger->pdata->fod_num &&
            !charger->pdata->fod_epp_num &&
            !charger->pdata->fod_hpp_num)
		goto no_fod;

	/* Default to BPP FOD */
	if (charger->pdata->fod_num)
		fod = charger->pdata->fod;

	ret = charger->chip_get_vout_max(charger, &vout_mv);
	if (p9221_is_epp(charger) && charger->pdata->fod_epp_num && vout_mv > 5500) {
		mode = WLC_EPP;
		if (charger->pdata->fod_fsw)
			mode = p9221_check_fod_by_fsw(charger);
		if (charger->pdata->fod_iop_mfg_num > 0)
			mode = p9xxx_check_iop_fod_by_mfg(charger);
		if (charger->pdata->fod_gpp_num > 0 && charger->mfg == WLC_MFG_GOOGLE)
			mode = WLC_GPP;
		if (mode == WLC_EPP) {
			fod = charger->pdata->fod_epp;
			fod_count = charger->pdata->fod_epp_num;
		} else if (mode == WLC_EPP_COMP) {
			fod = charger->pdata->fod_epp_comp;
			fod_count = charger->pdata->fod_epp_comp_num;
		} else if (mode == WLC_EPP_IOP) {
			fod = charger->pdata->fod_epp_iop;
			fod_count = charger->pdata->fod_epp_iop_num;
		} else if (mode == WLC_GPP) {
			/*
			 * Prevent chip damage during jiggling test, set frequency limit
			 * (0: Disable frequency limit function)
			 */
			p9xxx_chip_set_freq_limit(charger, charger->pdata->lowest_fsw_khz);
			fod = charger->pdata->fod_gpp;
			fod_count = charger->pdata->fod_gpp_num;
		}
	}

	if (p9xxx_is_capdiv_en(charger) && charger->pdata->nb_hpp_fod_vol > 0) {
		fod = charger->pdata->hpp_fods[charger->hpp_fod_level].fod;
		fod_count = charger->pdata->hpp_fods[charger->hpp_fod_level].num;
		mode = WLC_HPP + charger->hpp_fod_level;
	}

	if (mode == charger->fod_mode)
		goto done;

	charger->fod_mode = mode;

	if (!fod)
		goto no_fod;

	while (retries) {
		char s[P9221R5_NUM_FOD * 3 + 1];
		u8 fod_read[P9221R5_NUM_FOD];

		dev_info(&charger->client->dev,
			 "Writing %s FOD (n=%d reg=%02x try=%d)\n",
			 wlc_mode[mode], fod_count,
			 charger->reg_set_fod_addr, retries);

		ret = p9xxx_chip_set_fod_reg(charger, fod, fod_count);
		if (ret) {
			dev_err(&charger->client->dev,
				"Could not write FOD: %d\n", ret);
			goto unlock;
		}

		/* Verify the FOD has been written properly */
		ret = p9xxx_chip_get_fod_reg(charger, fod_read, fod_count);
		if (ret) {
			dev_err(&charger->client->dev,
				"Could not read back FOD: %d\n", ret);
			goto unlock;
		}

		if (memcmp(fod, fod_read, fod_count) == 0)
			goto done;

		p9221_hex_str(fod_read, fod_count, s, sizeof(s), 0);
		dev_err(&charger->client->dev,
			"FOD verify error, read: %s\n", s);

		retries--;
		msleep(100);
	}

no_fod:
	dev_warn(&charger->client->dev, "FOD not set! bpp:%d epp:%d hpp:%d hpp_hv:%d r:%d\n",
		 charger->pdata->fod_num, charger->pdata->fod_epp_num,
		 charger->pdata->fod_hpp_num, charger->pdata->fod_hpp_hv_num, retries);
done:
	if (charger->pdata->fod_fsw)
		mod_delayed_work(system_wq, &charger->chk_fod_work,
				 msecs_to_jiffies(P9XXX_FOD_CHK_DELAY_MS));
unlock:
	mutex_unlock(&charger->fod_lock);
}

#define CC_DATA_LOCK_MS		250

static int p9221_send_data(struct p9221_charger_data *charger)
{
	int ret;
	ktime_t now = get_boot_msec();

	if (charger->cc_data_lock.cc_use &&
	    charger->cc_data_lock.cc_rcv_at != 0 &&
	    (now - charger->cc_data_lock.cc_rcv_at > CC_DATA_LOCK_MS))
		charger->cc_data_lock.cc_use = false;

	if (charger->cc_data_lock.cc_use)
		return -EBUSY;

	if (charger->tx_busy)
		return -EBUSY;

	charger->tx_busy = true;

	mutex_lock(&charger->cmd_lock);

	ret = charger->chip_set_data_buf(charger, charger->tx_buf, charger->tx_len);
	if (ret) {
		dev_err(&charger->client->dev, "Failed to load tx %d\n", ret);
		goto error;
	}

	ret = charger->chip_set_cc_send_size(charger, charger->tx_len);
	if (ret) {
		dev_err(&charger->client->dev, "Failed to load txsz %d\n", ret);
		goto error;
	}

	ret = charger->chip_set_cmd(charger, charger->set_cmd_ccactivate_bit);
	if (ret)
		goto error;

	mutex_unlock(&charger->cmd_lock);
	return ret;

error:
	mutex_unlock(&charger->cmd_lock);
	charger->tx_busy = false;
	return ret;
}

static int p9221_send_ccreset(struct p9221_charger_data *charger);

/* call with lock on mutex_lock(&charger->stats_lock) */
static int p9221_send_csp(struct p9221_charger_data *charger, u8 stat)
{
	int ret = 0;
	const bool no_csp = charger->ben_state &&
			    charger->ints.pppsent_bit &&
			    charger->com_busy;

	if (no_csp) {
		charger->last_capacity = -1;
		if (charger->com_busy >= COM_BUSY_MAX) {
			if (p9221_send_ccreset(charger) == 0)
				charger->com_busy = 0;
		} else {
			charger->com_busy += 1;
		}
		logbuffer_log(charger->rtx_log,
			     "com_busy=%d, did not send csp",
			     charger->com_busy);
		return ret;
	}

	mutex_lock(&charger->cmd_lock);

	if (charger->ben_state) {
		ret = charger->chip_send_csp_in_txmode(charger, stat);
		if (ret == 0)
			charger->com_busy += 1;
	}

	if (charger->online) {
		int wcin;
		const bool ext_bit = p9221_is_epp(charger) &&
				     charger->ints.extended_mode_bit &&
				     !charger->extended_int_recv;

		wcin = p9221_has_dc_in(charger);
		if (wcin <= 0 || ext_bit || !charger->chip_is_calibrated(charger)) {
			charger->last_capacity = -1;
			dev_dbg(&charger->client->dev,
				"skip to send CSP=%d wcin=%d extended_int_recv=%d\n",
				stat, wcin, charger->extended_int_recv);
			goto exit;
		}
		ret = p9221_reg_write_8(charger, charger->reg_csp_addr, stat);
		if (ret == 0)
			ret = charger->chip_set_cmd(charger, P9221R5_COM_SENDCSP);
		if (ret < 0)
			dev_info(&charger->client->dev, "Send CSP status=%d (%d)\n",
				 stat, ret);
	}
exit:
	mutex_unlock(&charger->cmd_lock);
	return ret;
}

u8 p9221_crc8(u8 *pdata, size_t nbytes, u8 crc)
{
	return crc8(p9221_crc8_table, pdata, nbytes, crc);
}

static bool p9221_is_online(const struct p9221_charger_data *charger)
{
	return charger->online || charger->ben_state;
}

static int p9221_ready_to_read(struct p9221_charger_data *charger)
{
	pm_runtime_get_sync(charger->dev);
	if (!charger->resume_complete) {
		pm_runtime_put_sync(charger->dev);
		return -EAGAIN;
	}
	pm_runtime_put_sync(charger->dev);

	if (!p9221_is_online(charger))
		return -ENODEV;

	return 0;
}

static int set_renego_state(struct p9221_charger_data *charger, enum p9xxx_renego_state state)
{
	mutex_lock(&charger->renego_lock);
	if (state == P9XXX_AVAILABLE ||
	    charger->renego_state == P9XXX_AVAILABLE) {
		charger->renego_state = state;
		mutex_unlock(&charger->renego_lock);
		return 0;
	}
	mutex_unlock(&charger->renego_lock);

	dev_warn(&charger->client->dev, "Not allowed due to renego_state=%d\n", charger->renego_state);
	return -EAGAIN;
}

static int p9221_send_ccreset(struct p9221_charger_data *charger)
{
	set_renego_state(charger, P9XXX_AVAILABLE);
	return charger->chip_send_ccreset(charger);
}


static void p9221_abort_transfers(struct p9221_charger_data *charger)
{
	/* Abort all transfers */
	cancel_delayed_work(&charger->tx_work);
	charger->tx_busy = false;
	charger->tx_done = true;
	charger->rx_done = true;
	charger->rx_len = 0;
	set_renego_state(charger, P9XXX_AVAILABLE);
	sysfs_notify(&charger->dev->kobj, NULL, "txbusy");
	sysfs_notify(&charger->dev->kobj, NULL, "txdone");
	sysfs_notify(&charger->dev->kobj, NULL, "rxdone");
}

#define FORCE_FULL_SOC 98
static void p9xxx_ll_adjust_soc(struct p9221_charger_data *charger, int soc)
{
	if (!charger->point_full_ui_soc_votable) {
		charger->point_full_ui_soc_votable = gvotable_election_get_handle(VOTABLE_CHARGING_UISOC);
		if (!charger->point_full_ui_soc_votable) {
			dev_err(&charger->client->dev, "Could not get votable: CHARGING_UISOC\n");
			return;
		}
	}

	gvotable_cast_long_vote(charger->point_full_ui_soc_votable, LL_BPP_CEP_VOTER,
				FORCE_FULL_SOC, charger->ll_bpp_cep == 1 && soc >= FORCE_FULL_SOC);
}

/*
 * Put the default ICL back to BPP, reset OCP voter, reset ALIGN voter
 * @pre charger && charger->dc_icl_votable && charger->client->dev
 * gvotable_cast_int_vote can handle NULL votable, so don't need check
 */
static void p9221_vote_defaults(struct p9221_charger_data *charger)
{
	int ret, ocp_icl;

	p9xxx_ll_adjust_soc(charger, FORCE_FULL_SOC);

	if (!charger->dc_icl_votable) {
		dev_err(&charger->client->dev,
			"Could not vote DC_ICL - no votable\n");
		return;
	}

	ret = gvotable_cast_long_vote(charger->dc_icl_votable, P9221_WLC_VOTER,
				      P9221_DC_ICL_BPP_UA, true);
	if (ret)
		dev_err(&charger->client->dev,
			"Could not vote DC_ICL %d\n", ret);

	ocp_icl = (charger->dc_icl_epp > 0) ?
		   charger->dc_icl_epp : P9221_DC_ICL_EPP_UA;

	ret = gvotable_cast_int_vote(charger->dc_icl_votable,
				     P9221_OCP_VOTER, ocp_icl, true);
	if (ret)
		dev_err(&charger->client->dev,
			"Could not reset OCP DC_ICL voter %d\n", ret);

	/* TODO: convert all to gvotable_recast_ballot() */
	gvotable_cast_int_vote(charger->dc_icl_votable,
			       P9382A_RTX_VOTER, 0, false);
	gvotable_cast_int_vote(charger->dc_icl_votable,
			       DCIN_AICL_VOTER, 0, false);
	gvotable_cast_int_vote(charger->dc_icl_votable,
			       HPP_DC_ICL_VOTER, 0, false);
	gvotable_cast_int_vote(charger->dc_icl_votable,
			       DD_VOTER, 0, false);
	gvotable_recast_ballot(charger->dc_icl_votable,
			       LL_BPP_CEP_VOTER, false);

	p9221_set_auth_dc_icl(charger, false);
	gvotable_cast_int_vote(charger->dc_icl_votable,
			       P9221_RAMP_VOTER, 0, false);
	gvotable_cast_int_vote(charger->dc_icl_votable,
			       P9221_HPP_VOTER, 0, false);
	gvotable_cast_int_vote(charger->hda_tz_votable,
			       P9221_WLC_VOTER, 0, false);
	gvotable_cast_int_vote(charger->hda_tz_votable,
			       P9221_ALIGN_VOTER, 0, false);
	gvotable_cast_int_vote(charger->dc_avail_votable,
			       DD_VOTER, 0, false);
	gvotable_cast_int_vote(charger->hda_tz_votable,
			       P9221_WLC_VOTER, 0, false);
}

static int p9221_set_switch_reg(struct p9221_charger_data *charger, bool enable)
{
	u8 swreg;
	int ret = p9221_reg_read_8(charger, P9412_V5P0AP_SWITCH_REG, &swreg);
	if (ret < 0) {
		dev_warn(&charger->client->dev,
			 "Failed to read swreg (%d)\n", ret);
		return ret;
	}
	if (enable)
		swreg |= V5P0AP_SWITCH_EN;
	else
		swreg &= ~V5P0AP_SWITCH_EN;
	return p9221_reg_write_8(charger, P9412_V5P0AP_SWITCH_REG, swreg);
}

#define EPP_MODE_REQ_VOUT		12000
#define WLC_VOUT_RAMP_DOWN_MV		15300
#define WLC_VOUT_CFG_STEP		40		/* b/194346461 ramp down VOUT */
#define WLC_VOUT_MARGIN_MV		100
static int p9xxx_set_bypass_mode(struct p9221_charger_data *charger)
{
	const int req_pwr_mv = charger->de_epp_neg_pwr > 0 ?
			       charger->de_epp_neg_pwr : charger->pdata->epp_neg_pwr;
	const int req_pwr = req_pwr_mv * 2 / 1000;
	const int vout_target = WLC_VOUT_RAMP_DOWN_MV;
	int i, count, ret;
	u8 cdmode, currpwr;
	u32 vout_mv = 0, vout_now;

	if (!charger->online)
		return 0;
	if (charger->chip_id == P9412_CHIP_ID) {
		/* Check it's in Cap Div mode */
		ret = charger->reg_read_8(charger, P9412_CDMODE_STS_REG, &cdmode);
		if (ret || (cdmode & CDMODE_BYPASS_MODE))
			return ret;
		dev_info(&charger->client->dev, "cdmode_reg=%02x\n", cdmode);

		usleep_range(500 * USEC_PER_MSEC, 510 * USEC_PER_MSEC);
	}
	/* Ramp down WLC Vout to 15.3V */
	while (true) {
		ret = charger->chip_get_vout(charger, &vout_now);
		if (ret < 0 || vout_now == 0) {
			dev_err(&charger->client->dev, "%s: invalid vout %d\n", __func__, ret);
			return ret;
		}

		if (!vout_mv)
			vout_mv = vout_now;
		if (vout_mv < vout_target) {
			if (vout_now < vout_target + WLC_VOUT_MARGIN_MV) {
				dev_info(&charger->client->dev,
					 "%s: underflow vout=%d (target=%d)\n",
					 __func__, vout_now, vout_target);
				break;
			}
			dev_dbg(&charger->client->dev, "%s: vout_now=%d, (target=%d)\n",
				__func__, vout_now, vout_target);
			usleep_range(250 * USEC_PER_MSEC, 260 * USEC_PER_MSEC);
			continue;
		}

		vout_mv -= WLC_VOUT_CFG_STEP;

		ret = charger->chip_set_vout_max(charger, vout_mv);
		if (ret < 0) {
			dev_err(&charger->client->dev, "%s: cannot set vout %d\n", __func__, ret);
			return ret;
		} else {
			dev_info(&charger->client->dev, "%s: vout set to %d\n", __func__, vout_mv);
			usleep_range(250 * USEC_PER_MSEC, 260 * USEC_PER_MSEC);
		}
	}

	if (!charger->online)
		return 0;

	usleep_range(500 * USEC_PER_MSEC, 510 * USEC_PER_MSEC);
	for (count = 0; count < 3; count++) {
		/* Change the Requested Power to 15W */
		ret = charger->reg_write_8(charger, P9412_PROP_REQ_PWR_REG, req_pwr);
		if (ret == 0)
			ret = charger->chip_set_cmd(charger, PROP_REQ_PWR_CMD);
		if (ret)
			dev_warn(&charger->client->dev,
				 "Fail to request Tx power(%d)\n", ret);

		/* total 5 seconds wait and early exit when WLC offline */
		for (i = 0; i < 50; i += 1) {
			usleep_range(100 * USEC_PER_MSEC, 120 * USEC_PER_MSEC);
			if (!charger->online) {
				dev_err(&charger->client->dev, "%s: WLC offline\n", __func__);
				return -ENODEV;
			}
		}

		/* Check PropCurrPwr and P9412 Vout */
		vout_mv = 0;
		currpwr = 0;
		ret = charger->chip_get_vout(charger, &vout_mv);
		ret |= charger->reg_read_8(charger, P9412_PROP_CURR_PWR_REG, &currpwr);
		dev_info(&charger->client->dev, "count=%d, currpwr=%02x, vout_mv=%u\n",
			 count, currpwr, vout_mv);
		if (ret == 0 && currpwr == req_pwr && vout_mv < EPP_MODE_REQ_VOUT)
			break;
	}

	if (count == 3) {
		dev_err(&charger->client->dev, "%s: timeout for exit from high power mode\n", __func__);
		return -ETIMEDOUT;
	}

	if (charger->chip_id == P9412_CHIP_ID) {
		/* Request Bypass mode */
		ret = charger->chip_capdiv_en(charger, CDMODE_BYPASS_MODE);
		if (ret) {
			u8 mode_sts = 0, err_sts = 0;
			int rc;

			rc = charger->reg_read_8(charger, P9412_PROP_MODE_STATUS_REG, &mode_sts);
			rc |= charger->reg_read_8(charger, P9412_PROP_MODE_ERR_STS_REG, &err_sts);
			dev_err(&charger->client->dev,
				"Fail to change to bypass mode(%d), rc=%d sts=%02x, err=%02x\n",
				ret, rc, mode_sts, err_sts);
		}
	}

	return ret;
}

static int p9221_reset_wlc_dc(struct p9221_charger_data *charger)
{
	const int dc_sw_gpio = charger->pdata->dc_switch_gpio;
	const int extben_gpio = charger->pdata->ext_ben_gpio;
	int ret;

	if (!charger->pdata->has_wlc_dc)
		return -EOPNOTSUPP;

	dev_dbg(&charger->client->dev, "%s\n start", __func__);
	charger->wlc_dc_enabled = false;

	usleep_range(500 * USEC_PER_MSEC, 510 * USEC_PER_MSEC);
	p9xxx_gpio_set_value(charger, dc_sw_gpio, 0);
	p9xxx_gpio_set_value(charger, extben_gpio, 0);

	p9221_set_switch_reg(charger, false);

	ret = p9221_set_hpp_dc_icl(charger, false);
	if (ret < 0)
		dev_warn(&charger->client->dev, "Cannot disable HPP_ICL (%d)\n", ret);

	gvotable_cast_int_vote(charger->dc_icl_votable, P9221_HPP_VOTER, 0, false);

	if (charger->chg_mode_votable) {
		gvotable_cast_long_vote(charger->chg_mode_votable,
					P9221_WLC_VOTER,
					0, false);
		charger->chg_mode_off = false;
	}

	ret = p9xxx_set_bypass_mode(charger);
	if (ret) {
		/*
		 * going to go offline and reset the state when
		 * 1. fail to change to bypass mode
		 * 2. WLC offline(normal)
		 * 3. MW wcin is 0 but WLC chip Vout > 0
		 */
		gvotable_cast_bool_vote(charger->wlc_disable_votable,
					P9221_HPP_VOTER, true);
		usleep_range(200 * USEC_PER_MSEC, 220 * USEC_PER_MSEC);
		gvotable_cast_bool_vote(charger->wlc_disable_votable,
					P9221_HPP_VOTER, false);
	} else {
		charger->prop_mode_en = false;
		charger->negotiation_complete = false;
		p9221_write_fod(charger);
	}
	ret = p9xxx_chip_set_cmfet_reg(charger, P9412_CMFET_DEFAULT);
	if (ret < 0 && ret != -ENOTSUPP)
		dev_warn(&charger->client->dev, "Fail to set comm cap(%d)\n", ret);

	if (charger->alignment == -1)
		p9221_init_align(charger);

	return ret;
}

#define CHARGE_15W_VOUT_UV	12000000
#define CHARGE_15W_ILIM_UA	1270000

/* call holding mutex_lock(&charger->auth_lock); */
static int feature_set_dc_icl(struct p9221_charger_data *charger, u32 ilim_ua)
{
	/*
	 * TODO: use p9221_icl_ramp_start(charger) for ilim_ua.
	 * Need to make sure that charger->pdata->icl_ramp_delay_ms is set.
	 */
	charger->icl_ramp_alt_ua = ilim_ua > 0 ? ilim_ua : 0;
	p9221_set_auth_dc_icl(charger, false);
	p9221_icl_ramp_reset(charger);

	dev_info(&charger->client->dev, "ICL ramp set alarm %dms, %dua, ramp=%d\n",
		 charger->pdata->icl_ramp_delay_ms, charger->icl_ramp_alt_ua,
		 charger->icl_ramp);

	/* can I just shorcut the 0? */
	alarm_start_relative(&charger->icl_ramp_alarm,
			     ms_to_ktime(charger->pdata->icl_ramp_delay_ms));
	return 0;
}

/* call with mutex_lock(&charger->feat_lock); */
static int feature_15w_enable(struct p9221_charger_data *charger, bool enable)
{
	struct p9221_charger_feature *chg_fts = &charger->chg_features;
	int ret = 0;

	pr_debug("%s: enable=%d chip_id=%x\n", __func__, enable,
		 charger->pdata->chip_id);

	/* wc_vol =12V & wc_cur = 1.27A */
	if (enable && !(chg_fts->session_features & WLCF_CHARGE_15W)) {
		const u32 vout_mv = P9221_UV_TO_MV(CHARGE_15W_VOUT_UV);

		if (charger->pdata->chip_id != P9412_CHIP_ID)
			return -ENOTSUPP;

		/* TODO: feature_set_dc_icl() needs mutex_lock(&charger->auth_lock); */
		ret = charger->chip_set_vout_max(charger, vout_mv);
		if (ret == 0)
			ret = feature_set_dc_icl(charger, CHARGE_15W_ILIM_UA);
		if (ret == 0)
			ret = gvotable_cast_long_vote(charger->dc_icl_votable,
						      P9221_OCP_VOTER,
						      CHARGE_15W_ILIM_UA,
						      true);
		/* TODO: feature_set_dc_icl() needs mutex_unlock(&charger->auth_lock); */
	} else if (!enable && (chg_fts->session_features & WLCF_CHARGE_15W)) {
		const u32 vout_mv = P9221_UV_TO_MV(P9221_EPP_THRESHOLD_UV);
		const int ocp_icl = (charger->dc_icl_epp > 0) ?
				    charger->dc_icl_epp : P9221_DC_ICL_EPP_UA;
		int rc1, rc2, rc3;

		/* WLCF_CHARGE_15W is not not set on !P9412_CHIP_ID */

		/* offline might have reset this already */
		rc1 = gvotable_cast_long_vote(charger->dc_icl_votable,
					      P9221_OCP_VOTER, ocp_icl,
					      true);
		if (rc1 < 0)
			dev_err(&charger->client->dev, "15W: cannot reset ocp_icl (%d)", rc1);
		/* reset ramp */
		rc2 = feature_set_dc_icl(charger, -1);
		if (rc2 < 0)
			dev_err(&charger->client->dev, "15W: cannot reset ramp (%d)", rc2);
		/* reset VOUT will fail if online */
		rc3 = charger->chip_set_vout_max(charger, vout_mv);
		if (rc3 < 0)
			dev_dbg(&charger->client->dev, "15W: cannot reset vout (%d)", rc3);

		ret = rc1 < 0 || rc2 < 0 ? -EIO : 0;
	}

	return ret;
}

static int feature_gpp_15w_enable(struct p9221_charger_data *charger, bool enable)
{
	const int curr_icl = gvotable_get_int_vote(charger->dc_icl_votable, P9221_WLC_VOTER);
	const int icl = enable ? charger->pdata->gpp_icl : P9XXX_DC_ICL_EPP_1000;
	int ret = -EOPNOTSUPP;
	u8 val;

	if (curr_icl == icl)
		return 0;

	mutex_lock(&charger->auth_lock);

	if (!p9221_is_epp(charger))
		goto error_exit;
	if (charger->last_capacity > WLC_HPP_SOC_LIMIT && enable)
		goto error_exit;

	ret = charger->reg_read_8(charger, P9221R5_EPP_TX_GUARANTEED_POWER_REG, &val);
	if (ret) {
		dev_warn(&charger->client->dev, "Can't get guar_pwr\n");
		goto error_exit;
	} else if (val <= P9XXX_TX_GUAR_PWR_12W) {
		dev_dbg(&charger->client->dev, "15W: Tx guar_pwr=%dW too low\n", val / 2);
		ret = -EOPNOTSUPP;
		goto error_exit;
	}

	if (!charger->dc_icl_votable) {
		dev_warn(&charger->client->dev, "15W: Could not find DC_ICL votable\n");
		ret = -EIO;
		goto error_exit;
	}

	dev_dbg(&charger->client->dev, "%s: Voting ICL %duA\n", __func__, icl);
	ret = gvotable_cast_long_vote(charger->dc_icl_votable,
				      P9221_OCP_VOTER,
				      icl,
				      true);
	ret |= gvotable_cast_long_vote(charger->dc_icl_votable,
				      P9221_WLC_VOTER,
				      icl,
				      true);
	if (ret < 0)
		dev_err(&charger->client->dev, "15W: cannot set icl (%d)\n", ret);

error_exit:
	if (enable)
		p9221_set_auth_dc_icl(charger, false);
	mutex_unlock(&charger->auth_lock);

	return ret;
}

#define FEAT_SESSION_SUPPORTED \
	(WLCF_DREAM_DEFEND | WLCF_DREAM_ALIGN | WLCF_FAST_CHARGE | WLCF_CHARGE_15W)

/* handle the session properties here */
static int feature_update_session(struct p9221_charger_data *charger, u64 ft)
{
	struct p9221_charger_feature *chg_fts = &charger->chg_features;
	u64 session_features;
	int ret = 0;

	mutex_lock(&chg_fts->feat_lock);
	session_features = chg_fts->session_features;

	pr_debug("%s: ft=%llx", __func__, ft);

	/* change the valid (and add code if needed) */
	if (ft & ~FEAT_SESSION_SUPPORTED)
		dev_warn(charger->dev, "unsupported features ft=%llx\n", ft);

	if (ft & WLCF_DREAM_DEFEND)
		chg_fts->session_features |= WLCF_DREAM_DEFEND;
	else
		chg_fts->session_features &= ~WLCF_DREAM_DEFEND;

	if (ft & WLCF_DREAM_ALIGN) {
		chg_fts->session_features |= WLCF_DREAM_ALIGN;
	} else if (chg_fts->session_features & WLCF_DREAM_ALIGN) {
		/* TODO: kill aligmnent aid? */
		chg_fts->session_features &= ~WLCF_DREAM_ALIGN;
	}

	if (charger->pdata->gpp_enhanced)
		ret = feature_gpp_15w_enable(charger, ft & WLCF_FAST_CHARGE);
	if (ret < 0) {
		const bool enable = (ft & WLCF_FAST_CHARGE) != 0;

		dev_warn(&charger->client->dev, "error on feat GPP 15W ena=%d ret=%d\n",
			 enable, ret);
	} else if (ft & WLCF_FAST_CHARGE) {
		chg_fts->session_features |= WLCF_FAST_CHARGE;
	} else if (chg_fts->session_features & WLCF_FAST_CHARGE) {
		if (charger->online)
			dev_warn(&charger->client->dev,
				 "Cannot disable FAST_CHARGE while online\n");

		/*
		 * WLCF_FAST_CHARGE enables HPP when supported.
		 * TODO: gracefully degrade to 15W otherwise.
		 */
		chg_fts->session_features &= ~WLCF_FAST_CHARGE;
	}

	/* this might fail in interesting ways */
	ret = feature_15w_enable(charger, ft & WLCF_CHARGE_15W);
	if (ret < 0) {
		const bool enable = (ft & WLCF_CHARGE_15W) != 0;

		dev_warn(&charger->client->dev, "error on feat 15W ena=%d ret=%d\n",
			 enable, ret);

		/*
		 * -EINVAL, -ENOTSUPP or an I/O error.
		 * TODO report the failure in the session_features
		 */
	} else if (ft & WLCF_CHARGE_15W) {
		chg_fts->session_features |= WLCF_CHARGE_15W;
	} else {
		chg_fts->session_features &= ~WLCF_CHARGE_15W;
		charger->icl_ramp_alt_ua = 0; /* TODO cleanup the interface */
	}

	/* warn when a feature doesn't have a rule and align session_features */
	if (session_features != ft)
		logbuffer_log(charger->log, "session features %llx->%llx [%llx]",
			      session_features, ft, chg_fts->session_features);
	chg_fts->session_features = ft;

	mutex_unlock(&chg_fts->feat_lock);
	return 0;
}

static void p9221_set_offline(struct p9221_charger_data *charger)
{
	if (charger->fod_cnt == 0) {
		/* already change to BPP or not doing power_mitigation */
		cancel_delayed_work(&charger->power_mitigation_work);
		charger->trigger_power_mitigation = false;
		charger->wait_for_online = false;
	} else {
		charger->wait_for_online = true;
		schedule_delayed_work(&charger->power_mitigation_work,
				      msecs_to_jiffies(
					  P9221_POWER_MITIGATE_DELAY_MS));
	}

	dev_info(&charger->client->dev, "Set offline\n");

	mutex_lock(&charger->stats_lock);
	charger->online = false;
	charger->online_at = 0;
	charger->check_rp = RP_NOTSET;
	charger->cc_vout_ready = false;
	cancel_delayed_work(&charger->charge_stats_hda_work);
	p9221_dump_charge_stats(charger);
	mutex_unlock(&charger->stats_lock);

	mutex_lock(&charger->auth_lock);
	charger->set_auth_icl = false;
	mutex_unlock(&charger->auth_lock);

	charger->sw_ramp_done = false;
	charger->force_bpp = false;
	charger->chg_on_rtx = false;
	if (!charger->wait_for_online)
		p9221_reset_wlc_dc(charger);
	charger->prop_mode_en = false;
	charger->negotiation_complete = false;
	charger->hpp_hv = false;
	charger->fod_mode = -1;
	charger->extended_int_recv = false;
	set_renego_state(charger, P9XXX_AVAILABLE);

	/* Reset PP buf so we can get a new serial number next time around */
	charger->pp_buf_valid = false;
	memset(charger->pp_buf, 0, sizeof(charger->pp_buf));
	charger->rtx_csp = 0;

	p9221_abort_transfers(charger);
	cancel_delayed_work(&charger->dcin_work);

	/* Reset alignment value when charger goes offline */
	cancel_delayed_work(&charger->align_work);
	charger->align = WLC_ALIGN_ERROR;
	charger->align_count = 0;
	charger->alignment = -1;
	charger->alignment_capable = ALIGN_MFG_FAILED;
	charger->mfg = 0;
	charger->tx_id = 0;
	schedule_work(&charger->uevent_work);

	p9221_icl_ramp_reset(charger);
	del_timer(&charger->vrect_timer);

	/* clear all session features */
	if (!charger->wait_for_online) {
		charger->ll_bpp_cep = -EINVAL;
		feature_update_session(charger, WLCF_DISABLE_ALL_FEATURE);
	}

	p9221_vote_defaults(charger);
	if (charger->enabled)
		mod_delayed_work(system_wq, &charger->dcin_pon_work,
				 msecs_to_jiffies(P9221_DCIN_PON_DELAY_MS));

	logbuffer_log(charger->log, "offline\n");
}

static void p9221_tx_work(struct work_struct *work)
{
	struct p9221_charger_data *charger = container_of(work,
			struct p9221_charger_data, tx_work.work);

	dev_info(&charger->client->dev, "timeout waiting for tx complete\n");

	set_renego_state(charger, P9XXX_AVAILABLE);
	charger->tx_busy = false;
	charger->tx_done = true;
	sysfs_notify(&charger->dev->kobj, NULL, "txbusy");
	sysfs_notify(&charger->dev->kobj, NULL, "txdone");
}

static void p9221_vrect_timer_handler(struct timer_list *t)
{
	struct p9221_charger_data *charger = from_timer(charger,
							t, vrect_timer);

	if (charger->align == WLC_ALIGN_CHECKING) {
		charger->align = WLC_ALIGN_MOVE;
		logbuffer_log(charger->log, "align: state: %s",
			      align_status_str[charger->align]);
		schedule_work(&charger->uevent_work);
	}
	dev_info(&charger->client->dev,
		 "timeout waiting for VRECT, online=%d\n", charger->online);
	logbuffer_log(charger->log,
		"vrect: timeout online=%d", charger->online);

	mod_timer(&charger->align_timer,
		  jiffies + msecs_to_jiffies(P9221_ALIGN_TIMEOUT_MS));

	pm_relax(charger->dev);
}

static void p9221_align_timer_handler(struct timer_list *t)
{
	struct p9221_charger_data *charger = from_timer(charger,
							t, align_timer);

	charger->align = WLC_ALIGN_ERROR;
	logbuffer_log(charger->log, "align: timeout no IRQ");
	schedule_work(&charger->uevent_work);
}

#ifdef CONFIG_DC_RESET
/*
 * Offline disables ->qien_gpio: this worker re-enable it P9221_DCIN_TIMEOUT_MS
 * ms later to make sure that the WLC IC goes through a full reset.
 */
static void p9221_dcin_pon_work(struct work_struct *work)
{
	int ret;
	union power_supply_propval prop;
	struct p9221_charger_data *charger = container_of(work,
			struct p9221_charger_data, dcin_pon_work.work);

	if (!charger->dc_psy)
		return;

	ret = power_supply_get_property(charger->dc_psy,
					POWER_SUPPLY_PROP_DC_RESET, &prop);
	if (ret < 0) {
		dev_err(&charger->client->dev,
			"unable to get DC_RESET, ret=%d\n", ret);
		return;
	}

	if (prop.intval != 0) {
		/* Signal DC_RESET when vout keeps on 1. */
		ret = power_supply_set_property(charger->dc_psy,
						POWER_SUPPLY_PROP_DC_RESET,
						&prop);
		if (ret < 0)
			dev_err(&charger->client->dev,
				"unable to set DC_RESET, ret=%d", ret);

		schedule_delayed_work(&charger->dcin_pon_work,
			msecs_to_jiffies(P9221_DCIN_TIMEOUT_MS));
	}
}
#else
static void p9221_dcin_pon_work(struct work_struct *work)
{

}
#endif

static void p9221_dcin_work(struct work_struct *work)
{
	int res;
	u16 status_reg = 0;
	struct p9221_charger_data *charger = container_of(work,
			struct p9221_charger_data, dcin_work.work);

	res = p9221_reg_read_16(charger, P9221_STATUS_REG, &status_reg);

	if (res == 0 && charger->dcin_waitcnt) {
		charger->dcin_waitcnt--;
		schedule_delayed_work(&charger->dcin_work,
				      msecs_to_jiffies(P9221_DCIN_TIMEOUT_MS));
		logbuffer_log(charger->log, "dc_in: check online=%d status=%04x",
			      charger->online, status_reg);
		return;
	}

	if (res == 0)
		logbuffer_log(charger->log, "dc_in: timeout online=%d status=%04x",
			      charger->online, status_reg);
	else
		logbuffer_log(charger->log, "dc_in: timeout online=%d res=%d",
			      charger->online, res);

	dev_info(&charger->client->dev, "timeout waiting for dc-in, online=%d\n",
		 charger->online);

	if (charger->online)
		p9221_set_offline(charger);

	power_supply_changed(charger->wc_psy);
	pm_relax(charger->dev);
}

static void force_set_fod(struct p9221_charger_data *charger)
{
	u8 fod[P9221R5_NUM_FOD] = { 0 };
	int ret;

	mutex_lock(&charger->fod_lock);

	if (p9221_is_hpp(charger)) {
		dev_info(&charger->client->dev,
			"power_mitigate: send EOP for revert to BPP\n");
		ret = charger->chip_send_eop(charger, P9221_EOP_REVERT_TO_BPP);
	} else {
		dev_info(&charger->client->dev, "power_mitigate: write 0 to fod\n");
		ret = p9xxx_chip_set_fod_reg(charger, fod, P9221R5_NUM_FOD);
	}
	if (ret)
		dev_err(&charger->client->dev,
			"power_mitigate: failed, ret=%d\n", ret);

	mutex_unlock(&charger->fod_lock);
}

static void p9221_power_mitigation_work(struct work_struct *work)
{
	struct p9221_charger_data *charger = container_of(work,
			struct p9221_charger_data, power_mitigation_work.work);
	int ret = 0;

	charger->wait_for_online = false;

	if (!p9221_is_online(charger)) {
		dev_info(&charger->client->dev, "power_mitigate: offline\n");
		charger->fod_cnt = 0;
		charger->trigger_power_mitigation = false;
		charger->ll_bpp_cep = -EINVAL;
		feature_update_session(charger, WLCF_DISABLE_ALL_FEATURE);
		power_supply_changed(charger->wc_psy);
		return;
	}

	if (!p9221_is_epp(charger)) {
		/* only for LL */
		if (charger->trigger_power_mitigation && charger->ll_bpp_cep == 1) {
			if (!charger->pdata->ll_vout_not_set) {
				dev_info(&charger->client->dev,
				      "power_mitigate: change Vout to %d mV and disable CMFET\n",
				      P9XXX_VOUT_5480MV);
				ret = charger->chip_set_vout_max(charger, P9XXX_VOUT_5480MV);
				if (ret < 0)
					dev_err(&charger->client->dev,
						"Fail to configure Vout to %d mV\n",
						P9XXX_VOUT_5480MV);
			}
			ret = p9xxx_chip_set_cmfet_reg(charger, 0);
			if (ret < 0 && ret != -ENOTSUPP)
				dev_err(&charger->client->dev, "Fail to configure LL\n");
			p9221_ll_bpp_cep(charger, charger->last_capacity);
		}
		charger->fod_cnt = 0;
		dev_info(&charger->client->dev, "power_mitigate: already BPP\n");
		return;
	}

	/*
	 * Align supported only for mfg=0x72.
	 * NOTE: need to have this check for compat mode.
	 */
	if (charger->mfg != WLC_MFG_GOOGLE ||
	    !p9221_check_feature(charger, WLCF_DREAM_DEFEND)) {
		const char *txid = p9221_get_tx_id_str(charger);

		dev_info(&charger->client->dev,
			 "power_mitigate: not DD mfg=%x, id=%s\n",
			 charger->mfg, txid ? txid : "<>");
		return;
	}

	if (charger->fod_cnt < P9221_FOD_MAX_TIMES) {
		force_set_fod(charger);
		charger->fod_cnt++;
		dev_info(&charger->client->dev,
			 "power_mitigate: send FOD, cnt=%d\n",
			 charger->fod_cnt);
	} else {
		dev_info(&charger->client->dev,
			 "power_mitigate: power mitigation fail!\n");
		charger->fod_cnt = 0;
	}
}

static void p9221_init_align(struct p9221_charger_data *charger)
{
	const bool disabled = charger->prop_mode_en || charger->pdata->disable_align;

	/* Reset values used for alignment */
	charger->alignment_last = -1;
	charger->current_filtered = 0;
	charger->current_sample_cnt = 0;
	charger->mfg_check_count = 0;
	/* Disable misaligned message in high power mode, b/159066422 */
	if (!charger->online || disabled) {
		charger->align = WLC_ALIGN_CENTERED;
		return;
	}
	schedule_delayed_work(&charger->align_work,
			      msecs_to_jiffies(P9221_ALIGN_DELAY_MS));
}

static void p9xxx_align_check(struct p9221_charger_data *charger)
{
	const int align_delta = charger->align_delta != 0 ?
			charger->align_delta : charger->pdata->align_delta;
	int res, wlc_freq_threshold;
	u32 wlc_freq, current_scaling = 0, current_temp;

	current_temp = (charger->current_filtered > 100) ? (charger->current_filtered - 100) : 0;
	if (charger->current_filtered <= charger->pdata->alignment_current_threshold) {
		current_scaling =
			charger->pdata->alignment_scalar_low_current *
			current_temp / 10;
		wlc_freq_threshold =
			charger->pdata->alignment_offset_low_current +
			current_scaling;
	} else {
		current_scaling =
			charger->pdata->alignment_scalar_high_current *
			current_temp / 10;
		wlc_freq_threshold =
			charger->pdata->alignment_offset_high_current -
			current_scaling;
	}
	wlc_freq_threshold += align_delta;

	res = charger->chip_get_op_freq(charger, &wlc_freq);
	if (res != 0) {
		logbuffer_log(charger->log, "align: failed to read op_freq");
		return;
	}
	wlc_freq = P9221_KHZ_TO_HZ(wlc_freq);

	if (wlc_freq < wlc_freq_threshold)
		charger->alignment = 0;
	else
		charger->alignment = 100;

	if (charger->alignment != charger->alignment_last) {
		logbuffer_log(charger->log,
			      "align: freq_thres=%d, alignment=%i. op_freq=%u. current_avg=%u",
			      wlc_freq_threshold,
			      charger->alignment, wlc_freq,
			      charger->current_filtered);
		charger->alignment_last = charger->alignment;
		schedule_work(&charger->uevent_work);
	}
}

static void p9221_align_check(struct p9221_charger_data *charger,
			      u32 current_scaling)
{
	int res, align_buckets, i, wlc_freq_threshold, wlc_adj_freq;
	u32 wlc_freq;

	res = charger->chip_get_op_freq(charger, &wlc_freq);
	if (res != 0) {
		logbuffer_log(charger->log, "align: failed to read op_freq");
		return;
	}
	wlc_freq = P9221_KHZ_TO_HZ(wlc_freq);

	align_buckets = charger->pdata->nb_alignment_freq - 1;

	charger->alignment = -1;
	wlc_adj_freq = wlc_freq + current_scaling;

	if (wlc_adj_freq < charger->pdata->alignment_freq[0]) {
		logbuffer_log(charger->log, "align: freq below range");
		return;
	}

	for (i = 0; i < align_buckets; i += 1) {
		if ((wlc_adj_freq > charger->pdata->alignment_freq[i]) &&
		    (wlc_adj_freq <= charger->pdata->alignment_freq[i + 1])) {
			charger->alignment = (WLC_ALIGNMENT_MAX * i) /
					     (align_buckets - 1);
			break;
		}
	}

	if (i >= align_buckets) {
		logbuffer_log(charger->log, "align: freq above range");
		return;
	}

	if (charger->alignment == charger->alignment_last)
		return;

	/*
	 *  Frequency needs to be higher than frequency + hysteresis before
	 *  increasing alignment score.
	 */
	wlc_freq_threshold = charger->pdata->alignment_freq[i] +
			     charger->pdata->alignment_hysteresis;

	if ((charger->alignment < charger->alignment_last) ||
	    (wlc_adj_freq >= wlc_freq_threshold)) {
		logbuffer_log(charger->log,
			      "align: alignment=%i. op_freq=%u. current_avg=%u",
			      charger->alignment, wlc_freq,
			      charger->current_filtered);
		charger->alignment_last = charger->alignment;
		schedule_work(&charger->uevent_work);
	}
}

static void p9221_align_work(struct work_struct *work)
{
	int res;
	u16 current_filter_sample;
	u32 current_now;
	u32 current_scaling = 0;

	struct p9221_charger_data *charger = container_of(work,
			struct p9221_charger_data, align_work.work);

	if ((charger->chip_id == P9221_CHIP_ID) &&
	    (charger->pdata->alignment_freq == NULL))
		return;

	/* reset the alignment value */
	charger->alignment = -1;

	/* b/159066422 Disable misaligned message in high power mode */
	if (!charger->online || charger->prop_mode_en == true) {
		charger->align = WLC_ALIGN_CENTERED;
		schedule_work(&charger->uevent_work);
		return;
	}

	/* take the align_ws, must be released */
	__pm_stay_awake(charger->align_ws);

	if (charger->alignment_capable == ALIGN_MFG_CHECKING) {
		charger->mfg_check_count += 1;

		res = p9xxx_chip_get_tx_mfg_code(charger, &charger->mfg);
		if (res < 0) {
			dev_err(&charger->client->dev,
				"cannot read MFG_CODE (%d)\n", res);
			goto align_again;
		}

		/* No mfg update. Will check again on next schedule */
		if (charger->mfg == 0)
			goto align_again;

		if ((charger->mfg != WLC_MFG_GOOGLE) ||
		    !p9221_is_epp(charger)) {
			logbuffer_log(charger->log,
				      "align: not align capable mfg: 0x%x",
				      charger->mfg);
			charger->alignment_capable = ALIGN_MFG_FAILED;
			goto align_end;
		}
		charger->alignment_capable = ALIGN_MFG_PASSED;
	}

	/* move to ALIGN_MFG_CHECKING or cache the value */
	if (!p9221_check_feature(charger, WLCF_DREAM_ALIGN))
		goto align_again;

	if (charger->pdata->alignment_scalar != 0) {
		res = charger->chip_get_iout(charger, &current_now);
		if (res != 0) {
			logbuffer_log(charger->log, "align: failed to read IOUT");
			current_now = 0;
		}

		current_filter_sample =
			charger->current_filtered / WLC_CURRENT_FILTER_LENGTH;

		if (charger->current_sample_cnt < WLC_CURRENT_FILTER_LENGTH)
			charger->current_sample_cnt++;
		else
			charger->current_filtered -= current_filter_sample;

		charger->current_filtered += (current_now / WLC_CURRENT_FILTER_LENGTH);
		if (charger->log_current_filtered)
			dev_info(&charger->client->dev, "current = %umA, avg_current = %umA\n",
				 current_now, charger->current_filtered);

		current_scaling = charger->pdata->alignment_scalar * charger->current_filtered;
	}

	if (charger->chip_id == P9221_CHIP_ID)
		p9221_align_check(charger, current_scaling);
	else
		p9xxx_align_check(charger);

	if (!charger->hda_tz_votable)
		charger->hda_tz_votable = gvotable_election_get_handle(VOTABLE_HDA_TZ);

	if (charger->hda_tz_votable) {
		const bool align_ok = charger->alignment < WLC_ALIGN_LOWER_LIMIT
				      || charger->alignment > WLC_ALIGN_UPPER_LIMIT;

		gvotable_cast_int_vote(charger->hda_tz_votable, P9221_ALIGN_VOTER,
			HDA_TZ_WLC_NOT_ALIGN, !align_ok);
	}

align_again:
	/*
	 *  NOTE: mfg may be zero due to race condition during boot. If the
	 *  mfg check continues to fail then mfg is not correct and we do not
	 *  reschedule align_work. Always reschedule if alignment_capable is 1.
	 *  Check 10 times if alignment_capble is still 0.
	 */

	if ((charger->mfg_check_count < MFG_CHK_COUNT_MAX) ||
	    (charger->alignment_capable == ALIGN_MFG_PASSED)) {

		/* release the align_ws before return*/
		__pm_relax(charger->align_ws);

		schedule_delayed_work(&charger->align_work,
				      msecs_to_jiffies(P9221_ALIGN_DELAY_MS));

		return;
	}

align_end:

	/* release the align_ws */
	__pm_relax(charger->align_ws);

	dev_info(&charger->client->dev, "align_work ended(mfg_check_count=%d)\n",
		 charger->mfg_check_count);
}

static const char *p9221_get_tx_id_str(struct p9221_charger_data *charger)
{
	int ret;

	if (!p9221_is_online(charger))
		return NULL;

	pm_runtime_get_sync(charger->dev);
	if (!charger->resume_complete) {
		pm_runtime_put_sync(charger->dev);
		return NULL;
	}
	pm_runtime_put_sync(charger->dev);

	if (p9221_is_epp(charger)) {
		ret = p9xxx_chip_get_tx_id(charger, &charger->tx_id);
		if (ret && ret != -ENOTSUPP)
			dev_err(&charger->client->dev,
				"Failed to read txid %d\n", ret);
	} else {
		/*
		 * If pp_buf_valid is true, we have received a serial
		 * number from the Tx, copy it to tx_id. (pp_buf_valid
		 * is left true here until we go offline as we may
		 * read this multiple times.)
		 */
		if (charger->pp_buf_valid &&
		    sizeof(charger->tx_id) <= P9221R5_MAX_PP_BUF_SIZE)
			memcpy(&charger->tx_id, &charger->pp_buf[1],
			       sizeof(charger->tx_id));
	}
	scnprintf(charger->tx_id_str, sizeof(charger->tx_id_str),
		  "%08x", charger->tx_id);
	return charger->tx_id_str;
}

/* call holding mutex_lock(&chg_fts->feat_lock); */
static int feature_cache_lookup_by_id(struct p9221_charger_feature *chg_fts, u64 id)
{
	/* FIXME: lookup */
	struct p9221_charger_feature_entry *entry = &chg_fts->entries[0];
	int idx;

	for (idx = 0; idx < chg_fts->num_entries; idx++) {
		if (entry->quickid == id)
			break;

		entry++;
	}

	if (chg_fts->num_entries > 0 && idx < chg_fts->num_entries)
		return idx;
	else
		return -1;
}

/* call holding mutex_lock(&chg_fts->feat_lock); */
static void feature_update_cache(struct p9221_charger_feature *chg_fts,
				 u64 id, u64 ft)
{
	struct p9221_charger_feature_entry *entry = &chg_fts->entries[0];
	struct p9221_charger_feature_entry *oldest_entry;
	u32 oldest;
	int idx;

	chg_fts->age++;

	oldest = 0;
	oldest_entry = entry;

	/* TODO: reimplemente in terms of feature_cache_lookup_by_id() */
	for (idx = 0; idx < chg_fts->num_entries; idx++) {
		u32 age = chg_fts->age - entry->last_use;

		if (entry->quickid == id)
			goto store;

		if (age > oldest) {
			oldest_entry = entry;
			oldest = age;
		}
		entry++;
	}

	/* Not found, space still left, entry points to free spot. */
	if (idx < P9XXX_CHARGER_FEATURE_CACHE_SIZE)
		chg_fts->num_entries++;
	else
		entry = oldest_entry;

store:
	pr_debug("%s: tx_id=%llx, ft=%llx\n", __func__, id, ft);

	entry->quickid = id;
	entry->features = ft;
	entry->last_use = chg_fts->age;
	if (entry->features == 0)
		entry->last_use = 0;
}

static bool feature_cache_update_entry(struct p9221_charger_feature *chg_fts,
				       u64 id, u64 mask, u64 ft)
{
	struct p9221_charger_feature_entry *entry = &chg_fts->entries[0];
	bool updated = false;
	int index;

	mutex_lock(&chg_fts->feat_lock);

	index = feature_cache_lookup_by_id(chg_fts, id);
	if (index < 0) {
		/* add the new tx_id with ft to the feature cache */
		feature_update_cache(chg_fts, id, ft);
		updated = true;
		goto done_unlock;
	}

	pr_debug("%s: tx_id=%llx, mask=%llx ft=%llx\n", __func__, id, mask, ft);

	/* update the features using mask and ft */
	entry = &chg_fts->entries[index];
	if ((entry->features & mask) != ft) {
		entry->features |= (mask & ft);
		updated = true;
	}

	/* return true when features for id were actually updated  */
done_unlock:
	mutex_unlock(&chg_fts->feat_lock);
	return updated;
}

/* call holding mutex_lock(&chg_fts->feat_lock); */
static bool feature_cache_lookup_entry(struct p9221_charger_feature *chg_fts,
				       u64 id, u64 mask, u64 ft)
{
	struct p9221_charger_feature_entry *entry = &chg_fts->entries[0];
	int index;

	/* lookup id, true if found and feature&mask matches. */
	index = feature_cache_lookup_by_id(chg_fts, id);
	if (index >= 0) {
		entry = &chg_fts->entries[index];
		if ((entry->features & mask) == ft)
			return true;
	}

	return false;
}

/* call holding mutex_lock(&chg_fts->feat_lock); */
static bool feature_is_enabled(struct p9221_charger_feature *chg_fts,
			       u64 id, u64 ft)
{
	bool enabled = false;

	mutex_lock(&chg_fts->feat_lock);

	if (id)
		enabled = feature_cache_lookup_entry(chg_fts, id, ft, ft);
	if (!enabled)
		enabled = (chg_fts->session_features & ft) != 0;

	mutex_unlock(&chg_fts->feat_lock);

	return enabled;
}

static bool p9221_check_feature(struct p9221_charger_data *charger, u64 ft)
{
	struct p9221_charger_feature *chg_fts = &charger->chg_features;
	const bool feat_compat_mode = charger->pdata->feat_compat_mode;
	bool supported = false;
	u32 tx_id = 0;
	u8 val;

	/*  txid is available sometime after placing the device on the charger */
	if (p9221_get_tx_id_str(charger) != NULL)
		tx_id = charger->tx_id;

	/* tx_ix = 0 will check only the session features */
	supported = feature_is_enabled(chg_fts, tx_id, ft);
	if (supported)
		return true;

	if (!supported && !feat_compat_mode)
		return false;

	/* compat mode until the features API is usedm check txid */
	val = (tx_id & TXID_TYPE_MASK) >> TXID_TYPE_SHIFT;
	if (val == TXID_DD_TYPE || val == TXID_DD_TYPE2)
		supported = true;

	/* NOTE: some features need to be tied to mfgid */
	if (supported && charger->pdata->feat_compat_mode) {
		bool updated;

		updated = feature_cache_update_entry(chg_fts, tx_id, ft, ft);
		if (updated)
			pr_debug("%s: tx_id=%x, ft=%llx supported=%d\n", __func__,
				  tx_id, ft, supported);
	}

	return supported;
}


static int p9382_get_ptmc_id_str(char *buffer, int len,
				 struct p9221_charger_data *charger)
{
	int ret;
	uint16_t ptmc_id;

	if (!p9221_is_online(charger))
		return -ENODEV;

	pm_runtime_get_sync(charger->dev);
	if (!charger->resume_complete) {
		pm_runtime_put_sync(charger->dev);
		return -EAGAIN;
	}
	pm_runtime_put_sync(charger->dev);

	ret = p9xxx_chip_get_tx_mfg_code(charger, &ptmc_id);
	if (ret) {
		dev_err(&charger->client->dev,
			"Failed to read device prmc %d\n", ret);
		return ret;
	}

	return scnprintf(buffer, len, "%04x", ptmc_id);
}

/*
 * DC_SUSPEND is used to prevent inflow from wireless charging. When present
 * will return 1 if the user has disabled the source (override online).
 */
static int p9221_get_psy_online(struct p9221_charger_data *charger)
{
	int suspend = -EINVAL;

	if (!charger->dc_suspend_votable)
		charger->dc_suspend_votable =
			gvotable_election_get_handle("DC_SUSPEND");
	if (charger->dc_suspend_votable)
		suspend = gvotable_get_current_int_vote(
				charger->dc_suspend_votable);

	/* TODO: not sure if this needs to be reported */
	if (suspend < 0)
		return suspend;
	if (suspend || !charger->online || !charger->enabled)
		return 0;

	return charger->wlc_dc_enabled ? PPS_PSY_PROG_ONLINE : 1;
}

static int p9221_has_dc_in(struct p9221_charger_data *charger)
{
	union power_supply_propval prop;
	int ret;

	if (!charger->dc_psy)
		charger->dc_psy = power_supply_get_by_name("dc");
	if (!charger->dc_psy)
		return -EINVAL;

	ret = power_supply_get_property(charger->dc_psy,
					POWER_SUPPLY_PROP_PRESENT, &prop);
	if (ret < 0) {
		dev_err(&charger->client->dev,
			"Error getting charging status: %d\n", ret);
		return -EINVAL;
	}

	return prop.intval != 0;
}

static void p9221_charge_stats_init(struct p9221_charge_stats *chg_data)
{
	memset(chg_data, 0, sizeof(struct p9221_charge_stats));
	chg_data->cur_soc = -1;
}

static int p9221_stats_init_capabilities(struct p9221_charger_data *charger)
{
	struct p9221_charge_stats *chg_data = &charger->chg_data;
	const u8 ac_ver = 0;
	const u8 flags = 0;
	u8 sys_mode = 0;
	u16 ptmc_id = 0;
	int ret = 0;

	ret = p9xxx_chip_get_tx_mfg_code(charger, &ptmc_id);
	ret |= charger->chip_get_sys_mode(charger, &sys_mode);

	chg_data->adapter_capabilities[0] = flags << 8 | ac_ver;
	chg_data->adapter_capabilities[1] = ptmc_id;

	chg_data->receiver_state[0] = sys_mode;

	return ret ? -EIO : 0;
}

static int p9221_stats_update_state(struct p9221_charger_data *charger)
{
	struct p9221_charge_stats *chg_data = &charger->chg_data;
	u8 flags = 0;

	flags |= charger->prop_mode_en << 0;
	flags |= charger->is_mfg_google << 1;
	flags |= charger->wlc_dc_enabled << 2;

	chg_data->adapter_capabilities[0] |= flags << 8;

	return 0;
}

static void p9221_update_head_stats(struct p9221_charger_data *charger)
{
	u32 vout_mv, iout_ma;
	u32 wlc_freq = 0;
	u8 sys_mode;
	int ret;

	ret = charger->chip_get_sys_mode(charger, &sys_mode);
	if (ret != 0)
		return;

	charger->chg_data.adapter_type = sys_mode;

	ret = charger->chip_get_op_freq(charger, &wlc_freq);
	if (ret != 0)
		wlc_freq = -1;

	charger->chg_data.of_freq = wlc_freq;

	if (charger->wlc_dc_enabled) {
		ret = charger->chip_get_rx_ilim(charger, &iout_ma);
		if (ret)
			iout_ma = 0;
	} else if (!charger->dc_icl_votable) {
		iout_ma = 0;
	} else {
		int iout_ua;

		/* the unit charger->dc_icl_votable is uA, need to change to mA */
		iout_ua =
			gvotable_get_current_int_vote(charger->dc_icl_votable);
		if (iout_ua < 0)
			iout_ma = 0;
		else
			iout_ma = iout_ua / 1000;
	}
	charger->chg_data.cur_conf = iout_ma;

	if (charger->wlc_dc_enabled) {
		vout_mv = charger->pdata->max_vout_mv;
	} else if (p9221_ready_to_read(charger) < 0) {
		vout_mv = 0;
	} else {
		ret = charger->chip_get_vout_max(charger, &vout_mv);
		if (ret)
			vout_mv = 0;
	}
	charger->chg_data.volt_conf = vout_mv;
}

static void p9221_update_soc_stats(struct p9221_charger_data *charger,
				   int cur_soc)
{
	const ktime_t now = get_boot_sec();
	struct p9221_soc_data *soc_data;
	u32 vrect_mv, iout_ma, cur_pout;
	int ret, temp, interval_time = 0;
	u32 wlc_freq = 0;
	u8 sys_mode;

	ret = charger->chip_get_sys_mode(charger, &sys_mode);
	if (ret != 0)
		return;

	ret = charger->chip_get_op_freq(charger, &wlc_freq);
	if (ret != 0)
		wlc_freq = -1;

	ret = charger->chip_get_die_temp(charger, &temp);
	if (ret == 0)
		temp = P9221_MILLIC_TO_DECIC(temp);
	else
		temp = -1;

	ret = charger->chip_get_vrect(charger, &vrect_mv);
	if (ret != 0)
		vrect_mv = 0;

	ret = charger->chip_get_iout(charger, &iout_ma);
	if (ret != 0)
		iout_ma = 0;

	soc_data = &charger->chg_data.soc_data[cur_soc];

	soc_data->vrect = vrect_mv;
	soc_data->iout = iout_ma;
	soc_data->sys_mode = sys_mode;
	soc_data->die_temp = temp;
	soc_data->of_freq = wlc_freq;
	soc_data->alignment = charger->alignment;

	cur_pout = vrect_mv * iout_ma;
	if ((soc_data->pout_min == 0) || (soc_data->pout_min > cur_pout))
		soc_data->pout_min = cur_pout;
	if ((soc_data->pout_max == 0) || (soc_data->pout_max < cur_pout))
		soc_data->pout_max = cur_pout;

	if (soc_data->last_update != 0)
		interval_time = now - soc_data->last_update;

	soc_data->elapsed_time += interval_time;
	soc_data->pout_sum += cur_pout * interval_time;
	soc_data->last_update = now;
}

static void p9221_check_adapter_type(struct p9221_charger_data *charger)
{
	/*  txid is available sometime after placing the device on the charger */
	if (p9221_get_tx_id_str(charger) != NULL) {
		u8 id_type = (charger->tx_id & TXID_TYPE_MASK) >> TXID_TYPE_SHIFT;

		if (id_type != charger->chg_data.adapter_type)
			pr_info("%s: tx_id=%08x, adapter_type=%x->%x\n", __func__,
				 charger->tx_id, charger->chg_data.adapter_type,
				 id_type);

		charger->chg_data.adapter_type = id_type;
	}
}

static int p9221_chg_data_head_dump(char *buff, int max_size,
				    const struct p9221_charge_stats *chg_data)
{
	return scnprintf(buff, max_size, "A:%d,%d,%d,%d,%d",
			 chg_data->adapter_type, chg_data->cur_soc,
			 chg_data->volt_conf, chg_data->cur_conf,
			 chg_data->of_freq);
}

static int p9221_adapter_capabilities_dump(char *buff, int max_size,
					   const struct p9221_charge_stats *chg_data)
{
	return scnprintf(buff, max_size, "D:%x,%x,%x,%x,%x, %x,%x",
			 chg_data->adapter_capabilities[0],
			 chg_data->adapter_capabilities[1],
			 chg_data->adapter_capabilities[2],
			 chg_data->adapter_capabilities[3],
			 chg_data->adapter_capabilities[4],
			 chg_data->receiver_state[0],
			 chg_data->receiver_state[1]);
}

static int p9221_soc_data_dump(char *buff, int max_size,
			       const struct p9221_charge_stats *chg_data,
			       int index)
{
	return scnprintf(buff, max_size, "%d:%d, %d,%ld,%d, %d,%d, %d,%d,%d,%d",
			 index,
			 chg_data->soc_data[index].elapsed_time,
			 chg_data->soc_data[index].pout_min / 100000,
			 chg_data->soc_data[index].pout_sum /
			 chg_data->soc_data[index].elapsed_time/ 100000,
			 chg_data->soc_data[index].pout_max / 100000,
			 chg_data->soc_data[index].of_freq,
			 chg_data->soc_data[index].alignment,
			 chg_data->soc_data[index].vrect,
			 chg_data->soc_data[index].iout,
			 chg_data->soc_data[index].die_temp,
			 chg_data->soc_data[index].sys_mode);
}

/* needs mutex_lock(&charger->stats_lock); */
static void p9221_dump_charge_stats(struct p9221_charger_data *charger)
{
	char buff[128];
	int i = 0;

	if (charger->chg_data.cur_soc < 0)
		return;

	/* Dump the head */
	p9221_chg_data_head_dump(buff, sizeof(buff), &charger->chg_data);
	logbuffer_log(charger->log, "%s", buff);

	/* Dump the adapter capabilities */
	p9221_adapter_capabilities_dump(buff, sizeof(buff), &charger->chg_data);
	logbuffer_log(charger->log, "%s", buff);


	for (i = 0; i < WLC_SOC_STATS_LEN; i++) {
		if (charger->chg_data.soc_data[i].elapsed_time == 0)
			continue;
		p9221_soc_data_dump(buff, sizeof(buff), &charger->chg_data, i);
		logbuffer_log(charger->log, "%s", buff);
	}
}

static int p9221_get_property(struct power_supply *psy,
			      enum power_supply_property prop,
			      union power_supply_propval *val)
{
	struct p9221_charger_data *charger = power_supply_get_drvdata(psy);
	int rc, ret = 0;
	u32 temp;

	switch (prop) {
	/* check for field */
	case POWER_SUPPLY_PROP_PRESENT:
		val->intval = p9221_has_dc_in(charger);
		if (val->intval < 0)
			val->intval = 0;
		break;
	case POWER_SUPPLY_PROP_ONLINE:
		if (charger->wait_for_online) {
			val->intval = 1;
			break;
		}

		val->intval = p9221_get_psy_online(charger);
		/* thermal throttled + PDET detected + not in RTX mode */
		if (val->intval)
			break;
		val->intval = charger->online_spoof && charger->ben_state == 0;
		break;
	case POWER_SUPPLY_PROP_SERIAL_NUMBER:
		/* val->strval == NULL means NODATA */
		val->strval = p9221_get_tx_id_str(charger);
		break;
	case POWER_SUPPLY_PROP_CAPACITY:
		/* Zero may be returned on transition to wireless "online", as
		 * last_capacity is reset to -1 until capacity is re-written
		 * from userspace, leading to a new csp packet being sent.
		 *
		 * b/80435107 for additional context
		 */
		if (charger->last_capacity > 0)
			val->intval = charger->last_capacity;
		else
			val->intval = 0;
		break;
	case POWER_SUPPLY_PROP_CURRENT_MAX:
		if (charger->wlc_dc_enabled) {
			rc = charger->chip_get_rx_ilim(charger, &temp);
			if (rc == 0)
				charger->wlc_dc_current_now = temp * 1000; /* mA to uA */

			val->intval = rc ? : charger->wlc_dc_current_now;
		} else {
			if (!charger->dc_icl_votable) {
				val->intval = -EAGAIN;
				break;
			}
			val->intval = gvotable_get_current_int_vote(
						charger->dc_icl_votable);
		}
		break;
#ifdef CONFIG_QC_COMPAT
	case POWER_SUPPLY_PROP_AICL_DELAY:
		val->intval = charger->aicl_delay_ms;
		break;
	case POWER_SUPPLY_PROP_AICL_ICL:
		val->intval = charger->aicl_icl_ua;
		break;
#endif
	case POWER_SUPPLY_PROP_CURRENT_NOW:
		rc = p9221_ready_to_read(charger);
		if (rc < 0) {
			val->intval = 0;
		} else {
			rc = charger->chip_get_iout(charger, &temp);
			if (charger->wlc_dc_enabled && (rc == 0))
				charger->wlc_dc_current_now = temp * 1000; /* mA to uA */

			val->intval = rc ? : temp * 1000; /* mA to uA */
		}
		break;

	case POWER_SUPPLY_PROP_VOLTAGE_NOW:
		rc = p9221_ready_to_read(charger);
		if (rc < 0) {
			val->intval = 0;
		} else if (charger->wlc_dc_enabled) {
			rc = charger->chip_get_vout(charger, &temp);
			if (rc == 0)
				charger->wlc_dc_voltage_now = temp * 1000; /* mV to uV */
		} else {
			rc = charger->chip_get_vout(charger, &temp);
		}

		val->intval = rc ? : temp * 1000; /* mV to uV */
		break;
	case POWER_SUPPLY_PROP_VOLTAGE_MAX:
		if (charger->wlc_dc_enabled) {
			val->intval = charger->pdata->max_vout_mv * 1000; /* mV to uV */
		} else {
			rc = p9221_ready_to_read(charger);
			if (rc < 0) {
				val->intval = 0;
			} else {
				u32 mv;

				rc = charger->chip_get_vout_max(charger, &mv);
				if (rc)
					val->intval = rc;
				else
					val->intval = mv * 1000; /* mv to uV */
			}
		}
		break;

	case POWER_SUPPLY_PROP_VOLTAGE_MIN:
		val->intval = 5000000; // TODO: fix it
		break;
	case POWER_SUPPLY_PROP_TEMP:
		rc = p9221_ready_to_read(charger);
		if (!rc) {
			rc = charger->chip_get_die_temp(charger, &val->intval);
			if (!rc)
				val->intval = P9221_MILLIC_TO_DECIC(val->intval);
		}

		if (rc)
			val->intval = rc;
		break;
	case GBMS_PROP_WLC_OP_FREQ:
		rc = p9221_ready_to_read(charger);
		if (!rc) {
			rc = charger->chip_get_op_freq(charger, &temp);
			if (!rc)
				val->intval = P9221_KHZ_TO_HZ(temp);
		}
		if (rc)
			val->intval = 0;
		break;
	case GBMS_PROP_WLC_VRECT:
		rc = p9221_ready_to_read(charger);
		if (!rc) {
			rc = charger->chip_get_vrect(charger, &temp);
			if (!rc)
				val->intval = P9221_MV_TO_UV(temp);
		}
		if (rc)
			val->intval = 0;
		break;
	case GBMS_PROP_WLC_VCPOUT:
		rc = p9221_ready_to_read(charger);
		if (!rc) {
			rc = charger->chip_get_vcpout(charger, &temp);
			if (!rc)
				val->intval = P9221_MV_TO_UV(temp);
		}
		if (rc)
			val->intval = 0;
		break;

	default:
		ret = -EINVAL;
		break;
	}

	if (ret)
		dev_dbg(&charger->client->dev,
			"Couldn't get prop %d, ret=%d\n", prop, ret);
	return ret;
}

#define P9221_CHARGE_STATS_DELAY_SEC 10
static void p9221_charge_stats_hda_work(struct work_struct *work)
{
	struct p9221_charger_data *charger = container_of(work,
			struct p9221_charger_data, charge_stats_hda_work.work);
	struct p9221_charge_stats *chg_data = &charger->chg_data;
	const ktime_t now = get_boot_sec();
	const ktime_t start_time = chg_data->start_time;
	const ktime_t elap = now - chg_data->start_time;
	int tz_vote = HDA_TZ_WLC_NONE;

	mutex_lock(&charger->stats_lock);

	if (charger->online == 0 || charger->last_capacity < 0 || charger->last_capacity > 100)
		goto unlock_done;

	/* Charge_stats buffer is Empty */
	if (chg_data->cur_soc < 0) {
		/* update the head */
		chg_data->cur_soc = charger->last_capacity;
		chg_data->last_soc = charger->last_capacity;
		p9221_update_head_stats(charger);
		chg_data->start_time = get_boot_sec();
	} else if (start_time && elap > P9221_CHARGE_STATS_DELAY_SEC) {
		/*
		 * Voltage, Current and sys_mode are not correct
		 * on wlc start. Debounce by 10 seconds.
		 */
		p9221_update_head_stats(charger);
		p9221_stats_init_capabilities(charger);
		chg_data->start_time = 0;
	}

	p9221_check_adapter_type(charger);
	p9221_stats_update_state(charger);

	if (!charger->hda_tz_votable)
		charger->hda_tz_votable = gvotable_election_get_handle(VOTABLE_HDA_TZ);

	if (charger->chg_data.adapter_type == TXID_DD_TYPE)
		tz_vote = HDA_TZ_WLC_EPP_1P;

	if (charger->hda_tz_votable && ((charger->chg_data.adapter_type == TXID_DD_TYPE)
	    || (charger->chg_data.adapter_type == TXID_DD_TYPE2)))
		gvotable_cast_int_vote(charger->hda_tz_votable, P9221_WLC_VOTER,
					tz_vote, tz_vote);

	/* SOC changed, store data to the last one. */
	if (chg_data->last_soc != charger->last_capacity)
		p9221_update_soc_stats(charger, chg_data->last_soc);
	/* update currect_soc data */
	p9221_update_soc_stats(charger, charger->last_capacity);

	chg_data->last_soc = charger->last_capacity;

	schedule_delayed_work(&charger->charge_stats_hda_work,
			      msecs_to_jiffies(P9221_CHARGE_STATS_TIMEOUT_MS));

unlock_done:
	mutex_unlock(&charger->stats_lock);
}

static bool feature_check_fast_charge(struct p9221_charger_data *charger)
{
	struct p9221_charger_feature *chg_fts = &charger->chg_features;
	bool enabled;

	/* ignore the feature in compatibility until the first vote */
	if (charger->pdata->feat_compat_mode) {
		pr_debug("%s: COMPAT FAST_CHARGE ENABLED\n", __func__);
		return true;
	}

	enabled = feature_is_enabled(chg_fts, 0, WLCF_FAST_CHARGE);
	if (enabled)
		pr_debug("%s: feature enabled=%d\n", __func__, enabled);

	return enabled;
}

static int p9221_set_hpp_dc_icl(struct p9221_charger_data *charger, bool enable)
{
	int ret;

	if (!charger->dc_icl_votable)
		return 0;

	if (charger->pdata->has_sw_ramp && enable) {
		dev_dbg(&charger->client->dev, "%s: voter=%s, icl=%d\n",
			__func__, HPP_DC_ICL_VOTER, P9221_DC_ICL_HPP_UA);
		ret = p9xxx_sw_ramp_icl(charger, P9221_DC_ICL_HPP_UA);
		if (ret == 0)
			ret = gvotable_cast_long_vote(charger->dc_icl_votable,
						      HPP_DC_ICL_VOTER,
						      P9221_DC_ICL_HPP_UA,
						      enable);
		if (ret == 0)
			ret = gvotable_cast_int_vote(charger->dc_icl_votable,
						     P9221_RAMP_VOTER, 0, false);
		return ret;
	}

	return gvotable_cast_long_vote(charger->dc_icl_votable,
				       HPP_DC_ICL_VOTER,
				       enable ? P9221_DC_ICL_HPP_UA : 0,
				       enable);
}

/*
 * Auth delay must be there for EPP until the timeout since we don't know
 * if the TX supports WPC1.3 Auth until the timeout expires (or until
 * set features tell us the auth limit is not needed anymore)
 * hold mutex_lock(&charger->auth_lock);
 */
int p9221_set_auth_dc_icl(struct p9221_charger_data *charger, bool enable)
{
	int ret = 0, icl_ua;

	icl_ua = enable ? P9221_AUTH_DC_ICL_UA_500 : 0;

	if (!charger->dc_icl_votable) {
		charger->dc_icl_votable = gvotable_election_get_handle("DC_ICL");
		if (!charger->dc_icl_votable) {
			dev_err(&charger->client->dev,
				"Could not get votable: DC_ICL\n");
			goto exit;
		}
	}

	if (enable && !charger->auth_delay) {
		dev_info(&charger->client->dev, "Enable Auth ICL (%d)\n", ret);
		charger->auth_delay = true;
	} else if (!enable && charger->auth_delay) {
		dev_info(&charger->client->dev, "Disable Auth ICL (%d)\n", ret);
		charger->auth_delay = false;
		cancel_delayed_work(&charger->auth_dc_icl_work);
		alarm_try_to_cancel(&charger->auth_dc_icl_alarm);
	}

	if (enable)
		ret = p9xxx_sw_ramp_icl(charger, icl_ua);

	if (ret == 0)
		ret = gvotable_cast_int_vote(charger->dc_icl_votable, AUTH_DC_ICL_VOTER,
					     icl_ua, enable);
	if (ret == 0)
		ret = gvotable_cast_int_vote(charger->dc_icl_votable,
					     P9221_RAMP_VOTER, 0, false);
	if (ret < 0)
		goto exit;

	if (!charger->csi_status_votable)
		charger->csi_status_votable =
				gvotable_election_get_handle(VOTABLE_CSI_STATUS);
	if (charger->csi_status_votable)
		gvotable_cast_long_vote(charger->csi_status_votable,
					"CSI_STATUS_ADA_AUTH",
					CSI_STATUS_Adapter_Auth,
					charger->auth_delay);

exit:
	return ret;
}

static int p9xxx_check_alignment(struct p9221_charger_data *charger)
{
	int ret = 0;

	if (charger->pdata->needs_align_check == 0)
		return ret;

	if (charger->alignment == 100) {
		dev_dbg(&charger->client->dev, "Alignment check OK\n");
	} else if (charger->alignment == -1 && charger->mfg_check_count < MFG_CHK_COUNT_MAX) {
		ret = -EAGAIN;
		dev_dbg(&charger->client->dev, "Alignment checking\n");
	} else {
		ret = -EOPNOTSUPP;
		dev_err(&charger->client->dev, "Misalignment!\n");
	}

	return ret;
}

/* < 0 error, 0 = no changes, > 1 changed */
static int p9221_set_psy_online(struct p9221_charger_data *charger, int online)
{
	const bool wlc_dc_enabled = charger->wlc_dc_enabled;
	const bool enabled = charger->enabled;
	int ret;

	if (online < 0 || online > PPS_PSY_PROG_ONLINE)
		return -EINVAL;

	pr_info("%s: online=%d, enabled=%d wlc_dc_enabled=%d prop_mode_en=%d\n",
		__func__, online, enabled, wlc_dc_enabled,
		charger->prop_mode_en);
	/* online = 2 enable LL, return < 0 if NOT on LL */
	if (online == PPS_PSY_PROG_ONLINE) {
		const int extben_gpio = charger->pdata->ext_ben_gpio;
		bool feat_enable;
		u8 val8;

		if (!enabled) {
			dev_warn(&charger->client->dev,
				 "Cannot send PROG with enable=%d, wlc_dc_enabled=%d\n",
				 enabled, wlc_dc_enabled);
			if (wlc_dc_enabled)
				p9221_reset_wlc_dc(charger);
			return -EINVAL;
		}

		/* Ping? */
		if (wlc_dc_enabled) {
			/* TODO: disable fast charge if enabled */
			feat_enable = feature_check_fast_charge(charger);
			if (feat_enable == 0)
				pr_debug("%s: FAST_CHARGE disabled\n", __func__);

			return 0;
		}

		/* not there, must return not supp */
		if (!charger->pdata->has_wlc_dc || !p9221_is_online(charger)
		    || !p9221_is_epp(charger))
			return -EOPNOTSUPP;

		if (charger->last_capacity > WLC_HPP_SOC_LIMIT)
			return -EOPNOTSUPP;
		if (charger->last_capacity < 0) {
			schedule_delayed_work(&charger->soc_work, 0);
			dev_dbg(&charger->client->dev, "retry, last_capacity=%d\n",
				charger->last_capacity);
			return -EAGAIN;
		}

		/* need to check calibration is done before re-negotiate */
		if (!charger->chip_is_calibrated(charger)) {
			dev_warn(&charger->client->dev, "Calibrating\n");
			return -EAGAIN;
		}

		ret = charger->reg_read_8(charger, P9221R5_EPP_TX_GUARANTEED_POWER_REG, &val8);
		if (ret < 0)
			return -EINVAL;
		if (val8 < P9XXX_TX_GUAR_PWR_15W) {
			dev_warn(&charger->client->dev, "Tx guar_pwr=%dW\n", val8 / 2);
			p9221_set_auth_dc_icl(charger, false);
			return -EOPNOTSUPP;
		}

		/* will return -EAGAIN until the feature is supported */
		mutex_lock(&charger->auth_lock);

		feat_enable = feature_check_fast_charge(charger);
		if (feat_enable) {
			pr_debug("%s: Feature check OK\n", __func__);
		} else if (charger->auth_delay || !charger->set_auth_icl) {
			mutex_unlock(&charger->auth_lock);
			dev_info(&charger->client->dev, "Auth delay\n");
			return -EAGAIN;
		} else {
			dev_warn(&charger->client->dev, "Feature check failed\n");
			p9221_set_auth_dc_icl(charger, false);
			mutex_unlock(&charger->auth_lock);
			return -EOPNOTSUPP;
		}

		mutex_unlock(&charger->auth_lock);

		/* Check alignment before enabling proprietary mode */
		ret = p9xxx_check_alignment(charger);
		if (ret < 0) {
			p9221_set_auth_dc_icl(charger, false);
			return ret;
		}

		/*
		 * AUTH is passed, remove the DC_ICL limit and set ICL for
		 * prepare HPP mode
		 */
		ret = p9221_set_hpp_dc_icl(charger, true);
		ret |= p9221_set_auth_dc_icl(charger, false);
		if (ret < 0)
			dev_warn(&charger->client->dev, "Cannot enable HPP_ICL (%d)\n", ret);
		mdelay(10);

		/*
		 * run ->chip_prop_mode_en() if proprietary mode or cap divider
		 * mode isn't enabled (i.e. with p9412_prop_mode_enable())
		 */
		if (!(charger->prop_mode_en && p9xxx_is_capdiv_en(charger))) {
			const u32 req_pwr = charger->de_hpp_neg_pwr > 0 ?
					    charger->de_hpp_neg_pwr : charger->pdata->hpp_neg_pwr;
			ret = set_renego_state(charger, P9XXX_ENABLE_PROPMODE);
			if (ret == -EAGAIN) {
				dev_dbg(&charger->client->dev, "Set renego state retry\n");
				return ret;
			}
			ret = charger->chip_prop_mode_en(charger, req_pwr);
			if (ret == -EAGAIN) {
				dev_warn(&charger->client->dev, "PROP Mode retry\n");
				return ret;
			}
			set_renego_state(charger, P9XXX_AVAILABLE);
		}

		if (!(charger->prop_mode_en && p9xxx_is_capdiv_en(charger))) {
			ret = p9221_reset_wlc_dc(charger);
			if (ret < 0)
				dev_warn(&charger->client->dev,
					 "Cannot change to bypass mode (%d)\n", ret);
			ret = p9221_set_hpp_dc_icl(charger, false);
			if (ret < 0)
				dev_warn(&charger->client->dev,
					 "Cannot disable HPP_ICL (%d)\n", ret);
			ret = gvotable_cast_int_vote(charger->dc_icl_votable,
					P9221_HPP_VOTER, 0, false);
			if (ret < 0)
				dev_warn(&charger->client->dev,
					 "Cannot disable HPP_VOTER (%d)\n", ret);

			dev_dbg(&charger->client->dev, "%s: HPP not supported\n", __func__);
			return -EOPNOTSUPP;
		}

		p9221_write_fod(charger);

		charger->wlc_dc_enabled = true;
		if (extben_gpio)
			p9xxx_gpio_set_value(charger, extben_gpio, 1);

		p9221_set_switch_reg(charger, true);

		ret = p9xxx_chip_set_cmfet_reg(charger, P9412_CMFET_2_COMM);
		if (ret < 0 && ret != -ENOTSUPP)
			dev_warn(&charger->client->dev, "Fail to set comm cap(%d)\n", ret);

		return 1;
	} else if (wlc_dc_enabled) {
		/* TODO: thermals might come in and disable with 0 */
		p9221_reset_wlc_dc(charger);
	}

	/*
	 * Asserting the enable line will automatically take bring
	 * us online if we are in field.  De-asserting the enable
	 * line will automatically take us offline if we are in field.
	 * This is due to the fact that DC in will change state
	 * appropriately when we change the state of this line.
	 */
	charger->enabled = !!online;

	ret = p9221_set_hpp_dc_icl(charger, false);
	if (ret < 0)
		dev_warn(&charger->client->dev, "Cannot disable HPP_ICL (%d)\n", ret);

	gvotable_cast_int_vote(charger->dc_icl_votable,
				P9221_HPP_VOTER, 0, false);

	dev_warn(&charger->client->dev, "Set enable %d, wlc_dc_enabled:%d->%d\n",
		charger->enabled, wlc_dc_enabled, charger->wlc_dc_enabled);

	gvotable_cast_bool_vote(charger->wlc_disable_votable,
				P9221_WLC_VOTER, !charger->enabled);

	return 1;
}

/* 400 seconds debounce for auth per WPC spec */
#define DREAM_DEBOUNCE_TIME_S 400

/* trigger DD */
static void p9221_dream_defend(struct p9221_charger_data *charger)
{
	struct gvotable_election *csi_type_votable = charger->csi_type_votable;
	const ktime_t now = get_boot_sec();
	bool is_ac = false;
	u32 threshold;
	int ret;

	if (!charger->trigger_dd)
		charger->trigger_dd = DREAM_DEBOUNCE_TIME_S;

	/* debounce for auth TODO: use charger->auth_delay */
	if (now - charger->online_at < charger->trigger_dd) {
		pr_debug("%s: now=%lld, online_at=%lld delta=%lld\n", __func__,
			 now, charger->online_at, now - charger->online_at);
		return;
	}

	if (!charger->dc_avail_votable)
		charger->dc_avail_votable = gvotable_election_get_handle(VOTABLE_DC_AVAIL);
	if (!csi_type_votable)
		charger->csi_type_votable = gvotable_election_get_handle(VOTABLE_CSI_TYPE);
	if (csi_type_votable)
		is_ac = gvotable_get_current_int_vote(csi_type_votable) == CSI_TYPE_Adaptive;

	/* extended trigger soc for TTF calculations to ensure enough time for AC */
	if (!is_ac)
		charger->pdata->power_mitigate_ac_threshold = 0;
	else if (charger->pdata->power_mitigate_ac_threshold == 0)
		charger->pdata->power_mitigate_ac_threshold = charger->last_capacity + 1;

	if (charger->mitigate_threshold > 0)
		threshold = charger->mitigate_threshold;
	else if (charger->pdata->power_mitigate_threshold > 0 &&
		 charger->pdata->power_mitigate_ac_threshold > 0)
		threshold = charger->pdata->power_mitigate_ac_threshold;
	else
		threshold = charger->pdata->power_mitigate_threshold;

	pr_debug("dream_defend soc:%d threshold:%d\n", charger->last_capacity, threshold);

	if (!threshold)
		return;

	if (charger->last_capacity > threshold &&
		!charger->trigger_power_mitigation) {
		if (charger->dc_avail_votable)
			gvotable_cast_int_vote(charger->dc_avail_votable, DD_VOTER, 0, true);
		if (charger->prop_mode_en)
			return;
		/*
		 * Check Tx type here as tx_id may not be ready at start
		 * and mfg code cannot be read after LL changing to BPP mode
		 */
		charger->ll_bpp_cep = p9221_dream_defend_check_id(charger);
		/* trigger_power_mitigation is the same as dream defend */
		charger->trigger_power_mitigation = true;
		ret = delayed_work_pending(&charger->power_mitigation_work);
		if (!ret)
			schedule_delayed_work(&charger->power_mitigation_work,
			    msecs_to_jiffies(P9221_POWER_MITIGATE_DELAY_MS));
	}

}

static void p9221_ll_check_chg_term(struct p9221_charger_data *charger, int capacity)
{
	int ll_icl_ua;

	ll_icl_ua = gvotable_get_int_vote(charger->dc_icl_votable, LL_BPP_CEP_VOTER);

	if (capacity < 97) {
		if (ll_icl_ua == P9221_LL_BPP_CHG_TERM_UA)
			dev_info(&charger->client->dev, "power_mitigate: remove LL_BPP_CEP_VOTER(capacity=%d)\n",
				 capacity);
		gvotable_cast_int_vote(charger->dc_icl_votable, LL_BPP_CEP_VOTER, 0, false);
	} else if (capacity == 101) {
		/* when gdf==100, it's chg_term and vote 200mA */
		if (ll_icl_ua != P9221_LL_BPP_CHG_TERM_UA)
			dev_info(&charger->client->dev, "power_mitigate: LL_BPP vote DC_ICL=%duA(capacity=%d)\n",
				 P9221_LL_BPP_CHG_TERM_UA, capacity);
		gvotable_cast_int_vote(charger->dc_icl_votable, LL_BPP_CEP_VOTER,
				       P9221_LL_BPP_CHG_TERM_UA, true);
	}
}

/* improve LL BPP CEP_timeout */
static void p9221_ll_bpp_cep(struct p9221_charger_data *charger, int capacity)
{
	int icl_ua = 0;

	if (capacity > 94)
		icl_ua = 750000;
	if (capacity > 96)
		icl_ua = 600000;
	if (capacity > 98)
		icl_ua = 300000;

	if (capacity >= FORCE_FULL_SOC)
		p9xxx_ll_adjust_soc(charger, capacity);

	gvotable_cast_int_vote(charger->dc_icl_votable,
			       DD_VOTER, icl_ua, icl_ua > 0);

	p9221_ll_check_chg_term(charger, capacity);

	if (icl_ua > 0)
		dev_dbg(&charger->client->dev,
			"power_mitigate: DD vote ICL = %duA\n",
			gvotable_get_int_vote(charger->dc_icl_votable, DD_VOTER));
}
static int p9221_dream_defend_check_id(struct p9221_charger_data *charger)
{
	uint16_t ptmc_id = charger->mfg;
	int ret;
	u8 val;

	if (ptmc_id == 0) {
		ret = p9xxx_chip_get_tx_mfg_code(charger, &ptmc_id);
		if (ret < 0 || ptmc_id == 0) {
			pr_debug("%s: cannot get mfg code ptmc_id=%x (%d)\n",
				 __func__, ptmc_id, ret);
			return -EAGAIN;
		}
	}

	if (ptmc_id != WLC_MFG_GOOGLE) {
		pr_debug("%s: ptmc_id=%x\n", __func__, ptmc_id);
		return 0;
	}

	/* NOTE: will keep the alternate limit and keep checking on 3rd party */
	if (p9221_get_tx_id_str(charger) == NULL) {
		pr_debug("%s: retry %x\n", __func__, charger->tx_id);
		return -EAGAIN;
	}

	pr_debug("%s: tx_id=%08x\n", __func__, charger->tx_id);

	val = (charger->tx_id & TXID_TYPE_MASK) >> TXID_TYPE_SHIFT;
	if (charger->pdata->bpp_cep_on_dl)
		return (val == TXID_DD_TYPE || val == TXID_DD_TYPE2);

	return val == TXID_DD_TYPE2;
}

/*
 * identify TXID_DD_TYPE2 checking PTCPM and ID
 * return -EAGAIN until the id is available, 0 on non match
 */
static int p9221_ll_check_id(struct p9221_charger_data *charger)
{
	uint16_t ptmc_id = charger->mfg;
	int ret;

	/*
	 * TODO: this returns 0 on 3rd party. Solve by debounce changes of
	 * last_capacity for some time after online and/or adding a robust
	 * way to detect if the device is actuall on a pad that needs the
	 * WAR and behaviors controlled by this check.
	 */
	if (ptmc_id == 0) {
		ret = p9xxx_chip_get_tx_mfg_code(charger, &ptmc_id);
		if (ret < 0 || ptmc_id == 0) {
			pr_debug("%s: cannot get mfg code ptmc_id=%x (%d)\n",
				 __func__, ptmc_id, ret);
			return -EAGAIN;
		}
	}

	if (ptmc_id != WLC_MFG_GOOGLE) {
		pr_debug("%s: ptmc_id=%x\n", __func__, ptmc_id);
		return 0;
	}

	/* NOTE: will keep the alternate limit and keep checking on 3rd party */
	if (p9221_get_tx_id_str(charger) == NULL) {
		pr_debug("%s: retry %x\n", __func__, charger->tx_id);
		return -EAGAIN;
	}

	/* optional check for P9221R5_EPP_TX_GUARANTEED_POWER_REG == 0x1e */

	pr_debug("%s: tx_ix=%08x\n", __func__, charger->tx_id);
	return ((charger->tx_id & TXID_TYPE_MASK) >> TXID_TYPE_SHIFT) == TXID_DD_TYPE2;
}

static void p9221_set_capacity(struct p9221_charger_data *charger, int capacity)
{
	int ret, capacity_raw = capacity;

	mutex_lock(&charger->stats_lock);

	if (charger->last_capacity == capacity &&
		(capacity != 100 || !p9221_is_epp(charger)))
		goto unlock_done;

	charger->last_capacity = (capacity <= 100) ? capacity : 100;

	if (!p9221_is_online(charger))
		goto unlock_done;

	ret = p9221_send_csp(charger, charger->last_capacity);
	if (ret)
		dev_err(&charger->client->dev, "Could not send csp: %d\n", ret);

	/* p9221_is_online() is true when the device in TX mode. */
	if (charger->online && charger->last_capacity >= 0 && charger->last_capacity <= 100)
		mod_delayed_work(system_wq, &charger->charge_stats_hda_work, 0);

	if (charger->pdata->gpp_enhanced && charger->last_capacity > WLC_HPP_SOC_LIMIT)
		feature_gpp_15w_enable(charger, false);

	if (charger->online && p9221_is_epp(charger))
		p9221_dream_defend(charger);

	/* CEP LL workaround tp improve comms */
	if (charger->ll_bpp_cep == 1 && !p9221_is_epp(charger))
		p9221_ll_bpp_cep(charger, capacity_raw);

unlock_done:
	mutex_unlock(&charger->stats_lock);
}

static int p9221_capacity_raw(struct p9221_charger_data *charger)
{
	union power_supply_propval prop;
	int ret;

	ret = power_supply_get_property(charger->batt_psy, GBMS_PROP_CAPACITY_RAW, &prop);
	if (ret == 0)
		ret = qnum_toint(qnum_from_q8_8(prop.intval));

	return ret;
}

static int check_hpp_fod_level(struct p9221_charger_data *charger,
			       int dc_voltage)
{
	const int hpp_fod_buckets = charger->pdata->nb_hpp_fod_vol;
	int i, hysteresis;

	for (i = 0; i < hpp_fod_buckets; i += 1) {
		if (i == charger->hpp_fod_level)
			hysteresis = 100000;
		else if (i == charger->hpp_fod_level - 1)
			hysteresis = -100000;
		else
			hysteresis = 0;

		if (dc_voltage < charger->pdata->hpp_fod_vol[i] + hysteresis)
			return i;
	}
	return 0;
}

static int p9221_set_property(struct power_supply *psy,
			      enum power_supply_property prop,
			      const union power_supply_propval *val)
{
	struct p9221_charger_data *charger = power_supply_get_drvdata(psy);
	bool changed = false;
	int rc, ret = 0;

	switch (prop) {
	case POWER_SUPPLY_PROP_ONLINE:
		rc = p9221_set_psy_online(charger, val->intval);
		if (rc < 0) {
			ret = rc;
			break;
		}
		changed = !!rc;
		break;
	case POWER_SUPPLY_PROP_CAPACITY: {
		int capacity = val->intval;

		/* TODO: ignore the direct calls when fuel-gauge is defined */
		if (charger->batt_psy && (capacity != 101)) {
			rc = p9221_capacity_raw(charger);
			if (rc >= 0 && capacity != rc) {
				pr_debug("%s: orig=%d new=%d\n", __func__,
					 val->intval, rc);
				capacity = rc;
			}
		}

		p9221_set_capacity(charger, capacity);
		break;
	}
	case POWER_SUPPLY_PROP_CURRENT_MAX:
		if (val->intval < 0) {
			ret = -EINVAL;
			break;
		}

		if (!charger->dc_icl_votable) {
			ret = -EAGAIN;
			break;
		}

		ret = gvotable_cast_int_vote(charger->dc_icl_votable,
					     P9221_USER_VOTER,
					     val->intval, true);
		changed = true;
		break;
	case POWER_SUPPLY_PROP_VOLTAGE_MAX:
		ret = charger->chip_set_vout_max(charger, P9221_UV_TO_MV(val->intval));
		/* this is extra, please verify */
		if (ret == 0)
			changed = true;
		break;

	/* route to p9412 if for wlc_dc */
	case POWER_SUPPLY_PROP_CURRENT_NOW:
		if (!charger->wlc_dc_enabled) {
			dev_dbg(&charger->client->dev,
				"Not WLC-DC, not allow to set dc current\n");
			ret = -EINVAL;
			break;
		}
		/* uA */
		charger->wlc_dc_current_now = val->intval;
		ret = charger->chip_set_rx_ilim(charger, P9221_UA_TO_MA(charger->wlc_dc_current_now));
		break;
	case POWER_SUPPLY_PROP_VOLTAGE_NOW:
		if (!charger->wlc_dc_enabled) {
			charger->hpp_fod_level = 0;
			dev_dbg(&charger->client->dev,
				"Not WLC-DC, not allow to set Vout\n");
			ret = -EINVAL;
			break;
		}
		/* uV */
		charger->wlc_dc_voltage_now = val->intval;
		ret = charger->chip_set_vout_max(charger,
						 P9221_UV_TO_MV(charger->wlc_dc_voltage_now));
		if (ret < 0)
			break;
		charger->hpp_fod_level = check_hpp_fod_level(charger, charger->wlc_dc_voltage_now);
		p9221_write_fod(charger);
		break;

	default:
		return -EINVAL;
	}

	if (ret)
		dev_dbg(&charger->client->dev,
			"Couldn't set prop %d, ret=%d\n", prop, ret);

	if (changed)
		power_supply_changed(psy);

	return ret;
}

static int p9221_prop_is_writeable(struct power_supply *psy,
				   enum power_supply_property prop)
{
	int writeable = 0;

	switch (prop) {
	case POWER_SUPPLY_PROP_CURRENT_MAX:
	case POWER_SUPPLY_PROP_VOLTAGE_MAX:
	case POWER_SUPPLY_PROP_CAPACITY:
	case POWER_SUPPLY_PROP_ONLINE:
	case POWER_SUPPLY_PROP_CURRENT_NOW:
	case POWER_SUPPLY_PROP_VOLTAGE_NOW:
		writeable = 1;
		break;
	default:
		break;
	}

	return writeable;
}

static int p9221_notifier_cb(struct notifier_block *nb, unsigned long event,
			     void *data)
{
	struct power_supply *psy = data;
	struct p9221_charger_data *charger =
		container_of(nb, struct p9221_charger_data, nb);
	const char *batt_name = IS_ERR_OR_NULL(charger->batt_psy) || !charger->batt_psy->desc ?
				NULL : charger->batt_psy->desc->name;

	if (!charger->votable_init_done) {
		charger->votable_init_done = p9xxx_find_votable(charger);
		if (charger->votable_init_done)
			dev_dbg(&charger->client->dev, "p9xxx_find_votable is done\n");
	}

	if (charger->ben_state)
		goto out;

	if (event != PSY_EVENT_PROP_CHANGED)
		goto out;

	if (strcmp(psy->desc->name, "dc") == 0) {
		charger->dc_psy = psy;
		charger->check_dc = true;
	} else if (strcmp(psy->desc->name, "dc-mains") == 0) {
		charger->check_dc = true;
	} else if (batt_name && strcmp(psy->desc->name, batt_name) == 0) {
		schedule_delayed_work(&charger->soc_work, 0);
	}

	if (!charger->check_dc)
		goto out;

	pm_stay_awake(charger->dev);

	if (!schedule_delayed_work(&charger->notifier_work,
				   msecs_to_jiffies(P9221_NOTIFIER_DELAY_MS)))
		pm_relax(charger->dev);

out:
	return NOTIFY_OK;
}

static int p9221_clear_interrupts(struct p9221_charger_data *charger, u16 mask)
{
	int ret;

	mutex_lock(&charger->cmd_lock);

	ret = p9221_reg_write_16(charger, P9221R5_INT_CLEAR_REG, mask);
	if (ret) {
		dev_err(&charger->client->dev,
			"Failed to clear INT reg: %d\n", ret);
		goto out;
	}

	ret = charger->chip_set_cmd(charger, P9221_COM_CLEAR_INT_MASK);
	if (ret) {
		dev_err(&charger->client->dev,
			"Failed to reset INT: %d\n", ret);
	}
out:
	mutex_unlock(&charger->cmd_lock);
	return ret;
}

/*
 * Enable interrupts on the P9221, note we don't really need to disable
 * interrupts since when the device goes out of field, the P9221 is reset.
 */
static int p9221_enable_interrupts(struct p9221_charger_data *charger)
{
	u16 mask;
	int ret;

	dev_dbg(&charger->client->dev, "Enable interrupts\n");

	if (charger->ben_state) {
		/* enable necessary INT for RTx mode */
		mask = charger->ints.stat_rtx_mask;
	} else {
		mask = charger->ints.stat_limit_mask | charger->ints.stat_cc_mask |
		       charger->ints.vrecton_bit | charger->ints.prop_mode_mask |
		       charger->ints.extended_mode_bit;

		if (charger->pdata->needs_dcin_reset ==
						P9221_WC_DC_RESET_VOUTCHANGED)
			mask |= charger->ints.vout_changed_bit;
		if (charger->pdata->needs_dcin_reset ==
						P9221_WC_DC_RESET_MODECHANGED)
			mask |= charger->ints.mode_changed_bit;
	}
	ret = p9221_clear_interrupts(charger, mask);
	if (ret)
		dev_err(&charger->client->dev,
			"Could not clear interrupts: %d\n", ret);

	ret = p9221_reg_write_16(charger, P9221_INT_ENABLE_REG, mask);
	if (ret)
		dev_err(&charger->client->dev,
			"Could not enable interrupts: %d\n", ret);

	return ret;
}

int p9xxx_sw_ramp_icl(struct p9221_charger_data *charger, const int icl_target)
{
	int step, icl_now;

	if (!charger->pdata->has_sw_ramp)
		return 0;

	icl_now = gvotable_get_current_int_vote(charger->dc_icl_votable);

	dev_dbg(&charger->client->dev, "%s: Set ICL %d->%d ==========\n", __func__, icl_now, icl_target);

	step = (icl_target > icl_now) ? P9XXX_SW_RAMP_ICL_STEP_UA : -P9XXX_SW_RAMP_ICL_STEP_UA;

	while (icl_now != icl_target && charger->online) {
		dev_dbg(&charger->client->dev, "%s: step=%d, get_current_vote=%d\n",
			 __func__,step, gvotable_get_current_int_vote(charger->dc_icl_votable));

		if (abs(icl_target - icl_now) <= P9XXX_SW_RAMP_ICL_STEP_UA)
			icl_now = icl_target;
		else
			icl_now += step;

		dev_dbg(&charger->client->dev, "%s: Voting ICL %duA (t=%d)\n", __func__, icl_now, icl_target);

		gvotable_cast_int_vote(charger->dc_icl_votable, P9221_RAMP_VOTER, icl_now, true);
		usleep_range(100 * USEC_PER_MSEC, 120 * USEC_PER_MSEC);
	}

	if (!charger->online)
		return -ENODEV;

	dev_dbg(&charger->client->dev, "%s: P9221_RAMP_VOTER=%d, get_current_int_vote=%d ==========\n",
                 __func__,
		 gvotable_get_int_vote(charger->dc_icl_votable, P9221_RAMP_VOTER),
		 gvotable_get_current_int_vote(charger->dc_icl_votable));

	return 0;
}

static int p9221_set_dc_icl(struct p9221_charger_data *charger)
{
	int icl, ret;

	if (!charger->dc_icl_votable) {
		charger->dc_icl_votable =
			gvotable_election_get_handle("DC_ICL");
		if (!charger->dc_icl_votable) {
			dev_err(&charger->client->dev,
				"Could not get votable: DC_ICL\n");
			return -ENODEV;
		}
	}

	if (!p9221_is_epp(charger) && charger->last_capacity == 100 && charger->ll_bpp_cep < 0) {
		dev_info(&charger->client->dev, "vote ICL as %d for BPP mode(capacity=%d)\n",
			 P9221_LL_BPP_CHG_TERM_UA, charger->last_capacity);
		gvotable_cast_int_vote(charger->dc_icl_votable, LL_BPP_CEP_VOTER,
				       P9221_LL_BPP_CHG_TERM_UA, true);
	}

	/* Default to BPP ICL */
	icl = P9221_DC_ICL_BPP_UA;

	if (charger->chg_on_rtx)
		icl = P9221_DC_ICL_RTX_UA;

	if (charger->icl_ramp)
		icl = charger->icl_ramp_ua;

	/* forced limit */
	if (charger->dc_icl_bpp)
		icl = charger->dc_icl_bpp;

	if (p9221_is_epp(charger))
		icl = charger->dc_icl_epp_neg;

	if (p9221_is_epp(charger) && charger->dc_icl_epp)
		icl = charger->dc_icl_epp;

 	if (charger->icl_ramp && charger->icl_ramp_alt_ua)
		icl = charger->icl_ramp_alt_ua;

	dev_info(&charger->client->dev, "Voting ICL %duA ramp=%d, alt_ramp=%d\n",
		icl, charger->icl_ramp, charger->icl_ramp_alt_ua);

	if (charger->pdata->has_sw_ramp && !charger->icl_ramp) {
		dev_dbg(&charger->client->dev, "%s: voter=%s\n", __func__, P9221_WLC_VOTER);
		ret = p9xxx_sw_ramp_icl(charger, icl);
		if (ret < 0)
			gvotable_cast_int_vote(charger->dc_icl_votable,
					       P9221_RAMP_VOTER, 0, false);
	}

	if (charger->icl_ramp)
		gvotable_cast_int_vote(charger->dc_icl_votable,
				       DCIN_AICL_VOTER, icl, true);

	ret = gvotable_cast_int_vote(charger->dc_icl_votable,
				     P9221_WLC_VOTER, icl, true);
	if (ret)
		dev_err(&charger->client->dev,
			"Could not vote DC_ICL %d\n", ret);

	if (charger->pdata->has_sw_ramp && !charger->icl_ramp)
		gvotable_cast_int_vote(charger->dc_icl_votable, P9221_RAMP_VOTER, 0, false);

	if (p9221_is_epp(charger)) {
		if (!charger->hda_tz_votable)
			charger->hda_tz_votable = gvotable_election_get_handle(VOTABLE_HDA_TZ);
		if (charger->hda_tz_votable)
			gvotable_cast_int_vote(charger->hda_tz_votable, P9221_WLC_VOTER,
				HDA_TZ_WLC_EPP_3P, true);
	}

	/* Increase the IOUT limit */
	charger->chip_set_rx_ilim(charger, P9221_UA_TO_MA(charger->wlc_ocp));
	logbuffer_log(charger->log, "set current limit to %dUA", charger->wlc_ocp);
	if (ret)
		dev_err(&charger->client->dev,
			"Could not set rx_iout limit reg: %d\n", ret);

	return ret;
}

static enum alarmtimer_restart p9221_auth_dc_icl_alarm_cb(struct alarm *alarm,
							  ktime_t now)
{
	struct p9221_charger_data *charger =
			container_of(alarm, struct p9221_charger_data,
				     auth_dc_icl_alarm);

	/* Alarm is in atomic context, schedule work to complete the task */
	dev_info(&charger->client->dev, "Auth timeout, reset DC_ICL\n");
	schedule_delayed_work(&charger->auth_dc_icl_work, msecs_to_jiffies(100));
	return ALARMTIMER_NORESTART;
}

/*
 * only for Qi 1.3 EPP Tx,
 * < 0 error, 0 no support, != support
 */
static int p9221_check_qi1_3_auth(struct p9221_charger_data *chgr)
{
	u8 temp = 0;
	int ret;

	ret = p9221_reg_read_8(chgr, P9221R5_EPP_TX_CAPABILITY_FLAGS_REG, &temp);
	pr_debug("%s: caps=%x (%d)\n", __func__, temp, ret);
	if (ret < 0)
		return -EIO;

	return !!(temp & P9221R5_EPP_TX_CAPABILITY_FLAGS_AR);
}

static void p9221_auth_dc_icl_work(struct work_struct *work)
{
	struct p9221_charger_data *charger = container_of(work,
			struct p9221_charger_data, auth_dc_icl_work.work);
	const ktime_t elap = get_boot_sec() - charger->online_at;
	int auth_check = 0;

	mutex_lock(&charger->auth_lock);

	if (elap >= WLCDC_DEBOUNCE_TIME_S)
		p9221_set_auth_dc_icl(charger, false);

	/* done already */
	if (!charger->auth_delay || !p9221_is_online(charger))
		goto exit_done;

	/*
	 * check_id for Qi 1.2.4 EPP Tx and check Qi1.3 EPP Tx until the id is
	 * available (i.e. return different from -EGAIN)
	 */
	if (p9221_is_epp(charger)) {
		auth_check = p9221_ll_check_id(charger);
		if (auth_check == -EAGAIN)
			auth_check = p9221_check_qi1_3_auth(charger);
	}

	pr_debug("%s: online_at=%lld elap=%lld timeout=%d auth_check=%d\n",
		__func__, charger->online_at, elap, WLCDC_AUTH_CHECK_S,
		auth_check);

	/* b/202213483 retry for WLCDC_AUTH_CHECK_S */
	if (auth_check <= 0 && elap < WLCDC_AUTH_CHECK_S)
		auth_check = -EAGAIN;

	/* p9221_auth_dc_icl_alarm_cb() will reschedule at timeout */
	if (auth_check == 0) {
		p9221_set_auth_dc_icl(charger, false);

		/* TODO: use a different wakesource? */
		pm_relax(charger->dev);
	} else if (auth_check < 0) {
		schedule_delayed_work(&charger->auth_dc_icl_work,
				      msecs_to_jiffies(WLCDC_AUTH_CHECK_INTERVAL_MS));
	} else {
		dev_info(&charger->client->dev,
			 "Auth limit online_at=%lld, will timeout in %llds\n",
			 charger->online_at, WLCDC_DEBOUNCE_TIME_S - elap);
	}

exit_done:
	mutex_unlock(&charger->auth_lock);
}

static enum alarmtimer_restart p9221_icl_ramp_alarm_cb(struct alarm *alarm,
						       ktime_t now)
{
	struct p9221_charger_data *charger =
			container_of(alarm, struct p9221_charger_data,
				     icl_ramp_alarm);

	/* should not schedule icl_ramp_work if charge on rtx phone */
	if (charger->chg_on_rtx)
		return ALARMTIMER_NORESTART;

	dev_info(&charger->client->dev, "ICL ramp alarm, ramp=%d\n",
		 charger->icl_ramp);

	/* Alarm is in atomic context, schedule work to complete the task */
	pm_stay_awake(charger->dev);
	schedule_delayed_work(&charger->icl_ramp_work, msecs_to_jiffies(100));

	return ALARMTIMER_NORESTART;
}

static void p9221_icl_ramp_work(struct work_struct *work)
{
	struct p9221_charger_data *charger = container_of(work,
			struct p9221_charger_data, icl_ramp_work.work);

	pm_runtime_get_sync(charger->dev);
	if (!charger->resume_complete) {
		pm_runtime_put_sync(charger->dev);
		schedule_delayed_work(&charger->icl_ramp_work,
				      msecs_to_jiffies(100));
		dev_dbg(&charger->client->dev, "Ramp reschedule\n");
		return;
	}
	pm_runtime_put_sync(charger->dev);

	dev_info(&charger->client->dev, "ICL ramp work, ramp=%d\n",
		 charger->icl_ramp);

	charger->icl_ramp = true;
	p9221_set_dc_icl(charger);

	pm_relax(charger->dev);
}

static void p9221_icl_ramp_reset(struct p9221_charger_data *charger)
{
	dev_info(&charger->client->dev, "ICL ramp reset, ramp=%d\n",
		 charger->icl_ramp);

	charger->icl_ramp = false;

	if (alarm_try_to_cancel(&charger->icl_ramp_alarm) < 0)
		dev_warn(&charger->client->dev, "Couldn't cancel icl_ramp_alarm\n");
	cancel_delayed_work(&charger->icl_ramp_work);
}

static void p9221_icl_ramp_start(struct p9221_charger_data *charger)
{
	const bool no_ramp = charger->pdata->icl_ramp_delay_ms == -1 ||
			     !charger->icl_ramp_ua;

	/* Only ramp on BPP at this time */
	if (p9221_is_epp(charger) || no_ramp)
		return;

	p9221_icl_ramp_reset(charger);

	dev_info(&charger->client->dev, "ICL ramp set alarm %dms, %dua, ramp=%d\n",
		 charger->pdata->icl_ramp_delay_ms, charger->icl_ramp_ua,
		 charger->icl_ramp);

	alarm_start_relative(&charger->icl_ramp_alarm,
			     ms_to_ktime(charger->pdata->icl_ramp_delay_ms));
}

static void p9xxx_check_ll_bpp_cep(struct p9221_charger_data *charger)
{
	int ret;
	u32 vout_mv = 0;
	u8 val8 = 0;
	bool is_ll_bpp = true;

	if (charger->ll_bpp_cep >= 0)
		return;

	if (p9221_is_epp(charger))
		is_ll_bpp = false;

	ret = charger->chip_get_vout_max(charger, &vout_mv);
	if (ret < 0 || (!charger->pdata->ll_vout_not_set && (vout_mv != P9XXX_VOUT_5480MV)))
		is_ll_bpp = false;
	ret = p9221_reg_read_8(charger, P9412_CMFET_L_REG, &val8);
	if (ret < 0 || val8 != 0)
		is_ll_bpp = false;

	if (is_ll_bpp) {
		charger->ll_bpp_cep = 1;
		dev_info(&charger->client->dev, "ll_bpp_cep = %d\n", charger->ll_bpp_cep);
	} else {
		charger->ll_bpp_cep = 0;
		dev_info(&charger->client->dev,
			 "remove LL_BPP_CEP_VOTER(capacity=%d)\n", charger->last_capacity);
		gvotable_cast_int_vote(charger->dc_icl_votable, LL_BPP_CEP_VOTER, 0, false);
	}
}

static void p9221_set_online(struct p9221_charger_data *charger)
{
	int ret;
	u8 cid = 5;

	dev_info(&charger->client->dev, "Set online\n");

	p9xxx_setup_all(charger->dev->of_node, charger->pdata);

	mutex_lock(&charger->stats_lock);
	charger->online = true;
	charger->tx_busy = false;
	charger->tx_done = true;
	charger->rx_done = false;
	charger->cc_data_lock.cc_use = false;
	charger->cc_data_lock.cc_rcv_at = 0;
	charger->last_capacity = -1;
	charger->online_at = get_boot_sec();
	charger->dcin_waitcnt = P9221_DCIN_WAIT_CNT;

	/* reset data for the new charging entry */

	p9221_charge_stats_init(&charger->chg_data);
	mutex_unlock(&charger->stats_lock);

	if (charger->pdata->hda_tz_wlc) {
		if (!charger->hda_tz_votable)
			charger->hda_tz_votable = gvotable_election_get_handle(VOTABLE_HDA_TZ);
		gvotable_cast_int_vote(charger->hda_tz_votable, P9221_WLC_VOTER,
				HDA_TZ_WLC_ADAPTER, true);
	}

	ret = p9221_reg_read_8(charger, P9221_CUSTOMER_ID_REG, &cid);
	if (ret)
		dev_err(&charger->client->dev, "Could not get ID: %d\n", ret);
	else
		charger->cust_id = cid;

	dev_info(&charger->client->dev, "P9221 cid: %02x\n", charger->cust_id);

	ret = p9221_enable_interrupts(charger);
	if (ret)
		dev_err(&charger->client->dev,
			"Could not enable interrupts: %d\n", ret);

	/* NOTE: depends on _is_epp() which is not valid until DC_IN */
	p9221_write_fod(charger);

	cancel_delayed_work(&charger->dcin_pon_work);

	charger->alignment_capable = ALIGN_MFG_CHECKING;
	charger->align = WLC_ALIGN_CENTERED;
	charger->alignment = -1;
	logbuffer_log(charger->log, "align: state: %s",
		      align_status_str[charger->align]);
	schedule_work(&charger->uevent_work);

	schedule_delayed_work(&charger->charge_stats_hda_work,
			      msecs_to_jiffies(P9221_CHARGE_STATS_TIMEOUT_MS));
}

static int p9221_set_bpp_vout(struct p9221_charger_data *charger)
{
	u32 vout_mv;
	int ret, loops;
	const u32 vout_5000mv = 5000;

	for (loops = 0; loops < 10; loops++) {
		ret = charger->chip_set_vout_max(charger, vout_5000mv);
		if (ret < 0) {
			dev_err(&charger->client->dev,
				"cannot set VOUT (%d)\n", ret);
			return ret;
		}

		ret = charger->chip_get_vout_max(charger, &vout_mv);
		if (ret < 0) {
			dev_err(&charger->client->dev,
				"cannot read VOUT (%d)\n", ret);
			return ret;
		}

		if (vout_mv == vout_5000mv)
			return 0;

		msleep(10);
	}

	return -ETIMEDOUT;
}

/* return <0 on error, 0 on done, 1 on keep trying */
static int p9221_notifier_check_neg_power(struct p9221_charger_data *charger)
{
	u8 np8;
	int ret;
	u16 status_reg;

	ret = p9221_reg_read_8(charger, P9221R5_EPP_CUR_NEGOTIATED_POWER_REG,
			       &np8);
	if (ret < 0) {
		dev_err(&charger->client->dev,
			"cannot read EPP_NEG_POWER (%d)\n", ret);
		return -EIO;
	}

	if (np8 >= P9221_NEG_POWER_10W) {
		u16 mfg;

		ret = p9xxx_chip_get_tx_mfg_code(charger, &mfg);
		if (ret < 0) {
			dev_err(&charger->client->dev,
				"cannot read MFG_CODE (%d)\n", ret);
			return -EIO;
		}


		/* EPP unless dealing with P9221_PTMC_EPP_TX_1912 */
		charger->force_bpp = (mfg == P9221_PTMC_EPP_TX_1912);
		dev_info(&charger->client->dev, "np=%x mfg=%x fb=%d\n",
			 np8, mfg, charger->force_bpp);
		goto done;
	}

	ret = p9221_reg_read_16(charger, P9221_STATUS_REG, &status_reg);
	if (ret) {
		dev_err(&charger->client->dev,
			"failed to read P9221_STATUS_REG reg: %d\n",
			ret);
		return ret;
	}

	/* VOUT for standard BPP comes much earlier that VOUT for EPP */
	if (!(status_reg & charger->ints.vout_changed_bit))
		return 1;

	/* normal BPP TX or EPP at less than 10W */
	charger->force_bpp = true;
	dev_info(&charger->client->dev,
			"np=%x normal BPP or EPP less than 10W (%d)\n",
			np8, ret);

done:
	if (charger->force_bpp) {
		ret = p9221_set_bpp_vout(charger);
		if (ret)
			dev_err(&charger->client->dev,
				"cannot change VOUT (%d)\n", ret);
	}

	return 0;
}

static int p9xxx_set_vout_iop(struct p9221_charger_data *charger)
{
	int ret = 0;
	u32 vout_mv;

	ret = charger->chip_get_vout_max(charger, &vout_mv);
	if (ret < 0)
		goto exit;

	if (charger->pdata->set_iop_vout_bpp > 0 && vout_mv == P9XXX_VOUT_5000MV)
		ret = charger->chip_set_vout_max(charger, charger->pdata->set_iop_vout_bpp);
	else if (charger->pdata->set_iop_vout_epp > 0 && vout_mv == P9XXX_VOUT_10000MV)
		ret = charger->chip_set_vout_max(charger, charger->pdata->set_iop_vout_epp);
exit:
	if (ret < 0)
		dev_dbg(&charger->client->dev, "Fail to change VOUT\n");

	return ret;
}

/* 2 P9221_NOTIFIER_DELAY_MS from VRECTON */
static void p9221_notifier_check_dc(struct p9221_charger_data *charger)
{
	int ret, dc_in;

	if ((charger->chip_id == P9221_CHIP_ID) && charger->check_np) {

		ret = p9221_notifier_check_neg_power(charger);
		if (ret > 0) {
			ret = schedule_delayed_work(&charger->notifier_work,
				msecs_to_jiffies(P9221_CHECK_NP_DELAY_MS));
			if (ret == 0)
				return;

			dev_err(&charger->client->dev,
				"cannot reschedule check_np (%d)\n", ret);
		}

		/* done */
		charger->check_np = false;
	}

	dc_in = p9221_has_dc_in(charger);
	if (dc_in < 0) {
          	dev_info(&charger->client->dev, "reschedule it(%d)\n", dc_in);
		schedule_delayed_work(&charger->notifier_work,
				    msecs_to_jiffies(P9221_DCIN_RETRY_DELAY_MS));
		return;
	}

	dev_info(&charger->client->dev, "dc status is %d\n", dc_in);
	charger->check_dc = false;
	/*
	 * We now have confirmation from DC_IN, kill the timer, charger->online
	 * will be set by this function.
	 */
	cancel_delayed_work(&charger->dcin_work);
	del_timer(&charger->vrect_timer);

	mutex_lock(&charger->irq_det_lock);
	if (charger->online_spoof && dc_in == 1) {
		/* stop spoofing is queued */
		if (!cancel_delayed_work(&charger->stop_online_spoof_work))
			dev_err(&charger->client->dev,
				"Error: no spoof work even though spoof=1 && dc=1\n");
		logbuffer_prlog(charger->log, "dc=1: online_spoof=0");
		disable_irq_wake(charger->pdata->irq_det_int);
		disable_irq(charger->pdata->irq_det_int);
		charger->online_spoof = false;
		gvotable_cast_bool_vote(charger->wlc_spoof_votable, "WLC", false);
	}
	mutex_unlock(&charger->irq_det_lock);

	if (charger->log) {
		u32 vout_uv;
		u32 vout_mv;

		ret = charger->chip_get_vout(charger, &vout_mv);
		if (!ret)
			vout_uv = P9221_MV_TO_UV(vout_mv);

		logbuffer_log(charger->log,
			      "check_dc: online=%d present=%d VOUT=%uuV (%d)",
			      charger->online, dc_in,
			      (ret == 0) ? vout_uv : 0, ret);
	}

	/*
	 * Always write FOD, check dc_icl, send CSP
	 */
	if (dc_in) {
		if (p9221_is_epp(charger)) {
			charger->chip_check_neg_power(charger);
			/*
			 * When WLC online && EPP, adjust minimum on time(MOT) to 40%
			 * for mitigate LC node voltage overshoot
			 */
			ret = p9xxx_chip_set_mot_reg(charger, P9412_MOT_40PCT);
			if (ret < 0 && ret != -ENOTSUPP)
				dev_warn(&charger->client->dev,
					 "Fail to set MOT register(%d)\n", ret);
		}

		if (charger->pdata->has_sw_ramp && !charger->sw_ramp_done) {
			gvotable_cast_int_vote(charger->dc_icl_votable,
					       P9221_RAMP_VOTER,
					       P9XXX_SW_RAMP_ICL_START_UA, true);
			charger->sw_ramp_done = true;
		}
		p9221_set_dc_icl(charger);
		p9xxx_set_vout_iop(charger);
		p9221_write_fod(charger);
		if (!charger->dc_icl_bpp)
			p9221_icl_ramp_start(charger);
		charger->chip_set_cmfet(charger);

		/* Check if Tx in LL BPP mode */
		p9xxx_check_ll_bpp_cep(charger);

		ret = p9221_reg_read_16(charger, P9221_OTP_FW_MINOR_REV_REG,
					&charger->fw_rev);
		if (ret)
			dev_err(&charger->client->dev,
				"Could not get FW_REV: %d\n", ret);
	}

	/* We may have already gone online during check_det */
	if (charger->online == dc_in)
		goto out;

	if (dc_in)
		p9221_set_online(charger);
	else
		p9221_set_offline(charger);

out:
	dev_info(&charger->client->dev, "trigger wc changed on:%d in:%d\n",
		 charger->online, dc_in);
	power_supply_changed(charger->wc_psy);
}

/* P9221_NOTIFIER_DELAY_MS from VRECTON */
static bool p9221_notifier_check_det(struct p9221_charger_data *charger)
{
	bool relax = true;

	del_timer(&charger->vrect_timer);

	if (charger->online && !charger->ben_state)
		goto done;

	dev_info(&charger->client->dev, "detected wlc, trigger wc changed\n");

	/* b/130637382 workaround for 2622,2225,2574,1912 */
	charger->check_np = true;
	/* will send out a FOD but is_epp() is still invalid */
	p9221_set_online(charger);
	power_supply_changed(charger->wc_psy);

	/* Check dc-in every seconds as long as we are in field. */
	dev_info(&charger->client->dev, "start dc-in timer\n");
	cancel_delayed_work_sync(&charger->dcin_work);
	schedule_delayed_work(&charger->dcin_work,
			      msecs_to_jiffies(P9221_DCIN_TIMEOUT_MS));
	relax = false;

done:
	charger->check_det = false;

	return relax;
}

/* Resonance Frequency: This new value needed for Qi 1.3 */
static void p9xxx_write_resonance_freq(struct p9221_charger_data *charger)
{
	const int rf_value = charger->pdata->rf_value;
	int ret;

	if (rf_value == -1)
		return;

	ret = p9xxx_chip_set_resonance_freq_reg(charger, rf_value);
	if (ret < 0)
		dev_err(&charger->client->dev, "cannot write resonance_freq=%d (%d)\n",
			rf_value, ret);
}

static void p9xxx_write_q_factor(struct p9221_charger_data *charger)
{
	int ret, q_factor;

	if (charger->pdata->q_value == -1 && charger->de_q_value == 0)
		return;

	q_factor = (charger->de_q_value > 0) ?
		   charger->de_q_value : charger->pdata->q_value;

	ret = p9xxx_chip_set_q_factor_reg(charger, q_factor);
	if (ret < 0)
		dev_err(&charger->client->dev,
			"cannot write Q=%d (%d)\n",
			q_factor, ret);
}

static void p9xxx_update_q_factor(struct p9221_charger_data *charger)
{
	int ret, i;

	for (i = 0; i < 5; i += 1) {
		ret = p9xxx_chip_get_tx_mfg_code(charger, &charger->mfg);
		if (ret == 0 && charger->mfg != 0)
			break;
		usleep_range(100 * USEC_PER_MSEC, 120 * USEC_PER_MSEC);
	}

	if (charger->mfg == P9221_PTMC_EPP_TX_4191) {
		ret = p9xxx_chip_set_q_factor_reg(charger, charger->pdata->tx_4191q);
		if (ret == 0)
			dev_info(&charger->client->dev,
				 "update Q factor=%d(mfg=%x)\n",
				 charger->pdata->tx_4191q, charger->mfg);
	};

	if (charger->mfg == P9221_PTMC_EPP_TX_1801) {
		ret = p9xxx_chip_set_q_factor_reg(charger, charger->pdata->tx_1801q);
		dev_info(&charger->client->dev, "update Q factor=%d(mfg=%x) ret=%d\n",
			 charger->pdata->tx_1801q, charger->mfg, ret);
	} else if (charger->pdata->tx_1801q > 0) {
		p9xxx_write_q_factor(charger);
	}
}

static void p9221_notifier_work(struct work_struct *work)
{
	struct p9221_charger_data *charger = container_of(work,
			struct p9221_charger_data, notifier_work.work);
	bool relax = true;
	int ret;

	dev_info(&charger->client->dev, "Notifier work: on:%d ben:%d dc:%d np:%d det:%d\n",
		 charger->online,
		 charger->ben_state,
		 charger->check_dc, charger->check_np,
		 charger->check_det);

	p9xxx_setup_all(charger->dev->of_node, charger->pdata);

	charger->send_eop = gvotable_get_int_vote(charger->dc_icl_votable,
						  THERMAL_DAEMON_VOTER) == 0;
	if (charger->send_eop && !charger->online) {
		dev_info(&charger->client->dev, "WLC should be disabled!\n");
		p9221_wlc_disable(charger, 1, P9221_EOP_UNKNOWN);
		goto done_relax;
	}

	/* Calibrate light load */
	if (charger->pdata->light_load)
		p9xxx_chip_set_light_load_reg(charger, P9222_LIGHT_LOAD_VALUE);

	if (charger->pdata->rf_value != -1)
		p9xxx_write_resonance_freq(charger);
	p9xxx_write_q_factor(charger);
	if (charger->pdata->tx_4191q > 0)
		p9xxx_update_q_factor(charger);

	if (charger->pdata->epp_rp_value != -1) {

		ret = charger->chip_renegotiate_pwr(charger);
		if (ret < 0)
			dev_err(&charger->client->dev,
				"cannot renegotiate power=%d (%d)\n",
				 charger->pdata->epp_rp_value, ret);
	}

	if (charger->log) {
		u32 vrect_mv, tx_pwr;
		int rc;

		ret = charger->chip_get_vrect(charger, &vrect_mv);
		rc = charger->chip_get_tx_epp_guarpwr(charger, &tx_pwr);
		logbuffer_log(charger->log,
			      "notifier: on:%d ben:%d dc:%d det:%d VRECT=%uuV TxGuarPwr=%uW (%d)",
			      charger->online,
			      charger->ben_state,
			      charger->check_dc, charger->check_det,
			      (ret == 0) ? P9221_MV_TO_UV(vrect_mv) : 0,
			      (rc == 0) ? tx_pwr / 1000 : 0, ret);
		}

	if (charger->check_det)
		relax = p9221_notifier_check_det(charger);

	if (charger->check_dc)
		p9221_notifier_check_dc(charger);

done_relax:
	if (relax)
		pm_relax(charger->dev);
}

static size_t p9221_add_buffer(char *buf, u32 val, size_t count, int ret,
			       const char *name, char *fmt)
{
	int added = 0;

	added += scnprintf(buf + count, PAGE_SIZE - count, "%s", name);
	count += added;
	if (ret)
		added += scnprintf(buf + count, PAGE_SIZE - count,
				   "err %d\n", ret);
	else
		added += scnprintf(buf + count, PAGE_SIZE - count, fmt, val);

	return added;
}

static ssize_t p9221_add_reg_buffer(struct p9221_charger_data *charger,
				    char *buf, size_t count, u16 reg, int width,
				    bool cooked, const char *name, char *fmt)
{
	u32 val;
	int ret;

	if (width == 16) {
		u16 val16 = 0;

		ret = p9221_reg_read_16(charger, reg, &val16);
		val = val16;
	} else {
		u8 val8 = 0;

		ret = p9221_reg_read_8(charger, reg, &val8);
		val = val8;
	}

	return p9221_add_buffer(buf, val, count, ret, name, fmt);
}

static ssize_t p9221_show_version(struct device *dev,
				  struct device_attribute *attr,
				  char *buf)
{
	struct i2c_client *client = to_i2c_client(dev);
	struct p9221_charger_data *charger = i2c_get_clientdata(client);
	int count = 0;
	int i;
	u8 val8 = 0;

	if (!p9221_is_online(charger))
		return -ENODEV;

	count += p9221_add_reg_buffer(charger, buf, count, P9221_CHIP_ID_REG,
				      16, 0, "chip id    : ", "%04x\n");
	count += p9221_add_reg_buffer(charger, buf, count,
				      P9221_CHIP_REVISION_REG, 8, 0,
				      "chip rev   : ", "%02x\n");
	count += p9221_add_reg_buffer(charger, buf, count,
				      P9221_CUSTOMER_ID_REG, 8, 0,
				      "cust id    : ", "%02x\n");
	count += p9221_add_reg_buffer(charger, buf, count,
				      P9221_OTP_FW_MAJOR_REV_REG, 16, 0,
				      "otp fw maj : ", "%04x\n");
	count += p9221_add_reg_buffer(charger, buf, count,
				      P9221_OTP_FW_MINOR_REV_REG, 16, 0,
				      "otp fw min : ", "%04x\n");

	count += scnprintf(buf + count, PAGE_SIZE - count, "otp fw date: ");
	for (i = 0; i < P9221_OTP_FW_DATE_SIZE; i++) {
		p9221_reg_read_8(charger,
				       P9221_OTP_FW_DATE_REG + i, &val8);
		if (val8)
			count += scnprintf(buf + count, PAGE_SIZE - count,
					   "%c", val8);
	}

	count += scnprintf(buf + count, PAGE_SIZE - count, "\notp fw time: ");
	for (i = 0; i < P9221_OTP_FW_TIME_SIZE; i++) {
		p9221_reg_read_8(charger,
				       P9221_OTP_FW_TIME_REG + i, &val8);
		if (val8)
			count += scnprintf(buf + count, PAGE_SIZE - count,
					   "%c", val8);
	}

	count += p9221_add_reg_buffer(charger, buf, count,
				      P9221_SRAM_FW_MAJOR_REV_REG, 16, 0,
				      "\nram fw maj : ", "%04x\n");
	count += p9221_add_reg_buffer(charger, buf, count,
				      P9221_SRAM_FW_MINOR_REV_REG, 16, 0,
				      "ram fw min : ", "%04x\n");

	count += scnprintf(buf + count, PAGE_SIZE - count, "ram fw date: ");
	for (i = 0; i < P9221_SRAM_FW_DATE_SIZE; i++) {
		p9221_reg_read_8(charger,
				       P9221_SRAM_FW_DATE_REG + i, &val8);
		if (val8)
			count += scnprintf(buf + count, PAGE_SIZE - count,
					   "%c", val8);
	}

	count += scnprintf(buf + count, PAGE_SIZE - count, "\nram fw time: ");
	for (i = 0; i < P9221_SRAM_FW_TIME_SIZE; i++) {
		p9221_reg_read_8(charger,
				       P9221_SRAM_FW_TIME_REG + i, &val8);
		if (val8)
			count += scnprintf(buf + count, PAGE_SIZE - count,
					   "%c", val8);
	}

	count += scnprintf(buf + count, PAGE_SIZE - count, "\n");
	return count;
}

static DEVICE_ATTR(version, 0444, p9221_show_version, NULL);

static ssize_t p9221_show_status(struct device *dev,
				 struct device_attribute *attr,
				 char *buf)
{
	struct i2c_client *client = to_i2c_client(dev);
	struct p9221_charger_data *charger = i2c_get_clientdata(client);
	int count = 0, i;
	int ret;
	u8 tmp[P9221R5_NUM_FOD];
	uint32_t tx_id = 0;
	u32 val32;
	u16 val16;
	u8 val8;

	if (!p9221_is_online(charger))
		return -ENODEV;

	ret = p9221_reg_read_16(charger, P9221_STATUS_REG, &val16);
	count += p9221_add_buffer(buf, val16, count, ret,
				  "status      : ", "%04x\n");

	ret = p9221_reg_read_16(charger, P9221_INT_REG, &val16);
	count += p9221_add_buffer(buf, val16, count, ret,
				  "int         : ", "%04x\n");

	ret = p9221_reg_read_16(charger, P9221_INT_ENABLE_REG, &val16);
	count += p9221_add_buffer(buf, val16, count, ret,
				  "int_enable  : ", "%04x\n");

	ret = charger->chip_get_sys_mode(charger, &val8);
	count += p9221_add_buffer(buf, val8, count, ret,
				  "mode        : ", "%02x\n");

	ret = charger->chip_get_vout(charger, &val32);
	count += p9221_add_buffer(buf, P9221_MV_TO_UV(val32), count, ret,
				  "vout        : ", "%u uV\n");

	ret = charger->chip_get_vrect(charger, &val32);
	count += p9221_add_buffer(buf, P9221_MV_TO_UV(val32), count, ret,
				  "vrect       : ", "%u uV\n");

	ret = charger->chip_get_iout(charger, &val32);
	count += p9221_add_buffer(buf, P9221_MA_TO_UA(val32), count, ret,
				  "iout        : ", "%u uA\n");

	if (charger->ben_state == RTX_BEN_ON)
		ret = charger->chip_get_tx_ilim(charger, &val32);
	else
		ret = charger->chip_get_rx_ilim(charger, &val32);
	count += p9221_add_buffer(buf, P9221_MA_TO_UA(val32), count, ret,
				  "ilim        : ", "%u uA\n");

	ret = charger->chip_get_op_freq(charger, &val32);
	count += p9221_add_buffer(buf, P9221_KHZ_TO_HZ(val32), count, ret,
				  "freq        : ", "%u hz\n");

	if (charger->ben_state == RTX_BEN_ON) {
		ret = charger->chip_get_op_duty(charger, &val32);
		count += p9221_add_buffer(buf, val32, count, ret,
					  "duty        : ", "%u %%\n");
		ret = charger->chip_get_op_bridge(charger, &val8);
		count += p9221_add_buffer(buf, val8, count, ret,
					  "HB/FB(0/1)  : ", "%u\n");
		ret = charger->chip_get_tx_pwr(charger, &val16);
		count += p9221_add_buffer(buf, val16, count, ret,
					  "curr_tx_pwr : ", "%u mW\n");
		ret = charger->chip_get_rx_pwr(charger, &val16);
		count += p9221_add_buffer(buf, val16, count, ret,
					  "curr_rx_pwr : ", "%u mW\n");
	}

	count += scnprintf(buf + count, PAGE_SIZE - count,
			   "tx_busy     : %d\n", charger->tx_busy);
	count += scnprintf(buf + count, PAGE_SIZE - count,
			   "tx_done     : %d\n", charger->tx_done);
	count += scnprintf(buf + count, PAGE_SIZE - count,
			   "rx_done     : %d\n", charger->rx_done);
	count += scnprintf(buf + count, PAGE_SIZE - count,
			   "tx_len      : %d\n", charger->tx_len);
	count += scnprintf(buf + count, PAGE_SIZE - count,
			   "rx_len      : %d\n", charger->rx_len);
	p9xxx_chip_get_tx_id(charger, &tx_id);
	count += scnprintf(buf + count, PAGE_SIZE - count,
			   "tx_id       : %08x (%s)\n", tx_id,
			   p9221_get_tx_id_str(charger));

	ret = charger->chip_get_align_x(charger, &val8);
	count += p9221_add_buffer(buf, val8, count, ret,
				  "align_x     : ", "%u\n");

	ret = charger->chip_get_align_y(charger, &val8);
	count += p9221_add_buffer(buf, val8, count, ret,
				  "align_y     : ", "%u\n");

	/* WLC_DC state */
	if (charger->prop_mode_en) {
		ret = charger->reg_read_8(charger, P9412_PROP_CURR_PWR_REG,
					  &val8);
		count += p9221_add_buffer(buf, val8, count, ret,
					  "curr_pwr_reg: ", "%02x\n");
	}

	/* FOD Register */
	ret = p9xxx_chip_get_fod_reg(charger, tmp, P9221R5_NUM_FOD);
	count += scnprintf(buf + count, PAGE_SIZE - count, "fod         : ");
	if (ret)
		count += scnprintf(buf + count, PAGE_SIZE - count,
				   "err %d\n", ret);
	else {
		count += p9221_hex_str(tmp, P9221R5_NUM_FOD, buf + count, count,
				       false);
		count += scnprintf(buf + count, PAGE_SIZE - count, "\n");
	}

	/* Device tree FOD entries */
	count += scnprintf(buf + count, PAGE_SIZE - count,
			   "dt fod      : (n=%d) ", charger->pdata->fod_num);
	count += p9221_hex_str(charger->pdata->fod, charger->pdata->fod_num,
			       buf + count, PAGE_SIZE - count, false);

	count += scnprintf(buf + count, PAGE_SIZE - count,
			   "\ndt fod-epp  : (n=%d) ",
			   charger->pdata->fod_epp_num);
	count += p9221_hex_str(charger->pdata->fod_epp,
			       charger->pdata->fod_epp_num,
			       buf + count, PAGE_SIZE - count, false);

	for (i = 0; i < charger->pdata->nb_hpp_fod_vol; i++) {
		count += scnprintf(buf + count, PAGE_SIZE - count,
				   "\ndt fod-hpp-%d  : (n=%d) ",
				   i, charger->pdata->hpp_fods[i].num);
		count += p9221_hex_str(charger->pdata->hpp_fods[i].fod,
				       charger->pdata->hpp_fods[i].num,
				       buf + count, PAGE_SIZE - count, false);
	}

	count += scnprintf(buf + count, PAGE_SIZE - count,
			   "\npp buf      : (v=%d) ", charger->pp_buf_valid);
	count += p9221_hex_str(charger->pp_buf, sizeof(charger->pp_buf),
			       buf + count, PAGE_SIZE - count, false);

	count += scnprintf(buf + count, PAGE_SIZE - count, "\n");
	return count;
}

static DEVICE_ATTR(status, 0444, p9221_show_status, NULL);

static ssize_t p9221_show_count(struct device *dev,
				struct device_attribute *attr,
				char *buf)
{
	struct i2c_client *client = to_i2c_client(dev);
	struct p9221_charger_data *charger = i2c_get_clientdata(client);

	return scnprintf(buf, PAGE_SIZE, "%u\n", charger->count);
}

static ssize_t p9221_store_count(struct device *dev,
				 struct device_attribute *attr,
				 const char *buf, size_t count)
{
	struct i2c_client *client = to_i2c_client(dev);
	struct p9221_charger_data *charger = i2c_get_clientdata(client);
	int ret;
	u8 cnt;

	ret = kstrtou8(buf, 0, &cnt);
	if (ret < 0)
		return ret;
	charger->count = cnt;
	return count;
}

static DEVICE_ATTR(count, 0644, p9221_show_count, p9221_store_count);

static ssize_t p9221_show_icl_ramp_delay_ms(struct device *dev,
					    struct device_attribute *attr,
					    char *buf)
{
	struct i2c_client *client = to_i2c_client(dev);
	struct p9221_charger_data *charger = i2c_get_clientdata(client);

	return scnprintf(buf, PAGE_SIZE, "%d\n",
			 charger->pdata->icl_ramp_delay_ms);
}

static ssize_t p9221_store_icl_ramp_delay_ms(struct device *dev,
					     struct device_attribute *attr,
					     const char *buf, size_t count)
{
	struct i2c_client *client = to_i2c_client(dev);
	struct p9221_charger_data *charger = i2c_get_clientdata(client);
	int ret;
	u32 ms;

	ret = kstrtou32(buf, 10, &ms);
	if (ret < 0)
		return ret;
	charger->pdata->icl_ramp_delay_ms = ms;
	return count;
}

static DEVICE_ATTR(icl_ramp_delay_ms, 0644,
		   p9221_show_icl_ramp_delay_ms,
		   p9221_store_icl_ramp_delay_ms);

static ssize_t p9221_show_icl_ramp_ua(struct device *dev,
				      struct device_attribute *attr,
				      char *buf)
{
	struct i2c_client *client = to_i2c_client(dev);
	struct p9221_charger_data *charger = i2c_get_clientdata(client);

	return scnprintf(buf, PAGE_SIZE, "%d\n", charger->icl_ramp_ua);
}

static ssize_t p9221_store_icl_ramp_ua(struct device *dev,
				       struct device_attribute *attr,
				       const char *buf, size_t count)
{
	struct i2c_client *client = to_i2c_client(dev);
	struct p9221_charger_data *charger = i2c_get_clientdata(client);
	int ret;
	u32 ua;

	ret = kstrtou32(buf, 10, &ua);
	if (ret < 0)
		return ret;
	charger->icl_ramp_ua = ua;
	return count;
}

static DEVICE_ATTR(icl_ramp_ua, 0644,
		   p9221_show_icl_ramp_ua, p9221_store_icl_ramp_ua);

static ssize_t p9221_show_addr(struct device *dev,
			       struct device_attribute *attr,
			       char *buf)
{
	struct i2c_client *client = to_i2c_client(dev);
	struct p9221_charger_data *charger = i2c_get_clientdata(client);

	return scnprintf(buf, PAGE_SIZE, "%04x\n", charger->addr);
}

static ssize_t p9221_store_addr(struct device *dev,
				struct device_attribute *attr,
				const char *buf, size_t count)
{
	struct i2c_client *client = to_i2c_client(dev);
	struct p9221_charger_data *charger = i2c_get_clientdata(client);
	int ret;
	u16 addr;

	ret = kstrtou16(buf, 16, &addr);
	if (ret < 0)
		return ret;
	charger->addr = addr;
	return count;
}

static DEVICE_ATTR(addr, 0644, p9221_show_addr, p9221_store_addr);

static ssize_t p9221_show_data(struct device *dev,
			       struct device_attribute *attr,
			       char *buf)
{
	struct i2c_client *client = to_i2c_client(dev);
	struct p9221_charger_data *charger = i2c_get_clientdata(client);
	u8 reg[256];
	int ret;
	int i;
	ssize_t len = 0;

	if (!charger->count || (charger->addr > (0xFFFF - charger->count)))
		return -EINVAL;

	if (!p9221_is_online(charger))
		return -ENODEV;

	ret = p9221_reg_read_n(charger, charger->addr, reg, charger->count);
	if (ret)
		return ret;

	for (i = 0; i < charger->count; i++) {
		len += scnprintf(buf + len, PAGE_SIZE - len, "%02x: %02x\n",
				 charger->addr + i, reg[i]);
	}
	return len;
}

static ssize_t p9221_store_data(struct device *dev,
				struct device_attribute *attr,
				const char *buf, size_t count)
{
	struct i2c_client *client = to_i2c_client(dev);
	struct p9221_charger_data *charger = i2c_get_clientdata(client);
	u8 reg[256];
	int i = 0;
	int ret = 0;
	char *data;
	char *tmp_buf;

	if (!charger->count || (charger->addr > (0xFFFF - charger->count)))
		return -EINVAL;

	if (!p9221_is_online(charger))
		return -ENODEV;

	tmp_buf = kstrdup(buf, GFP_KERNEL);
	data = tmp_buf;
	if (!data)
		return -ENOMEM;

	while (data && i < charger->count) {
		char *d = strsep(&data, " ");

		if (*d) {
			ret = kstrtou8(d, 16, &reg[i]);
			if (ret)
				break;
			i++;
		}
	}
	if ((i != charger->count) || ret) {
		ret = -EINVAL;
		goto out;
	}

	ret = p9221_reg_write_n(charger, charger->addr, reg, charger->count);
	if (ret)
		goto out;
	ret = count;

out:
	kfree(tmp_buf);
	return ret;
}

static DEVICE_ATTR(data, 0644, p9221_show_data, p9221_store_data);

static ssize_t p9221_store_ccreset(struct device *dev,
				   struct device_attribute *attr,
				   const char *buf, size_t count)
{
	struct i2c_client *client = to_i2c_client(dev);
	struct p9221_charger_data *charger = i2c_get_clientdata(client);
	int ret;

	ret = p9221_send_ccreset(charger);
	if (ret)
		return ret;
	return count;
}

static DEVICE_ATTR(ccreset, 0200, NULL, p9221_store_ccreset);

static ssize_t p9221_show_rxdone(struct device *dev,
				 struct device_attribute *attr,
				 char *buf)
{
	struct i2c_client *client = to_i2c_client(dev);
	struct p9221_charger_data *charger = i2c_get_clientdata(client);

	buf[0] = charger->rx_done ? '1' : '0';
	buf[1] = 0;
	return 1;
}

static DEVICE_ATTR(rxdone, 0444, p9221_show_rxdone, NULL);

static ssize_t p9221_show_rxlen(struct device *dev,
				struct device_attribute *attr,
				char *buf)
{
	struct i2c_client *client = to_i2c_client(dev);
	struct p9221_charger_data *charger = i2c_get_clientdata(client);

	return scnprintf(buf, PAGE_SIZE, "%hu\n", charger->rx_len);
}

static DEVICE_ATTR(rxlen, 0444, p9221_show_rxlen, NULL);

static ssize_t p9221_show_txdone(struct device *dev,
				 struct device_attribute *attr,
				 char *buf)
{
	struct i2c_client *client = to_i2c_client(dev);
	struct p9221_charger_data *charger = i2c_get_clientdata(client);

	buf[0] = charger->tx_done ? '1' : '0';
	buf[1] = 0;
	return 1;
}

static DEVICE_ATTR(txdone, 0444, p9221_show_txdone, NULL);

static ssize_t p9221_show_txbusy(struct device *dev,
				 struct device_attribute *attr,
				 char *buf)
{
	struct i2c_client *client = to_i2c_client(dev);
	struct p9221_charger_data *charger = i2c_get_clientdata(client);

	buf[0] = charger->tx_busy ? '1' : '0';
	buf[1] = 0;
	return 1;
}

static DEVICE_ATTR(txbusy, 0444, p9221_show_txbusy, NULL);

static ssize_t p9221_store_txlen(struct device *dev,
				 struct device_attribute *attr,
				 const char *buf, size_t count)
{
	struct i2c_client *client = to_i2c_client(dev);
	struct p9221_charger_data *charger = i2c_get_clientdata(client);
	int ret;
	u16 len;

	ret = kstrtou16(buf, 16, &len);
	if (ret < 0)
		return ret;

	if (!charger->online)
		return -ENODEV;

	/* Don't send bidi data in cases of BPP and NOT dream-defend */
	if (!p9221_is_epp(charger) && !charger->trigger_power_mitigation)
		return -EINVAL;

	if (!charger->chip_is_calibrated(charger)) {
		dev_warn(&charger->client->dev, "Calibrating for tx\n");
		return -EAGAIN;
	}

	charger->tx_len = len;

	ret = set_renego_state(charger, P9XXX_SEND_DATA);
	if (ret != 0)
		return -EBUSY;
	charger->tx_done = false;
	ret = p9221_send_data(charger);
	if (ret) {
		charger->tx_done = true;
		set_renego_state(charger, P9XXX_AVAILABLE);
		return ret;
	}

	cancel_delayed_work_sync(&charger->tx_work);
	schedule_delayed_work(&charger->tx_work,
			      msecs_to_jiffies(P9221_TX_TIMEOUT_MS));

	return count;
}

static DEVICE_ATTR(txlen, 0200, NULL, p9221_store_txlen);

static ssize_t authtype_store(struct device *dev,
			      struct device_attribute *attr,
			      const char *buf, size_t count)
{
	struct i2c_client *client = to_i2c_client(dev);
	struct p9221_charger_data *charger = i2c_get_clientdata(client);
	int ret;
	u16 type;

	ret = kstrtou16(buf, 16, &type);
	if (ret < 0)
		return ret;

	charger->auth_type = type;

	return count;
}

static DEVICE_ATTR_WO(authtype);

static ssize_t p9221_show_force_epp(struct device *dev,
				    struct device_attribute *attr,
				    char *buf)
{
	struct i2c_client *client = to_i2c_client(dev);
	struct p9221_charger_data *charger = i2c_get_clientdata(client);

	buf[0] = charger->fake_force_epp ? '1' : '0';
	buf[1] = 0;
	return 1;
}

static ssize_t p9221_force_epp(struct device *dev,
			      struct device_attribute *attr,
			      const char *buf, size_t count)
{
	struct i2c_client *client = to_i2c_client(dev);
	struct p9221_charger_data *charger = i2c_get_clientdata(client);
	int ret;
	u16 val;

	ret = kstrtou16(buf, 16, &val);
	if (ret < 0)
		return ret;

	charger->fake_force_epp = (val != 0);

	if (charger->pdata->slct_gpio >= 0)
		gpio_set_value_cansleep(charger->pdata->slct_gpio,
			       charger->fake_force_epp ? 1 : 0);
	return count;
}

static DEVICE_ATTR(force_epp, 0600, p9221_show_force_epp, p9221_force_epp);

static ssize_t dc_icl_epp_show(struct device *dev,
			       struct device_attribute *attr,
			       char *buf)
{
	struct i2c_client *client = to_i2c_client(dev);
	struct p9221_charger_data *charger = i2c_get_clientdata(client);

	return scnprintf(buf, PAGE_SIZE, "%d\n", charger->dc_icl_epp);
}

static ssize_t dc_icl_epp_store(struct device *dev,
				struct device_attribute *attr,
				const char *buf, size_t count)
{
	struct i2c_client *client = to_i2c_client(dev);
	struct p9221_charger_data *charger = i2c_get_clientdata(client);
	int ret = 0;
	u32 ua;

	ret = kstrtou32(buf, 10, &ua);
	if (ret < 0)
		return ret;

	charger->dc_icl_epp = ua;

	if (charger->dc_icl_votable && p9221_is_epp(charger))
		gvotable_cast_int_vote(charger->dc_icl_votable, P9221_WLC_VOTER,
				       charger->dc_icl_epp, true);

	return count;
}

static DEVICE_ATTR_RW(dc_icl_epp);

static ssize_t p9221_show_dc_icl_bpp(struct device *dev,
				     struct device_attribute *attr,
				     char *buf)
{
	struct i2c_client *client = to_i2c_client(dev);
	struct p9221_charger_data *charger = i2c_get_clientdata(client);

	return scnprintf(buf, PAGE_SIZE, "%d\n", charger->dc_icl_bpp);
}

static ssize_t p9221_set_dc_icl_bpp(struct device *dev,
				    struct device_attribute *attr,
				    const char *buf, size_t count)
{
	struct i2c_client *client = to_i2c_client(dev);
	struct p9221_charger_data *charger = i2c_get_clientdata(client);
	int ret = 0;
	u32 ua;

	ret = kstrtou32(buf, 10, &ua);
	if (ret < 0)
		return ret;

	charger->dc_icl_bpp = ua;

	if (charger->dc_icl_votable && !p9221_is_epp(charger))
		gvotable_cast_int_vote(charger->dc_icl_votable, P9221_WLC_VOTER,
				       charger->dc_icl_bpp, true);

	return count;
}

static DEVICE_ATTR(dc_icl_bpp, 0644,
		   p9221_show_dc_icl_bpp, p9221_set_dc_icl_bpp);

static ssize_t p9221_show_alignment(struct device *dev,
				    struct device_attribute *attr,
				    char *buf)
{
	struct i2c_client *client = to_i2c_client(dev);
	struct p9221_charger_data *charger = i2c_get_clientdata(client);

	if (charger->alignment == -1)
		p9221_init_align(charger);

	if ((charger->align != WLC_ALIGN_CENTERED) ||
	    (charger->alignment == -1))
		return scnprintf(buf, PAGE_SIZE, "%s\n",
				 align_status_str[charger->align]);
	else
		return scnprintf(buf, PAGE_SIZE, "%d\n", charger->alignment);
}

static DEVICE_ATTR(alignment, 0444, p9221_show_alignment, NULL);

static ssize_t operating_freq_show(struct device *dev,
				   struct device_attribute *attr,
				   char *buf)
{
	struct i2c_client *client = to_i2c_client(dev);
	struct p9221_charger_data *charger = i2c_get_clientdata(client);
	int ret = 0, val = 0;

	ret = p9221_ready_to_read(charger);
	if (!ret) {
		ret = charger->chip_get_op_freq(charger, &val);
		if (!ret)
			val = P9221_KHZ_TO_HZ(val);
	}

	if (ret)
		val = ret;

	return scnprintf(buf, PAGE_SIZE, "%d\n", val);
}

static DEVICE_ATTR_RO(operating_freq);

static ssize_t aicl_delay_ms_show(struct device *dev,
				  struct device_attribute *attr,
				  char *buf)
{
	struct i2c_client *client = to_i2c_client(dev);
	struct p9221_charger_data *charger = i2c_get_clientdata(client);

	return scnprintf(buf, PAGE_SIZE, "%d\n", charger->aicl_delay_ms);
}

static ssize_t aicl_delay_ms_store(struct device *dev,
				   struct device_attribute *attr,
				   const char *buf, size_t count)
{
	struct i2c_client *client = to_i2c_client(dev);
	struct p9221_charger_data *charger = i2c_get_clientdata(client);
	int ret = 0;
	u32 t;

	ret = kstrtou32(buf, 10, &t);
	if (ret < 0)
		return ret;

	charger->aicl_delay_ms = t;

	return count;
}

static DEVICE_ATTR_RW(aicl_delay_ms);

static ssize_t aicl_icl_ua_show(struct device *dev,
				struct device_attribute *attr,
				char *buf)
{
	struct i2c_client *client = to_i2c_client(dev);
	struct p9221_charger_data *charger = i2c_get_clientdata(client);

	return scnprintf(buf, PAGE_SIZE, "%d\n", charger->aicl_icl_ua);
}

static ssize_t aicl_icl_ua_store(struct device *dev,
				 struct device_attribute *attr,
				 const char *buf, size_t count)
{
	struct i2c_client *client = to_i2c_client(dev);
	struct p9221_charger_data *charger = i2c_get_clientdata(client);
	int ret = 0;
	u32 ua;

	ret = kstrtou32(buf, 10, &ua);
	if (ret < 0)
		return ret;

	charger->aicl_icl_ua = ua;

	return count;
}

static DEVICE_ATTR_RW(aicl_icl_ua);

static ssize_t ptmc_id_show(struct device *dev,
			    struct device_attribute *attr,
			    char *buf)
{
	struct i2c_client *client = to_i2c_client(dev);
	struct p9221_charger_data *charger = i2c_get_clientdata(client);

	p9382_get_ptmc_id_str(charger->ptmc_id_str, PAGE_SIZE, charger);
	return scnprintf(buf, PAGE_SIZE, "%s\n", charger->ptmc_id_str);
}

static DEVICE_ATTR_RO(ptmc_id);

static ssize_t features_store(struct device *dev,
                              struct device_attribute *attr,
                              const char *buf, size_t count)
{
	struct i2c_client *client = to_i2c_client(dev);
	struct p9221_charger_data *charger = i2c_get_clientdata(client);
	u64 id, ft;
	int ret;

	ret = sscanf(buf, "%llx:%llx", &id, &ft);
	if (ret != 2)
		return -EINVAL;

	pr_debug("%s: tx_id=%llx, ft=%llx", __func__, id, ft);

	if (id) {
		if (id != 1)
			feature_update_cache(&charger->chg_features, id, ft);
		/*
		 * disable prefill of feature cache on first use of the API,
		 * TODO: possibly clear the cache as well.
		 * NOTE: Protect this with a lock.
		 */
		if (charger->pdata->feat_compat_mode) {
			dev_info(charger->dev, "compat mode off\n");
			charger->pdata->feat_compat_mode = false;
		}
	} else {
		ret = feature_update_session(charger, ft);
		if (ret < 0)
			count = ret;
	}

	return count;
}

static ssize_t features_show(struct device *dev,
			     struct device_attribute *attr,
			     char *buf)
{
	struct i2c_client *client = to_i2c_client(dev);
	struct p9221_charger_data *charger = i2c_get_clientdata(client);
	struct p9221_charger_feature *chg_fts = &charger->chg_features;
	struct p9221_charger_feature_entry *entry = &chg_fts->entries[0];
	u64 session_features = chg_fts->session_features;
	int idx;
	ssize_t len = 0;

	if (!charger->wlc_dc_enabled)
		session_features &= ~WLCF_FAST_CHARGE;

	len += scnprintf(buf + len, PAGE_SIZE - len, "0:%llx\n",
			 session_features);

	for (idx = 0; idx < chg_fts->num_entries; idx++, entry++) {
		if (entry->quickid == 0 || entry->features == 0)
			continue;
		len += scnprintf(buf + len, PAGE_SIZE - len,
				 "%llx:%llx\n",
				 entry->quickid,
				 entry->features);
	}
	return len;
}

static DEVICE_ATTR_RW(features);

static ssize_t mitigate_threshold_show(struct device *dev,
				       struct device_attribute *attr,
				       char *buf)
{
	struct i2c_client *client = to_i2c_client(dev);
	struct p9221_charger_data *charger = i2c_get_clientdata(client);

	return scnprintf(buf, PAGE_SIZE, "%u\n", charger->mitigate_threshold);
}

static ssize_t mitigate_threshold_store(struct device *dev,
					struct device_attribute *attr,
					const char *buf, size_t count)
{
	struct i2c_client *client = to_i2c_client(dev);
	struct p9221_charger_data *charger = i2c_get_clientdata(client);
	int ret;
	u8 threshold;

	ret = kstrtou8(buf, 0, &threshold);
	if (ret < 0)
		return ret;
	charger->mitigate_threshold = threshold;
	return count;
}

static DEVICE_ATTR_RW(mitigate_threshold);

/*
 * b/205193265 AP needs to wait for Cal-mode1 and mode2 to clear (calibration
 * to be complete) before attempting both authentication and re-negotiation.
 * The HAL API calls for authentication can check this node.
 */
static ssize_t wpc_ready_show(struct device *dev,
			    struct device_attribute *attr,
			    char *buf)
{
	struct i2c_client *client = to_i2c_client(dev);
	struct p9221_charger_data *charger = i2c_get_clientdata(client);

	/* Skip it on BPP */
	if (!p9221_is_epp(charger) ||
	    !p9221_check_wpc_rev13(charger) ||
	    (!charger->pdata->has_wlc_dc && !charger->pdata->gpp_enhanced))
		return scnprintf(buf, PAGE_SIZE, "N\n");

	return scnprintf(buf, PAGE_SIZE, "%c\n",
			 charger->chip_is_calibrated(charger) ? 'Y' : 'N');
}

static DEVICE_ATTR_RO(wpc_ready);

/* ------------------------------------------------------------------------ */
static ssize_t rx_lvl_show(struct device *dev,
			   struct device_attribute *attr,
			   char *buf)
{
	struct i2c_client *client = to_i2c_client(dev);
	struct p9221_charger_data *charger = i2c_get_clientdata(client);

	if (!charger->pdata->has_rtx)
		return -ENODEV;

	return scnprintf(buf, PAGE_SIZE, "%d\n", charger->rtx_csp);
}

static DEVICE_ATTR_RO(rx_lvl);

static ssize_t rtx_status_show(struct device *dev,
				     struct device_attribute *attr,
				     char *buf)
{
	struct i2c_client *client = to_i2c_client(dev);
	struct p9221_charger_data *charger = i2c_get_clientdata(client);
	static const char * const rtx_state_text[] = {
		"not support", "available", "active", "disabled" };
	int ext_bst_on = 0;

	if (!charger->pdata->has_rtx || charger->rtx_err == RTX_CHRG_NOT_SUP)
		charger->rtx_state = RTX_NOTSUPPORTED;

	p9xxx_setup_all(charger->dev->of_node, charger->pdata);

	if (p9221_is_online(charger)) {
		if (charger->ben_state || charger->rtx_reset_cnt)
			charger->rtx_state = RTX_ACTIVE;
		else
			charger->rtx_state = RTX_DISABLED;
	} else {
		if (charger->pdata->ben_gpio > 0)
			ext_bst_on = gpio_get_value_cansleep(charger->pdata->ben_gpio);
		if (ext_bst_on)
			charger->rtx_state = RTX_DISABLED;
		else
			charger->rtx_state = RTX_AVAILABLE;
	}

	return scnprintf(buf, PAGE_SIZE, "%s\n",
			 rtx_state_text[charger->rtx_state]);
}

static DEVICE_ATTR_RO(rtx_status);

static ssize_t is_rtx_connected_show(struct device *dev,
				     struct device_attribute *attr,
				     char *buf)
{
	struct i2c_client *client = to_i2c_client(dev);
	struct p9221_charger_data *charger = i2c_get_clientdata(client);
	u16 status_reg = 0;
	bool attached = 0;

	if (!charger->pdata->has_rtx)
		return -ENODEV;

	if (charger->ben_state)
		p9221_reg_read_16(charger, P9221_STATUS_REG, &status_reg);

	attached = status_reg & charger->ints.rx_connected_bit;

	return scnprintf(buf, PAGE_SIZE, "%s\n",
			 attached ? "connected" : "disconnect");
}

static DEVICE_ATTR_RO(is_rtx_connected);

static ssize_t rtx_err_show(struct device *dev,
			    struct device_attribute *attr,
			    char *buf)
{
	struct i2c_client *client = to_i2c_client(dev);
	struct p9221_charger_data *charger = i2c_get_clientdata(client);

	return scnprintf(buf, PAGE_SIZE, "%d\n", charger->rtx_err);
}

static DEVICE_ATTR_RO(rtx_err);

static ssize_t ldo_en_show(struct device *dev,
			   struct device_attribute *attr,
			   char *buf)
{
	struct i2c_client *client = to_i2c_client(dev);
	struct p9221_charger_data *charger = i2c_get_clientdata(client);
	int value;

	if (charger->pdata->ldo_en_gpio < 0)
		return -ENODEV;

	value = gpio_get_value_cansleep(charger->pdata->ldo_en_gpio);

	return scnprintf(buf, PAGE_SIZE, "%d\n", value != 0);
}

static ssize_t ldo_en_store(struct device *dev,
			    struct device_attribute *attr,
			    const char *buf, size_t count)
{
	struct i2c_client *client = to_i2c_client(dev);
	struct p9221_charger_data *charger = i2c_get_clientdata(client);

	if (charger->pdata->ldo_en_gpio < 0)
		return -ENODEV;

	gpio_set_value_cansleep(charger->pdata->ldo_en_gpio, buf[0] != '0');

	return count;
}
static DEVICE_ATTR_RW(ldo_en);

static ssize_t qien_show(struct device *dev,
			 struct device_attribute *attr,
			 char *buf)
{
	struct i2c_client *client = to_i2c_client(dev);
	struct p9221_charger_data *charger = i2c_get_clientdata(client);
	int value;

	if (charger->pdata->qien_gpio < 0)
		return -ENODEV;

	value = gpio_get_value_cansleep(charger->pdata->qien_gpio);

	return scnprintf(buf, PAGE_SIZE, "%d\n", value != 0);
}

static ssize_t qien_store(struct device *dev,
			  struct device_attribute *attr,
			  const char *buf, size_t count)
{
	struct i2c_client *client = to_i2c_client(dev);
	struct p9221_charger_data *charger = i2c_get_clientdata(client);

	if (charger->pdata->qien_gpio < 0)
		return -ENODEV;

	gvotable_cast_bool_vote(charger->wlc_disable_votable, "DEBUG_VOTER", buf[0] != '0');

	return count;
}
static DEVICE_ATTR_RW(qien);

static ssize_t qi_vbus_en_show(struct device *dev,
			       struct device_attribute *attr,
			       char *buf)
{
	struct i2c_client *client = to_i2c_client(dev);
	struct p9221_charger_data *charger = i2c_get_clientdata(client);
	int value;

	if (charger->pdata->qi_vbus_en < 0)
		return -ENODEV;

	value = gpio_get_value_cansleep(charger->pdata->qi_vbus_en);

	return scnprintf(buf, PAGE_SIZE, "%d\n", value != 0);
}

static ssize_t qi_vbus_en_store(struct device *dev,
				struct device_attribute *attr,
				const char *buf, size_t count)
{
	struct i2c_client *client = to_i2c_client(dev);
	struct p9221_charger_data *charger = i2c_get_clientdata(client);
	int value;

	if (charger->pdata->qi_vbus_en < 0)
		return -ENODEV;

	value = (buf[0] != '0') ^ charger->pdata->qi_vbus_en_act_low;

	gpio_set_value_cansleep(charger->pdata->qi_vbus_en, value);

	return count;
}
static DEVICE_ATTR_RW(qi_vbus_en);

static ssize_t ext_ben_show(struct device *dev,
			    struct device_attribute *attr,
			    char *buf)
{
	struct i2c_client *client = to_i2c_client(dev);
	struct p9221_charger_data *charger = i2c_get_clientdata(client);
	int value;

	if (charger->pdata->ext_ben_gpio < 0)
		return -ENODEV;

	value = gpio_get_value_cansleep(charger->pdata->ext_ben_gpio);

	return scnprintf(buf, PAGE_SIZE, "%d\n", value != 0);
}

static ssize_t ext_ben_store(struct device *dev,
			     struct device_attribute *attr,
			     const char *buf, size_t count)
{
	struct i2c_client *client = to_i2c_client(dev);
	struct p9221_charger_data *charger = i2c_get_clientdata(client);

	if (charger->pdata->ext_ben_gpio < 0)
		return -ENODEV;

	gpio_set_value_cansleep(charger->pdata->ext_ben_gpio, buf[0] != '0');

	return count;
}
static DEVICE_ATTR_RW(ext_ben);

static ssize_t rtx_sw_show(struct device *dev,
			   struct device_attribute *attr,
			   char *buf)
{
	struct i2c_client *client = to_i2c_client(dev);
	struct p9221_charger_data *charger = i2c_get_clientdata(client);
	int value;

	p9xxx_setup_all(charger->dev->of_node, charger->pdata);

	if (charger->pdata->switch_gpio < 0)
		return -ENODEV;

	value = gpio_get_value_cansleep(charger->pdata->switch_gpio);

	return scnprintf(buf, PAGE_SIZE, "%d\n", value != 0);
}

static ssize_t rtx_sw_store(struct device *dev,
			    struct device_attribute *attr,
			    const char *buf, size_t count)
{
	struct i2c_client *client = to_i2c_client(dev);
	struct p9221_charger_data *charger = i2c_get_clientdata(client);

	p9xxx_setup_all(charger->dev->of_node, charger->pdata);

	if (charger->pdata->switch_gpio < 0)
		return -ENODEV;

	/* TODO: better test on rX mode */
	if (charger->online) {
		dev_err(&charger->client->dev, "invalid rX state");
		return -EINVAL;
	}

	gpio_set_value_cansleep(charger->pdata->switch_gpio, buf[0] != '0');

	return count;
}

static DEVICE_ATTR_RW(rtx_sw);

static ssize_t fw_rev_show(struct device *dev,
			   struct device_attribute *attr, char *buf)
{
	struct i2c_client *client = to_i2c_client(dev);
	struct p9221_charger_data *charger = i2c_get_clientdata(client);

	return scnprintf(buf, PAGE_SIZE, "%04x\n", charger->fw_rev);
}

static DEVICE_ATTR_RO(fw_rev);

static int irq_det_show(void *data, u64 *val)
{
	struct p9221_charger_data *charger = data;

	*val = charger->det_status;
	return 0;
}

DEFINE_SIMPLE_ATTRIBUTE(debug_irq_det_fops, irq_det_show, NULL, "%lld\n");

static ssize_t p9382_show_rtx_boost(struct device *dev,
				    struct device_attribute *attr,
				    char *buf)
{
	struct i2c_client *client = to_i2c_client(dev);
	struct p9221_charger_data *charger = i2c_get_clientdata(client);

	return scnprintf(buf, PAGE_SIZE, "%d\n", charger->ben_state);
}

/* assume that we have 2 GPIO to turn on the boost */
static int p9382_rtx_enable(struct p9221_charger_data *charger, bool enable)
{
	const bool rtx_gpio_retry = p9xxx_rtx_gpio_is_state(charger, RTX_RETRY);
	int ret = 0;
	int val, loops;

	/*
	 * TODO: deprecate the support for rTX on whitefin2 or use a DT entry
	 * to ignore the votable and use ben+switch
	 */
	if (rtx_gpio_retry)
		return 0;

	if (!charger->chg_mode_votable)
		charger->chg_mode_votable =
			gvotable_election_get_handle(GBMS_MODE_VOTABLE);
	if (charger->chg_mode_votable) {
		ret = gvotable_cast_long_vote(charger->chg_mode_votable,
					      P9221_WLC_VOTER,
					      GBMS_CHGR_MODE_WLC_TX, enable);
		if (charger->pdata->ben_gpio > 0) {
			if (enable && charger->pdata->rtx_wait_ben) {
				for (loops = 3 ; loops ; loops--) {
					val = gpio_get_value_cansleep(charger->pdata->ben_gpio);
					if (val != 0)
						break;
					dev_dbg(&charger->client->dev,
						"enable RTx waiting ben_gpio: %d", val);
					msleep(100);
				}
			}
			gpio_set_value_cansleep(charger->pdata->ben_gpio, enable);
		}
		return ret;
	}

	if (charger->pdata->ben_gpio > 0)
		gpio_set_value_cansleep(charger->pdata->ben_gpio, enable);
	if (charger->pdata->switch_gpio > 0)
		gpio_set_value_cansleep(charger->pdata->switch_gpio, enable);

	/* some systems provide additional boost_gpio for charging level */
	if (charger->pdata->boost_gpio > 0)
		gpio_set_value_cansleep(charger->pdata->boost_gpio, enable);

	return (charger->pdata->ben_gpio < 0 &&
		charger->pdata->switch_gpio < 0) ? -ENODEV : 0;
}

static int p9382_ben_cfg(struct p9221_charger_data *charger, int cfg)
{
	const int ben_gpio = charger->pdata->ben_gpio;
	const int switch_gpio = charger->pdata->switch_gpio;

	dev_info(&charger->client->dev, "ben_cfg: %d->%d (ben=%d, switch=%d)",
		 charger->ben_state, cfg, ben_gpio, switch_gpio);

	p9xxx_setup_all(charger->dev->of_node, charger->pdata);

	switch (cfg) {
	case RTX_BEN_DISABLED:
		if (charger->ben_state == RTX_BEN_ON)
			p9382_rtx_enable(charger, false);
		else if (ben_gpio == RTX_BEN_ENABLED)
			gpio_set_value_cansleep(ben_gpio, 0);
		charger->ben_state = cfg;
		break;
	case RTX_BEN_ENABLED:
		charger->ben_state = cfg;
		if (ben_gpio >= 0)
			gpio_set_value_cansleep(ben_gpio, 1);
		break;
	case RTX_BEN_ON:
		charger->ben_state = cfg;
		p9382_rtx_enable(charger, true);
		break;
	case RTX_BOOST_ENABLED:
		charger->ben_state = cfg;
		break;
	default:
		return -EINVAL;
	}

	return 0;
}

static ssize_t p9382_set_rtx_boost(struct device *dev,
				   struct device_attribute *attr,
				   const char *buf, size_t count)
{
	struct i2c_client *client = to_i2c_client(dev);
	struct p9221_charger_data *charger = i2c_get_clientdata(client);
	const int state = buf[0] - '0';
	int ret;

	/* always ok to disable */
	if (state && charger->online && !charger->ben_state) {
		dev_err(&charger->client->dev, "invalid rX state");
		return -ENODEV;
	}

	/* 0 -> BEN_DISABLED, 1 -> BEN_ON */
	ret = p9382_ben_cfg(charger, state);
	if (ret < 0)
		count = ret;

	return count;
}

static DEVICE_ATTR(rtx_boost, 0644, p9382_show_rtx_boost, p9382_set_rtx_boost);

static ssize_t p9221_show_chg_stats(struct device *dev,
				    struct device_attribute *attr,
				    char *buf)
{
	struct i2c_client *client = to_i2c_client(dev);
	struct p9221_charger_data *charger = i2c_get_clientdata(client);
	int i, len = -ENODATA;

	mutex_lock(&charger->stats_lock);

	if (charger->chg_data.cur_soc < 0)
		goto enodata_done;

	len = p9221_chg_data_head_dump(buf, PAGE_SIZE, &charger->chg_data);
	if (len < PAGE_SIZE - 1)
		buf[len++] = '\n';

	len += p9221_adapter_capabilities_dump(&buf[len], PAGE_SIZE - len, &charger->chg_data);
	if (len < PAGE_SIZE - 1)
		buf[len++] = '\n';

	for (i = 0; i < WLC_SOC_STATS_LEN; i++) {
		if (charger->chg_data.soc_data[i].elapsed_time == 0)
			continue;
		len += p9221_soc_data_dump(&buf[len], PAGE_SIZE - len,
					   &charger->chg_data, i);
		if (len < PAGE_SIZE - 1)
			buf[len++] = '\n';
	}

enodata_done:
	mutex_unlock(&charger->stats_lock);
	return len;
}

static ssize_t p9221_ctl_chg_stats(struct device *dev,
                                  struct device_attribute *attr,
                                  const char *buf, size_t count)
{
	struct i2c_client *client = to_i2c_client(dev);
	struct p9221_charger_data *charger = i2c_get_clientdata(client);

	if (count < 1)
		return -ENODATA;

	mutex_lock(&charger->stats_lock);
	switch (buf[0]) {
	case 0:
	case '0':
		p9221_charge_stats_init(&charger->chg_data);
		break;
	}
	mutex_unlock(&charger->stats_lock);

	return count;
}

static DEVICE_ATTR(charge_stats, 0644, p9221_show_chg_stats, p9221_ctl_chg_stats);

static int p9382_disable_dcin_en(struct p9221_charger_data *charger, bool enable)
{
	int ret;

	if (!charger->disable_dcin_en_votable)
		charger->disable_dcin_en_votable =
			gvotable_election_get_handle("DC_SUSPEND");
	if (!charger->disable_dcin_en_votable)
		return 0;

	ret = gvotable_cast_bool_vote(charger->disable_dcin_en_votable,
				      P9221_WLC_VOTER, enable);
	if (ret == 0)
		return 0;

	dev_err(&charger->client->dev, "Could not vote DISABLE_DCIN_EN (%d)\n", ret);
	return ret;
}

static bool p9xxx_rtx_gpio_is_state(struct p9221_charger_data *charger,
				    enum p9xxx_rtx_gpio_state state)
{
	int loops;
	bool ret;

	mutex_lock(&charger->rtx_gpio_lock);

	/* only wait when enable to enable */
	if (state != RTX_READY)
		goto unlock;

	for (loops = 10 ; loops ; loops--) {
		if (charger->rtx_gpio_state != RTX_WAIT)
			break;

		mutex_unlock(&charger->rtx_gpio_lock);
		dev_dbg(&charger->client->dev, "RTx wait status\n");
		msleep(100);
		mutex_lock(&charger->rtx_gpio_lock);
	}
unlock:
	ret = charger->rtx_gpio_state == state;
	mutex_unlock(&charger->rtx_gpio_lock);
	return ret;
}

static void p9xxx_rtx_gpio_wait(struct p9221_charger_data *charger)
{
	mutex_lock(&charger->rtx_gpio_lock);

	charger->rtx_gpio_state = RTX_WAIT;
	if (!charger->pdata->has_rtx_gpio)
		charger->rtx_gpio_state = RTX_READY;

	mutex_unlock(&charger->rtx_gpio_lock);
}

static int p9xxx_rtx_mode_en(struct p9221_charger_data *charger, bool enable)
{
	if (!enable)
		return charger->chip_tx_mode_en(charger, false);

	if (p9xxx_rtx_gpio_is_state(charger, RTX_READY))
		return charger->chip_tx_mode_en(charger, true);

	return -ENOTSUPP;
}

/* requires mutex_lock(&charger->rtx_lock) when p9382_set_rtx() called */
static int p9382_set_rtx(struct p9221_charger_data *charger, bool enable)
{
	int ret = 0, tx_icl = -1;

	if ((enable && charger->ben_state) || (!enable && !charger->ben_state)) {
		logbuffer_prlog(charger->rtx_log, "RTx is %s\n", enable ? "enabled" : "disabled");
		return 0;
	}

	if (enable == 0) {
		if (charger->is_rtx_mode) {
			ret = p9xxx_rtx_mode_en(charger, false);
			charger->is_rtx_mode = false;
		}
		ret = p9382_ben_cfg(charger, RTX_BEN_DISABLED);
		if (ret < 0)
			goto error;

		ret = p9382_disable_dcin_en(charger, false);
		if (ret)
			dev_err(&charger->client->dev,
				"fail to enable dcin, ret=%d\n", ret);

		logbuffer_log(charger->rtx_log, "disable rtx\n");

		goto done;
	} else {
		logbuffer_log(charger->rtx_log, "enable rtx");
		/* Check if there is any one vote disabled */
		if (charger->tx_icl_votable)
			tx_icl = gvotable_get_current_int_vote(
					charger->tx_icl_votable);
		if (tx_icl == 0) {
			dev_err(&charger->client->dev, "rtx be disabled\n");
			logbuffer_log(charger->rtx_log, "rtx be disabled\n");
			charger->rtx_reset_cnt = 0;
			goto done;
		}

		/*
		 * Check if WLC online
		 * NOTE: when used CHARGER_MODE will also prevent this.
		 */
		if (charger->online) {
			dev_err(&charger->client->dev,
				"rTX is not allowed during WLC\n");
			logbuffer_log(charger->rtx_log,
				      "rTX is not allowed during WLC\n");
			charger->rtx_reset_cnt = 0;
			goto done;
		}

		/*
		 * DCIN_EN votable will not be available on all systems.
		 * if it is there, it is needed.
		 */
		ret = p9382_disable_dcin_en(charger, true);
		if (ret) {
			dev_err(&charger->client->dev, "cannot enable rTX mode %d\n", ret);
			goto error;
		}

		charger->com_busy = 0;
		charger->rtx_csp = 0;
		charger->rtx_err = RTX_NO_ERROR;
		charger->is_rtx_mode = false;
		p9xxx_rtx_gpio_wait(charger);

		ret = p9382_ben_cfg(charger, RTX_BEN_ON);
		if (ret < 0)
			goto error;

		msleep(10);

		ret = p9xxx_rtx_mode_en(charger, true);

		if (ret < 0) {
			dev_err(&charger->client->dev,
				"cannot enter rTX mode (%d)\n", ret);
			logbuffer_log(charger->rtx_log,
				      "cannot enter rTX mode (%d)\n", ret);
			p9382_ben_cfg(charger, RTX_BEN_DISABLED);

			ret = p9382_disable_dcin_en(charger, false);

			charger->is_rtx_mode = false;
			goto error;
		}

		ret = p9221_enable_interrupts(charger);
		if (ret)
			dev_err(&charger->client->dev,
				"Could not enable interrupts: %d\n", ret);

		/* configure TX_ICL */
		if (charger->tx_icl_votable)
			tx_icl = gvotable_get_current_int_vote(
					charger->tx_icl_votable);

		if ((tx_icl > 0) &&
		    (tx_icl != P9221_MA_TO_UA(P9382A_RTX_ICL_MAX_MA))) {
			ret = charger->chip_set_tx_ilim(charger, tx_icl);
			if (ret == 0)
				logbuffer_log(charger->rtx_log,
					      "set Tx current limit: %dmA",
					      tx_icl);
			else
				dev_err(&charger->client->dev,
					"Could not set Tx current limit: %d\n",
					ret);
		}
		goto done;
	}
error:
	if (charger->rtx_reset_cnt > 0) {
		if (charger->rtx_err != RTX_CHRG_NOT_SUP)
			charger->rtx_err = RTX_HARD_OCP;
		charger->rtx_reset_cnt = 0;
	}
done:
	if (charger->rtx_reset_cnt == 0)
		schedule_work(&charger->uevent_work);

	if (enable && charger->is_rtx_mode && !charger->rtx_wakelock) {
		pm_stay_awake(charger->dev);
		charger->rtx_wakelock = true;
	} else if (!enable && charger->rtx_wakelock) {
		pm_relax(charger->dev);
		charger->rtx_wakelock = false;
	} else {
		dev_info(&charger->client->dev, "%s RTx(%d), rtx_wakelock=%d\n",
			 enable ? "enable" : "disable",
			 charger->is_rtx_mode, charger->rtx_wakelock);
	}
	dev_dbg(&charger->client->dev, "%s RTx(%d), rtx_wakelock=%d\n",
		enable ? "enable" : "disable", charger->is_rtx_mode, charger->rtx_wakelock);

	return ret;
}

#define P9412_RTX_OCP_THRES_MA		900
static int p9412_check_rtx_ocp(struct p9221_charger_data *chgr)
{
	int ret, cnt, retry, ocp_count = 0, current_now, chk_ms, total_delay;
	u16 status_reg;

	total_delay = chgr->rtx_total_delay > 0 ? chgr->rtx_total_delay : 3000;
	chk_ms = chgr->rtx_ocp_chk_ms > 0 ? chgr->rtx_ocp_chk_ms : 20;
	retry = (total_delay / chk_ms > 0) ? (total_delay / chk_ms) : 1;

	logbuffer_log(chgr->rtx_log, "use rtx_ocp_chk_ms=%d retry=%d", chk_ms, retry);

	for (cnt = 0; cnt < retry; cnt++) {
		if (!chgr->ben_state)
			return -EIO;
		/* check if rx_is_connected: if yes, goto 7V */
		ret = chgr->reg_read_16(chgr, P9221_STATUS_REG, &status_reg);
		if (ret < 0) {
			logbuffer_log(chgr->rtx_log, "ioerr disable RTx(%d)", ret);
			return -EIO;
		}
		if (status_reg & chgr->ints.rx_connected_bit) {
			logbuffer_log(chgr->rtx_log, "rx is connected, goto 7V");
			return 0;
		}
		/* check if (ocp_cnt > 2): if yes, disable rtx */
		ret = chgr->chip_get_iout(chgr, &current_now);
		if (ret == 0 && current_now > P9412_RTX_OCP_THRES_MA) {
			ocp_count++;
			logbuffer_log(chgr->rtx_log, "cnt=%d,current_now=%d,ocp_count=%d",
				      cnt, current_now, ocp_count);
		}
		if (ret < 0) {
			logbuffer_log(chgr->rtx_log, "iout disable RTx(%d)", ret);
			return -EINVAL;
		}
		if (ocp_count > 2 || current_now == 0) {
			logbuffer_log(chgr->rtx_log, "ocp_count=%d current_now=%d disable RTx",
				      ocp_count, current_now);
			return -EINVAL;
		}
		usleep_range(chk_ms * USEC_PER_MSEC, (chk_ms + 2) * USEC_PER_MSEC);
	}

	return 0;
}

/*
 * Check if Tx OCP occurs during ping phase before enabling 7V
 * acquires mutex_lock(&charger->rtx_lock) for calling p9382_set_rtx()
 */
static void p9412_chk_rtx_ocp_work(struct work_struct *work)
{
	struct p9221_charger_data *chgr = container_of(work,
			struct p9221_charger_data, chk_rtx_ocp_work.work);
	int ret;

	mutex_lock(&chgr->rtx_lock);
	if (!chgr->ben_state)
		goto done;

	/* check TX OCP before enable 7V */
	ret = p9412_check_rtx_ocp(chgr);
	if (ret < 0) {
		p9382_set_rtx(chgr, false);
		goto done;
	}

	ret = chgr->reg_write_8(chgr, P9412_APBSTPING_REG, P9412_APBSTPING_7V);
	ret |= chgr->reg_write_8(chgr, P9412_APBSTCONTROL_REG, P9412_APBSTPING_7V);
	if (ret == 0) {
		schedule_delayed_work(&chgr->rtx_work, msecs_to_jiffies(P9382_RTX_TIMEOUT_MS));
	} else {
		logbuffer_log(chgr->rtx_log, "Failed to configure Ext-Boost Vout registers(%d)",
			      ret);
		p9382_set_rtx(chgr, false);
	}
done:
	mutex_unlock(&chgr->rtx_lock);
}

static ssize_t rtx_show(struct device *dev,
			struct device_attribute *attr,
			char *buf)
{
	struct i2c_client *client = to_i2c_client(dev);
	struct p9221_charger_data *charger = i2c_get_clientdata(client);

	return scnprintf(buf, PAGE_SIZE, "%d\n", charger->ben_state);
}

/*
 * write 1 to enable boost & switch, write 0 to 0x34, wait for 0x4c==0x4
 * write 0 to write 0x80 to 0x4E, wait for 0x4c==0, disable boost & switch
 *
 * acquires mutex_lock(&charger->rtx_lock) for calling p9382_set_rtx()
 */
static ssize_t rtx_store(struct device *dev,
		       struct device_attribute *attr,
		       const char *buf, size_t count)
{
	struct i2c_client *client = to_i2c_client(dev);
	struct p9221_charger_data *charger = i2c_get_clientdata(client);
	int ret;

	p9xxx_setup_all(charger->dev->of_node, charger->pdata);

	if (!charger->bcl_wlc_votable)
		charger->bcl_wlc_votable = gvotable_election_get_handle(BCL_WLC);
	if (!charger->bcl_wlc_votable)
		return -ENOENT;

	if (buf[0] == '0') {
		mutex_lock(&charger->rtx_lock);
		logbuffer_prlog(charger->rtx_log, "battery share off");
		gvotable_cast_vote(charger->bcl_wlc_votable, BCL_DEV_VOTER, (void *)BCL_WLC_VOTE,
				   WLC_DISABLED_TX);
		charger->rtx_reset_cnt = 0;
		ret = p9382_set_rtx(charger, false);
		mutex_unlock(&charger->rtx_lock);
	} else if (buf[0] == '1') {
		mutex_lock(&charger->rtx_lock);
		logbuffer_prlog(charger->rtx_log, "battery share on");
		gvotable_cast_vote(charger->bcl_wlc_votable, BCL_DEV_VOTER, (void *)BCL_WLC_VOTE,
				   WLC_ENABLED_TX);
		charger->rtx_reset_cnt = 0;
		ret = p9382_set_rtx(charger, true);
		mutex_unlock(&charger->rtx_lock);
	} else {
		return -EINVAL;
	}

	if (ret == 0)
		return count;
	else
		return ret;
}

static DEVICE_ATTR_RW(rtx);


static ssize_t has_wlc_dc_show(struct device *dev,
			struct device_attribute *attr,
			char *buf)
{
	struct i2c_client *client = to_i2c_client(dev);
	struct p9221_charger_data *charger = i2c_get_clientdata(client);

	return scnprintf(buf, PAGE_SIZE, "%d\n", charger->pdata->has_wlc_dc);
}

/* write 1 to enable boost & switch, write 0 to 0x34, wait for 0x4c==0x4
 * write 0 to write 0x80 to 0x4E, wait for 0x4c==0, disable boost & switch
 */
static ssize_t has_wlc_dc_store(struct device *dev,
		       struct device_attribute *attr,
		       const char *buf, size_t count)
{
	struct i2c_client *client = to_i2c_client(dev);
	struct p9221_charger_data *charger = i2c_get_clientdata(client);

	charger->pdata->has_wlc_dc = buf[0] == '1';
	return count;
}

static DEVICE_ATTR_RW(has_wlc_dc);

static ssize_t gpp_enhanced_show(struct device *dev,
				 struct device_attribute *attr,
				 char *buf)
{
	struct i2c_client *client = to_i2c_client(dev);
	struct p9221_charger_data *charger = i2c_get_clientdata(client);

	return scnprintf(buf, PAGE_SIZE, "%d\n", charger->pdata->gpp_enhanced);
}

/* write 1 to enable GPP15W feature
 * write 0 to disable GPP15W feature and skip Auth DC_ICL
 */
static ssize_t gpp_enhanced_store(struct device *dev,
				  struct device_attribute *attr,
				  const char *buf, size_t count)
{
	struct i2c_client *client = to_i2c_client(dev);
	struct p9221_charger_data *charger = i2c_get_clientdata(client);

	charger->pdata->gpp_enhanced = buf[0] == '1';
	return count;
}

static DEVICE_ATTR_RW(gpp_enhanced);

static ssize_t authstart_show(struct device *dev,
			      struct device_attribute *attr,
			      char *buf)
{
	struct i2c_client *client = to_i2c_client(dev);
	struct p9221_charger_data *charger = i2c_get_clientdata(client);

	return scnprintf(buf, PAGE_SIZE, "%c\n",
			 charger->set_auth_icl ? 'Y' : 'N');
}

static ssize_t authstart_store(struct device *dev,
			       struct device_attribute *attr,
			       const char *buf, size_t count)
{
	struct i2c_client *client = to_i2c_client(dev);
	struct p9221_charger_data *charger = i2c_get_clientdata(client);
	const bool is_enhanced = charger->pdata->has_wlc_dc ||
				 charger->pdata->gpp_enhanced;
	const bool need_auth = charger->is_mfg_google ||
			       charger->mfg == WLC_MFG_108_FOR_GOOGLE;
	const ktime_t timeout = ms_to_ktime(WLCDC_DEBOUNCE_TIME_S * 1000);
	int ret = 0;

	if (buf[0] != '1' || !charger->chip_is_calibrated(charger))
		return -EINVAL;

	mutex_lock(&charger->auth_lock);

	if (charger->set_auth_icl)
		goto unlock;

	charger->set_auth_icl = true;

	if (!need_auth || !is_enhanced)
		goto unlock;

	ret = p9221_set_auth_dc_icl(charger, true);
	if (ret < 0)
		dev_err(&charger->client->dev, "cannot set Auth ICL: %d\n", ret);

	pm_stay_awake(charger->dev);
	alarm_start_relative(&charger->auth_dc_icl_alarm, timeout);
	schedule_delayed_work(&charger->auth_dc_icl_work,
			      msecs_to_jiffies(WLCDC_AUTH_CHECK_INIT_DELAY_MS));

unlock:
	mutex_unlock(&charger->auth_lock);

	return ret == 0 ? count : ret;
}

static DEVICE_ATTR_RW(authstart);

static ssize_t log_current_filtered_show(struct device *dev,
					 struct device_attribute *attr,
					 char *buf)
{
	struct i2c_client *client = to_i2c_client(dev);
	struct p9221_charger_data *charger = i2c_get_clientdata(client);

	return scnprintf(buf, PAGE_SIZE, "%d\n", charger->log_current_filtered);
}

/* write '1' to enable logging */
static ssize_t log_current_filtered_store(struct device *dev,
					  struct device_attribute *attr,
					  const char *buf, size_t count)
{
	struct i2c_client *client = to_i2c_client(dev);
	struct p9221_charger_data *charger = i2c_get_clientdata(client);

	charger->log_current_filtered = buf[0] == '1';
	return count;
}

static DEVICE_ATTR_RW(log_current_filtered);

static ssize_t align_delta_show(struct device *dev,
				struct device_attribute *attr,
				char *buf)
{
	struct i2c_client *client = to_i2c_client(dev);
	struct p9221_charger_data *charger = i2c_get_clientdata(client);

	return scnprintf(buf, PAGE_SIZE, "%d\n", charger->align_delta);
}

static ssize_t align_delta_store(struct device *dev,
				 struct device_attribute *attr,
				 const char *buf, size_t count)
{
	struct i2c_client *client = to_i2c_client(dev);
	struct p9221_charger_data *charger = i2c_get_clientdata(client);
	int ret, delta;

	ret = kstrtoint(buf, 10, &delta);

	if (ret < 0)
		return ret;

	charger->align_delta = delta;

	return count;
}

static DEVICE_ATTR_RW(align_delta);

static struct attribute *rtx_attributes[] = {
	&dev_attr_rtx_sw.attr,
	&dev_attr_rtx_boost.attr,
	&dev_attr_rtx.attr,
	&dev_attr_rtx_status.attr,
	&dev_attr_is_rtx_connected.attr,
	&dev_attr_rx_lvl.attr,
	&dev_attr_rtx_err.attr,
	NULL
};

static const struct attribute_group rtx_attr_group = {
	.attrs		= rtx_attributes,
};

static struct attribute *p9221_attributes[] = {
	&dev_attr_version.attr,
	&dev_attr_status.attr,
	&dev_attr_addr.attr,
	&dev_attr_count.attr,
	&dev_attr_data.attr,
	&dev_attr_ccreset.attr,
	&dev_attr_txbusy.attr,
	&dev_attr_txdone.attr,
	&dev_attr_txlen.attr,
	&dev_attr_rxlen.attr,
	&dev_attr_rxdone.attr,
	&dev_attr_icl_ramp_ua.attr,
	&dev_attr_icl_ramp_delay_ms.attr,
	&dev_attr_force_epp.attr,
	&dev_attr_dc_icl_bpp.attr,
	&dev_attr_dc_icl_epp.attr,
	&dev_attr_alignment.attr,
	&dev_attr_aicl_delay_ms.attr,
	&dev_attr_aicl_icl_ua.attr,
	&dev_attr_operating_freq.attr,
	&dev_attr_ptmc_id.attr,
	&dev_attr_ext_ben.attr,
	&dev_attr_qi_vbus_en.attr,
	&dev_attr_has_wlc_dc.attr,
	&dev_attr_gpp_enhanced.attr,
	&dev_attr_authstart.attr,
	&dev_attr_log_current_filtered.attr,
	&dev_attr_charge_stats.attr,
	&dev_attr_fw_rev.attr,
	&dev_attr_authtype.attr,
	&dev_attr_features.attr,
	&dev_attr_mitigate_threshold.attr,
	&dev_attr_wpc_ready.attr,
	&dev_attr_qien.attr,
	&dev_attr_align_delta.attr,
	&dev_attr_ldo_en.attr,
	NULL
};

static ssize_t p9221_rxdata_read(struct file *filp, struct kobject *kobj,
				 struct bin_attribute *bin_attr,
				 char *buf, loff_t pos, size_t size)
{
	struct p9221_charger_data *charger;
	charger = dev_get_drvdata(container_of(kobj, struct device, kobj));

	memcpy(buf, &charger->rx_buf[pos], size);
	charger->rx_done = false;
	return size;
}

static struct bin_attribute bin_attr_rxdata = {
	.attr = {
		.name = "rxdata",
		.mode = 0400,
	},
	.read = p9221_rxdata_read,
	.size = P9221R5_DATA_RECV_BUF_SIZE,
};

static ssize_t p9221_txdata_read(struct file *filp, struct kobject *kobj,
				 struct bin_attribute *bin_attr,
				 char *buf, loff_t pos, size_t size)
{
	struct p9221_charger_data *charger;
	charger = dev_get_drvdata(container_of(kobj, struct device, kobj));

	memcpy(buf, &charger->tx_buf[pos], size);
	return size;
}

static ssize_t p9221_txdata_write(struct file *filp, struct kobject *kobj,
				  struct bin_attribute *bin_attr,
				  char *buf, loff_t pos, size_t size)
{
	struct p9221_charger_data *charger;
	charger = dev_get_drvdata(container_of(kobj, struct device, kobj));

	memcpy(&charger->tx_buf[pos], buf, size);
	return size;
}

static struct bin_attribute bin_attr_txdata = {
	.attr = {
		.name = "txdata",
		.mode = 0600,
	},
	.read = p9221_txdata_read,
	.write = p9221_txdata_write,
	.size  = P9221R5_DATA_SEND_BUF_SIZE,
};

static struct bin_attribute *p9221_bin_attributes[] = {
	&bin_attr_txdata,
	&bin_attr_rxdata,
	NULL,
};

static const struct attribute_group p9221_attr_group = {
	.attrs		= p9221_attributes,
	.bin_attrs	= p9221_bin_attributes,
};

static void print_current_samples(struct p9221_charger_data *charger,
					u32 *iout_val, int count)
{
	int i;
	char temp[P9221R5_OVER_CHECK_NUM * 9 + 1] = { 0 };

	for (i = 0; i < count ; i++)
		scnprintf(temp + i * 9, sizeof(temp) - i * 9,
			  "%08x ", iout_val[i]);

	dev_info(&charger->client->dev, "OVER IOUT_SAMPLES: %s\n", temp);
}

/*
 * Number of times to poll the status to see if the current limit condition
 * was transient or not.
 */
static void p9221_over_handle(struct p9221_charger_data *charger,
			      u16 irq_src)
{
	u8 reason = 0;
	int i;
	int ret;
	int ovc_count = 0;
	u32 iout_val[P9221R5_OVER_CHECK_NUM] = { 0 };

	dev_err(&charger->client->dev, "Received OVER INT: %02x\n", irq_src);

	if (irq_src & charger->ints.over_volt_bit) {
		reason = P9221_EOP_OVER_VOLT;
		goto send_eop;
	}

	if (irq_src & charger->ints.over_temp_bit) {
		reason = P9221_EOP_OVER_TEMP;
		goto send_eop;
	}

	if ((irq_src & charger->ints.over_uv_bit) && !(irq_src & charger->ints.over_curr_bit))
		return;

	/* Overcurrent, reduce ICL and poll to absorb any transients */

	if (charger->dc_icl_votable) {
		int icl;

		icl = gvotable_get_current_int_vote(charger->dc_icl_votable);
		if (icl < 0) {
			dev_err(&charger->client->dev,
				"Failed to read ICL (%d)\n", icl);
		} else if (icl > OVC_BACKOFF_LIMIT) {
			icl -= OVC_BACKOFF_AMOUNT;

			ret = gvotable_cast_int_vote(charger->dc_icl_votable,
						     P9221_OCP_VOTER,
						     icl, true);
			dev_err(&charger->client->dev,
				"Reduced ICL to %d (%d)\n", icl, ret);
		}
	}

	reason = P9221_EOP_OVER_CURRENT;
	for (i = 0; i < P9221R5_OVER_CHECK_NUM; i++) {
		ret = p9221_clear_interrupts(charger,
					     irq_src & charger->ints.stat_limit_mask);
		msleep(50);
		if (ret)
			continue;

		ret = charger->chip_get_iout(charger, &iout_val[i]);
		if (ret) {
			dev_err(&charger->client->dev,
				"Failed to read iout[%d]: %d\n", i, ret);
			continue;
		} else {
			iout_val[i] = P9221_MA_TO_UA(iout_val[i]);

			if (iout_val[i] > OVC_THRESHOLD)
				ovc_count++;
		}

		ret = p9221_reg_read_16(charger, P9221_STATUS_REG, &irq_src);
		if (ret) {
			dev_err(&charger->client->dev,
				"Failed to read status: %d\n", ret);
			continue;
		}

		if ((irq_src & charger->ints.over_curr_bit) == 0) {
			print_current_samples(charger, iout_val, i + 1);
			dev_info(&charger->client->dev,
				 "OVER condition %04x cleared after %d tries\n",
				 irq_src, i);
			return;
		}

		dev_err(&charger->client->dev,
			"OVER status is still %04x, retry\n", irq_src);
	}

	if (ovc_count < OVC_LIMIT) {
		print_current_samples(charger, iout_val,
				      P9221R5_OVER_CHECK_NUM);
		dev_info(&charger->client->dev,
			 "ovc_threshold=%d, ovc_count=%d, ovc_limit=%d\n",
			 OVC_THRESHOLD, ovc_count, OVC_LIMIT);
		return;
	}

send_eop:
	dev_err(&charger->client->dev,
		"OVER is %04x, sending EOP %d\n", irq_src, reason);

	ret = charger->chip_send_eop(charger, reason);
	if (ret)
		dev_err(&charger->client->dev,
			"Failed to send EOP %d: %d\n", reason, ret);
}

static void p9382_txid_work(struct work_struct *work)
{
	struct p9221_charger_data *charger = container_of(work,
			struct p9221_charger_data, txid_work.work);
	int ret = 0;
	bool attached = 0;
	u16 status_reg;
	const u16 rx_connected_bit = charger->ints.rx_connected_bit;

	/* check rx_is_connected */
	ret = p9221_reg_read_16(charger, P9221_STATUS_REG, &status_reg);
	attached = (ret == 0) ? (status_reg & rx_connected_bit) : 0;
	if (!attached)
		return;

	if (charger->ints.pppsent_bit && charger->com_busy) {
		if (charger->com_busy >= COM_BUSY_MAX) {
			if (p9221_send_ccreset(charger) == 0)
				charger->com_busy = 0;
		} else {
			charger->com_busy += 1;
		}
		schedule_delayed_work(&charger->txid_work,
				      msecs_to_jiffies(TXID_SEND_DELAY_MS));
		logbuffer_log(charger->rtx_log,
			      "com_busy=%d, reschedule txid_work()",
			      charger->com_busy);
		return;
	}

	ret = charger->chip_send_txid(charger);
	if (!ret) {
		p9221_hex_str(&charger->tx_buf[1], FAST_SERIAL_ID_SIZE,
			      charger->fast_id_str,
			      sizeof(charger->fast_id_str), false);
		dev_info(&charger->client->dev, "Fast serial ID send(%s)\n",
			 charger->fast_id_str);
		charger->com_busy += 1;
		if (charger->send_txid_cnt > 0) {
			charger->send_txid_cnt--;
			schedule_delayed_work(&charger->txid_work,
					      msecs_to_jiffies(TXID_SEND_AGAIN_DELAY_MS));
		}
	}
}

/* requires mutex_lock(&charger->rtx_lock); */
static void p9xxx_reset_rtx_for_ocp(struct p9221_charger_data *charger)
{
	const bool rtx_gpio_retry = p9xxx_rtx_gpio_is_state(charger, RTX_RETRY);
	int ext_bst_on = 0;

	if (!rtx_gpio_retry) {
		charger->rtx_reset_cnt += 1;

		if (charger->rtx_reset_cnt >= RTX_RESET_COUNT_MAX) {
			if (charger->rtx_reset_cnt == RTX_RESET_COUNT_MAX)
				charger->rtx_err = RTX_HARD_OCP;
			charger->rtx_reset_cnt = 0;
		}
	}
	charger->is_rtx_mode = false;
	p9382_set_rtx(charger, false);

	msleep(REENABLE_RTX_DELAY);

	if (charger->pdata->ben_gpio > 0)
		ext_bst_on = gpio_get_value_cansleep(charger->pdata->ben_gpio);
	if (ext_bst_on)
		return;

	if (charger->rtx_reset_cnt || rtx_gpio_retry) {
		dev_info(&charger->client->dev, "re-enable RTx mode, cnt=%d\n", charger->rtx_reset_cnt);
		logbuffer_log(charger->rtx_log, "re-enable RTx mode, cnt=%d\n", charger->rtx_reset_cnt);
		p9382_set_rtx(charger, true);
		schedule_work(&charger->uevent_work);
	}
}

/*
 * This will be called from interrupt handler
 * acquires mutex_lock(&charger->rtx_lock) for calling p9382_set_rtx()
 */
static void p9xxx_rtx_reset_work(struct work_struct *work)
{
	struct p9221_charger_data *charger = container_of(work,
			struct p9221_charger_data, rtx_reset_work);

	mutex_lock(&charger->rtx_lock);
	/* Skip if RTx is turned off from UI */
	if (!charger->ben_state)
		goto unlock_done;

	p9xxx_reset_rtx_for_ocp(charger);

unlock_done:
	mutex_unlock(&charger->rtx_lock);
}

/*
 * This is monitor system mode when RTx is enabled
 * acquires mutex_lock(&charger->rtx_lock) for calling p9382_set_rtx()
 */
static void p9382_rtx_work(struct work_struct *work)
{
	struct p9221_charger_data *charger = container_of(work,
			struct p9221_charger_data, rtx_work.work);
	const bool rtx_gpio_retry = p9xxx_rtx_gpio_is_state(charger, RTX_RETRY);
	u8 mode_reg = 0;
	int ret = 0;

	mutex_lock(&charger->rtx_lock);
	/* Skip if RTx is turned off from UI */
	if (!charger->ben_state)
		goto unlock_done;

	/* Check if RTx mode is auto turn off */
	ret = charger->chip_get_sys_mode(charger, &mode_reg);
	if (ret == 0 &&
	    mode_reg & P9XXX_SYS_OP_MODE_TX_MODE &&
	    !rtx_gpio_retry)
		goto reschedule;

	dev_info(&charger->client->dev, "is_rtx_on: ben=%d, mode=%02x, ret=%d",
		 charger->ben_state, mode_reg, ret);
	logbuffer_log(charger->rtx_log, "is_rtx_on: ben=%d, mode=%02x, ret=%d",
		      charger->ben_state, mode_reg, ret);

	p9xxx_reset_rtx_for_ocp(charger);

reschedule:
	schedule_delayed_work(&charger->rtx_work,
			      msecs_to_jiffies(P9382_RTX_TIMEOUT_MS));
unlock_done:
	mutex_unlock(&charger->rtx_lock);
}

/* Handler for rtx mode */
static void rtx_irq_handler(struct p9221_charger_data *charger, u16 irq_src)
{
	int ret;
	u8 mode_reg, csp_reg;
	u16 status_reg;
	bool attached = 0;
	const u16 mode_changed_bit = charger->ints.mode_changed_bit;
	const u16 pppsent_bit = charger->ints.pppsent_bit;
	const u16 hard_ocp_bit = charger->ints.hard_ocp_bit;
	const u16 tx_conflict_bit = charger->ints.tx_conflict_bit;
	const u16 rx_connected_bit = charger->ints.rx_connected_bit;
	const u16 csp_bit = charger->ints.csp_bit;
	const u16 ocp_ping_bit = charger->ints.ocp_ping_bit;

	if (irq_src & mode_changed_bit) {
		ret = charger->chip_get_sys_mode(charger, &mode_reg);
		if (ret) {
			dev_err(&charger->client->dev,
				"Failed to read P9221_SYSTEM_MODE_REG: %d\n",
				ret);
			return;
		}
		if (mode_reg == P9XXX_SYS_OP_MODE_TX_MODE) {
			charger->is_rtx_mode = true;
			cancel_delayed_work_sync(&charger->rtx_work);
			if (!charger->pdata->apbst_en || charger->pdata->hw_ocp_det)
				schedule_delayed_work(&charger->rtx_work,
						      msecs_to_jiffies(P9382_RTX_TIMEOUT_MS));
		}
		dev_info(&charger->client->dev,
			 "P9221_SYSTEM_MODE_REG reg: %02x\n",
			 mode_reg);
		logbuffer_log(charger->rtx_log,
			      "SYSTEM_MODE_REG=%02x", mode_reg);
	}

	ret = p9221_reg_read_16(charger, P9221_STATUS_REG, &status_reg);
	if (ret) {
		dev_err(&charger->client->dev,
			"failed to read P9221_STATUS_REG reg: %d\n",
			ret);
		return;
	}

	if (irq_src & pppsent_bit)
		charger->com_busy = 0;

	if (irq_src & (hard_ocp_bit | tx_conflict_bit | ocp_ping_bit)) {
		if (irq_src & hard_ocp_bit)
			charger->rtx_err = RTX_HARD_OCP;
		else if (irq_src & tx_conflict_bit)
			charger->rtx_err = RTX_TX_CONFLICT;

		logbuffer_prlog(charger->rtx_log, "rtx_err=%d, STATUS_REG=%04x",
				charger->rtx_err, status_reg);

		cancel_delayed_work_sync(&charger->rtx_work);
		if (charger->rtx_err == RTX_HARD_OCP) {
			charger->rtx_err = 0;
			schedule_work(&charger->rtx_reset_work);
		} else {
			charger->is_rtx_mode = false;
			schedule_work(&charger->rtx_disable_work);
		}
	}

	if (irq_src & rx_connected_bit) {
		attached = status_reg & rx_connected_bit;
		logbuffer_log(charger->rtx_log,
			      "Rx is %s. STATUS_REG=%04x",
			      attached ? "connected" : "disconnect",
			      status_reg);
		schedule_work(&charger->uevent_work);
		if (attached) {
			cancel_delayed_work_sync(&charger->txid_work);
			charger->send_txid_cnt = 2;
			schedule_delayed_work(&charger->txid_work,
					msecs_to_jiffies(TXID_SEND_DELAY_MS));
		} else {
			cancel_delayed_work_sync(&charger->txid_work);
			charger->send_txid_cnt = 0;
			charger->rtx_csp = 0;
			charger->com_busy = 0;
		}
	}

	if (irq_src & csp_bit) {
		ret = p9221_reg_read_8(charger, charger->reg_csp_addr, &csp_reg);
		if (ret) {
			logbuffer_log(charger->rtx_log, "failed to read CSP_REG reg: %d", ret);
		} else {
			charger->rtx_csp = csp_reg;
			schedule_work(&charger->uevent_work);
		}
	}
}


#ifdef CONFIG_DC_RESET
/*
 * DC reset code uses a flag in the charger to initiate a hard reset of the
 * WLC chip after a power loss. This is (was?) needed for p9221 to handle
 * partial and/or rapid entry/exit from the field that could cause firmware
 * to become erratic.
 */
static bool p9221_dc_reset_needed(struct p9221_charger_data *charger,
				  u16 irq_src)
{
	/*
	 * It is suspected that p9221 misses to set the interrupt status
	 * register occasionally. Evaluate spurious interrupt case for
	 * dc reset as well.
	 */
	if (charger->pdata->needs_dcin_reset == P9221_WC_DC_RESET_MODECHANGED &&
	    (irq_src & charger->ints.mode_changed_bit || !irq_src)) {
		u8 mode_reg = 0;
		int res;

		res = charger->chip_get_sys_mode(charger, &mode_reg);
		if (res < 0) {
			dev_err(&charger->client->dev,
				"Failed to read P9221_SYSTEM_MODE_REG: %d\n",
				res);
			/*
			 * p9221_reg_read_n returns ENODEV for ENOTCONN as well.
			 * Signal dc_reset when register read fails with the
			 * above reasons.
			 */
			return res == -ENODEV;
		}

		dev_info(&charger->client->dev,
			 "P9221_SYSTEM_MODE_REG reg: %02x\n", mode_reg);
		return !(mode_reg == P9XXX_SYS_OP_MODE_WPC_EXTD ||
			 mode_reg == P9XXX_SYS_OP_MODE_PROPRIETARY ||
			 mode_reg == P9XXX_SYS_OP_MODE_WPC_BASIC);
	}

	if (charger->pdata->needs_dcin_reset == P9221_WC_DC_RESET_VOUTCHANGED &&
	    irq_src & charger->ints.vout_changed_bit) {
		u16 status_reg = 0;
		int res;

		res = p9221_reg_read_16(charger, P9221_STATUS_REG, &status_reg);
		if (res < 0) {
			dev_err(&charger->client->dev,
				"Failed to read P9221_STATUS_REG: %d\n", res);
			return res == -ENODEV ? true : false;
		}

		dev_info(&charger->client->dev,
			 "P9221_STATUS_REG reg: %04x\n", status_reg);
		return !(status_reg & charger->ints.vout_changed_bit);
	}

	return false;
}

static void p9221_check_dc_reset(struct p9221_charger_data *charger,
				    u16 irq_src)
{
	union power_supply_propval val = {.intval = 1};
	int res;

	if (!p9221_dc_reset_needed(charger, irq_src))
		return;

	if (!charger->dc_psy)
		charger->dc_psy = power_supply_get_by_name("dc");
	if (charger->dc_psy) {
		/* Signal DC_RESET when wireless removal is sensed. */
		res = power_supply_set_property(charger->dc_psy,
					POWER_SUPPLY_PROP_DC_RESET,
					&val);
	} else {
		res = -ENODEV;
	}

	if (res < 0)
		dev_err(&charger->client->dev,
			"unable to set DC_RESET, ret=%d",
			res);
}
#else
static void p9221_check_dc_reset(struct p9221_charger_data *charger,
				 u16 irq_src)
{

}
#endif

static void p9221_handle_pp(struct p9221_charger_data *charger)
{
	u8 tmp;
	u8 buff[sizeof(charger->pp_buf)];
	char bufstr[sizeof(charger->pp_buf) * 3 + 1];
	int msg_len;
	int res;

	res = p9xxx_chip_get_pp_buf(charger, buff, sizeof(buff));
	if (res) {
		dev_err(&charger->client->dev, "Failed to read PP: %d\n", res);
		return;
	}

	/* WPC 1.2.4: 5.2.2.4.1 */
	switch (buff[0]) {
	case 0x00 ... 0x1F:
		msg_len = 1 + (buff[0] - 0) / 32;
		break;
	case 0x20 ... 0x7F:
		msg_len = 2 + (buff[0] - 32) / 16;
		break;
	case 0x80 ... 0xDF:
		msg_len = 8 + (buff[0] - 128) / 8;
		break;
	case 0xE0 ... 0xFF:
		msg_len = 20 + (buff[0] - 224) / 4;
		break;
	}

	/* len is the length of the data + 1 for header. (cksum not supplied) */
	p9221_hex_str(buff, msg_len + 1, bufstr, sizeof(bufstr), false);
	dev_info(&charger->client->dev, "Received PP: %s\n", bufstr);
	logbuffer_log(charger->log, "Received PP: %s", bufstr);

	if ((buff[0] == CHARGE_STATUS_PACKET_HEADER) &&
	    (buff[1] == PP_TYPE_POWER_CONTROL) &&
	    (buff[2] == PP_SUBTYPE_SOC)) {
		u8 crc = p9221_crc8(&buff[1], CHARGE_STATUS_PACKET_SIZE - 1,
				    CRC8_INIT_VALUE);
		if (buff[4] != crc) {
			dev_err(&charger->client->dev, "PP CSP CRC mismatch\n");
			return;
		}
		charger->rtx_csp = buff[3] / 2;
		dev_info(&charger->client->dev, "Received Tx's soc=%d\n",
			 charger->rtx_csp);
		schedule_work(&charger->uevent_work);
		return;
	}

	/*
	 * We only care about 0x4F proprietary packets.  Don't touch pp_buf
	 * if there is no match.
	 */
	if (buff[0] != 0x4f)
		return;
	memcpy(charger->pp_buf, buff, sizeof(charger->pp_buf));
	charger->pp_buf_valid = 1;

	/* Check if charging on a Tx phone */
	tmp = charger->pp_buf[4] & ACCESSORY_TYPE_MASK;
	charger->chg_on_rtx = (tmp == ACCESSORY_TYPE_PHONE);
	dev_info(&charger->client->dev, "chg_on_rtx=%d\n", charger->chg_on_rtx);
	if (charger->chg_on_rtx) {
		gvotable_cast_long_vote(charger->dc_icl_votable,
					P9382A_RTX_VOTER,
					P9221_DC_ICL_RTX_UA, true);
		dev_info(&charger->client->dev, "set ICL to %dmA",
			 P9221_DC_ICL_RTX_UA / 1000);
	}
}

/* Handler for R5 and R7 chips */
static void p9221_irq_handler(struct p9221_charger_data *charger, u16 irq_src)
{
	int res;

	p9221_check_dc_reset(charger, irq_src);

	if (irq_src & charger->ints.cc_vout_bit)
		charger->cc_vout_ready = true;

	if (irq_src & charger->ints.stat_limit_mask)
		p9221_over_handle(charger, irq_src);

	/* Receive complete */
	if (irq_src & charger->ints.cc_data_rcvd_bit) {
		size_t rxlen = 0;

		res = charger->chip_get_cc_recv_size(charger, &rxlen);
		if (res) {
			dev_err(&charger->client->dev,
				"Failed to read len: %d\n", res);
			rxlen = 0;
		}
		if (rxlen) {
			res = charger->chip_get_data_buf(charger,
							 charger->rx_buf,
							 rxlen);
			if (res)
				dev_err(&charger->client->dev,
					"Failed to read len: %d\n", res);

			charger->rx_len = rxlen;
			charger->rx_done = true;
			charger->cc_data_lock.cc_rcv_at = get_boot_msec();
			set_renego_state(charger, P9XXX_AVAILABLE);
			sysfs_notify(&charger->dev->kobj, NULL, "rxdone");
		}
	}

	/* Send complete */
	if (irq_src & charger->ints.cc_send_busy_bit) {
		charger->tx_busy = false;
		charger->tx_done = true;
		charger->cc_data_lock.cc_use = true;
		charger->cc_data_lock.cc_rcv_at = 0;
		if (charger->cc_reset_pending) {
			charger->cc_data_lock.cc_use = false;
			charger->cc_reset_pending = false;
			wake_up_all(&charger->ccreset_wq);
		}
		cancel_delayed_work(&charger->tx_work);
		sysfs_notify(&charger->dev->kobj, NULL, "txbusy");
		sysfs_notify(&charger->dev->kobj, NULL, "txdone");
	}

	/* Proprietary packet */
	if (irq_src & charger->ints.pp_rcvd_bit) {
		p9221_handle_pp(charger);
	}

	/* CC Reset complete */
	if (irq_src & charger->ints.cc_reset_bit)
		p9221_abort_transfers(charger);

	if (irq_src & charger->ints.propmode_stat_bit) {
		u8 mode;

		res = charger->chip_get_sys_mode(charger, &mode);
		if (res == 0 && mode == P9XXX_SYS_OP_MODE_PROPRIETARY) {
			/*
			 * If proprietary mode is enabled, indicates a pending interrupt
			 * when the negotiation process is complete.
			 */
			if (charger->prop_mode_en == true)
				charger->negotiation_complete = true;
			charger->prop_mode_en = true;
		}

		/* charger->prop_mode_en is reset on disconnect */
	}

	/* This only necessary for P9222 */
	if (irq_src & charger->ints.extended_mode_bit) {
		charger->extended_int_recv = true;
		if (charger->check_rp == RP_NOTSET &&
		    charger->pdata->epp_rp_value != -1) {
			pm_stay_awake(charger->dev);
			charger->check_rp = RP_CHECKING;
			cancel_delayed_work_sync(&charger->chk_rp_work);
			schedule_delayed_work(&charger->chk_rp_work,
					      msecs_to_jiffies(P9XXX_CHK_RP_DELAY_MS));
		}
		schedule_delayed_work(&charger->chk_fod_work, 0);
	}
}

#define IRQ_DEBOUNCE_TIME_MS		4
static irqreturn_t p9221_irq_thread(int irq, void *irq_data)
{
	struct p9221_charger_data *charger = irq_data;
	int ret;
	u16 irq_src = 0;
	ktime_t now = get_boot_msec();

	if ((now - charger->irq_at) < IRQ_DEBOUNCE_TIME_MS)
		return IRQ_HANDLED;

	charger->irq_at = now;

	pm_runtime_get_sync(charger->dev);
	if (!charger->resume_complete) {
		dev_warn(charger->dev, "%s: irq skipped, irq:%d\n", __func__, irq);
		pm_runtime_put_sync(charger->dev);
		return IRQ_HANDLED;
	}
	pm_runtime_put_sync(charger->dev);

	ret = p9221_reg_read_16(charger, P9221_INT_REG, &irq_src);
	if (ret) {
		dev_err(&charger->client->dev,
			"Failed to read INT reg: %d\n", ret);
		goto out;
	}

	/* TODO: interrupt storm with irq_src = when in rTX mode */
	if (!charger->ben_state) {
		dev_info(&charger->client->dev, "INT: %04x\n", irq_src);
		logbuffer_log(charger->log, "INT=%04x on:%d",
			      irq_src, charger->online);
	}

	if (!irq_src)
		goto out;

	ret = p9221_clear_interrupts(charger, irq_src);
	if (ret) {
		dev_err(&charger->client->dev,
			"Failed to clear INT reg: %d\n", ret);
		goto out;
	}

	if (charger->ben_state == RTX_BOOST_ENABLED)
		goto out;

	/* todo interrupt handling for rx */
	if (charger->ben_state) {
		logbuffer_log(charger->rtx_log, "INT=%04x", irq_src);
		rtx_irq_handler(charger, irq_src);
		goto out;
	}

	if (irq_src & charger->ints.vrecton_bit) {
		dev_info(&charger->client->dev,
			"Received VRECTON, online=%d\n", charger->online);
		if (!charger->online) {
			charger->check_det = true;
			pm_stay_awake(charger->dev);

			if (charger->pdata->rf_value != -1)
				mod_delayed_work(system_wq, &charger->set_rf_work,
						 msecs_to_jiffies(P9XXX_SET_RF_DELAY_MS));
			if (!schedule_delayed_work(&charger->notifier_work,
				msecs_to_jiffies(P9221_NOTIFIER_DELAY_MS))) {
				pm_relax(charger->dev);
			}
		}
	}
	p9221_irq_handler(charger, irq_src);

out:
	return IRQ_HANDLED;
}

/*
 * This is a timeout function to disable the online_spoof when WLC gets re-enabled. It will
 * only be called in the event that DCIN doesn't come back for 2 seconds even though WLC is
 * no longer disabled.
 */
static void p9xxx_stop_online_spoof_work(struct work_struct *work)
{
	struct p9221_charger_data *charger = container_of(work,
			struct p9221_charger_data, stop_online_spoof_work.work);

	mutex_lock(&charger->irq_det_lock);
	if (charger->online_spoof) {
		/* timeout after WLC re-enabled */
		logbuffer_prlog(charger->log, "timeout: online_spoof=0");
		disable_irq_wake(charger->pdata->irq_det_int);
		disable_irq(charger->pdata->irq_det_int);
		charger->online_spoof = false;
		gvotable_cast_bool_vote(charger->wlc_spoof_votable, "WLC", false);
		power_supply_changed(charger->wc_psy);
	}
	mutex_unlock(&charger->irq_det_lock);
}

static void p9xxx_change_det_status_work(struct work_struct *work)
{
	struct p9221_charger_data *charger = container_of(work,
			struct p9221_charger_data, change_det_status_work.work);
	const int det_gpio = gpio_get_value_cansleep(charger->pdata->irq_det_gpio);

	/* Debounce det status */
	logbuffer_log(charger->log, "irq_det debounce: val=%d", det_gpio);
	mutex_lock(&charger->irq_det_lock);
	if (charger->det_status != det_gpio) {
		if (det_gpio == 1 && charger->det_status == 0 && charger->online_spoof) {
			logbuffer_prlog(charger->log, "det=0: online_spoof=0");
			disable_irq_wake(charger->pdata->irq_det_int);
			disable_irq(charger->pdata->irq_det_int);
			charger->online_spoof = false;
                        gvotable_cast_bool_vote(charger->wlc_spoof_votable, "WLC", false);
		}
		charger->det_status = det_gpio;
		power_supply_changed(charger->wc_psy);
	} else if (det_gpio == 1) {
		logbuffer_prlog(charger->log, "det=1->1: online_spoof=1");
		schedule_delayed_work(&charger->stop_online_spoof_work, 0);
	}
	mutex_unlock(&charger->irq_det_lock);
	__pm_relax(charger->det_status_ws);
}

static irqreturn_t p9221_irq_det_thread(int irq, void *irq_data)
{
	struct p9221_charger_data *charger = irq_data;
	const int det_gpio = gpio_get_value_cansleep(charger->pdata->irq_det_gpio);
	int debounce_interval = -1;

	logbuffer_log(charger->log, "irq_det: value=%d, status=%d, online=%d ben=%d",
			det_gpio, charger->det_status, charger->online, charger->ben_state);
	if (!charger->online_spoof) {
		charger->det_status = det_gpio;
	} else if (det_gpio == 1 && charger->det_status == 0) {
		debounce_interval = msecs_to_jiffies(charger->det_off_debounce);
	} else if (det_gpio == 0 && charger->det_status == 1) {
		debounce_interval = msecs_to_jiffies(charger->det_on_debounce);
	} else if (det_gpio == charger->det_status) {
		cancel_delayed_work(&charger->change_det_status_work);
		__pm_relax(charger->det_status_ws);
	}

	if (debounce_interval >= 0) {
		__pm_stay_awake(charger->det_status_ws);
		mod_delayed_work(system_wq, &charger->change_det_status_work, debounce_interval);
	}

	/* If we are already online, just ignore the interrupt. */
	if (p9221_is_online(charger))
		return IRQ_HANDLED;

	if (charger->align != WLC_ALIGN_MOVE) {
		if (charger->align != WLC_ALIGN_CHECKING)
			schedule_work(&charger->uevent_work);
		charger->align = WLC_ALIGN_CHECKING;
		charger->align_count++;

		if (charger->align_count > WLC_ALIGN_IRQ_THRESHOLD) {
			schedule_work(&charger->uevent_work);
			charger->align = WLC_ALIGN_MOVE;
		}
		logbuffer_log(charger->log, "align: state: %s",
			      align_status_str[charger->align]);
	}

	del_timer(&charger->align_timer);

	/*
	 * This interrupt will wake the device if it's suspended,
	 * but it is not reliable enough to trigger the charging indicator.
	 * Give ourselves 2 seconds for the VRECTON interrupt to appear
	 * before we put up the charging indicator.
	 */
	mod_timer(&charger->vrect_timer,
		  jiffies + msecs_to_jiffies(P9221_VRECT_TIMEOUT_MS));
	pm_stay_awake(charger->dev);

	return IRQ_HANDLED;
}

static void p9xxx_set_rf_work(struct work_struct *work)
{
	struct p9221_charger_data *charger = container_of(work,
			struct p9221_charger_data, set_rf_work.work);

	if (!charger->online)
		return;

	p9xxx_write_resonance_freq(charger);

	p9xxx_update_q_factor(charger);
}

static void p9xxx_chk_fod_work(struct work_struct *work)
{
	struct p9221_charger_data *charger = container_of(work,
			struct p9221_charger_data, chk_fod_work.work);

	if (!charger->online)
		return;

	p9221_write_fod(charger);
}

static void p9xxx_chk_rp_work(struct work_struct *work)
{
	struct p9221_charger_data *charger = container_of(work,
			struct p9221_charger_data, chk_rp_work.work);

	charger->chip_renegotiate_pwr(charger);
	pm_relax(charger->dev);
}

/*
 * This will be called from callback or interrupt handler for disable RTx
 * acquires mutex_lock(&charger->rtx_lock) for calling p9382_set_rtx()
 */
static void p9382_rtx_disable_work(struct work_struct *work)
{
	struct p9221_charger_data *charger = container_of(work,
			struct p9221_charger_data, rtx_disable_work);
	char reason[GVOTABLE_MAX_REASON_LEN];
	int tx_icl, ret = 0;

	mutex_lock(&charger->rtx_lock);
	/* Set error reason rtx is disabled due to overtemp*/
	tx_icl = gvotable_get_current_int_vote(charger->tx_icl_votable);
	gvotable_get_current_reason(charger->tx_icl_votable, reason, GVOTABLE_MAX_REASON_LEN);
	if (tx_icl == 0 && (strcmp(reason, THERMAL_DAEMON_VOTER) == 0 ||
				strcmp(reason, REASON_MDIS) == 0)) {
		charger->rtx_err = RTX_OVER_TEMP;
		logbuffer_log(charger->rtx_log,
			      "over temp vote %d to tx_icl, voter: %s",
			      tx_icl, reason);
	}

	if (!charger->bcl_wlc_votable)
		charger->bcl_wlc_votable = gvotable_election_get_handle(BCL_WLC);
	if (!charger->bcl_wlc_votable) {
		mutex_unlock(&charger->rtx_lock);
		return;
	}

	gvotable_cast_vote(charger->bcl_wlc_votable, BCL_DEV_VOTER, (void *)BCL_WLC_VOTE,
			   WLC_DISABLED_TX);

	/* Disable rtx mode */
	ret = p9382_set_rtx(charger, false);
	if (ret)
		dev_err(&charger->client->dev,
			"unable to disable rtx: %d\n", ret);
	mutex_unlock(&charger->rtx_lock);
}

/* send out a uevent notification and log iout/vout */
static void p9221_uevent_work(struct work_struct *work)
{
	struct p9221_charger_data *charger = container_of(work,
			struct p9221_charger_data, uevent_work);
	int ret;
	u32 vout, iout;

	kobject_uevent(&charger->dev->kobj, KOBJ_CHANGE);

	if (!charger->ben_state)
		return;

	ret = charger->chip_get_iout(charger, &iout);
	ret |= charger->chip_get_vout(charger, &vout);
	if (ret == 0) {
		logbuffer_log(charger->rtx_log,
			      "Vout=%umV, Iout=%umA, rx_lvl=%u",
			      vout, iout,
			      charger->rtx_csp);
	} else {
		logbuffer_log(charger->rtx_log, "failed to read rtx info.");
	}
}

static void p9221_parse_fod(struct device *dev,
			    int *fod_num, u8 *fod, char *of_name)
{
	int ret;
	struct device_node *node = dev->of_node;

	*fod_num = of_property_count_elems_of_size(node, of_name, sizeof(u8));
	if (*fod_num <= 0) {
		dev_err(dev, "No dt %s provided (%d)\n", of_name, *fod_num);
		*fod_num = 0;
	} else {
		if (*fod_num > P9221R5_NUM_FOD) {
			dev_err(dev,
			    "Incorrect num of EPP FOD %d, using first %d\n",
			    *fod_num, P9221R5_NUM_FOD);
			*fod_num = P9221R5_NUM_FOD;
		}
		ret = of_property_read_u8_array(node, of_name, fod, *fod_num);
		if (ret == 0) {
			char buf[P9221R5_NUM_FOD * 3 + 1];

			p9221_hex_str(fod, *fod_num, buf, *fod_num * 3 + 1, false);
			dev_info(dev, "dt %s: %s (%d)\n", of_name, buf, *fod_num);
		}
	}
}

static int p9221_parse_hpp_fods(struct device *dev,
				struct p9221_charger_platform_data *pdata,
				int nb_hpp_fod_vol)
{
	int i;

	for (i = 0; i < nb_hpp_fod_vol; i++) {
		char of_name[36];

		scnprintf(of_name, sizeof(of_name), "fod_hpp_%d", i);
		p9221_parse_fod(dev, &pdata->hpp_fods[i].num,
				pdata->hpp_fods[i].fod, of_name);
	}
	if (nb_hpp_fod_vol != i) {
		dev_info(dev, "dt fod not match nb=%d i=%d\n", nb_hpp_fod_vol, i);
		return -EINVAL;
	}

	return 0;
}

static bool p9xxx_setup_rx(struct device_node *node,
			   struct p9221_charger_platform_data *pdata)
{
	int ret;
	u32 data;
	enum of_gpio_flags flags = 0;

	/* QI_EN_L: enable/disable WLC chip */
	pdata->qien_gpio = of_get_named_gpio(node, "idt,gpio_qien", 0);
	if (pdata->qien_gpio > 0)
		pr_info("%s: QI_EN_L gpio:%d\n", __func__, pdata->qien_gpio);

	/*
	 * QI_USB_VBUS_EN: control the priority of USB and WLC,
	 *                 set to high after boot
	 */
	pdata->qi_vbus_en = of_get_named_gpio_flags(node, "idt,gpio_qi_vbus_en", 0, &flags);
	if (pdata->qi_vbus_en > 0) {
		pdata->qi_vbus_en_act_low = (flags & OF_GPIO_ACTIVE_LOW) != 0;
		pr_info("%s: QI_USB_VBUS_EN gpio:%d(act_low=%d)", __func__,
			 pdata->qi_vbus_en, pdata->qi_vbus_en_act_low);
	}

	/* Enable/Disable WLC chip(for P9XXX_GPIO_VBUS_EN) */
	pdata->wlc_en = of_get_named_gpio_flags(node, "idt,gpio_wlc_en", 0, &flags);
	if (pdata->wlc_en > 0) {
		pdata->wlc_en_act_low = (flags & OF_GPIO_ACTIVE_LOW) != 0;
		pr_info("%s: WLC enable/disable pin:%d(act_low=%d)", __func__,
			 pdata->wlc_en, pdata->wlc_en_act_low);
	}

	/* WLC_BPP_EPP_SLCT */
	pdata->slct_gpio = of_get_named_gpio(node, "idt,gpio_slct", 0);
	if (pdata->slct_gpio > 0) {
		ret = of_property_read_u32(node, "idt,gpio_slct_value", &data);
		if (ret == 0)
			pdata->slct_value = (data != 0);
		pr_info("%s: WLC_BPP_EPP_SLCT gpio:%d value=%d", __func__,
			 pdata->slct_gpio, pdata->slct_value);
	}

	/* QI_EXT_LDO_EN */
	pdata->ldo_en_gpio = of_get_named_gpio(node, "idt,gpio_ldo_en", 0);
	if (pdata->ldo_en_gpio > 0)
		pr_info("%s: QI_EXT_LDO_EN gpio:%d\n", __func__, pdata->ldo_en_gpio);

	pdata->wcin_inlim_en_gpio = of_get_named_gpio(node, "google,wcin_inlim_en", 0);
	if (pdata->wcin_inlim_en_gpio > 0)
		pr_info("%s: WCIN_INLIM_EN gpio: %d\n", __func__, pdata->wcin_inlim_en_gpio);

	if (pdata->qien_gpio > 0)
		gpio_direction_output(pdata->qien_gpio, 0);

	if (pdata->ldo_en_gpio > 0)
		gpio_direction_output(pdata->ldo_en_gpio, 0);

	if (pdata->qi_vbus_en > 0)
		gpio_direction_output(pdata->qi_vbus_en,
				      !pdata->qi_vbus_en_act_low);

	if (pdata->slct_gpio > 0)
		gpio_direction_output(pdata->slct_gpio,
				      pdata->slct_value);

	if (pdata->wcin_inlim_en_gpio > 0)
		gpio_direction_output(pdata->wcin_inlim_en_gpio, 0);


	return pdata->qien_gpio != -EPROBE_DEFER &&
	       pdata->qi_vbus_en != -EPROBE_DEFER &&
	       pdata->wlc_en != -EPROBE_DEFER &&
	       pdata->slct_gpio != -EPROBE_DEFER &&
	       pdata->ldo_en_gpio != -EPROBE_DEFER &&
	       pdata->wcin_inlim_en_gpio != -EPROBE_DEFER;
}

static bool p9xxx_setup_tx(struct device_node *node,
			   struct p9221_charger_platform_data *pdata)
{
	/* boost enable, power WLC IC from device */
	pdata->ben_gpio = of_get_named_gpio(node, "idt,gpio_ben", 0);
	pdata->switch_gpio = of_get_named_gpio(node, "idt,gpio_switch", 0);
	/* boost gpio sets rtx at charging voltage level */
	pdata->boost_gpio = of_get_named_gpio(node, "idt,gpio_boost", 0);

	if (pdata->ben_gpio > 0)
		gpio_direction_output(pdata->ben_gpio, 0);

	if (pdata->switch_gpio > 0)
		gpio_direction_output(pdata->switch_gpio, 0);

	pr_info("%s: ben_gpio:%d, switch_gpio:%d, boost_gpio:%d\n", __func__,
		pdata->ben_gpio, pdata->switch_gpio, pdata->boost_gpio);

	return pdata->ben_gpio != -EPROBE_DEFER &&
	       pdata->switch_gpio != -EPROBE_DEFER &&
	       pdata->boost_gpio != -EPROBE_DEFER;
}

static bool p9xxx_setup_dc(struct device_node *node,
			   struct p9221_charger_platform_data *pdata)
{
	/* DC-PPS */
	pdata->ext_ben_gpio = of_get_named_gpio(node, "idt,gpio_extben", 0);
	pdata->dc_switch_gpio = of_get_named_gpio(node, "idt,gpio_dc_switch", 0);

	if (pdata->ext_ben_gpio > 0)
		gpio_direction_output(pdata->ext_ben_gpio, 0);

	if (pdata->dc_switch_gpio > 0)
		gpio_direction_output(pdata->dc_switch_gpio, 0);

	pr_info("%s: ext_ben:%d, dc_switch:%d\n", __func__,
		pdata->ext_ben_gpio, pdata->dc_switch_gpio);

	return pdata->ext_ben_gpio != -EPROBE_DEFER &&
	       pdata->dc_switch_gpio != -EPROBE_DEFER;
}

static void p9xxx_setup_all(struct device_node *node,
			    struct p9221_charger_platform_data *pdata)
{
	if (!pdata->rx_init_done)
		pdata->rx_init_done = p9xxx_setup_rx(node, pdata);
	if (pdata->has_wlc_dc && !pdata->dc_init_done)
		pdata->dc_init_done = p9xxx_setup_dc(node, pdata);
	if (pdata->has_rtx && !pdata->tx_init_done)
		pdata->tx_init_done = p9xxx_setup_tx(node, pdata);

	if (!pdata->rx_init_done ||
	    (pdata->has_wlc_dc && !pdata->dc_init_done) ||
	    (pdata->has_rtx && !pdata->tx_init_done))
		pr_info("%s: init status: rx:%d dc:%d tx:%d\n",
			__func__, pdata->rx_init_done, pdata->dc_init_done, pdata->tx_init_done);
}

static int p9xxx_parse_dt(struct device *dev,
			  struct p9221_charger_platform_data *pdata)
{
	int ret = 0;
	u32 data;
	struct device_node *node = dev->of_node;
	int vout_set_max_mv = P9221_VOUT_SET_MAX_MV;
	int vout_set_min_mv = P9221_VOUT_SET_MIN_MV;
	int nb_hpp_fod_vol;

	if (of_device_is_compatible(node, "idt,p9412")) {
		dev_info(dev, "selecting p9412\n");
		pdata->chip_id = P9412_CHIP_ID;
		vout_set_min_mv = P9412_VOUT_SET_MIN_MV;
		vout_set_max_mv = P9412_VOUT_SET_MAX_MV;
	} else if (of_device_is_compatible(node, "idt,p9382")) {
		dev_info(dev, "selecting p9382\n");
		pdata->chip_id = P9382A_CHIP_ID;
	} else if (of_device_is_compatible(node, "idt,p9221")) {
		dev_info(dev, "selecting p9221\n");
		pdata->chip_id = P9221_CHIP_ID;
	} else if (of_device_is_compatible(node, "idt,p9222")) {
		dev_info(dev, "selecting p9222\n");
		pdata->chip_id = P9222_CHIP_ID;
	} else if (of_device_is_compatible(node, "idt,ra9530")) {
		dev_info(dev, "selecting ra9530\n");
		pdata->chip_id = RA9530_CHIP_ID;
	}

	pdata->rx_init_done = p9xxx_setup_rx(node, pdata);

	/* RTx: idt,gpio_ben / idt,gpio_switch / idt,gpio_boost */
	ret = of_property_read_u32(node, "idt,has_rtx", &data);
	if (ret == 0)
		pdata->has_rtx = !!data;
	else
		pdata->has_rtx =
		    ((pdata->chip_id == P9412_CHIP_ID) ||
		     (pdata->chip_id == P9382A_CHIP_ID));

	pdata->has_rtx_gpio = of_property_read_bool(node, "idt,has_rtx_gpio");
	pdata->rtx_wait_ben = of_property_read_bool(node, "idt,rtx_wait_ben");

	dev_info(dev, "has_rtx:%d, has_rtx_gpio:%d, rtx_wait_ben:%d\n",
		 pdata->has_rtx, pdata->has_rtx_gpio, pdata->rtx_wait_ben);

	/* configure boost to 7V through wlc chip */
	pdata->apbst_en = of_property_read_bool(node, "idt,apbst_en");
	/* support HW detect OCP in ping phase */
	pdata->hw_ocp_det = of_property_read_bool(node, "idt,hw_ocp_det");

	if (pdata->has_rtx) {
		pdata->tx_init_done = p9xxx_setup_tx(node, pdata);
		dev_info(dev, "RTx Config: ben:%d,switch:%d,boost:%d,apbst_en:%d,hw_ocp_det:%d\n",
			 pdata->ben_gpio, pdata->switch_gpio, pdata->boost_gpio,
			 pdata->apbst_en, pdata->hw_ocp_det);
	}

	/* DC-PPS */
	ret = of_property_read_u32(node, "idt,has_wlc_dc", &data);
	if (ret == 0)
		pdata->has_wlc_dc = !!data;
	else
		pdata->has_wlc_dc = pdata->chip_id == P9412_CHIP_ID;
	dev_info(dev, "has_wlc_dc:%d\n", pdata->has_wlc_dc);

	if (pdata->has_wlc_dc) {
		pdata->dc_init_done = p9xxx_setup_dc(node, pdata);
		dev_info(dev, "WLC-DC GPIO: ext_ben:%d,dc_switch:%d\n",
			 pdata->ext_ben_gpio, pdata->dc_switch_gpio);
	}

	/* Main IRQ */
	ret = of_get_named_gpio(node, "idt,irq_gpio", 0);
	if (ret < 0) {
		dev_err(dev, "unable to read idt,irq_gpio from dt: %d\n", ret);
		return ret;
	}
	pdata->irq_gpio = ret;
	pdata->irq_int = gpio_to_irq(pdata->irq_gpio);
	ret = of_property_read_u32(node, "idt,irq_flag", &data);
	if (ret == 0)
		pdata->irq_flag = (u64)data;
	else
		pdata->irq_flag = IRQF_TRIGGER_LOW | IRQF_ONESHOT;
	dev_info(dev, "gpio:%d, gpio_irq:%d irq_flag:0x%04llx\n",
		 pdata->irq_gpio, pdata->irq_int, pdata->irq_flag);
	if (pdata->irq_int < 0)
		return -EPROBE_DEFER;

	/* Optional Detect IRQ */
	ret = of_get_named_gpio(node, "idt,irq_det_gpio", 0);
	pdata->irq_det_gpio = ret;
	if (ret < 0) {
		dev_dbg(dev, "unable to read idt,irq_det_gpio from dt: %d\n", ret);
	} else {
		pdata->irq_det_int = gpio_to_irq(pdata->irq_det_gpio);
		dev_info(dev, "det gpio:%d, det gpio_irq:%d\n",
			 pdata->irq_det_gpio, pdata->irq_det_int);
	}

	/* Optional VOUT max */
	pdata->max_vout_mv = P9221_MAX_VOUT_SET_MV_DEFAULT;
	ret = of_property_read_u32(node, "idt,max_vout_mv", &data);
	if (ret == 0) {
		if (data < vout_set_min_mv || data > vout_set_max_mv)
			dev_err(dev, "max_vout_mv out of range %d\n", data);
		else
			pdata->max_vout_mv = data;
	}

	/* Optional FOD data */
	p9221_parse_fod(dev, &pdata->fod_num, pdata->fod, "fod");
	p9221_parse_fod(dev, &pdata->fod_epp_num, pdata->fod_epp, "fod_epp");
	p9221_parse_fod(dev, &pdata->fod_gpp_num, pdata->fod_gpp, "fod_gpp");
	p9221_parse_fod(dev, &pdata->fod_epp_comp_num, pdata->fod_epp_comp, "fod_epp_comp");
	p9221_parse_fod(dev, &pdata->fod_epp_iop_num, pdata->fod_epp_iop, "fod_epp_iop");

	nb_hpp_fod_vol = of_property_count_elems_of_size(node, "google,hpp_fod_vol", sizeof(u32));
	if (nb_hpp_fod_vol > 0) {
		if (nb_hpp_fod_vol > P9412_HPP_FOD_SETS)
			nb_hpp_fod_vol = P9412_HPP_FOD_SETS;

		pdata->hpp_fod_vol = devm_kmalloc_array(dev, nb_hpp_fod_vol,
							sizeof(u32), GFP_KERNEL);
		if (pdata->hpp_fod_vol == NULL) {
			dev_warn(dev, "dt google,hpp_fod_vol array not created");
			return -ENOMEM;
		}
		ret = of_property_read_u32_array(node,
						 "google,hpp_fod_vol",
						 pdata->hpp_fod_vol,
						 nb_hpp_fod_vol);
		if (ret < 0) {
			dev_warn(dev, "failed to read google,hpp_fod_vol: %d\n", ret);
			pdata->hpp_fod_vol = NULL;
		} else {
			ret = p9221_parse_hpp_fods(dev, pdata, nb_hpp_fod_vol);
			if (ret == 0)
				pdata->nb_hpp_fod_vol = nb_hpp_fod_vol;
		}
	} else {
		nb_hpp_fod_vol = 2;
		pdata->hpp_fod_vol = devm_kmalloc_array(dev, nb_hpp_fod_vol,
							sizeof(u32), GFP_KERNEL);
		if (pdata->hpp_fod_vol == NULL) {
			dev_warn(dev, "dt google,hpp_fod_vol array not created");
			return -ENOMEM;
		}
		p9221_parse_fod(dev, &pdata->hpp_fods[0].num, pdata->hpp_fods[0].fod, "fod_hpp");
		p9221_parse_fod(dev, &pdata->hpp_fods[1].num, pdata->hpp_fods[1].fod, "fod_hpp_hv");
		if (pdata->hpp_fods[0].num > 0 && pdata->hpp_fods[1].num > 0) {
			pdata->hpp_fod_vol[0] = HPP_FOD_VOUT_THRESHOLD_UV;
			pdata->hpp_fod_vol[1] = pdata->max_vout_mv;
			pdata->nb_hpp_fod_vol = nb_hpp_fod_vol;
		} else {
			dev_warn(dev, "failed to read fod_hpp, fod_hpp_hv: %d\n", ret);
			pdata->hpp_fod_vol = NULL;
		}
	}

	ret = of_property_read_bool(node, "google,fod_fsw_base");
	if (ret)
		pdata->fod_fsw = true;

	ret = of_property_read_u32(node, "google,fod_fsw_high_thres", &data);
	if (ret < 0) {
		pdata->fod_fsw_high = -1;
	} else {
		pdata->fod_fsw_high = data;
		dev_info(dev, "dt fod_fsw_high_thres:%d\n", pdata->fod_fsw_high);
	}

	ret = of_property_read_u32(node, "google,fod_fsw_low_thres", &data);
	if (ret < 0) {
		pdata->fod_fsw_low = -1;
	} else {
		pdata->fod_fsw_low = data;
		dev_info(dev, "dt fod_fsw_low_thres:%d\n", pdata->fod_fsw_low);
	}

	pdata->fod_iop_mfg_num = of_property_count_elems_of_size(node, "google,iop_fod_mfg", sizeof(u16));
	if (pdata->fod_iop_mfg_num > 0) {
		if (pdata->fod_iop_mfg_num > P9XXX_IOP_MFG_NUM)
			pdata->fod_iop_mfg_num = P9XXX_IOP_MFG_NUM;
		ret = of_property_read_u16_array(node, "google,iop_fod_mfg",
						 pdata->fod_iop_mfg, pdata->fod_iop_mfg_num);
		if (ret == 0) {
			int i;

			for (i = 0; i < pdata->fod_iop_mfg_num; i++)
				dev_info(dev, "dt google,iop_fod_mfg: 0x%03x \n", pdata->fod_iop_mfg[i]);
		}
	}

	ret = of_property_read_u32(node, "google,q_value", &data);
	if (ret < 0) {
		pdata->q_value = -1;
	} else {
		pdata->q_value = data;
		dev_info(dev, "dt q_value:%d\n", pdata->q_value);
	}

	ret = of_property_read_u32(node, "google,rf_value", &data);
	if (ret < 0) {
		pdata->rf_value = -1;
	} else {
		pdata->rf_value = data;
		dev_info(dev, "dt rf_value:%d\n", pdata->rf_value);
	}

	ret = of_property_read_u32(node, "google,tx4191_q", &data);
	if (ret < 0) {
		pdata->tx_4191q = -1;
	} else {
		pdata->tx_4191q = data;
		dev_info(dev, "dt tx4191_q:%d\n", pdata->tx_4191q);
	}
	ret = of_property_read_u32(node, "google,tx1801_q", &data);
	if (ret < 0) {
		pdata->tx_1801q = -1;
	} else {
		pdata->tx_1801q = data;
		dev_info(dev, "dt tx1801_q:%d\n", pdata->tx_1801q);
	}

	ret = of_property_read_u32(node, "google,epp_rp_value", &data);
	if (ret < 0) {
		pdata->epp_rp_value = -1;
	} else {
		pdata->epp_rp_value = data;
		dev_info(dev, "dt epp_rp_value: %d\n", pdata->epp_rp_value);
	}

	ret = of_property_read_u32(node, "google,epp_rp_low_value", &data);
	if (ret < 0) {
		pdata->epp_rp_low_value = -1;
	} else {
		pdata->epp_rp_low_value = data;
		dev_info(dev, "dt epp_rp_low_value: %d\n", pdata->epp_rp_low_value);
	}

	pdata->epp_vout_mv = P9221_MAX_VOUT_SET_MV_DEFAULT;
	ret = of_property_read_u32(node, "google,epp_vout_mv", &data);
	if (ret == 0) {
		if (data < vout_set_min_mv || data > vout_set_max_mv)
			dev_err(dev, "epp_vout_mv out of range %d\n", data);
		else
			pdata->epp_vout_mv = data;
	}

	ret = of_property_read_u32(node, "google,needs_dcin_reset", &data);
	if (ret < 0) {
		pdata->needs_dcin_reset = -1;
	} else {
		pdata->needs_dcin_reset = data;
		dev_info(dev, "dt needs_dcin_reset: %d\n",
			 pdata->needs_dcin_reset);
	}

	pdata->nb_alignment_freq =
			of_property_count_elems_of_size(node,
							"google,alignment_frequencies",
							sizeof(u32));
	dev_info(dev, "dt google,alignment_frequencies size = %d\n",
		 pdata->nb_alignment_freq);

	if (pdata->nb_alignment_freq > 0) {
		pdata->alignment_freq =
				devm_kmalloc_array(dev,
						   pdata->nb_alignment_freq,
						   sizeof(u32),
						   GFP_KERNEL);
		if (!pdata->alignment_freq) {
			dev_warn(dev,
				 "dt google,alignment_frequencies array not created");
		} else {
			ret = of_property_read_u32_array(node,
							 "google,alignment_frequencies",
							 pdata->alignment_freq,
							 pdata->nb_alignment_freq);
			if (ret) {
				dev_warn(dev,
					 "failed to read google,alignment_frequencies: %d\n",
					 ret);
				devm_kfree(dev, pdata->alignment_freq);
			}
		}
	}

	ret = of_property_read_u32(node, "google,alignment_scalar", &data);
	if (ret < 0)
		pdata->alignment_scalar = WLC_ALIGN_DEFAULT_SCALAR;
	else {
		pdata->alignment_scalar = data;
		if (pdata->alignment_scalar != WLC_ALIGN_DEFAULT_SCALAR)
			dev_info(dev, "google,alignment_scalar updated to: %d\n",
				 pdata->alignment_scalar);
	}

	ret = of_property_read_u32(node, "google,alignment_hysteresis", &data);
	if (ret < 0)
		pdata->alignment_hysteresis = WLC_ALIGN_DEFAULT_HYSTERESIS;
	else
		pdata->alignment_hysteresis = data;

	dev_info(dev, "google,alignment_hysteresis set to: %d\n",
				 pdata->alignment_hysteresis);

	ret = of_property_read_bool(node, "idt,ramp-disable");
	if (ret)
		pdata->icl_ramp_delay_ms = -1;

	ret = of_property_read_u32(node, "google,alignment_scalar_low_current",
				   &data);
	if (ret < 0)
		pdata->alignment_scalar_low_current = 0;
	else
		pdata->alignment_scalar_low_current = data;

	ret = of_property_read_u32(node, "google,alignment_scalar_high_current",
				   &data);
	if (ret < 0)
		pdata->alignment_scalar_high_current = 0;
	else
		pdata->alignment_scalar_high_current = data;

	ret = of_property_read_u32(node, "google,alignment_offset_low_current",
				   &data);
	if (ret < 0)
		pdata->alignment_offset_low_current = 0;
	else
		pdata->alignment_offset_low_current = data;

	ret = of_property_read_u32(node, "google,alignment_offset_high_current",
				   &data);
	if (ret < 0)
		pdata->alignment_offset_high_current = 0;
	else
		pdata->alignment_offset_high_current = data;

	ret = of_property_read_u32(node, "google,alignment_current_threshold",
				   &data);
	if (ret < 0)
		pdata->alignment_current_threshold = 0;
	else
		pdata->alignment_current_threshold = data;

	pdata->disable_align = !(pdata->alignment_scalar_low_current &&
				 pdata->alignment_scalar_high_current &&
				 pdata->alignment_offset_low_current &&
				 pdata->alignment_offset_high_current &&
				 pdata->alignment_current_threshold);
	dev_info(dev, "align:%s, scalar_low=%d, scalar_high=%d, "
		 "offset_low=%d, offset_high=%d, current_thres=%d\n",
		 pdata->disable_align ? "disable" : "enable", pdata->alignment_scalar_low_current,
		 pdata->alignment_scalar_high_current, pdata->alignment_offset_low_current,
		 pdata->alignment_offset_high_current, pdata->alignment_current_threshold);


	ret = of_property_read_u32(node, "google,power_mitigate_threshold",
				   &data);
	if (ret < 0)
		pdata->power_mitigate_threshold = 0;
	else
		pdata->power_mitigate_threshold = data;

	ret = of_property_read_bool(node, "google,feat-no-compat");
	if (!ret)
		pdata->feat_compat_mode = true; /* default is compat*/

	ret = of_property_read_bool(node, "google,has-sw-ramp");
	if (ret)
		pdata->has_sw_ramp = true;

	ret = of_property_read_u8(node,"idt,tx_id_phone_type",
				  &pdata->phone_type);
	if (ret < 0)
		pdata->phone_type = 0;

	ret = of_property_read_u32(node, "google,epp_dcicl_default_ma", &data);
	if (ret < 0)
		pdata->epp_icl = 0;
	else
		pdata->epp_icl = data;

	ret = of_property_read_u32(node, "google,gpp_dcicl_ua", &data);
	if (ret < 0)
		pdata->gpp_icl = P9XXX_DC_ICL_GPP_UA;
	else
		pdata->gpp_icl = data;

	ret = of_property_read_s32(node, "google,align_delta", &data);
	if (ret < 0)
		pdata->align_delta = 0;
	else
		pdata->align_delta = data;

	ret = of_property_read_u32(node, "google,bpp_iop_vout_mv", &data);
	if (ret < 0)
		pdata->set_iop_vout_bpp = 0;
	else
		pdata->set_iop_vout_bpp = data;

	ret = of_property_read_u32(node, "google,epp_iop_vout_mv", &data);
	if (ret < 0)
		pdata->set_iop_vout_epp = 0;
	else
		pdata->set_iop_vout_epp = data;

	ret = of_property_read_u32(node, "google,lowest-freq-limit-khz", &data);
	if (ret < 0)
		pdata->lowest_fsw_khz = 0;
	else
		pdata->lowest_fsw_khz = data;

	/* Calibrate light load */
	pdata->light_load = of_property_read_bool(node, "google,light_load");
	pdata->ll_vout_not_set = of_property_read_bool(node, "google,ll-bpp-vout-not-set");
	pdata->needs_align_check = of_property_read_bool(node, "google,align_check");

	pdata->disable_repeat_eop = of_property_read_bool(node, "google,disable-repeat-eop");

	ret = of_property_read_u32(node, "google,hpp_neg_pwr", &data);
	if (ret < 0)
		pdata->hpp_neg_pwr = HPP_MODE_PWR_REQUIRE;
	else
		pdata->hpp_neg_pwr = data;
	ret = of_property_read_u32(node, "google,epp_neg_pwr", &data);
	if (ret < 0)
		pdata->epp_neg_pwr = EPP_MODE_REQ_PWR;
	else
		pdata->epp_neg_pwr = data;
	ret = of_property_read_u32(node, "google,wait_prop_irq_ms", &data);
	if (ret < 0)
		pdata->wait_prop_irq_ms = WAIT_PROP_IRQ_MS;
	else
		pdata->wait_prop_irq_ms = data;

	ret = of_property_read_u32(node, "idt,gpp-cmfet", &data);
	pdata->gpp_cmfet = (ret == 0) ? data : 0;

	pdata->bpp_cep_on_dl = of_property_read_bool(node, "google,bpp-cep-on-dl");
	pdata->gpp_enhanced = of_property_read_bool(node, "google,gpp_enhanced");
	pdata->hda_tz_wlc = of_property_read_bool(node, "google,hda-tz-wlc");

	return 0;
}

static enum power_supply_property p9221_props[] = {
	POWER_SUPPLY_PROP_PRESENT,
	POWER_SUPPLY_PROP_ONLINE,
	POWER_SUPPLY_PROP_CURRENT_NOW,
	POWER_SUPPLY_PROP_CURRENT_MAX,
	POWER_SUPPLY_PROP_VOLTAGE_NOW,
	POWER_SUPPLY_PROP_VOLTAGE_MAX,
	POWER_SUPPLY_PROP_VOLTAGE_MIN,
	POWER_SUPPLY_PROP_TEMP,
#ifdef CONFIG_QC_COMPAT
	POWER_SUPPLY_PROP_AICL_DELAY,
	POWER_SUPPLY_PROP_AICL_ICL,
#endif
	POWER_SUPPLY_PROP_SERIAL_NUMBER,
	POWER_SUPPLY_PROP_CAPACITY,
};

static const struct power_supply_desc p9221_psy_desc = {
	.name = "wireless",
	.type = POWER_SUPPLY_TYPE_WIRELESS,
	.properties = p9221_props,
	.num_properties = ARRAY_SIZE(p9221_props),
	.get_property = p9221_get_property,
	.set_property = p9221_set_property,
	.property_is_writeable = p9221_prop_is_writeable,
	.no_thermal = true,
};

static int p9382a_tx_icl_vote_callback(struct gvotable_election *el,
				       const char *reason, void *vote)
{
	struct p9221_charger_data *charger = gvotable_get_data(el);
	int icl_ua = GVOTABLE_PTR_TO_INT(vote);
	int ret = 0;

	if (!charger->ben_state)
		return 0;

	if (icl_ua == 0) {
		schedule_work(&charger->rtx_disable_work);
	} else {
		ret = charger->chip_set_tx_ilim(charger,
						P9221_UA_TO_MA(icl_ua));
		if (ret == 0)
			logbuffer_log(charger->rtx_log, "set TX_ICL to %dmA",
				      icl_ua);
		else
			dev_err(&charger->client->dev,
				"Couldn't set Tx current limit rc=%d\n", ret);
	}

	return 0;
}

/* called from */
int p9221_wlc_disable(struct p9221_charger_data *charger, int disable, u8 reason)
{
	int ret = 0;

	if ((disable && charger->online) || charger->send_eop) {
		int rc;

		ret = charger->chip_send_eop(charger, reason);

		rc = charger->reg_write_8(charger, P9412_CMFET_L_REG, P9412_CMFET_DISABLE_ALL);
		rc |= charger->reg_write_8(charger, P9412_HIVOUT_CMFET_REG, P9412_CMFET_DISABLE_ALL);

		pr_info("Disabled Rx communication channel(CMFET): 0xF4 & 0x11B (%d)\n", rc);
		charger->send_eop = false;
	}

	/*
	 * could also change ->qien_gpio (e.g pull low when disable == 0)
	 * and/or toggle inhibit via ->qi_vbus_en.
	 * NOTE: using ->qien_gpio to disable the IC while VOUT sis present
	 * might (is) not supported.
	 */

	pr_debug("%s: disable=%d, ept_reason=%d ret=%d\n", __func__,
		 disable, disable ? reason : -1, ret);

	return ret;
}

static int p9221_wlc_disable_callback(struct gvotable_election *el,
				      const char *reason, void *vote)
{
	struct p9221_charger_data *charger = gvotable_get_data(el);
	int disable = GVOTABLE_PTR_TO_INT(vote);
	u8 val = P9221_EOP_UNKNOWN;

	if (!charger->online_spoof &&
	    disable && (charger->last_disable == 0 || charger->last_disable == -1) &&
	    charger->online && gvotable_get_int_vote(el, P9221_WLC_VOTER)) {
		logbuffer_prlog(charger->log, "wlc_disable: online_spoof=1");
		enable_irq(charger->pdata->irq_det_int);
		charger->online_spoof = true;
		cancel_delayed_work(&charger->stop_online_spoof_work);
	}

	if (charger->online_spoof && charger->last_disable && !disable)
		schedule_delayed_work(&charger->stop_online_spoof_work, msecs_to_jiffies(2000));

	if (charger->last_disable != disable)
		logbuffer_prlog(charger->log, "set wlc %s, vote=%s",
				disable ? "disable" : "enable", reason);
	charger->last_disable = disable;

	if (charger->pdata->wlc_en == charger->pdata->qien_gpio) {
		int value;
		value = (!disable) ^ charger->pdata->wlc_en_act_low;
		gpio_direction_output(charger->pdata->wlc_en, value);
		return 0;
	}

	charger->send_eop = gvotable_get_int_vote(charger->dc_icl_votable,
						  THERMAL_DAEMON_VOTER) == 0;
	if (!gvotable_get_int_vote(el, P9221_WLC_VOTER) && !charger->send_eop)
		val = P9221_EOP_RESTART_POWER; /* auto restart */

	p9221_wlc_disable(charger, disable, val);

	return 0;
}

/*
 *  If able to read the chip_id register then we know we are online
 *
 *  Returns true when online.
 */
static bool p9221_check_online(struct p9221_charger_data *charger)
{
	int ret;
	u16 chip_id;

	/* Test to see if the charger is online */
	ret = p9221_reg_read_16(charger, P9221_CHIP_ID_REG, &chip_id);
	if (ret == 0) {
		dev_info(charger->dev, "Charger online id:%04x\n", chip_id);
		return true;
	}

	return false;
}

static void p9221_soc_work(struct work_struct *work)
{
	struct p9221_charger_data *charger = container_of(work,
			struct p9221_charger_data, soc_work.work);
	union power_supply_propval prop = { };
	int err, soc_raw;

	if (!charger->batt_psy) {
		static struct power_supply *psy[2];

		err = power_supply_get_by_phandle_array(charger->dev->of_node,
							"idt,fuel-gauge",
							psy, ARRAY_SIZE(psy));
		if (err < 0 || IS_ERR_OR_NULL(psy[0])) {
			schedule_delayed_work(&charger->soc_work, msecs_to_jiffies(1000));
			pr_info("%s: wait for fg err=%d\n", __func__, err);
			return;
		}

		dev_info(charger->dev, "Reading CSP from %s\n",
			 psy[0]->desc && psy[0]->desc->name ? psy[0]->desc->name : "<>");
		charger->batt_psy = psy[0];
	}

	/* triggered from notifier_cb */
	soc_raw = p9221_capacity_raw(charger);
	err = power_supply_get_property(charger->batt_psy, POWER_SUPPLY_PROP_STATUS, &prop);
	if (err == 0 && (prop.intval == POWER_SUPPLY_STATUS_FULL))
		soc_raw = 101;

	dev_dbg(charger->dev, "p9221_soc_work: soc=%d, err=%d\n", soc_raw, err);

	if (soc_raw >= 0)
		p9221_set_capacity(charger, soc_raw);
}

static bool p9xxx_find_votable(struct p9221_charger_data *charger)
{
	/*
	 * Find the DC_ICL votable, we use this to limit the current that
	 * is taken from the wireless charger.
	 */
	if (!charger->dc_icl_votable)
		charger->dc_icl_votable = gvotable_election_get_handle("DC_ICL");
	if (!charger->dc_icl_votable)
		dev_warn(&charger->client->dev, "Could not find DC_ICL votable\n");

        if (!charger->wlc_spoof_votable)
                charger->wlc_spoof_votable = gvotable_election_get_handle("WLC_SPOOF");
        if (!charger->wlc_spoof_votable)
                dev_warn(&charger->client->dev, "Could not find WLC SPOOF votable\n");
	/*
	 * Find the DC_SUSPEND, we use this to disable DCIN before
	 * enter RTx mode
	 */
	if (!charger->dc_suspend_votable)
		charger->dc_suspend_votable = gvotable_election_get_handle("DC_SUSPEND");
	if (!charger->dc_suspend_votable)
		dev_warn(&charger->client->dev, "Could not find DC_SUSPEND votable\n");

	if (!charger->chg_mode_votable)
		charger->chg_mode_votable = gvotable_election_get_handle(GBMS_MODE_VOTABLE);
	if (!charger->chg_mode_votable)
		dev_warn(&charger->client->dev, "Could not find %s votable\n", GBMS_MODE_VOTABLE);

	return charger->dc_icl_votable != NULL &&
	       charger->dc_suspend_votable != NULL &&
	       charger->chg_mode_votable != NULL &&
	       charger->wlc_spoof_votable != NULL;
}

static int p9221_charger_probe(struct i2c_client *client,
				const struct i2c_device_id *id)
{
	struct device_node *dn, *of_node = client->dev.of_node;
	struct p9221_charger_data *charger;
	struct p9221_charger_platform_data *pdata = client->dev.platform_data;
	struct power_supply_config psy_cfg = {};
	bool online;
	int ret;

	ret = i2c_check_functionality(client->adapter,
				      I2C_FUNC_SMBUS_BYTE_DATA |
				      I2C_FUNC_SMBUS_WORD_DATA |
				      I2C_FUNC_SMBUS_I2C_BLOCK);
	if (!ret) {
		ret = i2c_get_functionality(client->adapter);
		dev_err(&client->dev, "I2C adapter not compatible %x\n", ret);
		return -ENOSYS;
	}

	if (of_node) {
		pdata = devm_kzalloc(&client->dev, sizeof(*pdata), GFP_KERNEL);
		if (!pdata) {
			dev_err(&client->dev, "Failed to allocate pdata\n");
			return -ENOMEM;
		}

		ret = p9xxx_parse_dt(&client->dev, pdata);
		if (ret) {
			dev_warn(&client->dev, "pdata is not ready\n");
			return ret;
		}
	}

	charger = devm_kzalloc(&client->dev, sizeof(*charger), GFP_KERNEL);
	if (charger == NULL) {
		dev_err(&client->dev, "Failed to allocate charger\n");
		return -ENOMEM;
	}
	i2c_set_clientdata(client, charger);
	charger->dev = &client->dev;
	charger->client = client;
	charger->pdata = pdata;
	charger->resume_complete = true;
	charger->align = WLC_ALIGN_ERROR;
	charger->align_count = 0;
	charger->is_mfg_google = false;
	charger->fw_rev = 0;
	charger->p9412_gpio_ctl = false;
	charger->chip_id = charger->pdata->chip_id;
	charger->rtx_wakelock = false;
	charger->last_disable = -1;
	charger->irq_at = 0;
	charger->ll_bpp_cep = -EINVAL;
	charger->check_rp = RP_NOTSET;
	charger->extended_int_recv = false;
	charger->trigger_dd = DREAM_DEBOUNCE_TIME_S;
	charger->det_status = 1;
	charger->cc_vout_ready = false;
	charger->set_auth_icl = false;
	mutex_init(&charger->io_lock);
	mutex_init(&charger->cmd_lock);
	mutex_init(&charger->stats_lock);
	mutex_init(&charger->chg_features.feat_lock);
	mutex_init(&charger->rtx_lock);
	mutex_init(&charger->rtx_gpio_lock);
	mutex_init(&charger->auth_lock);
	mutex_init(&charger->renego_lock);
	mutex_init(&charger->fod_lock);
	mutex_init(&charger->irq_det_lock);
	timer_setup(&charger->vrect_timer, p9221_vrect_timer_handler, 0);
	timer_setup(&charger->align_timer, p9221_align_timer_handler, 0);
	INIT_DELAYED_WORK(&charger->dcin_work, p9221_dcin_work);
	INIT_DELAYED_WORK(&charger->stop_online_spoof_work, p9xxx_stop_online_spoof_work);
	INIT_DELAYED_WORK(&charger->change_det_status_work, p9xxx_change_det_status_work);
	INIT_DELAYED_WORK(&charger->charge_stats_hda_work, p9221_charge_stats_hda_work);
	INIT_DELAYED_WORK(&charger->tx_work, p9221_tx_work);
	INIT_DELAYED_WORK(&charger->txid_work, p9382_txid_work);
	INIT_DELAYED_WORK(&charger->icl_ramp_work, p9221_icl_ramp_work);
	INIT_DELAYED_WORK(&charger->align_work, p9221_align_work);
	INIT_DELAYED_WORK(&charger->dcin_pon_work, p9221_dcin_pon_work);
	INIT_DELAYED_WORK(&charger->rtx_work, p9382_rtx_work);
	INIT_DELAYED_WORK(&charger->auth_dc_icl_work, p9221_auth_dc_icl_work);
	INIT_DELAYED_WORK(&charger->soc_work, p9221_soc_work);
	INIT_DELAYED_WORK(&charger->chk_rp_work, p9xxx_chk_rp_work);
	INIT_DELAYED_WORK(&charger->chk_rtx_ocp_work, p9412_chk_rtx_ocp_work);
	INIT_DELAYED_WORK(&charger->chk_fod_work, p9xxx_chk_fod_work);
	INIT_DELAYED_WORK(&charger->set_rf_work, p9xxx_set_rf_work);
	INIT_WORK(&charger->uevent_work, p9221_uevent_work);
	INIT_WORK(&charger->rtx_disable_work, p9382_rtx_disable_work);
	INIT_WORK(&charger->rtx_reset_work, p9xxx_rtx_reset_work);
	INIT_DELAYED_WORK(&charger->power_mitigation_work,
			  p9221_power_mitigation_work);
	alarm_init(&charger->icl_ramp_alarm, ALARM_BOOTTIME,
		   p9221_icl_ramp_alarm_cb);
	alarm_init(&charger->auth_dc_icl_alarm, ALARM_BOOTTIME,
		   p9221_auth_dc_icl_alarm_cb);

	init_waitqueue_head(&charger->ccreset_wq);

	charger->align_ws = wakeup_source_register(NULL, "p9221_align");
	charger->det_status_ws = wakeup_source_register(NULL, "p9221_det_status");

	/* setup function pointers for platform */
	/* first from *_charger.c -> *_chip.c */
	charger->reg_read_n = p9221_reg_read_n;
	charger->reg_read_8 = p9221_reg_read_8;
	charger->reg_read_16 = p9221_reg_read_16;
	charger->reg_write_n = p9221_reg_write_n;
	charger->reg_write_8 = p9221_reg_write_8;
	charger->reg_write_16 = p9221_reg_write_16;
	/* then from *_chip.c -> *_charger.c */
	p9221_chip_init_params(charger, charger->pdata->chip_id);
	p9221_chip_init_interrupt_bits(charger, charger->pdata->chip_id);
	ret = p9221_chip_init_funcs(charger, charger->pdata->chip_id);
	if (ret) {
		dev_err(&client->dev,
			"Failed to initialize chip specific information\n");
		return ret;
	}

	p9221_charge_stats_init(&charger->chg_data);

	/* Default enable */
	charger->enabled = true;

	/* Default to R5+ */
	charger->cust_id = 5;

	psy_cfg.drv_data = charger;
	psy_cfg.of_node = charger->dev->of_node;
	charger->wc_psy = devm_power_supply_register(charger->dev,
						     &p9221_psy_desc,
						     &psy_cfg);
	if (IS_ERR(charger->wc_psy)) {
		dev_err(&client->dev, "Fail to register supply: %d\n", ret);
		return PTR_ERR(charger->wc_psy);
	}

	/*
	 * Create the WLC_DISABLE votable, use for send EPT
	 * NOTE: pulling QI_EN_L might not be OK, verify this with EE
	 */
	charger->wlc_disable_votable =
		gvotable_create_bool_election(NULL, p9221_wlc_disable_callback,
					      charger);
	if (IS_ERR(charger->wlc_disable_votable)) {
		ret = PTR_ERR(charger->wlc_disable_votable);
		dev_err(&client->dev,
			"Couldn't create WLC_DISABLE rc=%d\n", ret);
		charger->wlc_disable_votable = NULL;
	} else {
		gvotable_set_vote2str(charger->wlc_disable_votable,
				      gvotable_v2s_int);
		gvotable_election_set_name(charger->wlc_disable_votable,
					   "WLC_DISABLE");
	}

	/*
	 * Create the RTX_ICL votable, we use this to limit the current that
	 * is taken for RTx mode
	 */
	if (charger->pdata->has_rtx) {
		charger->tx_icl_votable =
			gvotable_create_int_election(
				NULL, gvotable_comparator_int_min,
				p9382a_tx_icl_vote_callback, charger);
		if (IS_ERR(charger->tx_icl_votable)) {
			ret = PTR_ERR(charger->tx_icl_votable);
			dev_err(&client->dev,
				"Couldn't create TX_ICL rc=%d\n", ret);
			charger->tx_icl_votable = NULL;
		} else {
			gvotable_set_vote2str(charger->tx_icl_votable,
					      gvotable_v2s_int);
			gvotable_election_set_name(charger->tx_icl_votable,
						   "TX_ICL");
			/* vote default TX_ICL for rtx mode */
			gvotable_cast_long_vote(
				charger->tx_icl_votable, P9382A_RTX_VOTER,
				P9221_MA_TO_UA(P9382A_RTX_ICL_MAX_MA), true);
		}
	}

	charger->votable_init_done = p9xxx_find_votable(charger);

	/* Ramping on BPP is optional */
	if (charger->pdata->icl_ramp_delay_ms != -1) {
		charger->icl_ramp_ua = P9221_DC_ICL_BPP_RAMP_DEFAULT_UA;
		charger->pdata->icl_ramp_delay_ms =
					P9221_DC_ICL_BPP_RAMP_DELAY_DEFAULT_MS;
	}

	charger->dc_icl_bpp = 0;
	charger->dc_icl_epp = 0;
	charger->dc_icl_epp_neg = charger->pdata->epp_icl > 0 ? charger->pdata->epp_icl : P9221_DC_ICL_EPP_UA;
	charger->aicl_icl_ua = 0;
	charger->aicl_delay_ms = 0;

	crc8_populate_msb(p9221_crc8_table, P9221_CRC8_POLYNOMIAL);

	online = p9221_check_online(charger);
	dev_info(&client->dev, "online = %d CHIP_ID = 0x%x\n", online,
		 charger->chip_id);

	if (online) {
		/* set charger->online=true, will ignore first VRECTON IRQ */
		p9221_set_online(charger);
	} else {
		/* disconnected, (likely err!=0) vote for BPP */
		p9221_vote_defaults(charger);
	}

	/*
	 * irq_type should use "IRQF_TRIGGER_LOW" or we will
	 * missing some interrupts.
	 * this issue happened on R3 b/154789273.
	 */
	if (charger->pdata->irq_int > 0) {
		ret = devm_request_threaded_irq(
				&client->dev, charger->pdata->irq_int, NULL,
				p9221_irq_thread, charger->pdata->irq_flag,
				"p9221-irq", charger);
		if (ret)
			dev_err(&client->dev, "Failed to request IRQ\n");
	}

	device_init_wakeup(charger->dev, true);

	/*
	 * We will receive a VRECTON after enabling IRQ if the device is
	 * if the device is already in-field when the driver is probed.
	 */
<<<<<<< HEAD
	enable_irq_wake(charger->pdata->irq_int);

	device_init_wakeup(charger->dev, true);

=======
>>>>>>> 36459d94
	if (gpio_is_valid(charger->pdata->irq_det_gpio)) {
		ret = devm_request_threaded_irq(&client->dev, charger->pdata->irq_det_int, NULL,
					p9221_irq_det_thread,
					IRQF_TRIGGER_RISING | IRQF_TRIGGER_FALLING | IRQF_ONESHOT,
					"p9221-irq-det", charger);
		if (ret) {
			dev_err(&client->dev, "Failed to request IRQ_DET\n");
		} else {
			mutex_lock(&charger->irq_det_lock);
			charger->det_status = gpio_get_value_cansleep(charger->pdata->irq_det_gpio);
			disable_irq(charger->pdata->irq_det_int);
			mutex_unlock(&charger->irq_det_lock);
		}
	}

	charger->last_capacity = -1;
	charger->count = 1;
	bin_attr_rxdata.size = charger->rx_buf_size;
	bin_attr_txdata.size = charger->tx_buf_size;
	ret = sysfs_create_group(&charger->dev->kobj, &p9221_attr_group);
	if (ret) {
		dev_info(&client->dev, "sysfs_create_group failed\n");
	}
	if (charger->pdata->has_rtx) {
		ret = sysfs_create_group(&charger->dev->kobj, &rtx_attr_group);
		if (ret)
			dev_info(&client->dev, "rtx sysfs_create_group failed\n");
	}

	charger->debug_entry = debugfs_create_dir("p9221_charger", 0);
	if (IS_ERR_OR_NULL(charger->debug_entry)) {
		charger->debug_entry = NULL;
		dev_err(&client->dev, "Failed to create debug_entry\n");
	} else {
		debugfs_create_u32("trigger_dd", 0644, charger->debug_entry, &charger->trigger_dd);
		debugfs_create_bool("no_fod", 0644, charger->debug_entry, &charger->no_fod);
		debugfs_create_bool("de_rtx_hw_ocp", 0644, charger->debug_entry,
				    &charger->pdata->hw_ocp_det);
		debugfs_create_u32("de_q_value", 0644, charger->debug_entry, &charger->de_q_value);
		debugfs_create_u32("de_chk_ocp_ms", 0644, charger->debug_entry,
				   &charger->rtx_ocp_chk_ms);
		debugfs_create_u32("de_rtx_delay_ms", 0644, charger->debug_entry,
				   &charger->rtx_total_delay);
		debugfs_create_bool("needs_align_check", 0644, charger->debug_entry,
				    &charger->pdata->needs_align_check);
		debugfs_create_file("irq_det", 0444, charger->debug_entry, charger, &debug_irq_det_fops);
		debugfs_create_u32("det_on_debounce", 0644, charger->debug_entry, &charger->det_on_debounce);
		debugfs_create_u32("det_off_debounce", 0644, charger->debug_entry, &charger->det_off_debounce);
		debugfs_create_u32("de_hpp_neg_pwr", 0644, charger->debug_entry, &charger->de_hpp_neg_pwr);
		debugfs_create_u32("de_epp_neg_pwr", 0644, charger->debug_entry, &charger->de_epp_neg_pwr);
		debugfs_create_u32("de_wait_prop_irq_ms", 0644, charger->debug_entry, &charger->de_wait_prop_irq_ms);
		debugfs_create_u16("de_rtx_ocp_ma", 0644, charger->debug_entry,
				   &charger->rtx_ocp);
		debugfs_create_u16("de_rtx_api_limit_ma", 0644, charger->debug_entry,
				   &charger->rtx_api_limit);
		debugfs_create_u16("de_rtx_freq_low_khz", 0644, charger->debug_entry,
				   &charger->rtx_freq_low_limit);
		debugfs_create_u16("de_rtx_fod_thrsh_mw", 0644, charger->debug_entry,
				   &charger->rtx_fod_thrsh);
		debugfs_create_u16("de_rtx_plim_ma", 0644, charger->debug_entry,
				   &charger->ra9530_rtx_plim);
		debugfs_create_u32("de_ocp_ua", 0644, charger->debug_entry,
				   &charger->wlc_ocp);
		debugfs_create_u32("enable_i2c_debug", 0644, charger->debug_entry,
				   &charger->enable_i2c_debug);
	}

	/* can independently read battery capacity */
	dn = of_parse_phandle(of_node, "idt,fuel-gauge", 0);
	if (dn)
		schedule_delayed_work(&charger->soc_work, 0);

	/*
	 * Register notifier so we can detect changes on DC_IN
	 */
	INIT_DELAYED_WORK(&charger->notifier_work, p9221_notifier_work);
	charger->nb.notifier_call = p9221_notifier_cb;
	ret = power_supply_reg_notifier(&charger->nb);
	if (ret) {
		dev_err(&client->dev, "Fail to register notifier: %d\n", ret);
		return ret;
	}

	charger->log = logbuffer_register("wireless");
	if (IS_ERR(charger->log)) {
		ret = PTR_ERR(charger->log);
		dev_err(charger->dev,
			"failed to obtain logbuffer instance, ret=%d\n", ret);
		charger->log = NULL;
	}

	charger->rtx_log = logbuffer_register("rtx");
	if (IS_ERR(charger->rtx_log)) {
		ret = PTR_ERR(charger->rtx_log);
		dev_err(charger->dev,
			"failed to obtain rtx logbuffer instance, ret=%d\n",
			ret);
		charger->rtx_log = NULL;
	}

#if IS_ENABLED(CONFIG_GPIOLIB)
	if (charger->pdata->chip_id == P9412_CHIP_ID ||
	    charger->pdata->chip_id == P9222_CHIP_ID ||
	    charger->pdata->chip_id == RA9530_CHIP_ID) {
		p9xxx_gpio_init(charger);
		charger->gpio.parent = &client->dev;
		charger->gpio.of_node = of_find_node_by_name(client->dev.of_node,
						charger->gpio.label);
		if (!charger->gpio.of_node)
			dev_err(&client->dev, "Failed to find %s DT node\n",
				charger->gpio.label);

		ret = devm_gpiochip_add_data(&client->dev, &charger->gpio, charger);
		dev_info(&client->dev, "%d GPIOs registered ret:%d\n",
			 charger->gpio.ngpio, ret);

	}
#endif

	dev_info(&client->dev, "p9221 Charger Driver Loaded\n");

	if (online) {
		charger->dc_psy = power_supply_get_by_name("dc");
		if (charger->dc_psy)
			power_supply_changed(charger->dc_psy);
	}

	/* prefill txid 1 with API revision number (1) */
	feature_update_cache(&charger->chg_features, 1, 1);
	return 0;
}

static void p9221_charger_remove(struct i2c_client *client)
{
	struct p9221_charger_data *charger = i2c_get_clientdata(client);

	cancel_delayed_work_sync(&charger->dcin_work);
	cancel_delayed_work_sync(&charger->stop_online_spoof_work);
	cancel_delayed_work_sync(&charger->change_det_status_work);
	cancel_delayed_work_sync(&charger->charge_stats_hda_work);
	cancel_delayed_work_sync(&charger->tx_work);
	cancel_delayed_work_sync(&charger->txid_work);
	cancel_delayed_work_sync(&charger->icl_ramp_work);
	cancel_delayed_work_sync(&charger->dcin_pon_work);
	cancel_delayed_work_sync(&charger->align_work);
	cancel_delayed_work_sync(&charger->rtx_work);
	cancel_delayed_work_sync(&charger->auth_dc_icl_work);
	cancel_delayed_work_sync(&charger->chk_rp_work);
	cancel_delayed_work_sync(&charger->chk_rtx_ocp_work);
	cancel_delayed_work_sync(&charger->chk_fod_work);
	cancel_delayed_work_sync(&charger->set_rf_work);
	cancel_work_sync(&charger->uevent_work);
	cancel_work_sync(&charger->rtx_disable_work);
	cancel_work_sync(&charger->rtx_reset_work);
	cancel_delayed_work_sync(&charger->power_mitigation_work);
	alarm_try_to_cancel(&charger->icl_ramp_alarm);
	alarm_try_to_cancel(&charger->auth_dc_icl_alarm);
	del_timer_sync(&charger->vrect_timer);
	del_timer_sync(&charger->align_timer);
	device_init_wakeup(charger->dev, false);
	cancel_delayed_work_sync(&charger->notifier_work);
	power_supply_unreg_notifier(&charger->nb);
	if (!IS_ERR_OR_NULL(charger->batt_psy))
		power_supply_put(charger->batt_psy);
	mutex_destroy(&charger->io_lock);
	mutex_destroy(&charger->stats_lock);
	mutex_destroy(&charger->chg_features.feat_lock);
	mutex_destroy(&charger->rtx_lock);
	mutex_destroy(&charger->rtx_gpio_lock);
	mutex_destroy(&charger->auth_lock);
	mutex_destroy(&charger->renego_lock);
	if (charger->log)
		logbuffer_unregister(charger->log);
	if (charger->rtx_log)
		logbuffer_unregister(charger->rtx_log);

	wakeup_source_unregister(charger->align_ws);
	wakeup_source_unregister(charger->det_status_ws);
	if (charger->i2c_rxdebug_buf)
		kfree(charger->i2c_rxdebug_buf);
	if (charger->i2c_txdebug_buf)
		kfree(charger->i2c_txdebug_buf);
}

static const struct i2c_device_id p9221_charger_id_table[] = {
	{ "p9221", 0 },
	{ "p9382", 0 },
	{ },
};
MODULE_DEVICE_TABLE(i2c, p9221_charger_id_table);

#ifdef CONFIG_OF
static struct of_device_id p9221_charger_match_table[] = {
	{ .compatible = "idt,p9221",},
	{ .compatible = "idt,p9222",},
	{ .compatible = "idt,p9382",},
	{ .compatible = "idt,p9412",},
	{ .compatible = "idt,ra9530",},
	{},
};
#else
#define p9221_charger_match_table NULL
#endif

#ifdef CONFIG_PM_SLEEP
static int p9221_pm_suspend(struct device *dev)
{
	struct i2c_client *client = to_i2c_client(dev);
	struct p9221_charger_data *charger = i2c_get_clientdata(client);

	pm_runtime_get_sync(charger->dev);
	dev_dbg(dev, "%s\n", __func__);

	charger->resume_complete = false;
	if (device_may_wakeup(dev)) {
		dev_dbg(dev, "%s: enable irq wake\n", __func__);
		enable_irq_wake(charger->pdata->irq_int);
	}
	pm_runtime_put_sync(charger->dev);

	return 0;
}

static int p9221_pm_resume(struct device *dev)
{
	struct i2c_client *client = to_i2c_client(dev);
	struct p9221_charger_data *charger = i2c_get_clientdata(client);

	pm_runtime_get_sync(charger->dev);
	dev_dbg(dev, "%s\n", __func__);

	if (device_may_wakeup(dev)) {
		dev_dbg(dev, "%s: disable irq wake\n", __func__);
		disable_irq_wake(charger->pdata->irq_int);
	}
	charger->resume_complete = true;
	pm_runtime_put_sync(charger->dev);

	return 0;
}
#endif
static const struct dev_pm_ops p9221_pm_ops = {
	SET_NOIRQ_SYSTEM_SLEEP_PM_OPS(p9221_pm_suspend, p9221_pm_resume)
};

static struct i2c_driver p9221_charger_driver = {
	.driver = {
		.name		= "p9221",
		.owner		= THIS_MODULE,
		.of_match_table = p9221_charger_match_table,
		.pm		= &p9221_pm_ops,
		.probe_type = PROBE_PREFER_ASYNCHRONOUS,
	},
	.probe		= p9221_charger_probe,
	.remove		= p9221_charger_remove,
	.id_table	= p9221_charger_id_table,
};
module_i2c_driver(p9221_charger_driver);
MODULE_DESCRIPTION("IDT P9221 Wireless Power Receiver Driver");
MODULE_AUTHOR("Patrick Tjin <pattjin@google.com>");
MODULE_LICENSE("GPL");<|MERGE_RESOLUTION|>--- conflicted
+++ resolved
@@ -8025,13 +8025,8 @@
 	 * We will receive a VRECTON after enabling IRQ if the device is
 	 * if the device is already in-field when the driver is probed.
 	 */
-<<<<<<< HEAD
-	enable_irq_wake(charger->pdata->irq_int);
-
 	device_init_wakeup(charger->dev, true);
 
-=======
->>>>>>> 36459d94
 	if (gpio_is_valid(charger->pdata->irq_det_gpio)) {
 		ret = devm_request_threaded_irq(&client->dev, charger->pdata->irq_det_int, NULL,
 					p9221_irq_det_thread,
