--- conflicted
+++ resolved
@@ -686,13 +686,10 @@
 			       P9221_RAMP_VOTER, 0, false);
 	gvotable_cast_int_vote(charger->dc_icl_votable,
 			       P9221_HPP_VOTER, 0, false);
-<<<<<<< HEAD
 	gvotable_cast_int_vote(charger->dc_avail_votable,
 			       DD_VOTER, 0, false);
-=======
 	gvotable_cast_int_vote(charger->hda_tz_votable,
 			       P9221_WLC_VOTER, 0, false);
->>>>>>> 616c0d29
 }
 
 static int p9221_set_switch_reg(struct p9221_charger_data *charger, bool enable)
@@ -7030,7 +7027,6 @@
 
 	pdata->disable_repeat_eop = of_property_read_bool(node, "google,disable-repeat-eop");
 
-<<<<<<< HEAD
 	ret = of_property_read_u32(node, "google,hpp_neg_pwr", &data);
 	if (ret < 0)
 		pdata->hpp_neg_pwr = HPP_MODE_PWR_REQUIRE;
@@ -7047,8 +7043,6 @@
 	else
 		pdata->wait_prop_irq_ms = data;
 
-=======
->>>>>>> 616c0d29
 	pdata->bpp_cep_on_dl = of_property_read_bool(node, "google,bpp-cep-on-dl");
 
 	pdata->hda_tz_wlc = of_property_read_bool(node, "google,hda-tz-wlc");
