// SPDX-License-Identifier: GPL-2.0-only
/*
 * linux/net/netfilter/xt_IDLETIMER.c
 *
 * Netfilter module to trigger a timer when packet matches.
 * After timer expires a kevent will be sent.
 *
 * Copyright (C) 2004, 2010 Nokia Corporation
 * Written by Timo Teras <ext-timo.teras@nokia.com>
 *
 * Converted to x_tables and reworked for upstream inclusion
 * by Luciano Coelho <luciano.coelho@nokia.com>
 *
 * Contact: Luciano Coelho <luciano.coelho@nokia.com>
 */

#define pr_fmt(fmt) KBUILD_MODNAME ": " fmt

#include <linux/module.h>
#include <linux/timer.h>
#include <linux/alarmtimer.h>
#include <linux/list.h>
#include <linux/mutex.h>
#include <linux/netfilter.h>
#include <linux/netfilter/x_tables.h>
#include <linux/netfilter/xt_IDLETIMER.h>
#include <linux/kdev_t.h>
#include <linux/kobject.h>
#include <linux/workqueue.h>
#include <linux/sysfs.h>
#include <linux/suspend.h>
#include <net/sock.h>
#include <net/inet_sock.h>

#define NLMSG_MAX_SIZE 64

struct idletimer_tg {
	struct list_head entry;
	struct alarm alarm;
	struct timer_list timer;
	struct work_struct work;

	struct kobject *kobj;
	struct device_attribute attr;

	struct timespec64 delayed_timer_trigger;
	struct timespec64 last_modified_timer;
	struct timespec64 last_suspend_time;
	struct notifier_block pm_nb;

	int timeout;
	unsigned int refcnt;
	u8 timer_type;

	bool work_pending;
	bool send_nl_msg;
	bool active;
	uid_t uid;
	bool suspend_time_valid;
};

static LIST_HEAD(idletimer_tg_list);
static DEFINE_MUTEX(list_mutex);
static DEFINE_SPINLOCK(timestamp_lock);

static struct kobject *idletimer_tg_kobj;

static bool check_for_delayed_trigger(struct idletimer_tg *timer,
				      struct timespec64 *ts)
{
	bool state;
	struct timespec64 temp;
	spin_lock_bh(&timestamp_lock);
	timer->work_pending = false;
	if ((ts->tv_sec - timer->last_modified_timer.tv_sec) > timer->timeout ||
	    timer->delayed_timer_trigger.tv_sec != 0) {
		state = false;
		temp.tv_sec = timer->timeout;
		temp.tv_nsec = 0;
		if (timer->delayed_timer_trigger.tv_sec != 0) {
			temp = timespec64_add(timer->delayed_timer_trigger,
					      temp);
			ts->tv_sec = temp.tv_sec;
			ts->tv_nsec = temp.tv_nsec;
			timer->delayed_timer_trigger.tv_sec = 0;
			timer->work_pending = true;
			schedule_work(&timer->work);
		} else {
			temp = timespec64_add(timer->last_modified_timer, temp);
			ts->tv_sec = temp.tv_sec;
			ts->tv_nsec = temp.tv_nsec;
		}
	} else {
		state = timer->active;
	}
	spin_unlock_bh(&timestamp_lock);
	return state;
}

static void notify_netlink_uevent(const char *iface, struct idletimer_tg *timer)
{
	char iface_msg[NLMSG_MAX_SIZE];
	char state_msg[NLMSG_MAX_SIZE];
	char timestamp_msg[NLMSG_MAX_SIZE];
	char uid_msg[NLMSG_MAX_SIZE];
	char *envp[] = { iface_msg, state_msg, timestamp_msg, uid_msg, NULL };
	int res;
	struct timespec64 ts;
	u64 time_ns;
	bool state;

	res = snprintf(iface_msg, NLMSG_MAX_SIZE, "INTERFACE=%s",
		       iface);
	if (NLMSG_MAX_SIZE <= res) {
		pr_err("message too long (%d)\n", res);
		return;
	}

	ts = ktime_to_timespec64(ktime_get_boottime());
	state = check_for_delayed_trigger(timer, &ts);
	res = snprintf(state_msg, NLMSG_MAX_SIZE, "STATE=%s",
		       state ? "active" : "inactive");

	if (NLMSG_MAX_SIZE <= res) {
		pr_err("message too long (%d)\n", res);
		return;
	}

	if (state) {
		res = snprintf(uid_msg, NLMSG_MAX_SIZE, "UID=%u", timer->uid);
		if (NLMSG_MAX_SIZE <= res)
			pr_err("message too long (%d)\n", res);
	} else {
		res = snprintf(uid_msg, NLMSG_MAX_SIZE, "UID=");
		if (NLMSG_MAX_SIZE <= res)
			pr_err("message too long (%d)\n", res);
	}

	time_ns = timespec64_to_ns(&ts);
	res = snprintf(timestamp_msg, NLMSG_MAX_SIZE, "TIME_NS=%llu", time_ns);
	if (NLMSG_MAX_SIZE <= res) {
		timestamp_msg[0] = '\0';
		pr_err("message too long (%d)\n", res);
	}

	pr_debug("putting nlmsg: <%s> <%s> <%s> <%s>\n", iface_msg, state_msg,
		 timestamp_msg, uid_msg);
	kobject_uevent_env(idletimer_tg_kobj, KOBJ_CHANGE, envp);
	return;
}

static
struct idletimer_tg *__idletimer_tg_find_by_label(const char *label)
{
	struct idletimer_tg *entry;

	list_for_each_entry(entry, &idletimer_tg_list, entry) {
		if (!strcmp(label, entry->attr.attr.name))
			return entry;
	}

	return NULL;
}

static ssize_t idletimer_tg_show(struct device *dev,
				 struct device_attribute *attr, char *buf)
{
	struct idletimer_tg *timer;
	unsigned long expires = 0;
	struct timespec64 ktimespec = {};
	long time_diff = 0;
	unsigned long now = jiffies;

	mutex_lock(&list_mutex);

	timer =	__idletimer_tg_find_by_label(attr->attr.name);
	if (timer) {
		if (timer->timer_type & XT_IDLETIMER_ALARM) {
			ktime_t expires_alarm = alarm_expires_remaining(&timer->alarm);
			ktimespec = ktime_to_timespec64(expires_alarm);
			time_diff = ktimespec.tv_sec;
		} else {
			expires = timer->timer.expires;
			time_diff = jiffies_to_msecs(expires - now) / 1000;
		}
	}

	mutex_unlock(&list_mutex);

<<<<<<< HEAD
	if (time_after(expires, now) || ktimespec.tv_sec > 0)
		return scnprintf(buf, PAGE_SIZE, "%ld\n", time_diff);

	if (timer->send_nl_msg)
		return scnprintf(buf, PAGE_SIZE, "0 %d\n",
				 jiffies_to_msecs(now - expires) / 1000);

	return scnprintf(buf, PAGE_SIZE, "0\n");
=======
	if (time_after(expires, jiffies) || ktimespec.tv_sec > 0)
		return sysfs_emit(buf, "%ld\n", time_diff);

	return sysfs_emit(buf, "0\n");
>>>>>>> c5c17547
}

static void idletimer_tg_work(struct work_struct *work)
{
	struct idletimer_tg *timer = container_of(work, struct idletimer_tg,
						  work);

	sysfs_notify(idletimer_tg_kobj, NULL, timer->attr.attr.name);

	if (timer->send_nl_msg)
		notify_netlink_uevent(timer->attr.attr.name, timer);
}

static void idletimer_tg_expired(struct timer_list *t)
{
	struct idletimer_tg *timer = from_timer(timer, t, timer);

	pr_debug("timer %s expired\n", timer->attr.attr.name);

	spin_lock_bh(&timestamp_lock);
	timer->active = false;
	timer->work_pending = true;
	schedule_work(&timer->work);
	spin_unlock_bh(&timestamp_lock);
}

static int idletimer_resume(struct notifier_block *notifier,
			    unsigned long pm_event, void *unused)
{
	struct timespec64 ts;
	unsigned long time_diff, now = jiffies;
	struct idletimer_tg *timer = container_of(notifier,
						  struct idletimer_tg, pm_nb);
	if (!timer)
		return NOTIFY_DONE;

	switch (pm_event) {
	case PM_SUSPEND_PREPARE:
		timer->last_suspend_time =
			ktime_to_timespec64(ktime_get_boottime());
		timer->suspend_time_valid = true;
		break;
	case PM_POST_SUSPEND:
		if (!timer->suspend_time_valid)
			break;
		timer->suspend_time_valid = false;

		spin_lock_bh(&timestamp_lock);
		if (!timer->active) {
			spin_unlock_bh(&timestamp_lock);
			break;
		}
		/* since jiffies are not updated when suspended now represents
		 * the time it would have suspended */
		if (time_after(timer->timer.expires, now)) {
			ts = ktime_to_timespec64(ktime_get_boottime());
			ts = timespec64_sub(ts, timer->last_suspend_time);
			time_diff = timespec64_to_jiffies(&ts);
			if (timer->timer.expires > (time_diff + now)) {
				mod_timer_pending(&timer->timer,
						  (timer->timer.expires - time_diff));
			} else {
				del_timer(&timer->timer);
				timer->timer.expires = 0;
				timer->active = false;
				timer->work_pending = true;
				schedule_work(&timer->work);
			}
		}
		spin_unlock_bh(&timestamp_lock);
		break;
	default:
		break;
	}
	return NOTIFY_DONE;
}

static enum alarmtimer_restart idletimer_tg_alarmproc(struct alarm *alarm,
							  ktime_t now)
{
	struct idletimer_tg *timer = alarm->data;

	pr_debug("alarm %s expired\n", timer->attr.attr.name);
	schedule_work(&timer->work);
	return ALARMTIMER_NORESTART;
}

static int idletimer_check_sysfs_name(const char *name, unsigned int size)
{
	int ret;

	ret = xt_check_proc_name(name, size);
	if (ret < 0)
		return ret;

	if (!strcmp(name, "power") ||
	    !strcmp(name, "subsystem") ||
	    !strcmp(name, "uevent"))
		return -EINVAL;

	return 0;
}

static int idletimer_tg_create(struct idletimer_tg_info *info)
{
	int ret;

	info->timer = kzalloc(sizeof(*info->timer), GFP_KERNEL);
	if (!info->timer) {
		ret = -ENOMEM;
		goto out;
	}

	ret = idletimer_check_sysfs_name(info->label, sizeof(info->label));
	if (ret < 0)
		goto out_free_timer;

	sysfs_attr_init(&info->timer->attr.attr);
	info->timer->attr.attr.name = kstrdup(info->label, GFP_KERNEL);
	if (!info->timer->attr.attr.name) {
		ret = -ENOMEM;
		goto out_free_timer;
	}
	info->timer->attr.attr.mode = 0444;
	info->timer->attr.show = idletimer_tg_show;

	ret = sysfs_create_file(idletimer_tg_kobj, &info->timer->attr.attr);
	if (ret < 0) {
		pr_debug("couldn't add file to sysfs\n");
		goto out_free_attr;
	}

	list_add(&info->timer->entry, &idletimer_tg_list);
	pr_debug("timer type value is 0.\n");
	info->timer->timer_type = 0;
	info->timer->refcnt = 1;
	info->timer->send_nl_msg = false;
	info->timer->active = true;
	info->timer->timeout = info->timeout;

	info->timer->delayed_timer_trigger.tv_sec = 0;
	info->timer->delayed_timer_trigger.tv_nsec = 0;
	info->timer->work_pending = false;
	info->timer->uid = 0;
	info->timer->last_modified_timer =
		ktime_to_timespec64(ktime_get_boottime());

	info->timer->pm_nb.notifier_call = idletimer_resume;
	ret = register_pm_notifier(&info->timer->pm_nb);
	if (ret)
		printk(KERN_WARNING "[%s] Failed to register pm notifier %d\n",
		       __func__, ret);

	INIT_WORK(&info->timer->work, idletimer_tg_work);

	timer_setup(&info->timer->timer, idletimer_tg_expired, 0);
	mod_timer(&info->timer->timer,
		  msecs_to_jiffies(info->timeout * 1000) + jiffies);

	return 0;

out_free_attr:
	kfree(info->timer->attr.attr.name);
out_free_timer:
	kfree(info->timer);
out:
	return ret;
}

static int idletimer_tg_create_v1(struct idletimer_tg_info_v1 *info)
{
	int ret;

	info->timer = kzalloc(sizeof(*info->timer), GFP_KERNEL);
	if (!info->timer) {
		ret = -ENOMEM;
		goto out;
	}

	ret = idletimer_check_sysfs_name(info->label, sizeof(info->label));
	if (ret < 0)
		goto out_free_timer;

	sysfs_attr_init(&info->timer->attr.attr);
	info->timer->attr.attr.name = kstrdup(info->label, GFP_KERNEL);
	if (!info->timer->attr.attr.name) {
		ret = -ENOMEM;
		goto out_free_timer;
	}
	info->timer->attr.attr.mode = 0444;
	info->timer->attr.show = idletimer_tg_show;

	ret = sysfs_create_file(idletimer_tg_kobj, &info->timer->attr.attr);
	if (ret < 0) {
		pr_debug("couldn't add file to sysfs\n");
		goto out_free_attr;
	}

	/*  notify userspace  */
	kobject_uevent(idletimer_tg_kobj,KOBJ_ADD);

	list_add(&info->timer->entry, &idletimer_tg_list);
	pr_debug("timer type value is %u\n", info->timer_type);
	info->timer->timer_type = info->timer_type;
	info->timer->refcnt = 1;
	info->timer->send_nl_msg = (info->send_nl_msg != 0);
	info->timer->active = true;
	info->timer->timeout = info->timeout;

	info->timer->delayed_timer_trigger.tv_sec = 0;
	info->timer->delayed_timer_trigger.tv_nsec = 0;
	info->timer->work_pending = false;
	info->timer->uid = 0;
	info->timer->last_modified_timer =
		ktime_to_timespec64(ktime_get_boottime());

	info->timer->pm_nb.notifier_call = idletimer_resume;
	ret = register_pm_notifier(&info->timer->pm_nb);
	if (ret)
		printk(KERN_WARNING "[%s] Failed to register pm notifier %d\n",
		       __func__, ret);

	INIT_WORK(&info->timer->work, idletimer_tg_work);

	if (info->timer->timer_type & XT_IDLETIMER_ALARM) {
		ktime_t tout;
		alarm_init(&info->timer->alarm, ALARM_BOOTTIME,
			   idletimer_tg_alarmproc);
		info->timer->alarm.data = info->timer;
		tout = ktime_set(info->timeout, 0);
		alarm_start_relative(&info->timer->alarm, tout);
	} else {
		timer_setup(&info->timer->timer, idletimer_tg_expired, 0);
		mod_timer(&info->timer->timer,
			  msecs_to_jiffies(info->timeout * 1000) + jiffies);
	}

	return 0;

out_free_attr:
	kfree(info->timer->attr.attr.name);
out_free_timer:
	kfree(info->timer);
out:
	return ret;
}

static void reset_timer(struct idletimer_tg * const info_timer,
			const __u32 info_timeout,
			struct sk_buff *skb)
{
	unsigned long now = jiffies;
	bool timer_prev;

	spin_lock_bh(&timestamp_lock);
	timer_prev = info_timer->active;
	info_timer->active = true;
	/* timer_prev is used to guard overflow problem in time_before*/
	if (!timer_prev || time_before(info_timer->timer.expires, now)) {
		pr_debug("Starting Checkentry timer (Expired, Jiffies): %lu, %lu\n",
			 info_timer->timer.expires, now);

		/* Stores the uid resposible for waking up the radio */
		if (skb && (skb->sk)) {
			info_timer->uid = from_kuid_munged(current_user_ns(),
							   sock_i_uid(skb_to_full_sk(skb)));
		}

		/* checks if there is a pending inactive notification*/
		if (info_timer->work_pending)
			info_timer->delayed_timer_trigger = info_timer->last_modified_timer;
		else {
			info_timer->work_pending = true;
			schedule_work(&info_timer->work);
		}
	}

	info_timer->last_modified_timer = ktime_to_timespec64(ktime_get_boottime());
	mod_timer(&info_timer->timer, msecs_to_jiffies(info_timeout * 1000) + now);
	spin_unlock_bh(&timestamp_lock);
}

/*
 * The actual xt_tables plugin.
 */
static unsigned int idletimer_tg_target(struct sk_buff *skb,
					 const struct xt_action_param *par)
{
	const struct idletimer_tg_info *info = par->targinfo;
	unsigned long now = jiffies;

	pr_debug("resetting timer %s, timeout period %u\n",
		 info->label, info->timeout);

	info->timer->active = true;

	if (time_before(info->timer->timer.expires, now)) {
		schedule_work(&info->timer->work);
		pr_debug("Starting timer %s (Expired, Jiffies): %lu, %lu\n",
			 info->label, info->timer->timer.expires, now);
	}

	/* TODO: Avoid modifying timers on each packet */
	reset_timer(info->timer, info->timeout, skb);

	return XT_CONTINUE;
}

/*
 * The actual xt_tables plugin.
 */
static unsigned int idletimer_tg_target_v1(struct sk_buff *skb,
					 const struct xt_action_param *par)
{
	const struct idletimer_tg_info_v1 *info = par->targinfo;
	unsigned long now = jiffies;

	pr_debug("resetting timer %s, timeout period %u\n",
		 info->label, info->timeout);

	if (info->timer->timer_type & XT_IDLETIMER_ALARM) {
		ktime_t tout = ktime_set(info->timeout, 0);
		alarm_start_relative(&info->timer->alarm, tout);
	} else {
		info->timer->active = true;

		if (time_before(info->timer->timer.expires, now)) {
			schedule_work(&info->timer->work);
			pr_debug("Starting timer %s (Expired, Jiffies): %lu, %lu\n",
				 info->label, info->timer->timer.expires, now);
		}

		/* TODO: Avoid modifying timers on each packet */
		reset_timer(info->timer, info->timeout, skb);
	}

	return XT_CONTINUE;
}

static int idletimer_tg_helper(struct idletimer_tg_info *info)
{
	if (info->timeout == 0) {
		pr_debug("timeout value is zero\n");
		return -EINVAL;
	}
	if (info->timeout >= INT_MAX / 1000) {
		pr_debug("timeout value is too big\n");
		return -EINVAL;
	}
	if (info->label[0] == '\0' ||
	    strnlen(info->label,
		    MAX_IDLETIMER_LABEL_SIZE) == MAX_IDLETIMER_LABEL_SIZE) {
		pr_debug("label is empty or not nul-terminated\n");
		return -EINVAL;
	}
	return 0;
}


static int idletimer_tg_checkentry(const struct xt_tgchk_param *par)
{
	struct idletimer_tg_info *info = par->targinfo;
	int ret;

	pr_debug("checkentry targinfo%s\n", info->label);

	ret = idletimer_tg_helper(info);
	if(ret < 0)
	{
		pr_debug("checkentry helper return invalid\n");
		return -EINVAL;
	}
	mutex_lock(&list_mutex);

	info->timer = __idletimer_tg_find_by_label(info->label);
	if (info->timer) {
		info->timer->refcnt++;
		reset_timer(info->timer, info->timeout, NULL);
		pr_debug("increased refcnt of timer %s to %u\n",
			 info->label, info->timer->refcnt);
	} else {
		ret = idletimer_tg_create(info);
		if (ret < 0) {
			pr_debug("failed to create timer\n");
			mutex_unlock(&list_mutex);
			return ret;
		}
	}

	mutex_unlock(&list_mutex);
	return 0;
}

static int idletimer_tg_checkentry_v1(const struct xt_tgchk_param *par)
{
	struct idletimer_tg_info_v1 *info = par->targinfo;
	int ret;

	pr_debug("checkentry targinfo%s\n", info->label);

	ret = idletimer_tg_helper((struct idletimer_tg_info *)info);
	if(ret < 0)
	{
		pr_debug("checkentry helper return invalid\n");
		return -EINVAL;
	}

	if (info->timer_type > XT_IDLETIMER_ALARM) {
		pr_debug("invalid value for timer type\n");
		return -EINVAL;
	}

	if (info->send_nl_msg > 1) {
		pr_debug("invalid value for send_nl_msg\n");
		return -EINVAL;
	}

	mutex_lock(&list_mutex);

	info->timer = __idletimer_tg_find_by_label(info->label);
	if (info->timer) {
		if (info->timer->timer_type != info->timer_type) {
			pr_debug("Adding/Replacing rule with same label and different timer type is not allowed\n");
			mutex_unlock(&list_mutex);
			return -EINVAL;
		}

		info->timer->refcnt++;
		if (info->timer_type & XT_IDLETIMER_ALARM) {
			/* calculate remaining expiry time */
			ktime_t tout = alarm_expires_remaining(&info->timer->alarm);
			struct timespec64 ktimespec = ktime_to_timespec64(tout);

			if (ktimespec.tv_sec > 0) {
				pr_debug("time_expiry_remaining %lld\n",
					 ktimespec.tv_sec);
				alarm_start_relative(&info->timer->alarm, tout);
			}
		} else {
			reset_timer(info->timer, info->timeout, NULL);
		}
		pr_debug("increased refcnt of timer %s to %u\n",
			 info->label, info->timer->refcnt);
	} else {
		ret = idletimer_tg_create_v1(info);
		if (ret < 0) {
			pr_debug("failed to create timer\n");
			mutex_unlock(&list_mutex);
			return ret;
		}
	}

	mutex_unlock(&list_mutex);
	return 0;
}

static void idletimer_tg_destroy(const struct xt_tgdtor_param *par)
{
	const struct idletimer_tg_info *info = par->targinfo;

	pr_debug("destroy targinfo %s\n", info->label);

	mutex_lock(&list_mutex);

	if (--info->timer->refcnt == 0) {
		pr_debug("deleting timer %s\n", info->label);

		list_del(&info->timer->entry);
		del_timer_sync(&info->timer->timer);
		sysfs_remove_file(idletimer_tg_kobj, &info->timer->attr.attr);
		unregister_pm_notifier(&info->timer->pm_nb);
		cancel_work_sync(&info->timer->work);
		kfree(info->timer->attr.attr.name);
		kfree(info->timer);
	} else {
		pr_debug("decreased refcnt of timer %s to %u\n",
			 info->label, info->timer->refcnt);
	}

	mutex_unlock(&list_mutex);
}

static void idletimer_tg_destroy_v1(const struct xt_tgdtor_param *par)
{
	const struct idletimer_tg_info_v1 *info = par->targinfo;

	pr_debug("destroy targinfo %s\n", info->label);

	mutex_lock(&list_mutex);

	if (--info->timer->refcnt == 0) {
		pr_debug("deleting timer %s\n", info->label);

		list_del(&info->timer->entry);
		if (info->timer->timer_type & XT_IDLETIMER_ALARM) {
			alarm_cancel(&info->timer->alarm);
		} else {
			del_timer_sync(&info->timer->timer);
		}
		sysfs_remove_file(idletimer_tg_kobj, &info->timer->attr.attr);
		unregister_pm_notifier(&info->timer->pm_nb);
		cancel_work_sync(&info->timer->work);
		kfree(info->timer->attr.attr.name);
		kfree(info->timer);
	} else {
		pr_debug("decreased refcnt of timer %s to %u\n",
			 info->label, info->timer->refcnt);
	}

	mutex_unlock(&list_mutex);
}


static struct xt_target idletimer_tg[] __read_mostly = {
	{
	.name		= "IDLETIMER",
	.family		= NFPROTO_UNSPEC,
	.target		= idletimer_tg_target,
	.targetsize     = sizeof(struct idletimer_tg_info),
	.usersize	= offsetof(struct idletimer_tg_info, timer),
	.checkentry	= idletimer_tg_checkentry,
	.destroy        = idletimer_tg_destroy,
	.me		= THIS_MODULE,
	},
	{
	.name		= "IDLETIMER",
	.family		= NFPROTO_UNSPEC,
	.revision	= 1,
	.target		= idletimer_tg_target_v1,
	.targetsize     = sizeof(struct idletimer_tg_info_v1),
	.usersize	= offsetof(struct idletimer_tg_info_v1, timer),
	.checkentry	= idletimer_tg_checkentry_v1,
	.destroy        = idletimer_tg_destroy_v1,
	.me		= THIS_MODULE,
	},


};

static struct class *idletimer_tg_class;

static struct device *idletimer_tg_device;

static int __init idletimer_tg_init(void)
{
	int err;

	idletimer_tg_class = class_create(THIS_MODULE, "xt_idletimer");
	err = PTR_ERR(idletimer_tg_class);
	if (IS_ERR(idletimer_tg_class)) {
		pr_debug("couldn't register device class\n");
		goto out;
	}

	idletimer_tg_device = device_create(idletimer_tg_class, NULL,
					    MKDEV(0, 0), NULL, "timers");
	err = PTR_ERR(idletimer_tg_device);
	if (IS_ERR(idletimer_tg_device)) {
		pr_debug("couldn't register system device\n");
		goto out_class;
	}

	idletimer_tg_kobj = &idletimer_tg_device->kobj;

	err = xt_register_targets(idletimer_tg, ARRAY_SIZE(idletimer_tg));

	if (err < 0) {
		pr_debug("couldn't register xt target\n");
		goto out_dev;
	}

	return 0;
out_dev:
	device_destroy(idletimer_tg_class, MKDEV(0, 0));
out_class:
	class_destroy(idletimer_tg_class);
out:
	return err;
}

static void __exit idletimer_tg_exit(void)
{
	xt_unregister_targets(idletimer_tg, ARRAY_SIZE(idletimer_tg));

	device_destroy(idletimer_tg_class, MKDEV(0, 0));
	class_destroy(idletimer_tg_class);
}

module_init(idletimer_tg_init);
module_exit(idletimer_tg_exit);

MODULE_AUTHOR("Timo Teras <ext-timo.teras@nokia.com>");
MODULE_AUTHOR("Luciano Coelho <luciano.coelho@nokia.com>");
MODULE_DESCRIPTION("Xtables: idle time monitor");
MODULE_LICENSE("GPL v2");
MODULE_ALIAS("ipt_IDLETIMER");
MODULE_ALIAS("ip6t_IDLETIMER");
MODULE_ALIAS("arpt_IDLETIMER");<|MERGE_RESOLUTION|>--- conflicted
+++ resolved
@@ -187,21 +187,14 @@
 
 	mutex_unlock(&list_mutex);
 
-<<<<<<< HEAD
 	if (time_after(expires, now) || ktimespec.tv_sec > 0)
-		return scnprintf(buf, PAGE_SIZE, "%ld\n", time_diff);
+		return sysfs_emit(buf, "%ld\n", time_diff);
 
 	if (timer->send_nl_msg)
-		return scnprintf(buf, PAGE_SIZE, "0 %d\n",
-				 jiffies_to_msecs(now - expires) / 1000);
-
-	return scnprintf(buf, PAGE_SIZE, "0\n");
-=======
-	if (time_after(expires, jiffies) || ktimespec.tv_sec > 0)
-		return sysfs_emit(buf, "%ld\n", time_diff);
+		return sysfs_emit(buf, "0 %d\n",
+				  jiffies_to_msecs(now - expires) / 1000);
 
 	return sysfs_emit(buf, "0\n");
->>>>>>> c5c17547
 }
 
 static void idletimer_tg_work(struct work_struct *work)
