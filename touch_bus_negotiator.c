// SPDX-License-Identifier: GPL-2.0
/*
 * Touch Bus Negotiator for Google Pixel devices.
 *
 * Copyright (C) 2021 Google, Inc.
 */

#include <linux/module.h>
#include <linux/platform_device.h>
#include <linux/net.h>
#include <linux/printk.h>
#include <linux/slab.h>
#include <linux/gpio.h>
#include <linux/interrupt.h>
#include <linux/irq.h>
#include <linux/of_gpio.h>
#include <linux/delay.h>
#include "touch_bus_negotiator.h"

#if IS_ENABLED(CONFIG_TOUCHSCREEN_TBN_AOC_CHANNEL_MODE)
#include <uapi/linux/sched/types.h>
#include "aoc_tbn_service_dev.h"
#endif

#define TBN_MODULE_NAME "touch_bus_negotiator"
#define TBN_AOC_CHANNEL_THREAD_NAME "tbn_aoc_channel"

#if IS_ENABLED(CONFIG_TOUCHSCREEN_TBN_AOC_CHANNEL_MODE)
static void handle_tbn_event_response(struct tbn_context *tbn,
	struct TbnEventResponse *response);
#endif

static struct tbn_context *tbn_context;

static irqreturn_t tbn_aoc2ap_irq_thread(int irq, void *ptr)
{
	struct tbn_context *tbn = ptr;

	dev_info(tbn->dev, "%s: bus_released:%d bus_requested:%d.\n", __func__,
		completion_done(&tbn->bus_released), completion_done(&tbn->bus_requested));

	if (completion_done(&tbn->bus_released) && completion_done(&tbn->bus_requested))
		return IRQ_HANDLED;

	/*
	 * For bus release, there two possibilities:
	 * 1. aoc2ap gpio value already changed to AOC
	 * 2. tbn_release_bus() with TBN_RELEASE_BUS_TIMEOUT_MS timeout
	 *    for complete_all(&tbn->bus_released);
	 */
	while (!completion_done(&tbn->bus_released)) {
		if (gpio_get_value(tbn->aoc2ap_gpio) == TBN_BUS_OWNER_AOC)
			complete_all(&tbn->bus_released);
		else
			usleep_range(10000, 10000);	/* wait 10 ms for gpio stablized */
	}

	/*
	 * For bus request, there two possibilities:
	 * 1. aoc2ap gpio value already changed to AP
	 * 2. tbn_request_bus() with TBN_REQUEST_BUS_TIMEOUT_MS timeout
	 *    for complete_all(&tbn->bus_requested);
	 */
	while (!completion_done(&tbn->bus_requested)) {
		if (gpio_get_value(tbn->aoc2ap_gpio) == TBN_BUS_OWNER_AP)
			complete_all(&tbn->bus_requested);
		else
			usleep_range(10000, 10000);	/* wait 10 ms for gpio stablized */
	}

	return IRQ_HANDLED;
}

#if IS_ENABLED(CONFIG_TOUCHSCREEN_TBN_AOC_CHANNEL_MODE)
static int aoc_channel_kthread(void *data)
{
	struct tbn_context *tbn = data;
	struct TbnEventResponse resp;
	ssize_t len;
	bool service_ready = false;

	while (!kthread_should_stop()) {
		if (service_ready != aoc_tbn_service_ready()) {
			service_ready = !service_ready;
			dev_info(tbn->dev, "%s: AOC TBN service is %s.\n",
				__func__, service_ready ? "ready" : "not ready");
		}

		if (!service_ready) {
			msleep(1000);
			continue;
		}

		len = aoc_tbn_service_read(&resp, sizeof(resp));
		if (len < 0) {
			dev_err(tbn->dev, "%s: failed to read message, err: %d\n",
				__func__, len);
			msleep(1000);
			continue;
		}

		if (kthread_should_stop()) {
			break;
		}

		if (len == sizeof(resp)) {
			handle_tbn_event_response(tbn, &resp);
		}
	}

	return 0;
}

static void handle_tbn_event_response(struct tbn_context *tbn,
	struct TbnEventResponse *response)
{
	mutex_lock(&tbn->event_lock);

	if (response->id != tbn->event.id) {
		dev_err(tbn->dev,
			"%s: receive wrong response, id: %d, expected id: %d, "
			"bus_released:%d bus_requested:%d.\n",
			__func__, response->id, tbn->event.id,
			completion_done(&tbn->bus_released),
			completion_done(&tbn->bus_requested));
		goto exit;
	}

	if (response->err != 0) {
		dev_err(tbn->dev, "%s: send tbn event failed, err %d!\n",
			__func__, response->err);
		tbn->event_resp.err = response->err;
	} else {
		tbn->event_resp.lptw_triggered = response->lptw_triggered;
	}

	if (response->operation == TBN_OPERATION_AP_REQUEST_BUS) {
		complete_all(&tbn->bus_requested);
	} else if (response->operation == TBN_OPERATION_AP_RELEASE_BUS) {
		complete_all(&tbn->bus_released);
	} else {
		dev_err(tbn->dev, "%s: response unknown operation, op: %d!\n",
			__func__, response->operation);
	}

exit:
	mutex_unlock(&tbn->event_lock);
}

static void send_tbn_event(struct tbn_context *tbn, enum TbnOperation operation)
{
	ssize_t len;
	int retry = 3;

	if (!aoc_tbn_service_ready()) {
		dev_err(tbn_context->dev, "%s: AOC TBN service is not ready.\n",
			__func__);
		return;
	}

	mutex_lock(&tbn->event_lock);

	tbn->event.operation = operation;
	tbn->event.id++;

	while (retry) {
		len = aoc_tbn_service_write(&tbn->event, sizeof(tbn->event));
		if (len == sizeof(tbn->event)) {
			break;
		}
		dev_err(tbn_context->dev, "%s: failed to send TBN event, retry: %d.\n",
			__func__, retry);
		retry--;
	}

	mutex_unlock(&tbn->event_lock);
}
#endif

int tbn_handshaking(struct tbn_context *tbn, enum TbnOperation operation)
{
	struct completion *wait_for_completion;
	enum tbn_bus_owner bus_owner;
	unsigned int irq_type;
	unsigned int timeout;
	const char *msg;
	int ret = 0;

	if (!tbn || tbn->registered_mask == 0) {
		dev_err(tbn_context->dev, "%s: tbn is not ready to serve.\n", __func__);
		return -EINVAL;
	}

	if (operation == TBN_OPERATION_AP_REQUEST_BUS) {
		wait_for_completion = &tbn->bus_requested;
		bus_owner = TBN_BUS_OWNER_AP;
		irq_type = IRQF_TRIGGER_FALLING;
		timeout = TBN_REQUEST_BUS_TIMEOUT_MS;
		msg = "request";
	} else if (operation == TBN_OPERATION_AP_RELEASE_BUS) {
		wait_for_completion = &tbn->bus_released;
		bus_owner = TBN_BUS_OWNER_AOC;
		irq_type = IRQF_TRIGGER_RISING;
		timeout = TBN_RELEASE_BUS_TIMEOUT_MS;
		msg = "release";
	} else {
		dev_err(tbn_context->dev, "%s: request unknown operation, op: %d.\n",
			__func__, operation);
		return -EINVAL;
	}

	if (tbn->mode == TBN_MODE_GPIO) {
		int ap2aoc_val_org = gpio_get_value(tbn->ap2aoc_gpio);
		int aoc2ap_val_org = gpio_get_value(tbn->aoc2ap_gpio);

		reinit_completion(wait_for_completion);

		irq_set_irq_type(tbn->aoc2ap_irq, irq_type);
		enable_irq(tbn->aoc2ap_irq);
		gpio_direction_output(tbn->ap2aoc_gpio, bus_owner);
		if (wait_for_completion_timeout(wait_for_completion,
			msecs_to_jiffies(timeout)) == 0) {
			int ap2aoc_val = gpio_get_value(tbn->ap2aoc_gpio);
			int aoc2ap_val = gpio_get_value(tbn->aoc2ap_gpio);

			complete_all(wait_for_completion);
			if (bus_owner == aoc2ap_val)
				ret = 0;
			else
				ret = -ETIMEDOUT;
			dev_err(tbn->dev, "AP %s bus ... timeout!, ap2aoc_gpio(B:%d,A:%d)"
				" aoc2ap_gpio(B:%d,A:%d), ret=%d\n",
				msg, ap2aoc_val_org, ap2aoc_val, aoc2ap_val_org,
				aoc2ap_val, ret);
		} else
			dev_info(tbn->dev, "AP %s bus ... SUCCESS!\n", msg);
		disable_irq_nosync(tbn->aoc2ap_irq);
#if IS_ENABLED(CONFIG_TOUCHSCREEN_TBN_AOC_CHANNEL_MODE)
	} else if (tbn->mode == TBN_MODE_AOC_CHANNEL) {
		tbn->event_resp.lptw_triggered = false;
		tbn->event_resp.err = 0;

		reinit_completion(wait_for_completion);

		send_tbn_event(tbn, operation);
		if (wait_for_completion_timeout(wait_for_completion,
			msecs_to_jiffies(timeout)) == 0) {
			dev_err(tbn->dev, "AP %s bus ... timeout!\n", msg);
			complete_all(wait_for_completion);
			ret = -ETIMEDOUT;
		} else {
			if (tbn->event_resp.err == 0) {
				dev_info(tbn->dev, "AP %s bus ... SUCCESS!\n", msg);
			} else {
				dev_info(tbn->dev, "AP %s bus ... failed!\n", msg);
				ret = -EBUSY;
			}
		}
#endif
	} else if (tbn->mode == TBN_MODE_MOCK) {
		dev_info(tbn->dev, "AP %s bus ... SUCCESS!\n", msg);
	} else {
		ret = -EINVAL;
	}

	return ret;
}

int tbn_request_bus_with_result(u32 dev_mask, bool *lptw_triggered)
{
	int ret = 0;

	if (!tbn_context)
		return -ENODEV;

	mutex_lock(&tbn_context->dev_mask_mutex);

	if ((dev_mask & tbn_context->registered_mask) == 0) {
		mutex_unlock(&tbn_context->dev_mask_mutex);
		dev_err(tbn_context->dev, "%s: dev_mask %#x is invalid.\n",
			__func__, dev_mask);
		return -EINVAL;
	}

	if (tbn_context->requested_dev_mask == 0) {
		ret = tbn_handshaking(tbn_context, TBN_OPERATION_AP_REQUEST_BUS);
		if ((ret == 0) && (lptw_triggered != NULL))
			*lptw_triggered = tbn_context->event_resp.lptw_triggered;
	} else {
		dev_dbg(tbn_context->dev,
			"%s: Bus already requested, requested_dev_mask %#x dev_mask %#x.\n",
			__func__, tbn_context->requested_dev_mask, dev_mask);
	}
	tbn_context->requested_dev_mask |= dev_mask;

	mutex_unlock(&tbn_context->dev_mask_mutex);

	return ret;
}
EXPORT_SYMBOL_GPL(tbn_request_bus_with_result);

int tbn_request_bus(u32 dev_mask)
{
	return tbn_request_bus_with_result(dev_mask, NULL);
}
EXPORT_SYMBOL_GPL(tbn_request_bus);

int tbn_release_bus(u32 dev_mask)
{
	int ret = 0;

	if (!tbn_context)
		return -ENODEV;

	mutex_lock(&tbn_context->dev_mask_mutex);

	if ((dev_mask & tbn_context->registered_mask) == 0) {
		mutex_unlock(&tbn_context->dev_mask_mutex);
		dev_err(tbn_context->dev, "%s: dev_mask %#x is invalid.\n",
			__func__, dev_mask);
		return -EINVAL;
	}

	if (tbn_context->requested_dev_mask == 0) {
		dev_warn(tbn_context->dev,
			 "%s: Bus already released, dev_mask %#x.\n",
			 __func__, dev_mask);
		mutex_unlock(&tbn_context->dev_mask_mutex);
		return 0;
	}

	/* Release the bus when the last requested_dev_mask bit releases. */
	if (tbn_context->requested_dev_mask == dev_mask) {
		ret = tbn_handshaking(tbn_context, TBN_OPERATION_AP_RELEASE_BUS);
	} else {
		dev_dbg(tbn_context->dev,
			 "%s: Bus is still in use, requested_dev_mask %#x dev_mask %#x.\n",
			 __func__, tbn_context->requested_dev_mask, dev_mask);
	}

	tbn_context->requested_dev_mask &= ~dev_mask;

	mutex_unlock(&tbn_context->dev_mask_mutex);

	return ret;
}
EXPORT_SYMBOL_GPL(tbn_release_bus);

int register_tbn(u32 *output)
{
	u32 i = 0;

	*output = 0;

	if (!tbn_context) {
		pr_warn("%s: tbn_context doesn't exist.", __func__);
		return 0;
	}

	mutex_lock(&tbn_context->dev_mask_mutex);
	for (i = 0; i < tbn_context->max_devices; i++) {
		if (tbn_context->registered_mask & BIT_MASK(i))
			continue;
		tbn_context->registered_mask |= BIT_MASK(i);
		/* Assume screen is on while registering tbn. */
		tbn_context->requested_dev_mask |= BIT_MASK(i);
		*output = BIT_MASK(i);
		break;
	}

	mutex_unlock(&tbn_context->dev_mask_mutex);

	return 0;
}
EXPORT_SYMBOL_GPL(register_tbn);

void unregister_tbn(u32 *output)
{
	if (!tbn_context)
		return ;

	mutex_lock(&tbn_context->dev_mask_mutex);
	tbn_context->registered_mask &= ~(*output);
	*output = 0;
	mutex_unlock(&tbn_context->dev_mask_mutex);
}
EXPORT_SYMBOL_GPL(unregister_tbn);

static int tbn_probe(struct platform_device *pdev)
{
	struct device *dev = &pdev->dev;
	struct tbn_context *tbn = NULL;
	struct device_node *np = dev->of_node;
	int err = 0;
#if IS_ENABLED(CONFIG_TOUCHSCREEN_TBN_AOC_CHANNEL_MODE)
	struct sched_param param = {
		.sched_priority = 10,
	};
#endif


	tbn = devm_kzalloc(dev, sizeof(struct tbn_context), GFP_KERNEL);
	if (!tbn)
		goto failed;

	tbn->dev = dev;
	tbn->event_resp.lptw_triggered = false;
	tbn_context = tbn;
	dev_set_drvdata(tbn->dev, tbn);

	if (of_property_read_u32(np, "tbn,max_devices", &tbn->max_devices))
		tbn->max_devices = 1;

	err = of_property_read_u32(np, "tbn,mode", &tbn->mode);
	if (err)
		tbn->mode = TBN_MODE_GPIO;

	if (tbn->mode == TBN_MODE_GPIO) {
		tbn->ap2aoc_gpio = of_get_named_gpio(np, "tbn,ap2aoc_gpio", 0);
		if (gpio_is_valid(tbn->ap2aoc_gpio)) {
			err = devm_gpio_request_one(tbn->dev, tbn->ap2aoc_gpio,
				GPIOF_OUT_INIT_LOW, "tbn,ap2aoc_gpio");
			if (err) {
				dev_err(tbn->dev, "%s: Unable to request ap2aoc_gpio %d, err %d!\n",
					__func__, tbn->ap2aoc_gpio, err);
				goto failed;
			}
		} else {
			dev_err(tbn->dev, "%s: invalid ap2aoc_gpio %d!\n",
				__func__, tbn->ap2aoc_gpio);
			err = -EPROBE_DEFER;
			goto failed;
		}

		tbn->aoc2ap_gpio = of_get_named_gpio(np, "tbn,aoc2ap_gpio", 0);
		if (gpio_is_valid(tbn->aoc2ap_gpio)) {
			err = devm_gpio_request_one(tbn->dev, tbn->aoc2ap_gpio,
				GPIOF_DIR_IN, "tbn,aoc2ap_gpio");
			if (err) {
				dev_err(tbn->dev, "%s: Unable to request aoc2ap_gpio %d, err %d!\n",
					__func__, tbn->aoc2ap_gpio, err);
				goto failed;
			}
			tbn->aoc2ap_irq = gpio_to_irq(tbn->aoc2ap_gpio);
			err = devm_request_threaded_irq(tbn->dev,
				tbn->aoc2ap_irq, NULL,
				tbn_aoc2ap_irq_thread,
				IRQF_TRIGGER_RISING |
				IRQF_ONESHOT, "tbn", tbn);
			if (err) {
				dev_err(tbn->dev,
					"%s: Unable to request_threaded_irq, err %d!\n",
					__func__, err);
				goto failed;
			}
			disable_irq_nosync(tbn->aoc2ap_irq);
		} else {
			dev_err(tbn->dev, "%s: invalid aoc2ap_gpio %d!\n",
				__func__, tbn->aoc2ap_gpio);
			err = -EPROBE_DEFER;
			goto failed;
		}

		dev_info(tbn->dev,
			"%s: gpios(aoc2ap: %d ap2aoc: %d)\n",
			__func__, tbn->aoc2ap_gpio, tbn->ap2aoc_gpio);
#if IS_ENABLED(CONFIG_TOUCHSCREEN_TBN_AOC_CHANNEL_MODE)
	} else if (tbn->mode == TBN_MODE_AOC_CHANNEL) {
		mutex_init(&tbn->event_lock);

		tbn->aoc_channel_task = kthread_run(&aoc_channel_kthread, tbn,
			TBN_AOC_CHANNEL_THREAD_NAME);
		if (IS_ERR(tbn->aoc_channel_task)) {
			err = PTR_ERR(tbn->aoc_channel_task);
			goto failed;
		}

		err = sched_setscheduler(tbn->aoc_channel_task, SCHED_FIFO, &param);
		if (err != 0) {
			goto failed;
		}
#endif
	} else if (tbn->mode == TBN_MODE_MOCK) {
		err = 0;
	} else {
		dev_err(tbn->dev, "bus negotiator: invalid mode: %d\n", tbn->mode);
		err = -EINVAL;
		goto failed;
	}

	mutex_init(&tbn->dev_mask_mutex);

	init_completion(&tbn->bus_requested);
	init_completion(&tbn->bus_released);
	complete_all(&tbn->bus_requested);
	complete_all(&tbn->bus_released);

	dev_info(tbn->dev, "bus negotiator initialized: %pK, mode: %d\n", tbn, tbn->mode);

failed:
<<<<<<< HEAD
	if (err)
		devm_kfree(dev, tbn);
=======
	if (err) {
		devm_kfree(dev, tbn);
		tbn_context = NULL;
	}
>>>>>>> caacac38

	return err;
}

static int tbn_remove(struct platform_device *pdev)
{
	struct device *dev = &pdev->dev;
	struct tbn_context *tbn = dev_get_drvdata(dev);

	if (tbn->mode == TBN_MODE_GPIO) {
		free_irq(tbn->aoc2ap_irq, tbn);
		if (gpio_is_valid(tbn->aoc2ap_gpio))
			gpio_free(tbn->aoc2ap_gpio);
		if (gpio_is_valid(tbn->aoc2ap_gpio))
			gpio_free(tbn->aoc2ap_gpio);
#if IS_ENABLED(CONFIG_TOUCHSCREEN_TBN_AOC_CHANNEL_MODE)
	} else if (tbn->mode == TBN_MODE_AOC_CHANNEL) {
		kthread_stop(tbn->aoc_channel_task);
#endif
	}
	return 0;
}

static struct of_device_id tbn_of_match_table[] = {
	{
		.compatible = TBN_MODULE_NAME,
	},
	{},
};

static struct platform_driver tbn_driver = {
	.driver = {
		.name = TBN_MODULE_NAME,
		.of_match_table = tbn_of_match_table,
	},
	.probe = tbn_probe,
	.remove = tbn_remove,
};

static int __init tbn_init(void)
{
	return platform_driver_register(&tbn_driver);
}

static void __exit tbn_exit(void)
{
	platform_driver_unregister(&tbn_driver);
}
module_init(tbn_init);
module_exit(tbn_exit);

MODULE_SOFTDEP("pre: touch_offload");
MODULE_LICENSE("GPL v2");
MODULE_DESCRIPTION("Touch Bus Negotiator");
MODULE_AUTHOR("Google, Inc.");<|MERGE_RESOLUTION|>--- conflicted
+++ resolved
@@ -498,15 +498,10 @@
 	dev_info(tbn->dev, "bus negotiator initialized: %pK, mode: %d\n", tbn, tbn->mode);
 
 failed:
-<<<<<<< HEAD
-	if (err)
-		devm_kfree(dev, tbn);
-=======
 	if (err) {
 		devm_kfree(dev, tbn);
 		tbn_context = NULL;
 	}
->>>>>>> caacac38
 
 	return err;
 }
