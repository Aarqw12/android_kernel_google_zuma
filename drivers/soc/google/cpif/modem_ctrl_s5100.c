--- conflicted
+++ resolved
@@ -1605,12 +1605,6 @@
 #else
 		mif_gpio_set_value(&mc->cp_gpio[CP_GPIO_AP2CP_DUMP_NOTI], 1, 0);
 #endif
-<<<<<<< HEAD
-=======
-		mif_disable_irq(&mc->cp_gpio_irq[CP_GPIO_IRQ_CP2AP_WAKEUP]);
-
-		drain_workqueue(mc->wakeup_wq);
->>>>>>> 32ed6bdd
 	} else {
 		mif_err("do not need to set dump_noti\n");
 	}
