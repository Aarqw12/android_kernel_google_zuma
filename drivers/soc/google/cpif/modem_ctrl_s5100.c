// SPDX-License-Identifier: GPL-2.0
/*
 * Copyright (C) 2010 Samsung Electronics.
 *
 */

#include <linux/init.h>
#include <linux/irq.h>
#include <linux/interrupt.h>
#include <linux/gpio.h>
#include <linux/module.h>
#include <linux/platform_device.h>
#include <linux/delay.h>
#include <linux/fs.h>
#include <linux/file.h>
#include <linux/of.h>
#include <linux/of_gpio.h>
#include <linux/clk.h>
#include <linux/pci.h>
#include <linux/regulator/consumer.h>
#include <soc/google/acpm_mfd.h>
#include <linux/reboot.h>
#include <linux/suspend.h>
#include <linux/time.h>
#include <linux/timer.h>
#include <linux/panic_notifier.h>
#include <linux/s5910.h>

#include <linux/exynos-pci-ctrl.h>
#include <linux/shm_ipc.h>
#include <dt-bindings/pci/pci.h>

#include "modem_notifier.h"
#include "modem_prj.h"
#include "modem_utils.h"
#include "modem_ctrl.h"
#include "link_device.h"
#include "link_device_memory.h"
#include "s51xx_pcie.h"

#if IS_ENABLED(CONFIG_LINK_DEVICE_PCIE_IOMMU)
#include "link_device_pcie_iommu.h"
#endif
#if IS_ENABLED(CONFIG_CP_LCD_NOTIFIER)
#include "../../../video/fbdev/exynos/dpu30/decon.h"
static int s5100_lcd_notifier(struct notifier_block *notifier,
		unsigned long event, void *v);
#endif /* CONFIG_CP_LCD_NOTIFIER */

#define msecs_to_loops(t) (loops_per_jiffy / 1000 * HZ * t)

#define RUNTIME_PM_AFFINITY_CORE 2

static struct modem_ctl *g_mc;

static int s5100_poweroff_pcie(struct modem_ctl *mc, bool force_off);

static int s5100_reboot_handler(struct notifier_block *nb,
				    unsigned long l, void *p)
{
	struct modem_ctl *mc = container_of(nb, struct modem_ctl, reboot_nb);

	mif_info("Now is device rebooting..\n");

	mutex_lock(&mc->pcie_check_lock);
	mc->device_reboot = true;
	mutex_unlock(&mc->pcie_check_lock);

	return 0;
}

static void print_mc_state(struct modem_ctl *mc)
{
	int pwr = mif_gpio_get_value(&mc->cp_gpio[CP_GPIO_AP2CP_CP_PWR], false);
	int reset = mif_gpio_get_value(&mc->cp_gpio[CP_GPIO_AP2CP_NRESET], false);
	int pshold = mif_gpio_get_value(&mc->cp_gpio[CP_GPIO_CP2AP_PS_HOLD], false);

	int ap_wakeup = mif_gpio_get_value(&mc->cp_gpio[CP_GPIO_CP2AP_WAKEUP], false);
	int cp_wakeup = mif_gpio_get_value(&mc->cp_gpio[CP_GPIO_AP2CP_WAKEUP], false);

	int dump = mif_gpio_get_value(&mc->cp_gpio[CP_GPIO_AP2CP_DUMP_NOTI], false);
	int ap_status = mif_gpio_get_value(&mc->cp_gpio[CP_GPIO_AP2CP_AP_ACTIVE], false);
	int phone_active = mif_gpio_get_value(&mc->cp_gpio[CP_GPIO_CP2AP_CP_ACTIVE], false);

	logbuffer_log(mc->log, "%s: %ps:GPIO pwr:%d rst:%d phd:%d c2aw:%d a2cw:%d dmp:%d ap_act:%d cp_act:%d",
		mc->name, CALLER, pwr, reset, pshold, ap_wakeup, cp_wakeup, dump,
		ap_status, phone_active);
}

static void pcie_clean_dislink(struct modem_ctl *mc)
{
#if IS_ENABLED(CONFIG_CPIF_AP_SUSPEND_DURING_VOICE_CALL)
	if (mc->pcie_voice_call_on) {
		modem_notify_event(MODEM_EVENT_RESET, mc);
		mc->pcie_voice_call_on = false;
	} else {
		modem_notify_event(MODEM_EVENT_OFFLINE, mc);
	}
#endif

	if (mc->pcie_powered_on)
		s5100_poweroff_pcie(mc, true);

	if (!mc->pcie_powered_on)
		mif_err("Link is disconnected!!!\n");
}

static void cp2ap_wakeup_work(struct work_struct *work)
{
	struct modem_ctl *mc = container_of(work, struct modem_ctl, wakeup_work);
	static ktime_t cp2ap_wakeup_time;
	unsigned long flags;

	if (mc->phone_state == STATE_CRASH_EXIT)
		return;

	cp2ap_wakeup_time = ktime_get_boottime();

	spin_lock_irqsave(&mc->power_stats_lock, flags);
	if (mc->cp_power_stats.suspended) {
		mc->cp_power_stats.last_exit_timestamp_usec = ktime_to_us(cp2ap_wakeup_time);
		mc->cp_power_stats.duration_usec += (mc->cp_power_stats.last_exit_timestamp_usec -
				mc->cp_power_stats.last_entry_timestamp_usec);
	}
	mc->cp_power_stats.suspended = false;
	spin_unlock_irqrestore(&mc->power_stats_lock, flags);

	s5100_poweron_pcie(mc, false);
}

static void cp2ap_suspend_work(struct work_struct *work)
{
	struct modem_ctl *mc = container_of(work, struct modem_ctl, suspend_work);
	static ktime_t cp2ap_suspend_time;
	unsigned long flags;

	if (mc->phone_state == STATE_CRASH_EXIT)
		return;

	cp2ap_suspend_time = ktime_get_boottime();

	spin_lock_irqsave(&mc->power_stats_lock, flags);
	if (!mc->cp_power_stats.suspended) {
		mc->cp_power_stats.last_entry_timestamp_usec = ktime_to_us(cp2ap_suspend_time);
		mc->cp_power_stats.count++;
	}
	mc->cp_power_stats.suspended = true;
	spin_unlock_irqrestore(&mc->power_stats_lock, flags);

	s5100_poweroff_pcie(mc, false);
}

static ssize_t power_stats_show(struct device *dev,
		struct device_attribute *attr, char *buf)
{
	struct modem_ctl *mc = dev_get_drvdata(dev);
	ssize_t count = 0;
	unsigned long flags;
	u64 adjusted_duration_usec = mc->cp_power_stats.duration_usec;

	spin_lock_irqsave(&mc->power_stats_lock, flags);
	if (mc->cp_power_stats.suspended) {
		u64 now_usec = ktime_to_us(ktime_get_boottime());
		adjusted_duration_usec += now_usec -
			mc->cp_power_stats.last_entry_timestamp_usec;
	}

	count += scnprintf(&buf[count], PAGE_SIZE - count, "SLEEP:\n");
	count += scnprintf(&buf[count], PAGE_SIZE - count, " count: 0x%llx\n",
		mc->cp_power_stats.count);
	count += scnprintf(&buf[count], PAGE_SIZE - count, " duration_usec: 0x%llx\n",
		adjusted_duration_usec);
	count += scnprintf(&buf[count], PAGE_SIZE - count, " last_entry_timestamp_usec: 0x%llx\n",
		mc->cp_power_stats.last_entry_timestamp_usec);
	count += scnprintf(&buf[count], PAGE_SIZE - count, " last_exit_timestamp_usec: 0x%llx\n",
		mc->cp_power_stats.last_exit_timestamp_usec);
	spin_unlock_irqrestore(&mc->power_stats_lock, flags);

	return count;
}

#define MAX_PCIE_EVENT_HISTORY 10
static int pcie_linkdown_history[MAX_PCIE_EVENT_HISTORY];
static int pcie_linkdown_count;
static int pcie_cto_history[MAX_PCIE_EVENT_HISTORY];
static int pcie_cto_count;
static ssize_t pcie_event_stats_show(struct device *dev,
		struct device_attribute *attr, char *buf)
{
	struct modem_ctl *mc = dev_get_drvdata(dev);
	ssize_t count = 0, i = 0;

	count += scnprintf(&buf[count], PAGE_SIZE - count,
		"Total linkdown retries: %d\n",
		mc->pcie_linkdown_retry_cnt_all);
	count += scnprintf(&buf[count], PAGE_SIZE - count,
		"Total CPL timeout retries: %d\n",
		mc->pcie_cto_retry_cnt_all);
	count += scnprintf(&buf[count], PAGE_SIZE - count,
		"Previous linkdown retries: %d\n",
		mc->pcie_linkdown_retry_cnt);
	count += scnprintf(&buf[count], PAGE_SIZE - count,
		"Previous CPL timeout retries: %d\n",
		mc->pcie_cto_retry_cnt);
	count += scnprintf(&buf[count], PAGE_SIZE - count,
		"Previous %d linkdown retries:",
		MAX_PCIE_EVENT_HISTORY);
	for (i = 0; i < MAX_PCIE_EVENT_HISTORY; i++) {
		count += scnprintf(&buf[count], PAGE_SIZE - count, " %d",
			pcie_linkdown_history[i]);
	}
	count += scnprintf(&buf[count], PAGE_SIZE - count,
		"\nTotal linkdown retries recorded: %d\n",
		pcie_linkdown_count);
	count += scnprintf(&buf[count], PAGE_SIZE - count,
		"Previous %d CPL timeout retries:", MAX_PCIE_EVENT_HISTORY);
	for (i = 0; i < MAX_PCIE_EVENT_HISTORY; i++) {
		count += scnprintf(&buf[count], PAGE_SIZE - count, " %d",
			pcie_cto_history[i]);
	}
	count += scnprintf(&buf[count], PAGE_SIZE - count,
			"\nTotal CPL timeout retries recorded: %d\n",
			pcie_cto_count);

	return count;
}

static DEVICE_ATTR_RO(power_stats);
static DEVICE_ATTR_RO(pcie_event_stats);

static struct attribute *modem_attrs[] = {
	&dev_attr_power_stats.attr,
	&dev_attr_pcie_event_stats.attr,
	NULL,
};

static const struct attribute_group modem_group = {
	.attrs = modem_attrs,
	.name = "modem",
};

#if IS_ENABLED(CONFIG_CPIF_AP_SUSPEND_DURING_VOICE_CALL)
static void voice_call_on_work(struct work_struct *work)
{
	struct modem_ctl *mc = container_of(work, struct modem_ctl, call_on_work);

	mutex_lock(&mc->pcie_check_lock);
	if (!mc->pcie_voice_call_on)
		goto exit;

	if (mc->pcie_powered_on &&
			(s51xx_check_pcie_link_status(mc->pcie_ch_num) != 0)) {
		if (cpif_wake_lock_active(mc->ws)) {
			mif_info("voice call on release wakelock\n");
			cpif_wake_unlock(mc->ws);
		}
	}

exit:
	mif_info("wakelock active = %d, voice status = %d\n",
		cpif_wake_lock_active(mc->ws), mc->pcie_voice_call_on);
	mutex_unlock(&mc->pcie_check_lock);
}

static void voice_call_off_work(struct work_struct *work)
{
	struct modem_ctl *mc = container_of(work, struct modem_ctl, call_off_work);

	mutex_lock(&mc->pcie_check_lock);
	if (mc->pcie_voice_call_on)
		goto exit;

	if (mc->pcie_powered_on &&
			(s51xx_check_pcie_link_status(mc->pcie_ch_num) != 0)) {
		if (!cpif_wake_lock_active(mc->ws)) {
			mif_info("voice call off acquire wakelock\n");
			cpif_wake_lock(mc->ws);
		}
	}

exit:
	mif_info("wakelock active = %d, voice status = %d\n",
		cpif_wake_lock_active(mc->ws), mc->pcie_voice_call_on);
	mutex_unlock(&mc->pcie_check_lock);
}
#endif

/* It means initial GPIO level. */
static int check_link_order = 1;
static irqreturn_t ap_wakeup_handler(int irq, void *data)
{
	struct modem_ctl *mc = (struct modem_ctl *)data;
	int gpio_val = mif_gpio_get_value(&mc->cp_gpio[CP_GPIO_CP2AP_WAKEUP], true);
	unsigned long flags;

	mif_disable_irq(&mc->cp_gpio_irq[CP_GPIO_IRQ_CP2AP_WAKEUP]);

	if (mc->device_reboot) {
		mif_err("skip : device is rebooting..!!!\n");
		return IRQ_HANDLED;
	}

	if (gpio_val == check_link_order)
		mif_err("cp2ap_wakeup val is the same with before : %d\n", gpio_val);
	check_link_order = gpio_val;

	spin_lock_irqsave(&mc->pcie_pm_lock, flags);
	if (mc->pcie_pm_suspended) {
		if (gpio_val == 1) {
			/* try to block system suspend */
			if (!cpif_wake_lock_active(mc->ws))
				cpif_wake_lock(mc->ws);
		}

		mif_err("cp2ap_wakeup work pending. gpio_val : %d\n", gpio_val);
		mc->pcie_pm_resume_wait = true;
		mc->pcie_pm_resume_gpio_val = gpio_val;

		spin_unlock_irqrestore(&mc->pcie_pm_lock, flags);
		return IRQ_HANDLED;
	}
	spin_unlock_irqrestore(&mc->pcie_pm_lock, flags);

	mc->apwake_irq_chip->irq_set_type(
		irq_get_irq_data(mc->cp_gpio_irq[CP_GPIO_IRQ_CP2AP_WAKEUP].num),
		(gpio_val == 1 ? IRQF_TRIGGER_LOW : IRQF_TRIGGER_HIGH));
	mif_enable_irq(&mc->cp_gpio_irq[CP_GPIO_IRQ_CP2AP_WAKEUP]);

	queue_work_on(RUNTIME_PM_AFFINITY_CORE, mc->wakeup_wq,
			(gpio_val == 1 ? &mc->wakeup_work : &mc->suspend_work));

	return IRQ_HANDLED;
}

static irqreturn_t cp_active_handler(int irq, void *data)
{
	struct modem_ctl *mc = (struct modem_ctl *)data;
	struct link_device *ld;
	struct mem_link_device *mld;
	int cp_active;
	enum modem_state old_state;
	enum modem_state new_state;

	if (mc == NULL) {
		mif_err_limited("modem_ctl is NOT initialized - IGNORING interrupt\n");
		goto irq_done;
	}

	ld = get_current_link(mc->iod);
	mld = to_mem_link_device(ld);

	if (mc->s51xx_pdev == NULL) {
		mif_err_limited("S5100 is NOT initialized - IGNORING interrupt\n");
		goto irq_done;
	}

	if (mc->phone_state != STATE_ONLINE) {
		mif_err_limited("Phone_state is NOT ONLINE - IGNORING interrupt\n");
		goto irq_done;
	}

	cp_active = mif_gpio_get_value(&mc->cp_gpio[CP_GPIO_CP2AP_CP_ACTIVE], true);
	mif_err("[PHONE_ACTIVE Handler] state:%s cp_active:%d\n",
			cp_state_str(mc->phone_state), cp_active);

	if (cp_active == 1) {
		mif_err("ERROR - cp_active is not low, state:%s cp_active:%d\n",
				cp_state_str(mc->phone_state), cp_active);
		return IRQ_HANDLED;
	}

	if (timer_pending(&mld->crash_ack_timer))
		del_timer(&mld->crash_ack_timer);

	mif_stop_logging();

	old_state = mc->phone_state;
	new_state = STATE_CRASH_EXIT;

	if (ld->crash_reason.type == CRASH_REASON_NONE)
		ld->crash_reason.type = CRASH_REASON_CP_ACT_CRASH;

	mc->s5100_cp_reset_required = false;
	mif_info("Set s5100_cp_reset_required to 0\n");

	if (old_state != new_state) {
		mif_err("new_state = %s\n", cp_state_str(new_state));

		if (old_state == STATE_ONLINE)
			modem_notify_event(MODEM_EVENT_EXIT, mc);

		change_modem_state(mc, new_state);
	}

	atomic_set(&mld->forced_cp_crash, 0);

irq_done:
	mif_disable_irq(&mc->cp_gpio_irq[CP_GPIO_IRQ_CP2AP_CP_ACTIVE]);

	return IRQ_HANDLED;
}

static int register_phone_active_interrupt(struct modem_ctl *mc)
{
	int ret;

	if (mc == NULL)
		return -EINVAL;

	if (mc->cp_gpio_irq[CP_GPIO_IRQ_CP2AP_CP_ACTIVE].registered)
		return 0;

	mif_info("Register PHONE ACTIVE interrupt.\n");
	mif_init_irq(&mc->cp_gpio_irq[CP_GPIO_IRQ_CP2AP_CP_ACTIVE],
		     mc->cp_gpio_irq[CP_GPIO_IRQ_CP2AP_CP_ACTIVE].num,
		     "phone_active", IRQF_TRIGGER_LOW);

	ret = mif_request_irq(&mc->cp_gpio_irq[CP_GPIO_IRQ_CP2AP_CP_ACTIVE], cp_active_handler, mc);
	if (ret) {
		mif_err("%s: ERR! request_irq(%s#%d) fail (%d)\n",
			mc->name, mc->cp_gpio_irq[CP_GPIO_IRQ_CP2AP_CP_ACTIVE].name,
			mc->cp_gpio_irq[CP_GPIO_IRQ_CP2AP_CP_ACTIVE].num, ret);
		return ret;
	}

	return ret;
}

static int register_cp2ap_wakeup_interrupt(struct modem_ctl *mc)
{
	int ret;

	if (mc == NULL)
		return -EINVAL;

	if (mc->cp_gpio_irq[CP_GPIO_IRQ_CP2AP_WAKEUP].registered) {
		mif_info("Set IRQF_TRIGGER_LOW to cp2ap_wakeup gpio\n");
		check_link_order = 1;
		ret = mc->apwake_irq_chip->irq_set_type(
				irq_get_irq_data(mc->cp_gpio_irq[CP_GPIO_IRQ_CP2AP_WAKEUP].num),
				IRQF_TRIGGER_LOW);
		return ret;
	}

	mif_info("Register CP2AP WAKEUP interrupt.\n");
	mif_init_irq(&mc->cp_gpio_irq[CP_GPIO_IRQ_CP2AP_WAKEUP],
		     mc->cp_gpio_irq[CP_GPIO_IRQ_CP2AP_WAKEUP].num,
		     "cp2ap_wakeup", IRQF_TRIGGER_LOW);

	ret = mif_request_irq(&mc->cp_gpio_irq[CP_GPIO_IRQ_CP2AP_WAKEUP], ap_wakeup_handler, mc);
	if (ret) {
		mif_err("%s: ERR! request_irq(%s#%d) fail (%d)\n",
			mc->name, mc->cp_gpio_irq[CP_GPIO_IRQ_CP2AP_WAKEUP].name,
			mc->cp_gpio_irq[CP_GPIO_IRQ_CP2AP_WAKEUP].num, ret);
		return ret;
	}

	return ret;
}

static int ds_detect = 2;
module_param(ds_detect, int, 0664);
MODULE_PARM_DESC(ds_detect, "Dual SIM detect");

static ssize_t ds_detect_show(struct device *dev,
		struct device_attribute *attr, char *buf)
{
	return scnprintf(buf, PAGE_SIZE, "%d\n", ds_detect);
}

static ssize_t ds_detect_store(struct device *dev,
		struct device_attribute *attr,
		const char *buf, size_t count)
{
	int ret;
	int value;

	ret = kstrtoint(buf, 0, &value);
	if (ret != 0) {
		mif_err("invalid value:%d with %d\n", value, ret);
		return -EINVAL;
	}

	ds_detect = value;
	mif_info("set ds_detect: %d\n", ds_detect);

	return count;
}
static DEVICE_ATTR_RW(ds_detect);

static struct attribute *sim_attrs[] = {
	&dev_attr_ds_detect.attr,
	NULL,
};

static const struct attribute_group sim_group = {
	.attrs = sim_attrs,
	.name = "sim",
};

static ssize_t s5100_wake_lock_show(struct device *dev, struct device_attribute *attr, char *buf)
{
	struct modem_ctl *mc = dev_get_drvdata(dev);

	return scnprintf(buf, PAGE_SIZE, "%d\n", cpif_wake_lock_active(mc->ws));
}

static ssize_t s5100_wake_lock_store(struct device *dev, struct device_attribute *attr,
				    const char *buf, size_t count)
{
	struct modem_ctl *mc = dev_get_drvdata(dev);
	long op_num;

	if (kstrtol(buf, 0, &op_num))
		return -EINVAL;

	if (op_num)
		cpif_wake_lock(mc->ws);
	else
		cpif_wake_unlock(mc->ws);

	return count;
}

DEVICE_ATTR_RW(s5100_wake_lock);

static int get_ds_detect(void)
{
	if (ds_detect > 2 || ds_detect < 1)
		ds_detect = 2;

	mif_info("Dual SIM detect = %d\n", ds_detect);
	return ds_detect - 1;
}

static int init_control_messages(struct modem_ctl *mc)
{
	struct modem_data *modem = mc->mdm_data;
	struct link_device *ld = get_current_link(mc->iod);
	struct mem_link_device *mld = to_mem_link_device(ld);
	int ds_det;

	if (modem->offset_cmsg_offset)
		iowrite32(modem->cmsg_offset, mld->cmsg_offset);
	if (modem->offset_srinfo_offset)
		iowrite32(modem->srinfo_offset, mld->srinfo_offset);
	if (ld->capability_check && modem->offset_capability_offset)
		iowrite32(modem->capability_offset, mld->capability_offset);

	set_ctrl_msg(&mld->ap2cp_united_status, 0);
	set_ctrl_msg(&mld->cp2ap_united_status, 0);

	if (ld->capability_check) {
		int part;

		for (part = 0; part < AP_CP_CAP_PARTS; part++) {
			iowrite32(0, mld->ap_capability_offset[part]);
			iowrite32(0, mld->cp_capability_offset[part]);
		}
	}

	ds_det = get_ds_detect();
	if (ds_det < 0) {
		mif_err("ds_det error:%d\n", ds_det);
		return -EINVAL;
	}

	update_ctrl_msg(&mld->ap2cp_united_status, ds_det, mc->sbi_ds_det_mask,
			mc->sbi_ds_det_pos);
	mif_info("ds_det:%d\n", ds_det);

	return 0;
}

static void set_pcie_msi_int(struct link_device *ld, bool enabled)
{
	struct mem_link_device *mld = to_mem_link_device(ld);
	int irq;
	bool *irq_wake;
#if IS_ENABLED(CONFIG_CP_PKTPROC)
	struct pktproc_adaptor *ppa = &mld->pktproc;
	unsigned int q_idx = 0;
#endif

	if (!mld->msi_irq_base)
		return;

	irq = mld->msi_irq_base;
	irq_wake = &mld->msi_irq_base_wake;

	do {
		if (enabled) {
			int err;

			if (!mld->msi_irq_enabled)
				enable_irq(irq);

			if (!*irq_wake) {
				err = enable_irq_wake(irq);
				*irq_wake = !err;
			}
		} else {
			if (mld->msi_irq_enabled)
				disable_irq(irq);

			if (*irq_wake) {
				disable_irq_wake(irq);
				*irq_wake = false;
			}
		}

		irq = 0;
#if IS_ENABLED(CONFIG_CP_PKTPROC)
		if (q_idx < ppa->num_queue) {
			struct pktproc_queue *q = ppa->q[q_idx];

			irq = q->irq;
			irq_wake = &q->msi_irq_wake;
			q_idx++;
		}
#endif
	} while (irq);

	mld->msi_irq_enabled = enabled;
}

static int request_pcie_int(struct link_device *ld, struct platform_device *pdev)
{
#define DOORBELL_INT_MASK(x)	((x) | 0x10000)

	int ret, base_irq;
	struct mem_link_device *mld = to_mem_link_device(ld);
	struct device *dev = &pdev->dev;
	struct modem_ctl *mc = ld->mc;
	struct modem_data *modem = mc->mdm_data;
	int irq_offset = 0;

	/* Doorbell */
	mld->intval_ap2cp_msg = DOORBELL_INT_MASK(modem->mbx->int_ap2cp_msg);
	mld->intval_ap2cp_pcie_link_ack = DOORBELL_INT_MASK(modem->mbx->int_ap2cp_pcie_link_ack);

	/* MSI */
	base_irq = s51xx_pcie_request_msi_int(mc->s51xx_pdev, 4);
	if (base_irq <= 0) {
		mif_err("Can't get MSI IRQ!!!\n");
		return -EFAULT;
	}
	mif_info("MSI base_irq(%d)\n", base_irq);

	ret = devm_request_irq(dev, base_irq + irq_offset, shmem_irq_handler,
			       IRQF_SHARED, "mif_cp2ap_msg", mld);
	if (ret) {
		mif_err("Can't request cp2ap_msg interrupt!!!\n");
		return -EIO;
	}
	irq_offset++;

	ret = devm_request_irq(dev, base_irq + irq_offset, shmem_tx_state_handler,
			       IRQF_SHARED, "mif_cp2ap_status", mld);
	if (ret) {
		mif_err("Can't request cp2ap_status interrupt!!!\n");
		return -EIO;
	}
	irq_offset++;

#if IS_ENABLED(CONFIG_CP_PKTPROC)
	if (mld->pktproc.use_exclusive_irq) {
		struct pktproc_adaptor *ppa = &mld->pktproc;
		unsigned int i;

		for (i = 0; i < ppa->num_queue; i++) {
			struct pktproc_queue *q = ppa->q[i];

			ret = register_separated_msi_vector(mc->pcie_ch_num, q->irq_handler, q,
							    &q->irq);
			if (ret < 0) {
				mif_err("register_separated_msi_vector for pktproc q[%u] err:%d\n",
					i, ret);
				q->irq = 0;
				return -EIO;
			}
		}
	}
#endif

	mld->msi_irq_base = base_irq;
	mld->msi_irq_enabled = true;
	set_pcie_msi_int(ld, true);

	return base_irq;
}

static int register_pcie(struct link_device *ld)
{
	struct modem_ctl *mc = ld->mc;
	struct platform_device *pdev = to_platform_device(mc->dev);
	static int is_registered;
	struct mem_link_device *mld = to_mem_link_device(ld);
	u32 cp_num = ld->mdm_data->cp_num;

#if IS_ENABLED(CONFIG_GS_S2MPU)
	u32 shmem_idx;
	int ret;
	struct device_node *s2mpu_dn;
#endif
	mif_info("CP EP driver initialization start.\n");

	if (!mld->msi_reg_base && (mld->attrs & LINK_ATTR_XMIT_BTDLR_PCIE))
		mld->msi_reg_base = cp_shmem_get_region(cp_num, SHMEM_MSI);

#if IS_ENABLED(CONFIG_GS_S2MPU)

	s2mpu_dn = of_parse_phandle(mc->dev->of_node, "s2mpu", 0);
	if (!s2mpu_dn) {
		mif_err("Failed to find s2mpu from device tree\n");
		return -EINVAL;
	}

	mc->s2mpu = s2mpu_fwnode_to_info(&s2mpu_dn->fwnode);
	if (!mc->s2mpu) {
		mif_err("Failed to get S2MPU\n");
		return -EPROBE_DEFER;
	}

	for (shmem_idx = 0 ; shmem_idx < MAX_CP_SHMEM ; shmem_idx++) {
		if (shmem_idx == SHMEM_MSI && !(mld->attrs & LINK_ATTR_XMIT_BTDLR_PCIE))
			continue;

		if (cp_shmem_get_base(cp_num, shmem_idx)) {
			ret =  s2mpu_open(mc->s2mpu,
					  cp_shmem_get_base(cp_num, shmem_idx),
					  cp_shmem_get_size(cp_num, shmem_idx),
					  DMA_BIDIRECTIONAL);
			if (ret) {
				mif_err("S2MPU open failed error=%d\n", ret);
				return -EINVAL;
			}
		}
	}

	/* Also setup AoC window for voice calls */
	ret =  s2mpu_open(mc->s2mpu,
			  AOC_PCIE_WINDOW_START, AOC_PCIE_WINDOW_SIZE,
			  DMA_BIDIRECTIONAL);

	if (ret) {
		mif_err("S2MPU AoC open failed error=%d\n", ret);
		return -EINVAL;
	}

#endif

#if IS_ENABLED(CONFIG_LINK_DEVICE_PCIE_IOMMU)
	cpif_pcie_iommu_enable_regions(mld);
#endif

	msleep(200);

	s5100_poweron_pcie(mc, !!(mld->attrs & LINK_ATTR_XMIT_BTDLR_PCIE));

	if (is_registered == 0) {
		/* initialize the pci_dev for modem_ctl */
		mif_info("s51xx_pcie_init start\n");
		s51xx_pcie_init(mc);
		if (!mc->s51xx_pdev) {
			mif_err("s51xx_pdev is NULL. Check if CP wake up is done.\n");
			return -EINVAL;
		}

		/* debug: check MSI 32bit or 64bit - should be set as 32bit before this point*/
		// debug: pci_read_config_dword(s51xx_pcie.s51xx_pdev, 0x50, &msi_val);
		// debug: mif_err("MSI Control Reg : 0x%x\n", msi_val);

		request_pcie_int(ld, pdev);
		first_save_s51xx_status(mc->s51xx_pdev);

		is_registered = 1;
	} else {
		if (mc->phone_state == STATE_CRASH_RESET) {
			print_msi_register(mc->s51xx_pdev);
			enable_irq(mld->msi_irq_base);
		}
	}

	print_msi_register(mc->s51xx_pdev);
	mc->pcie_registered = true;

	mif_info("CP EP driver initialization end.\n");

	return 0;
}

static void gpio_power_off_cp(struct modem_ctl *mc)
{
#if IS_ENABLED(CONFIG_CP_WRESET_WA)
	mif_gpio_set_value(&mc->cp_gpio[CP_GPIO_AP2CP_NRESET], 0, 50);
	mif_gpio_set_value(&mc->cp_gpio[CP_GPIO_AP2CP_CP_PWR], 0, 0);
#else
	mif_gpio_set_value(&mc->cp_gpio[CP_GPIO_AP2CP_NRESET], 0, 0);
	mif_gpio_set_value(&mc->cp_gpio[CP_GPIO_AP2CP_CP_WRST_N], 0, 0);
	mif_gpio_set_value(&mc->cp_gpio[CP_GPIO_AP2CP_CP_PWR], 0, 30);
	mif_gpio_set_value(&mc->cp_gpio[CP_GPIO_AP2CP_PM_WRST_N], 0, 50);
#endif
}

static void gpio_power_offon_cp(struct modem_ctl *mc)
{
	gpio_power_off_cp(mc);

#if IS_ENABLED(CONFIG_CP_WRESET_WA)
	udelay(50);
	mif_gpio_set_value(&mc->cp_gpio[CP_GPIO_AP2CP_CP_PWR], 1, 50);
	mif_gpio_set_value(&mc->cp_gpio[CP_GPIO_AP2CP_NRESET], 1, 50);
#else
	mif_gpio_set_value(&mc->cp_gpio[CP_GPIO_AP2CP_PM_WRST_N], 1, 10);
	mif_gpio_set_value(&mc->cp_gpio[CP_GPIO_AP2CP_CP_PWR], 1, 10);
	mif_gpio_set_value(&mc->cp_gpio[CP_GPIO_AP2CP_NRESET], 1, 10);
	mif_gpio_set_value(&mc->cp_gpio[CP_GPIO_AP2CP_CP_WRST_N], 1, 0);
#endif
}

static void gpio_power_wreset_cp(struct modem_ctl *mc)
{
#if !IS_ENABLED(CONFIG_CP_WRESET_WA)
	int i = 0, val;

	mif_info("warm reset sequence start\n");
	val = mif_gpio_get_value(&mc->cp_gpio[CP_GPIO_CP2AP_CP_WRST_N],
		false);
	if (!val)
		mif_err("cp2ap_cp_wrst level is low before warm reset\n");

	mif_gpio_set_value(&mc->cp_gpio[CP_GPIO_AP2CP_PM_WRST_N], 1, 5);
	mif_gpio_set_value(&mc->cp_gpio[CP_GPIO_AP2CP_CP_WRST_N], 0,
		val ? 0 : 1);

	while (i++ < 20) {
		if (!mif_gpio_get_value(&mc->cp_gpio[CP_GPIO_CP2AP_CP_WRST_N],
				false))
			break;
		mif_info("Wait for cp2ap_cp_wrst pulled to low\n");
		usleep_range(1000, 1100);
	}

	mif_gpio_set_value(&mc->cp_gpio[CP_GPIO_AP2CP_PM_WRST_N], 0, 5);
	mif_gpio_set_value(&mc->cp_gpio[CP_GPIO_AP2CP_CP_WRST_N], 1, 45);

	mif_info("warm reset sequence end\n");
#endif
}

static void clear_boot_stage(struct modem_ctl *mc)
{
	struct link_device *ld = get_current_link(mc->iod);
	struct mem_link_device *mld = to_mem_link_device(ld);
	int val;

	if (mld->attrs & LINK_ATTR_XMIT_BTDLR_PCIE) {
		if (!mld->msi_reg_base) {
			u32 cp_num = ld->mdm_data->cp_num;
			mld->msi_reg_base = cp_shmem_get_region(cp_num, SHMEM_MSI);
			if (!mld->msi_reg_base) {
				mif_err("Failed to get valid msi reg base.\n");
				return;
			}
		}

		iowrite32(0, mld->msi_reg_base +
			offsetof(struct msi_reg_type, boot_stage));
		val = ioread32(mld->msi_reg_base +
			offsetof(struct msi_reg_type, boot_stage));
		mif_info("Clear boot_stage == 0x%X\n", val);
	}
}

static int power_on_cp(struct modem_ctl *mc)
{
	struct link_device *ld = get_current_link(mc->iod);
	struct modem_data __maybe_unused *modem = mc->mdm_data;
	struct mem_link_device *mld = to_mem_link_device(ld);

	mif_info("%s: +++\n", mc->name);

	clear_boot_stage(mc);

	mif_disable_irq(&mc->cp_gpio_irq[CP_GPIO_IRQ_CP2AP_CP_ACTIVE]);
	mif_disable_irq(&mc->cp_gpio_irq[CP_GPIO_IRQ_CP2AP_WAKEUP]);
	drain_workqueue(mc->wakeup_wq);

	print_mc_state(mc);

	if (!cpif_wake_lock_active(mc->ws))
		cpif_wake_lock(mc->ws);

	if (mc->phone_state != STATE_OFFLINE) {
		change_modem_state(mc, STATE_RESET);
		msleep(STATE_RESET_INTERVAL_MS);
	}
	change_modem_state(mc, STATE_OFFLINE);

	pcie_clean_dislink(mc);

	mc->pcie_registered = false;

	mif_gpio_set_value(&mc->cp_gpio[CP_GPIO_AP2CP_AP_ACTIVE], 1, 0);
	mif_gpio_set_value(&mc->cp_gpio[CP_GPIO_AP2CP_DUMP_NOTI], 0, 0);

	/* Clear shared memory */
	init_ctrl_msg(&mld->ap2cp_msg);
	init_ctrl_msg(&mld->cp2ap_msg);

	print_mc_state(mc);
	gpio_power_offon_cp(mc);
	mif_info("GPIO status after S5100 Power on\n");
	print_mc_state(mc);

	mif_info("---\n");

	return 0;
}

static int power_off_cp(struct modem_ctl *mc)
{
	mif_info("%s: +++\n", mc->name);

	if (mc->phone_state == STATE_OFFLINE)
		goto exit;

	change_modem_state(mc, STATE_OFFLINE);

	pcie_clean_dislink(mc);

	gpio_power_off_cp(mc);
	print_mc_state(mc);

exit:
	mif_info("---\n");

	return 0;
}

static int power_shutdown_cp(struct modem_ctl *mc)
{
	int i;

	mif_err("%s: +++\n", mc->name);

	if (mc->phone_state == STATE_OFFLINE)
		goto exit;

	mif_disable_irq(&mc->cp_gpio_irq[CP_GPIO_IRQ_CP2AP_CP_ACTIVE]);
	mif_disable_irq(&mc->cp_gpio_irq[CP_GPIO_IRQ_CP2AP_WAKEUP]);
	drain_workqueue(mc->wakeup_wq);

	/* wait for cp_active for 3 seconds */
	for (i = 0; i < 150; i++) {
		if (mif_gpio_get_value(&mc->cp_gpio[CP_GPIO_CP2AP_CP_ACTIVE], false) == 1) {
			mif_err("PHONE_ACTIVE pin is HIGH...\n");
			break;
		}
		msleep(20);
	}

	if (mc->s5910_dev) {
		mif_gpio_set_value(&mc->cp_gpio[CP_GPIO_AP2CP_NRESET], 0, 50);
		s5910_shutdown_sequence(mc->s5910_dev);
	}

#if IS_ENABLED(CONFIG_SEC_MODEM_S5400)
	exynos_pcie_poweroff(mc->pcie_ch_num);
#endif

	gpio_power_off_cp(mc);
	print_mc_state(mc);

#if !IS_ENABLED(CONFIG_SEC_MODEM_S5400)
	pcie_clean_dislink(mc);
#endif

exit:
	mif_err("---\n");
	return 0;
}

static int power_reset_dump_cp(struct modem_ctl *mc, bool silent)
{
	struct s51xx_pcie *s51xx_pcie = NULL;
	struct link_device *ld = get_current_link(mc->iod);
	struct mem_link_device *mld = to_mem_link_device(ld);

	mif_info("%s: +++\n", mc->name);

	clear_boot_stage(mc);

	if (ld->sbd_ipc && hrtimer_active(&mld->sbd_print_timer))
		hrtimer_cancel(&mld->sbd_print_timer);

	mc->phone_state = STATE_CRASH_EXIT;
	mif_disable_irq(&mc->cp_gpio_irq[CP_GPIO_IRQ_CP2AP_CP_ACTIVE]);
	mif_disable_irq(&mc->cp_gpio_irq[CP_GPIO_IRQ_CP2AP_WAKEUP]);
	drain_workqueue(mc->wakeup_wq);
	pcie_clean_dislink(mc);

	if (mc->s51xx_pdev != NULL)
		s51xx_pcie = pci_get_drvdata(mc->s51xx_pdev);

	if (s51xx_pcie && s51xx_pcie->link_status == 1) {
		mif_info("link_satus:%d\n", s51xx_pcie->link_status);
		s51xx_pcie_save_state(mc->s51xx_pdev);
		pcie_clean_dislink(mc);
	}

#if IS_ENABLED(CONFIG_LINK_DEVICE_PCIE_GPIO_WA)
	if (mif_gpio_set_value(&mc->cp_gpio[CP_GPIO_AP2CP_DUMP_NOTI], 1, 10))
		mif_gpio_toggle_value(&mc->cp_gpio[CP_GPIO_AP2CP_AP_ACTIVE], 50);
#else
	if (silent)
		mif_gpio_set_value(&mc->cp_gpio[CP_GPIO_AP2CP_DUMP_NOTI], 0, 0);
	else
		mif_gpio_set_value(&mc->cp_gpio[CP_GPIO_AP2CP_DUMP_NOTI], 1, 0);
#endif

	mif_info("s5100_cp_reset_required:%d\n", mc->s5100_cp_reset_required);
	if (mc->s5100_cp_reset_required)
		gpio_power_offon_cp(mc);
	else
		gpio_power_wreset_cp(mc);

	mif_gpio_set_value(&mc->cp_gpio[CP_GPIO_AP2CP_AP_ACTIVE], 1, 0);
	print_mc_state(mc);

	mif_info("---\n");

	return 0;
}

static int power_reset_cp(struct modem_ctl *mc)
{
	struct s51xx_pcie *s51xx_pcie = NULL;
	struct link_device *ld = get_current_link(mc->iod);
	struct mem_link_device *mld = to_mem_link_device(ld);

	mif_info("%s: +++\n", mc->name);

	if (ld->sbd_ipc && hrtimer_active(&mld->sbd_print_timer))
		hrtimer_cancel(&mld->sbd_print_timer);

	mc->phone_state = STATE_OFFLINE;
	pcie_clean_dislink(mc);

	if (mc->s51xx_pdev != NULL)
		s51xx_pcie = pci_get_drvdata(mc->s51xx_pdev);

	if (s51xx_pcie && s51xx_pcie->link_status == 1) {
		/* save_s5100_status(); */
		mif_info("link_satus:%d\n", s51xx_pcie->link_status);
		pcie_clean_dislink(mc);
	}

	gpio_power_offon_cp(mc);
	print_mc_state(mc);

	mif_info("---\n");

	return 0;
}

static int silent_reset_cp(struct modem_ctl *mc)
{
	struct link_device *ld = get_current_link(mc->iod);
	struct mem_link_device *mld = to_mem_link_device(ld);
	int ret = 0;

	mif_info("%s: +++\n", mc->name);

	if (!cpif_wake_lock_active(mc->ws))
		cpif_wake_lock(mc->ws);

	mif_gpio_set_value(&mc->cp_gpio[CP_GPIO_AP2CP_DUMP_NOTI], 0, 0);

	/* Clear shared memory */
	init_ctrl_msg(&mld->ap2cp_msg);
	init_ctrl_msg(&mld->cp2ap_msg);

	if (init_control_messages(mc))
		mif_err("Failed to initialize control messages\n");

	/* 2cp dump WA */
	if (timer_pending(&mld->crash_ack_timer))
		del_timer(&mld->crash_ack_timer);
	atomic_set(&mld->forced_cp_crash, 0);

	mif_info("Set link mode to LINK_MODE_BOOT.\n");

	if (ld->link_prepare_normal_boot)
		ld->link_prepare_normal_boot(ld, mc->bootd);

	change_modem_state(mc, STATE_BOOTING);
	mc->phone_state = STATE_BOOTING;

	if (ld->link_start_normal_boot) {
		mif_info("link_start_normal_boot\n");
		ld->link_start_normal_boot(ld, mc->iod);
	}

	ret = modem_ctrl_check_offset_data(mc);
	if (ret) {
		mif_err("modem_ctrl_check_offset_data() error:%d\n", ret);
		return ret;
	}

	mif_info("---\n");

	return 0;
}

static int check_cp_status(struct modem_ctl *mc, unsigned int count, bool check_msi)
{
#define STATUS_NAME(msi) (msi ? "boot_stage" : "CP2AP_WAKEUP")

	struct link_device *ld = get_current_link(mc->bootd);
	struct mem_link_device *mld = to_mem_link_device(ld);
	bool check_done = false;
	int cnt = 0;
	int val;

	do {
		if (check_msi) {
			val = (int)ioread32(mld->msi_reg_base +
				offsetof(struct msi_reg_type, boot_stage));
			if (val == BOOT_STAGE_DONE_MASK) {
				check_done = true;
				break;
			}
		} else {
			val = mif_gpio_get_value(&mc->cp_gpio[CP_GPIO_CP2AP_WAKEUP], false);
			if (val == 1) {
				check_done = true;
				break;
			}
		}

		mif_info_limited("%s == 0x%X (cnt %d)\n", STATUS_NAME(check_msi), val, cnt);
		msleep(20);
	} while (++cnt < count);

	if (!check_done) {
		mif_err("ERR! %s == 0x%X (cnt %d)\n", STATUS_NAME(check_msi), val, cnt);
		return -EFAULT;
	}

	mif_info("%s == 0x%X (cnt %d)\n", STATUS_NAME(check_msi), val, cnt);
	if (cnt == 0)
		msleep(20);

	return 0;
}

#if IS_ENABLED(CONFIG_SEC_MODEM_S5400)
static int check_boot_status(struct modem_ctl *mc, unsigned int count, bool check_bl1)
{
	struct link_device *ld = get_current_link(mc->bootd);
	struct mem_link_device *mld = to_mem_link_device(ld);
	bool check_done = false;
	int cnt = 0;
	int val;

	do {
		/* ensure that CP updates the value */
		msleep(20);

		val = (int)ioread32(mld->msi_reg_base +
			offsetof(struct msi_reg_type, boot_stage));
		if (val == (check_bl1 ? BOOT_STAGE_BL1_DOWNLOAD_DONE_MASK : BOOT_STAGE_DONE_MASK)) {
			check_done = true;
			break;
		}

		mif_info_limited("boot_stage == 0x%X (cnt %d)\n", val, cnt);
	} while (++cnt < count);

	if (!check_done) {
		mif_err("ERR! boot_stage == 0x%X (cnt %d)\n", val, cnt);
		return -EFAULT;
	}

	mif_info("boot_stage == 0x%X (cnt %d)\n", val, cnt);
	if (cnt == 0)
		msleep(10);

	return 0;
}
#endif

static int set_cp_rom_boot_img(struct mem_link_device *mld)
{
	struct link_device *ld = &mld->link_dev;
	struct modem_ctl *mc = ld->mc;
	struct modem_data *modem = mc->mdm_data;
	unsigned long boot_img_addr;

	if (!(mld->attrs & LINK_ATTR_XMIT_BTDLR_PCIE)) {
		mif_err("Invalid attr:0x%lx\n", mld->attrs);
		return -EPERM;
	}

	if (!mld->msi_reg_base) {
		mif_err("MSI region is not assigned yet\n");
		return -EINVAL;
	}

	boot_img_addr = cp_shmem_get_base(modem->cp_num, SHMEM_IPC) + mld->boot_img_offset;

	iowrite32(PADDR_LO(boot_img_addr),
		  mld->msi_reg_base + offsetof(struct msi_reg_type, img_addr_lo));
	iowrite32(PADDR_HI(boot_img_addr),
		  mld->msi_reg_base + offsetof(struct msi_reg_type, img_addr_hi));
	iowrite32(mld->boot_img_size,
		  mld->msi_reg_base + offsetof(struct msi_reg_type, img_size));

	mif_info("boot_img addr:0x%lX size:0x%X\n", boot_img_addr, mld->boot_img_size);

	s51xx_pcie_send_doorbell_int(mc->s51xx_pdev, mld->intval_ap2cp_msg);

	return 0;
}

static void debug_cp_rom_boot_img(struct mem_link_device *mld)
{
	unsigned char str[64 * 3];
	u8 __iomem *img_base;
	u32 img_size;

	if (!(mld->attrs & LINK_ATTR_XMIT_BTDLR_PCIE)) {
		mif_err("Invalid attr:0x%lx\n", mld->attrs);
		return;
	}

	img_base = mld->base + mld->boot_img_offset;
	img_size = ioread32(mld->msi_reg_base + offsetof(struct msi_reg_type, img_size));

	mif_err("boot_stage:0x%X err_report:0x%X img_lo:0x%X img_hi:0x%X img_size:0x%X\n",
		ioread32(mld->msi_reg_base + offsetof(struct msi_reg_type, boot_stage)),
		ioread32(mld->msi_reg_base + offsetof(struct msi_reg_type, err_report)),
		ioread32(mld->msi_reg_base + offsetof(struct msi_reg_type, img_addr_lo)),
		ioread32(mld->msi_reg_base + offsetof(struct msi_reg_type, img_addr_hi)),
		img_size);

	if (img_size > 64)
		img_size = 64;

	dump2hex(str, (img_size ? img_size * 3 : 1), img_base, img_size);
	mif_err("img_content:%s\n", str);
}

static int start_normal_boot(struct modem_ctl *mc)
{
	struct link_device *ld = get_current_link(mc->bootd);
	struct mem_link_device *mld = to_mem_link_device(ld);
	int ret = 0;

	mif_info("+++\n");

	if (init_control_messages(mc))
		mif_err("Failed to initialize control messages\n");

	/* 2cp dump WA */
	if (timer_pending(&mld->crash_ack_timer))
		del_timer(&mld->crash_ack_timer);
	atomic_set(&mld->forced_cp_crash, 0);

	mif_info("Set link mode to LINK_MODE_BOOT.\n");

	if (ld->link_prepare_normal_boot)
		ld->link_prepare_normal_boot(ld, mc->bootd);

	change_modem_state(mc, STATE_BOOTING);

	mif_info("Disable phone actvie interrupt.\n");
	mif_disable_irq(&mc->cp_gpio_irq[CP_GPIO_IRQ_CP2AP_CP_ACTIVE]);

	mif_gpio_set_value(&mc->cp_gpio[CP_GPIO_AP2CP_AP_ACTIVE], 1, 0);
	mc->phone_state = STATE_BOOTING;

	if (ld->link_start_normal_boot) {
		mif_info("link_start_normal_boot\n");
		ld->link_start_normal_boot(ld, mc->iod);
	}

	ret = modem_ctrl_check_offset_data(mc);
	if (ret) {
		mif_err("modem_ctrl_check_offset_data() error:%d\n", ret);
		return ret;
	}

	if (mld->attrs & LINK_ATTR_XMIT_BTDLR_PCIE) {
		register_pcie(ld);
		if (mc->s51xx_pdev && mc->pcie_registered)
			set_cp_rom_boot_img(mld);

		ret = check_cp_status(mc, 200, true);
		if (ret < 0)
			goto status_error;

		s5100_poweroff_pcie(mc, false);

		ret = check_cp_status(mc, 200, false);
		if (ret < 0)
			goto status_error;

		s5100_poweron_pcie(mc, false);
	} else {
		ret = check_cp_status(mc, 200, false);
		if (ret < 0)
			goto status_error;

		register_pcie(ld);
	}

status_error:
	if (ret < 0) {
		mif_err("ERR! check_cp_status fail (err %d)\n", ret);
		if (mld->attrs & LINK_ATTR_XMIT_BTDLR_PCIE)
			debug_cp_rom_boot_img(mld);
		if (cpif_wake_lock_active(mc->ws))
			cpif_wake_unlock(mc->ws);

		return ret;
	}

	mif_info("---\n");
	return 0;
}

static int complete_normal_boot(struct modem_ctl *mc)
{
	int err = 0;
	unsigned long remain;
#if IS_ENABLED(CONFIG_CP_LCD_NOTIFIER)
	int __maybe_unused ret;
	struct modem_data __maybe_unused *modem = mc->mdm_data;
	struct mem_link_device __maybe_unused *mld = modem->mld;
#endif

	mif_info("+++\n");

	reinit_completion(&mc->init_cmpl);
	remain = wait_for_completion_timeout(&mc->init_cmpl, MIF_INIT_TIMEOUT);
	if (remain == 0) {
		mif_err("T-I-M-E-O-U-T\n");
		err = -EAGAIN;
		goto exit;
	}

	/* Enable L1.2 after CP boot */
	s51xx_pcie_l1ss_ctrl(1, mc->pcie_ch_num);

	/* Read cp_active before enabling irq */
	mif_gpio_get_value(&mc->cp_gpio[CP_GPIO_CP2AP_CP_ACTIVE], true);

	err = register_phone_active_interrupt(mc);
	if (err)
		mif_err("Err: register_phone_active_interrupt:%d\n", err);
	mif_enable_irq(&mc->cp_gpio_irq[CP_GPIO_IRQ_CP2AP_CP_ACTIVE]);

	err = register_cp2ap_wakeup_interrupt(mc);
	if (err)
		mif_err("Err: register_cp2ap_wakeup_interrupt:%d\n", err);
	mif_enable_irq(&mc->cp_gpio_irq[CP_GPIO_IRQ_CP2AP_WAKEUP]);

	print_mc_state(mc);

	mc->device_reboot = false;

	change_modem_state(mc, STATE_ONLINE);

	print_mc_state(mc);

#if IS_ENABLED(CONFIG_CP_LCD_NOTIFIER)
	if (mc->lcd_notifier.notifier_call == NULL) {
		mif_info("Register lcd notifier\n");
		mc->lcd_notifier.notifier_call = s5100_lcd_notifier;
		ret = register_lcd_status_notifier(&mc->lcd_notifier);
		if (ret) {
			mif_err("failed to register LCD notifier\n");
			return ret;
		}
	}
#endif /* CONFIG_CP_LCD_NOTIFIER */

	mif_info("---\n");

exit:
	return err;
}

#if IS_ENABLED(CONFIG_SEC_MODEM_S5400)
static int start_normal_boot_bl1(struct modem_ctl *mc)
{
	struct link_device *ld = get_current_link(mc->bootd);
	struct mem_link_device *mld = to_mem_link_device(ld);
	int ret = 0;

	mif_info("+++\n");

	if (init_control_messages(mc))
		mif_err("Failed to initialize control messages\n");

	/* 2cp dump WA */
	if (timer_pending(&mld->crash_ack_timer))
		del_timer(&mld->crash_ack_timer);
	atomic_set(&mld->forced_cp_crash, 0);

	mif_info("Set link mode to LINK_MODE_BOOT.\n");

	if (ld->link_prepare_normal_boot)
		ld->link_prepare_normal_boot(ld, mc->bootd);

	change_modem_state(mc, STATE_BOOTING);

	mif_info("Disable phone actvie interrupt.\n");
	mif_disable_irq(&mc->cp_gpio_irq[CP_GPIO_IRQ_CP2AP_CP_ACTIVE]);

	mif_gpio_set_value(&mc->cp_gpio[CP_GPIO_AP2CP_AP_ACTIVE], 1, 0);
	mc->phone_state = STATE_BOOTING;

	if (ld->link_start_normal_boot) {
		mif_info("link_start_normal_boot\n");
		ld->link_start_normal_boot(ld, mc->iod);
	}

	ret = modem_ctrl_check_offset_data(mc);
	if (ret) {
		mif_err("modem_ctrl_check_offset_data() error:%d\n", ret);
		return ret;
	}

	if (mld->attrs & LINK_ATTR_XMIT_BTDLR_PCIE) {
		register_pcie(ld);
		if (mc->s51xx_pdev && mc->pcie_registered)
			set_cp_rom_boot_img(mld);

		ret = check_boot_status(mc, 200, true);
		if (ret < 0)
			goto status_error;
	}

status_error:
	if (ret < 0) {
		mif_err("ERR! check_cp_status fail (err %d)\n", ret);
		if (mld->attrs & LINK_ATTR_XMIT_BTDLR_PCIE)
			debug_cp_rom_boot_img(mld);
		if (cpif_wake_lock_active(mc->ws))
			cpif_wake_unlock(mc->ws);

		return ret;
	}

	mif_info("---\n");
	return 0;
}

static int start_normal_boot_bootloader(struct modem_ctl *mc)
{
	struct link_device *ld = get_current_link(mc->bootd);
	struct mem_link_device *mld = to_mem_link_device(ld);
	int ret = 0;
	int val;

	mif_info("+++\n");

	if (mld->attrs & LINK_ATTR_XMIT_BTDLR_PCIE) {
		if (mc->s51xx_pdev && mc->pcie_registered)
			set_cp_rom_boot_img(mld);

		ret = check_boot_status(mc, 200, false);
		if (ret < 0)
			goto status_error;

		iowrite32(0, mld->msi_reg_base + offsetof(struct msi_reg_type, boot_stage));
		val = (int)ioread32(mld->msi_reg_base + offsetof(struct msi_reg_type, boot_stage));
		mif_info("Clear boot_stage == 0x%X\n", val);

		s5100_poweroff_pcie(mc, false);

		ret = check_cp_status(mc, 200, false);
		if (ret < 0)
			goto status_error;

		s5100_poweron_pcie(mc, false);
	}

status_error:
	if (ret < 0) {
		mif_err("ERR! check_cp_status fail (err %d)\n", ret);
		if (mld->attrs & LINK_ATTR_XMIT_BTDLR_PCIE)
			debug_cp_rom_boot_img(mld);
		if (cpif_wake_lock_active(mc->ws))
			cpif_wake_unlock(mc->ws);

		return ret;
	}

	mif_info("---\n");
	return 0;
}
#endif

static int trigger_cp_crash_internal(struct modem_ctl *mc)
{
	struct link_device *ld = get_current_link(mc->bootd);
	struct mem_link_device *mld = to_mem_link_device(ld);
	u32 crash_type;

	if (ld->crash_reason.type == CRASH_REASON_NONE)
		ld->crash_reason.type = CRASH_REASON_MIF_FORCED;
	crash_type = ld->crash_reason.type;

	mif_err("+++\n");

	if (mc->device_reboot) {
		mif_err("skip cp crash : device is rebooting..!!!\n");
		goto exit;
	}

	print_mc_state(mc);
	exynos_pcie_rc_print_msi_register(mc->pcie_ch_num);

	if (mif_gpio_get_value(&mc->cp_gpio[CP_GPIO_CP2AP_CP_ACTIVE], true) == 1) {
#if IS_ENABLED(CONFIG_LINK_DEVICE_PCIE_GPIO_WA)
		if (atomic_inc_return(&mc->dump_toggle_issued) > 1) {
			atomic_dec(&mc->dump_toggle_issued);
			goto exit;
		}

		if (mif_gpio_set_value(&mc->cp_gpio[CP_GPIO_AP2CP_DUMP_NOTI], 1, 10))
			mif_gpio_toggle_value(&mc->cp_gpio[CP_GPIO_AP2CP_AP_ACTIVE], 50);

		atomic_dec(&mc->dump_toggle_issued);
#else
		mif_gpio_set_value(&mc->cp_gpio[CP_GPIO_AP2CP_DUMP_NOTI], 1, 0);
#endif
	} else {
		mif_err("do not need to set dump_noti\n");
	}

	ld->link_trigger_cp_crash(mld, crash_type, "Forced crash is called");

exit:
	mif_err("---\n");
	return 0;
}

static void trigger_cp_crash_work(struct work_struct *ws)
{
	struct modem_ctl *mc = container_of(ws, struct modem_ctl, crash_work);

	trigger_cp_crash_internal(mc);
}

static int trigger_cp_crash(struct modem_ctl *mc)
{
	queue_work(mc->crash_wq, &mc->crash_work);
	return 0;
}

int s5100_force_crash_exit_ext(void)
{
	if (g_mc)
		g_mc->ops.trigger_cp_crash(g_mc);

	return 0;
}

int modem_force_crash_exit_ext(void)
{
	return s5100_force_crash_exit_ext();
}
EXPORT_SYMBOL(modem_force_crash_exit_ext);

int s5100_send_panic_noti_ext(void)
{
	struct modem_data *modem;

	if (g_mc) {
		modem = g_mc->mdm_data;
		if (modem->mld) {
			mif_err("Send CMD_KERNEL_PANIC message to CP\n");
			send_ipc_irq(modem->mld, cmd2int(CMD_KERNEL_PANIC));
		}
	}

	return 0;
}

static int start_dump_boot(struct modem_ctl *mc)
{
	struct link_device *ld = get_current_link(mc->bootd);
	struct mem_link_device *mld = to_mem_link_device(ld);
	int err = 0;

	mif_err("+++\n");

	/* Change phone state to CRASH_EXIT */
	mc->phone_state = STATE_CRASH_EXIT;

	if (!ld->link_start_dump_boot) {
		mif_err("%s: link_start_dump_boot is null\n", ld->name);
		return -EFAULT;
	}

	err = ld->link_start_dump_boot(ld, mc->bootd);
	if (err)
		return err;

	mif_gpio_set_value(&mc->cp_gpio[CP_GPIO_AP2CP_AP_ACTIVE], 1, 0);
	/* do not handle cp2ap_wakeup irq during dump process */
	mif_disable_irq(&mc->cp_gpio_irq[CP_GPIO_IRQ_CP2AP_WAKEUP]);

	if (mld->attrs & LINK_ATTR_XMIT_BTDLR_PCIE) {
		register_pcie(ld);
		if (mc->s51xx_pdev && mc->pcie_registered)
			set_cp_rom_boot_img(mld);

		err = check_cp_status(mc, 200, true);
		if (err < 0)
			goto status_error;

		s5100_poweroff_pcie(mc, false);

		err = check_cp_status(mc, 200, false);
		if (err < 0)
			goto status_error;

		s5100_poweron_pcie(mc, false);
	} else {
		err = check_cp_status(mc, 200, false);
		if (err < 0)
			goto status_error;

		register_pcie(ld);
	}

status_error:
	if (err < 0) {
		mif_err("ERR! check_cp_status fail (err %d)\n", err);
		if (mld->attrs & LINK_ATTR_XMIT_BTDLR_PCIE)
			debug_cp_rom_boot_img(mld);
		return err;
	}

	mif_err("---\n");
	return err;
}

#if IS_ENABLED(CONFIG_SEC_MODEM_S5400)
static int start_dump_boot_bl1(struct modem_ctl *mc)
{
	struct link_device *ld = get_current_link(mc->bootd);
	struct mem_link_device *mld = to_mem_link_device(ld);
	int ret = 0;

	mif_err("+++\n");

	/* Change phone state to CRASH_EXIT */
	mc->phone_state = STATE_CRASH_EXIT;

	if (!ld->link_start_dump_boot) {
		mif_err("%s: link_start_dump_boot is null\n", ld->name);
		return -EFAULT;
	}

	ret = ld->link_start_dump_boot(ld, mc->bootd);
	if (ret)
		return ret;

	mif_gpio_set_value(&mc->cp_gpio[CP_GPIO_AP2CP_AP_ACTIVE], 1, 0);
	/* do not handle cp2ap_wakeup irq during dump process */
	mif_disable_irq(&mc->cp_gpio_irq[CP_GPIO_IRQ_CP2AP_WAKEUP]);

	if (mld->attrs & LINK_ATTR_XMIT_BTDLR_PCIE) {
		register_pcie(ld);
		if (mc->s51xx_pdev && mc->pcie_registered)
			set_cp_rom_boot_img(mld);

		ret = check_boot_status(mc, 200, true);
		if (ret < 0)
			goto status_error;
	}

status_error:
	if (ret < 0) {
		mif_err("ERR! check_cp_status fail (err %d)\n", ret);
		if (mld->attrs & LINK_ATTR_XMIT_BTDLR_PCIE)
			debug_cp_rom_boot_img(mld);
		return ret;
	}

	mif_err("---\n");
	return ret;
}

static int start_dump_boot_bootloader(struct modem_ctl *mc)
{
	struct link_device *ld = get_current_link(mc->bootd);
	struct mem_link_device *mld = to_mem_link_device(ld);
	int ret = 0;
	int val;

	mif_err("+++\n");

	if (mld->attrs & LINK_ATTR_XMIT_BTDLR_PCIE) {
		if (mc->s51xx_pdev && mc->pcie_registered)
			set_cp_rom_boot_img(mld);

		ret = check_boot_status(mc, 200, false);
		if (ret < 0)
			goto status_error;

		iowrite32(0, mld->msi_reg_base + offsetof(struct msi_reg_type, boot_stage));
		val = (int)ioread32(mld->msi_reg_base + offsetof(struct msi_reg_type, boot_stage));
		mif_info("Clear boot_stage == 0x%X\n", val);

		s5100_poweroff_pcie(mc, false);

		ret = check_cp_status(mc, 200, false);
		if (ret < 0)
			goto status_error;

		s5100_poweron_pcie(mc, false);
	}

status_error:
	if (ret < 0) {
		mif_err("ERR! check_cp_status fail (err %d)\n", ret);
		if (mld->attrs & LINK_ATTR_XMIT_BTDLR_PCIE)
			debug_cp_rom_boot_img(mld);
		return ret;
	}

	mif_err("---\n");
	return ret;
}
#endif

static int s5100_poweroff_pcie(struct modem_ctl *mc, bool force_off)
{
	struct link_device *ld = get_current_link(mc->iod);
	struct mem_link_device *mld = to_mem_link_device(ld);
	bool force_crash = false;
	bool in_pcie_recovery = false;
	unsigned long flags;

	mutex_lock(&mc->pcie_onoff_lock);
	mutex_lock(&mc->pcie_check_lock);
	mif_debug("+++\n");

	if (!mc->pcie_powered_on &&
			(s51xx_check_pcie_link_status(mc->pcie_ch_num) == 0)) {
		mif_info("Skip pci power off: already powered off\n");
		goto exit;
	}

	/* CP reads Tx RP (or tail) after CP2AP_WAKEUP = 1.
	 * skip pci power off if CP2AP_WAKEUP = 1 or Tx pending.
	 */
	if (!force_off) {
		spin_lock_irqsave(&mc->pcie_tx_lock, flags);
		/* wait Tx done if it is running */
		spin_unlock_irqrestore(&mc->pcie_tx_lock, flags);
		msleep(30);
		if (check_mem_link_tx_pending(mld) ||
			mif_gpio_get_value(&mc->cp_gpio[CP_GPIO_CP2AP_WAKEUP], true) == 1) {
			mif_info("Skip pci power off: condition not met\n");
			goto exit;
		}
	}

	set_pcie_msi_int(ld, false);

	if (mc->device_reboot) {
		mif_info("Skip pci power off: device is rebooting\n");
		goto exit;
	}

	/* recovery status is not valid after PCI link down requests from CP */
	if (mc->pcie_linkdown_retry_cnt > 0) {
		mif_info("clear linkdown_retry_cnt(%d)..!!!\n", mc->pcie_linkdown_retry_cnt);
		pcie_linkdown_history[pcie_linkdown_count++ \
			% MAX_PCIE_EVENT_HISTORY] = mc->pcie_linkdown_retry_cnt;
		mc->pcie_linkdown_retry_cnt = 0;
	}

	if (mc->pcie_cto_retry_cnt > 0) {
		mif_info("clear cto_retry_cnt(%d)..!!!\n", mc->pcie_cto_retry_cnt);
		pcie_cto_history[pcie_cto_count++ % MAX_PCIE_EVENT_HISTORY] \
			= mc->pcie_cto_retry_cnt;
		mc->pcie_cto_retry_cnt = 0;
	}

	if (exynos_pcie_rc_get_sudden_linkdown_state(mc->pcie_ch_num)) {
		exynos_pcie_rc_set_sudden_linkdown_state(mc->pcie_ch_num, false);
		in_pcie_recovery = true;
	}

	if (exynos_pcie_rc_get_cpl_timeout_state(mc->pcie_ch_num)) {
		exynos_pcie_rc_set_cpl_timeout_state(mc->pcie_ch_num, false);
		in_pcie_recovery = true;
	}

	mc->pcie_powered_on = false;

	if (mc->s51xx_pdev != NULL && (mc->phone_state == STATE_ONLINE ||
				mc->phone_state == STATE_BOOTING)) {
		mif_debug("save s5100_status - phone_state:%d\n",
				mc->phone_state);
		s51xx_pcie_save_state(mc->s51xx_pdev);
	} else
		mif_debug("ignore save_s5100_status - phone_state:%d\n",
				mc->phone_state);

	mif_gpio_set_value(&mc->cp_gpio[CP_GPIO_AP2CP_WAKEUP], 0, 5);
	print_mc_state(mc);

	exynos_pcie_poweroff(mc->pcie_ch_num);

	print_mc_state(mc);

	if (cpif_wake_lock_active(mc->ws))
		cpif_wake_unlock(mc->ws);

exit:
	mif_debug("---\n");
	mutex_unlock(&mc->pcie_check_lock);
	mutex_unlock(&mc->pcie_onoff_lock);

	spin_lock_irqsave(&mc->pcie_tx_lock, flags);
	if (in_pcie_recovery && !mc->reserve_doorbell_int && check_mem_link_tx_pending(mld))
		mc->reserve_doorbell_int = true;

	if ((mc->s51xx_pdev != NULL) && !mc->device_reboot && mc->reserve_doorbell_int) {
		mif_debug("DBG: doorbell_reserved = %d\n", mc->reserve_doorbell_int);
		if (mc->pcie_powered_on) {
			mc->reserve_doorbell_int = false;
			if (s51xx_pcie_send_doorbell_int(mc->s51xx_pdev,
						mld->intval_ap2cp_msg) != 0)
				force_crash = true;
		} else
			s5100_try_gpio_cp_wakeup(mc);
	}
	spin_unlock_irqrestore(&mc->pcie_tx_lock, flags);

	if (unlikely(force_crash))
		s5100_force_crash_exit_ext();

	return 0;
}

int s5100_poweron_pcie(struct modem_ctl *mc, bool boot_on)
{
	struct link_device *ld;
	struct mem_link_device *mld;
	bool force_crash = false;
	unsigned long flags;
<<<<<<< HEAD
=======
	unsigned long flags2;
	bool boot_on;
>>>>>>> 3d402372

	if (mc == NULL) {
		mif_err("Skip pci power on: mc is NULL\n");
		return 0;
	}

	if (mode == GEN1_BOOTING) {
		boot_on = true;
		mif_info("PCIe gen1 linkup with CP ROM start.\n");
	} else
		boot_on = false;

	ld = get_current_link(mc->iod);
	mld = to_mem_link_device(ld);

	if (mc->phone_state == STATE_OFFLINE) {
		mif_info("Skip pci power on: phone_state is OFFLINE\n");
		return 0;
	}

	mutex_lock(&mc->pcie_onoff_lock);
	mutex_lock(&mc->pcie_check_lock);
	mif_debug("+++\n");
	if (mc->pcie_powered_on &&
			(s51xx_check_pcie_link_status(mc->pcie_ch_num) != 0)) {
		mif_info("Skip pci power on: already powered on\n");
		goto exit;
	}

	if (!boot_on &&
	    mif_gpio_get_value(&mc->cp_gpio[CP_GPIO_CP2AP_WAKEUP], true) == 0) {
		mif_info("Skip pci power on: condition not met\n");
		goto exit;
	}

	if (mc->device_reboot) {
		mif_info("Skip pci power on: device is rebooting\n");
		goto exit;
	}

	if (!cpif_wake_lock_active(mc->ws))
		cpif_wake_lock(mc->ws);

	if (!boot_on)
		mif_gpio_set_value(&mc->cp_gpio[CP_GPIO_AP2CP_WAKEUP], 1, 5);
	print_mc_state(mc);

	spin_lock_irqsave(&mc->pcie_tx_lock, flags);
	/* wait Tx done if it is running */
	spin_unlock_irqrestore(&mc->pcie_tx_lock, flags);

	if (exynos_pcie_rc_get_sudden_linkdown_state(mc->pcie_ch_num))
		exynos_pcie_set_ready_cto_recovery(mc->pcie_ch_num);

	if (exynos_pcie_rc_get_cpl_timeout_state(mc->pcie_ch_num))
		exynos_pcie_set_ready_cto_recovery(mc->pcie_ch_num);

	if (exynos_pcie_poweron(mc->pcie_ch_num,
			(boot_on ? LINK_SPEED_GEN1 : LINK_SPEED_GEN3)) != 0) {
		if (boot_on) {
			mif_err("PCIe gen1 linkup with CP ROM failed.\n");
			logbuffer_log(mc->log, "PCIe gen1 linkup with CP ROM failed.");
		}
		goto exit;
	}

	if (boot_on)
		mif_info("PCIe gen1 linkup with CP ROM succeed.\n");

	mc->pcie_powered_on = true;

	if (mc->s51xx_pdev != NULL) {
		s51xx_pcie_restore_state(mc->s51xx_pdev, boot_on);

		/* DBG: check MSI sfr setting values */
		print_msi_register(mc->s51xx_pdev);
	} else {
		mif_err("DBG: MSI sfr not set up, yet(s5100_pdev is NULL)");
	}

	set_pcie_msi_int(ld, true);

	if ((mc->s51xx_pdev != NULL) && mc->pcie_registered) {
		/* DBG */
		logbuffer_log(mc->log, "DBG: doorbell: pcie_registered = %d", mc->pcie_registered);
		if (s51xx_pcie_send_doorbell_int(mc->s51xx_pdev,
						 mld->intval_ap2cp_pcie_link_ack) != 0) {
			/* DBG */
			mif_err("DBG: s5100pcie_send_doorbell_int() func. is failed !!!\n");
			s5100_force_crash_exit_ext();
		}
	}

#if IS_ENABLED(CONFIG_CPIF_AP_SUSPEND_DURING_VOICE_CALL)
	if (mc->pcie_voice_call_on && (mc->phone_state != STATE_CRASH_EXIT)) {
		if (cpif_wake_lock_active(mc->ws))
			cpif_wake_unlock(mc->ws);

		mif_info("wakelock active = %d, voice status = %d\n",
			cpif_wake_lock_active(mc->ws), mc->pcie_voice_call_on);
	}
#endif

exit:
	mif_debug("---\n");
	mutex_unlock(&mc->pcie_check_lock);
	mutex_unlock(&mc->pcie_onoff_lock);

	spin_lock_irqsave(&mc->pcie_tx_lock, flags);
	if ((mc->s51xx_pdev != NULL) && mc->pcie_powered_on && mc->reserve_doorbell_int) {
		logbuffer_log(mc->log, "DBG: doorbell: doorbell_reserved = %d\n", mc->reserve_doorbell_int);
		mc->reserve_doorbell_int = false;
		if (s51xx_pcie_send_doorbell_int(mc->s51xx_pdev, mld->intval_ap2cp_msg) != 0)
			force_crash = true;
	}
	spin_unlock_irqrestore(&mc->pcie_tx_lock, flags);

	if (unlikely(force_crash))
		s5100_force_crash_exit_ext();

	return 0;
}

void s5100_set_pcie_irq_affinity(struct modem_ctl *mc)
{
	struct link_device *ld = get_current_link(mc->iod);
	struct mem_link_device *mld = to_mem_link_device(ld);
#if IS_ENABLED(CONFIG_CP_PKTPROC)
	struct pktproc_adaptor *ppa = &mld->pktproc;
	unsigned int num_queue = 1;
	unsigned int i;

	if (ppa->use_exclusive_irq)
		num_queue = ppa->num_queue;

	for (i = 0; i < num_queue; i++) {
		if (!ppa->q[i]->irq)
			break;

		irq_set_affinity_hint(ppa->q[i]->irq, cpumask_of(mld->msi_irq_q_cpu[i]));
	}
#endif

	if (mld->msi_irq_base)
		irq_set_affinity_hint(mld->msi_irq_base, cpumask_of(mld->msi_irq_base_cpu));
}

int s5100_set_outbound_atu(struct modem_ctl *mc, struct cp_btl *btl, loff_t *pos, u32 map_size)
{
	int ret = 0;
	u32 atu_grp = (*pos) / map_size;

	if (atu_grp != btl->last_pcie_atu_grp) {
		ret = exynos_pcie_rc_set_outbound_atu(
			mc->pcie_ch_num, btl->mem.cp_p_base, (atu_grp * map_size), map_size);
		btl->last_pcie_atu_grp = atu_grp;
	}

	return ret;
}

static int suspend_cp(struct modem_ctl *mc)
{
	if (!mc)
		return 0;

	do {
#if IS_ENABLED(CONFIG_CPIF_AP_SUSPEND_DURING_VOICE_CALL)
		if (mc->pcie_voice_call_on)
			break;
#endif

		if (mif_gpio_get_value(&mc->cp_gpio[CP_GPIO_CP2AP_WAKEUP], true) == 1) {
			mif_err("abort suspend\n");
			return -EBUSY;
		}
	} while (0);

#if !IS_ENABLED(CONFIG_CP_LCD_NOTIFIER)
	modem_ctrl_set_kerneltime(mc);
	mif_gpio_set_value(&mc->cp_gpio[CP_GPIO_AP2CP_AP_ACTIVE], 0, 0);
	mif_gpio_get_value(&mc->cp_gpio[CP_GPIO_AP2CP_AP_ACTIVE], true);
#endif

	return 0;
}

static int resume_cp(struct modem_ctl *mc)
{
#if IS_ENABLED(CONFIG_GS_S2MPU)
	int ret;
#endif
	if (!mc)
		return 0;

	s5100_set_pcie_irq_affinity(mc);

#if IS_ENABLED(CONFIG_GS_S2MPU)

	if (!mc->s2mpu)
		return 0;

	ret =  s2mpu_restore(mc->s2mpu);
	if (ret) {
		mif_err("S2MPU restore failed error=%d\n", ret);
		return -EINVAL;
	}
#endif

#if !IS_ENABLED(CONFIG_CP_LCD_NOTIFIER)
	modem_ctrl_set_kerneltime(mc);
	mif_gpio_set_value(&mc->cp_gpio[CP_GPIO_AP2CP_AP_ACTIVE], 1, 0);
	mif_gpio_get_value(&mc->cp_gpio[CP_GPIO_AP2CP_AP_ACTIVE], true);
#endif

	return 0;
}

static int s5100_pm_notifier(struct notifier_block *notifier,
				       unsigned long pm_event, void *v)
{
	struct modem_ctl *mc;
	unsigned long flags;
	int gpio_val;

	mc = container_of(notifier, struct modem_ctl, pm_notifier);

	switch (pm_event) {
	case PM_SUSPEND_PREPARE:
		mif_info("Suspend prepare\n");

		spin_lock_irqsave(&mc->pcie_pm_lock, flags);
		mc->pcie_pm_suspended = true;
		spin_unlock_irqrestore(&mc->pcie_pm_lock, flags);
		break;
	case PM_POST_SUSPEND:
		mif_info("Resume done\n");

		spin_lock_irqsave(&mc->pcie_pm_lock, flags);
		mc->pcie_pm_suspended = false;
		if (mc->pcie_pm_resume_wait) {
			mc->pcie_pm_resume_wait = false;
			gpio_val = mc->pcie_pm_resume_gpio_val;

			mif_err("cp2ap_wakeup work resume. gpio_val : %d\n", gpio_val);

			mc->apwake_irq_chip->irq_set_type(
				irq_get_irq_data(mc->cp_gpio_irq[CP_GPIO_IRQ_CP2AP_WAKEUP].num),
				(gpio_val == 1 ? IRQF_TRIGGER_LOW : IRQF_TRIGGER_HIGH));
			mif_enable_irq(&mc->cp_gpio_irq[CP_GPIO_IRQ_CP2AP_WAKEUP]);

			queue_work_on(RUNTIME_PM_AFFINITY_CORE, mc->wakeup_wq,
				(gpio_val == 1 ? &mc->wakeup_work : &mc->suspend_work));
		}
		spin_unlock_irqrestore(&mc->pcie_pm_lock, flags);
		break;
	default:
		mif_info("pm_event %lu\n", pm_event);
		break;
	}

	return NOTIFY_OK;
}

int s5100_try_gpio_cp_wakeup(struct modem_ctl *mc)
{
	if ((mif_gpio_get_value(&mc->cp_gpio[CP_GPIO_AP2CP_WAKEUP], false) == 0) &&
	    (mif_gpio_get_value(&mc->cp_gpio[CP_GPIO_CP2AP_WAKEUP], false) == 0) &&
	    (s51xx_check_pcie_link_status(mc->pcie_ch_num) == 0)) {
		mif_gpio_set_value(&mc->cp_gpio[CP_GPIO_AP2CP_WAKEUP], 1, 0);
		print_mc_state(mc);
		return 0;
	}
	return -EPERM;
}

static void s5100_get_ops(struct modem_ctl *mc)
{
	mc->ops.power_on = power_on_cp;
	mc->ops.power_off = power_off_cp;
	mc->ops.power_shutdown = power_shutdown_cp;
	mc->ops.power_reset = power_reset_cp;
	mc->ops.power_reset_dump = power_reset_dump_cp;
	mc->ops.silent_reset = silent_reset_cp;

	mc->ops.start_normal_boot = start_normal_boot;
	mc->ops.complete_normal_boot = complete_normal_boot;
#if IS_ENABLED(CONFIG_SEC_MODEM_S5400)
	mc->ops.start_normal_boot_bl1 = start_normal_boot_bl1;
	mc->ops.start_normal_boot_bootloader = start_normal_boot_bootloader;
	mc->ops.start_dump_boot_bl1 = start_dump_boot_bl1;
	mc->ops.start_dump_boot_bootloader = start_dump_boot_bootloader;
#endif

	mc->ops.start_dump_boot = start_dump_boot;
	mc->ops.trigger_cp_crash = trigger_cp_crash;

	mc->ops.suspend = suspend_cp;
	mc->ops.resume = resume_cp;
}

static int s5100_get_pdata(struct modem_ctl *mc, struct modem_data *pdata)
{
	struct platform_device *pdev = to_platform_device(mc->dev);
	struct device_node *np = pdev->dev.of_node;
	unsigned int i;

	/* label */
	mc->cp_gpio[CP_GPIO_AP2CP_CP_PWR].label = "AP2CP_CP_PWR";
	mc->cp_gpio[CP_GPIO_AP2CP_NRESET].label = "AP2CP_NRESET";
	mc->cp_gpio[CP_GPIO_AP2CP_WAKEUP].label = "AP2CP_WAKEUP";
	mc->cp_gpio[CP_GPIO_AP2CP_DUMP_NOTI].label = "AP2CP_DUMP_NOTI";
	mc->cp_gpio[CP_GPIO_AP2CP_AP_ACTIVE].label = "AP2CP_AP_ACTIVE";
#if !IS_ENABLED(CONFIG_CP_WRESET_WA)
	mc->cp_gpio[CP_GPIO_AP2CP_CP_WRST_N].label = "AP2CP_CP_WRST_N";
	mc->cp_gpio[CP_GPIO_CP2AP_CP_WRST_N].label = "CP2AP_CP_WRST_N";
	mc->cp_gpio[CP_GPIO_AP2CP_PM_WRST_N].label = "AP2CP_PM_WRST_N";
#endif
	mc->cp_gpio[CP_GPIO_CP2AP_PS_HOLD].label = "CP2AP_PS_HOLD";
	mc->cp_gpio[CP_GPIO_CP2AP_WAKEUP].label = "CP2AP_WAKEUP";
	mc->cp_gpio[CP_GPIO_CP2AP_CP_ACTIVE].label = "CP2AP_CP_ACTIVE";

	/* node name */
	mc->cp_gpio[CP_GPIO_AP2CP_CP_PWR].node_name = "gpio_ap2cp_cp_pwr_on";
	mc->cp_gpio[CP_GPIO_AP2CP_NRESET].node_name = "gpio_ap2cp_nreset_n";
	mc->cp_gpio[CP_GPIO_AP2CP_WAKEUP].node_name = "gpio_ap2cp_wake_up";
	mc->cp_gpio[CP_GPIO_AP2CP_DUMP_NOTI].node_name = "gpio_ap2cp_dump_noti";
	mc->cp_gpio[CP_GPIO_AP2CP_AP_ACTIVE].node_name = "gpio_ap2cp_pda_active";
#if !IS_ENABLED(CONFIG_CP_WRESET_WA)
	mc->cp_gpio[CP_GPIO_AP2CP_CP_WRST_N].node_name = "gpio_ap2cp_cp_wrst_n";
	mc->cp_gpio[CP_GPIO_CP2AP_CP_WRST_N].node_name = "gpio_cp2ap_cp_wrst_n";
	mc->cp_gpio[CP_GPIO_AP2CP_PM_WRST_N].node_name = "gpio_ap2cp_pm_wrst_n";
#endif
	mc->cp_gpio[CP_GPIO_CP2AP_PS_HOLD].node_name = "gpio_cp2ap_cp_ps_hold";
	mc->cp_gpio[CP_GPIO_CP2AP_WAKEUP].node_name = "gpio_cp2ap_wake_up";
	mc->cp_gpio[CP_GPIO_CP2AP_CP_ACTIVE].node_name = "gpio_cp2ap_phone_active";

	/* irq */
	mc->cp_gpio[CP_GPIO_CP2AP_WAKEUP].irq_type = CP_GPIO_IRQ_CP2AP_WAKEUP;
	mc->cp_gpio[CP_GPIO_CP2AP_CP_ACTIVE].irq_type = CP_GPIO_IRQ_CP2AP_CP_ACTIVE;

	/* gpio */
	for (i = 0; i < CP_GPIO_MAX; i++) {
		mc->cp_gpio[i].num =
			of_get_named_gpio(np, mc->cp_gpio[i].node_name, 0);

		if (!gpio_is_valid(mc->cp_gpio[i].num))
			continue;

		mc->cp_gpio[i].valid = true;

		gpio_request(mc->cp_gpio[i].num, mc->cp_gpio[i].label);
		if (!strncmp(mc->cp_gpio[i].label, "AP2CP", 5))
			gpio_direction_output(mc->cp_gpio[i].num, 0);
		else
			gpio_direction_input(mc->cp_gpio[i].num);

		if (mc->cp_gpio[i].irq_type != CP_GPIO_IRQ_NONE) {
			mc->cp_gpio_irq[mc->cp_gpio[i].irq_type].num =
				gpio_to_irq(mc->cp_gpio[i].num);

			if (i == CP_GPIO_CP2AP_CP_ACTIVE) {
				mc->cp_gpio_irq[mc->cp_gpio[i].irq_type].not_alive =
					pdata->cp2ap_active_not_alive;
			}
		}
	}

	/* validate */
	for (i = 0; i < CP_GPIO_MAX; i++) {
		if (!mc->cp_gpio[i].valid) {
			mif_err("Missing some of GPIOs\n");
			return -EINVAL;
		}
	}

	/* Get PCIe Channel Number */
	mif_dt_read_u32(np, "pci_ch_num", mc->pcie_ch_num);
	mif_info("PCIe Channel Number:%d\n", mc->pcie_ch_num);

	mc->sbi_crash_type_mask = pdata->sbi_crash_type_mask;
	mc->sbi_crash_type_pos = pdata->sbi_crash_type_pos;

	mc->sbi_ds_det_mask = pdata->sbi_ds_det_mask;
	mc->sbi_ds_det_pos = pdata->sbi_ds_det_pos;

	return 0;
}

static int send_panic_to_cp_notifier(struct notifier_block *nb,
		unsigned long action, void *nb_data)
{
	int ret = 0;

	ret = s5100_send_panic_noti_ext();

	return NOTIFY_DONE;
}

#if IS_ENABLED(CONFIG_CPIF_AP_SUSPEND_DURING_VOICE_CALL)
static int s5100_call_state_notifier(struct notifier_block *nb,
		unsigned long action, void *nb_data)
{
	struct modem_ctl *mc = container_of(nb, struct modem_ctl, call_state_nb);

	mif_info("call event = %lu\n", action);
	switch (action) {
	case MODEM_VOICE_CALL_OFF:
		mc->pcie_voice_call_on = false;
		queue_work_on(RUNTIME_PM_AFFINITY_CORE, mc->wakeup_wq,
			&mc->call_off_work);
		break;
	case MODEM_VOICE_CALL_ON:
		mc->pcie_voice_call_on = true;
		queue_work_on(RUNTIME_PM_AFFINITY_CORE, mc->wakeup_wq,
			&mc->call_on_work);
		break;
	default:
		mif_err("undefined call event = %lu\n", action);
		break;
	}

	return NOTIFY_DONE;
}
#endif

#if IS_ENABLED(CONFIG_CP_LCD_NOTIFIER)
static int s5100_lcd_notifier(struct notifier_block *notifier,
		unsigned long event, void *v)
{
	struct modem_ctl *mc =
		container_of(notifier, struct modem_ctl, lcd_notifier);

	switch (event) {
	case LCD_OFF:
		mif_info("LCD_OFF Notification\n");
		modem_ctrl_set_kerneltime(mc);
		mif_gpio_set_value(&mc->cp_gpio[CP_GPIO_AP2CP_AP_ACTIVE], 0, 0);
		mif_gpio_get_value(&mc->cp_gpio[CP_GPIO_AP2CP_AP_ACTIVE], true);
		break;

	case LCD_ON:
		mif_info("LCD_ON Notification\n");
		modem_ctrl_set_kerneltime(mc);
		mif_gpio_set_value(&mc->cp_gpio[CP_GPIO_AP2CP_AP_ACTIVE], 1, 0);
		mif_gpio_get_value(&mc->cp_gpio[CP_GPIO_AP2CP_AP_ACTIVE], true);
		break;

	default:
		mif_info("lcd_event %ld\n", event);
		break;
	}

	return NOTIFY_OK;
}
#endif /* CONFIG_CP_LCD_NOTIFIER */

int s5100_init_modemctl_device(struct modem_ctl *mc, struct modem_data *pdata)
{
	int ret = 0;
	struct platform_device *pdev = to_platform_device(mc->dev);

	g_mc = mc;

	s5100_get_ops(mc);
	if (s5100_get_pdata(mc, pdata)) {
		mif_err("DT error: failed to parse\n");
		return -EINVAL;
	}
	dev_set_drvdata(mc->dev, mc);

	mc->ws = cpif_wake_lock_register(&pdev->dev, "s5100_wake_lock");
	if (mc->ws == NULL) {
		mif_err("s5100_wake_lock: wakeup_source_register fail\n");
		ret = -EINVAL;
		goto err_wake_lock_register;
	}
	mutex_init(&mc->pcie_onoff_lock);
	mutex_init(&mc->pcie_check_lock);
	spin_lock_init(&mc->pcie_tx_lock);
	spin_lock_init(&mc->pcie_pm_lock);
	spin_lock_init(&mc->power_stats_lock);
#if IS_ENABLED(CONFIG_LINK_DEVICE_PCIE_GPIO_WA)
	atomic_set(&mc->dump_toggle_issued, 0);
#endif

	mif_gpio_set_value(&mc->cp_gpio[CP_GPIO_AP2CP_NRESET], 0, 0);

	mif_info("Register GPIO interrupts\n");
	mc->apwake_irq_chip = irq_get_chip(mc->cp_gpio_irq[CP_GPIO_IRQ_CP2AP_WAKEUP].num);
	if (mc->apwake_irq_chip == NULL) {
		mif_err("Can't get irq_chip structure!!!!\n");
		ret = -EINVAL;
		goto err_irq_get_chip;
	}

	mc->wakeup_wq = create_singlethread_workqueue("cp2ap_wakeup_wq");
	if (!mc->wakeup_wq) {
		mif_err("%s: ERR! fail to create wakeup_wq\n", mc->name);
		ret = -EINVAL;
		goto err_irq_get_chip;
	}
	INIT_WORK(&mc->wakeup_work, cp2ap_wakeup_work);
	INIT_WORK(&mc->suspend_work, cp2ap_suspend_work);

	mc->crash_wq = create_singlethread_workqueue("trigger_cp_crash_wq");
	if (!mc->crash_wq) {
		mif_err("%s: ERR! fail to create crash_wq\n", mc->name);
		ret = -EINVAL;
		goto err_crash_wq;
	}
	INIT_WORK(&mc->crash_work, trigger_cp_crash_work);

	mc->reboot_nb.notifier_call = s5100_reboot_handler;
	register_reboot_notifier(&mc->reboot_nb);

	/* Register PM notifier_call */
	mc->pm_notifier.notifier_call = s5100_pm_notifier;
	ret = register_pm_notifier(&mc->pm_notifier);
	if (ret) {
		mif_err("failed to register PM notifier_call\n");
		goto err_pm_notifier;
	}

	/* Register panic notifier_call*/
	mc->send_panic_nb.notifier_call = send_panic_to_cp_notifier;
	ret = atomic_notifier_chain_register(&panic_notifier_list, &mc->send_panic_nb);
	if (ret < 0) {
		mif_err("failed to register panic notifier_call\n");
		goto err_panic_notifier;
	}

#if IS_ENABLED(CONFIG_CPIF_AP_SUSPEND_DURING_VOICE_CALL)
	INIT_WORK(&mc->call_on_work, voice_call_on_work);
	INIT_WORK(&mc->call_off_work, voice_call_off_work);

	mc->call_state_nb.notifier_call = s5100_call_state_notifier;
	ret = register_modem_voice_call_event_notifier(&mc->call_state_nb);
	if (ret < 0) {
		mif_err("failed to register modem voice call event notifier_call\n");
		goto err_modem_vce_notifier;
	}
#endif

	if (sysfs_create_group(&pdev->dev.kobj, &sim_group))
		mif_err("failed to create sysfs node related sim\n");

	if (sysfs_create_group(&pdev->dev.kobj, &modem_group))
		mif_err("failed to create sysfs node related modem\n");

	ret = device_create_file(&pdev->dev, &dev_attr_s5100_wake_lock);
	if (ret) {
		mif_err("%s: couldn't create s5100_wake_lock(%d)\n", __func__, ret);
		goto err_dev_create_file;
	}

	return 0;

err_dev_create_file:
	sysfs_remove_group(&pdev->dev.kobj, &modem_group);
	sysfs_remove_group(&pdev->dev.kobj, &sim_group);
#if IS_ENABLED(CONFIG_CPIF_AP_SUSPEND_DURING_VOICE_CALL)
	unregister_modem_voice_call_event_notifier(&mc->call_state_nb);
err_modem_vce_notifier:
#endif
	atomic_notifier_chain_unregister(&panic_notifier_list, &mc->send_panic_nb);
err_panic_notifier:
	unregister_pm_notifier(&mc->pm_notifier);
err_pm_notifier:
	unregister_reboot_notifier(&mc->reboot_nb);
	destroy_workqueue(mc->crash_wq);
err_crash_wq:
	destroy_workqueue(mc->wakeup_wq);
err_irq_get_chip:
	cpif_wake_lock_unregister(mc->ws);
err_wake_lock_register:
	g_mc = NULL;
	return ret;
}

void s5100_uninit_modemctl_device(struct modem_ctl *mc, struct modem_data *pdata)
{
	struct device *dev = mc->dev;

	device_remove_file(dev, &dev_attr_s5100_wake_lock);
	sysfs_remove_group(&dev->kobj, &modem_group);
	sysfs_remove_group(&dev->kobj, &sim_group);
#if IS_ENABLED(CONFIG_CPIF_AP_SUSPEND_DURING_VOICE_CALL)
	unregister_modem_voice_call_event_notifier(&mc->call_state_nb);
#endif
	atomic_notifier_chain_unregister(&panic_notifier_list, &mc->send_panic_nb);
	unregister_pm_notifier(&mc->pm_notifier);
	unregister_reboot_notifier(&mc->reboot_nb);
	destroy_workqueue(mc->crash_wq);
	destroy_workqueue(mc->wakeup_wq);
	mutex_destroy(&mc->pcie_check_lock);
	mutex_destroy(&mc->pcie_onoff_lock);
	cpif_wake_lock_unregister(mc->ws);
	g_mc = NULL;
}<|MERGE_RESOLUTION|>--- conflicted
+++ resolved
@@ -1862,22 +1862,11 @@
 	struct mem_link_device *mld;
 	bool force_crash = false;
 	unsigned long flags;
-<<<<<<< HEAD
-=======
-	unsigned long flags2;
-	bool boot_on;
->>>>>>> 3d402372
 
 	if (mc == NULL) {
 		mif_err("Skip pci power on: mc is NULL\n");
 		return 0;
 	}
-
-	if (mode == GEN1_BOOTING) {
-		boot_on = true;
-		mif_info("PCIe gen1 linkup with CP ROM start.\n");
-	} else
-		boot_on = false;
 
 	ld = get_current_link(mc->iod);
 	mld = to_mem_link_device(ld);
