// SPDX-License-Identifier: GPL-2.0-only
/**
 * i2c-exynos5.c - Samsung Exynos5 I2C Controller Driver
 *
 * Copyright (C) 2013 Samsung Electronics Co., Ltd.
 */

#include <linux/kernel.h>
#include <linux/module.h>

#include <linux/i2c.h>
#include <linux/init.h>
#include <linux/time.h>
#include <linux/interrupt.h>
#include <linux/delay.h>
#include <linux/errno.h>
#include <linux/err.h>
#include <linux/platform_device.h>
#include <linux/pm_runtime.h>
#include <linux/clk.h>
#include <linux/slab.h>
#include <linux/io.h>
#include <linux/of_address.h>
#include <linux/of_device.h>
#include <linux/of_irq.h>
#include <linux/of_gpio.h>
#include <linux/mfd/syscon.h>
#include <linux/regmap.h>
#include "i2c-exynos5.h"

#include <soc/google/exynos-cpupm.h>

/*
 * HSI2C controller from Samsung supports 2 modes of operation
 * 1. Auto mode: Where in master automatically controls the whole transaction
 * 2. Manual mode: Software controls the transaction by issuing commands
 *    START, READ, WRITE, STOP, RESTART in I2C_MANUAL_CMD register.
 *
 * Operation mode can be selected by setting AUTO_MODE bit in I2C_CONF register
 *
 * Special bits are available for both modes of operation to set commands
 * and for checking transfer status
 */

/* Register Map */
#define HSI2C_CTL		0x00
#define HSI2C_FIFO_CTL		0x04
#define HSI2C_TRAILIG_CTL	0x08
#define HSI2C_CLK_CTL		0x0C
#define HSI2C_CLK_SLOT		0x10
#define HSI2C_INT_ENABLE	0x20
#define HSI2C_INT_STATUS	0x24
#define HSI2C_ERR_STATUS	0x2C
#define HSI2C_FIFO_STATUS	0x30
#define HSI2C_TX_DATA		0x34
#define HSI2C_RX_DATA		0x38
#define HSI2C_CONF		0x40
#define HSI2C_AUTO_CONF		0x44
#define HSI2C_TIMEOUT		0x48
#define HSI2C_MANUAL_CMD	0x4C
#define HSI2C_TRANS_STATUS	0x50
#define HSI2C_TIMING_HS1	0x54
#define HSI2C_TIMING_HS2	0x58
#define HSI2C_TIMING_HS3	0x5C
#define HSI2C_TIMING_FS1	0x60
#define HSI2C_TIMING_FS2	0x64
#define HSI2C_TIMING_FS3	0x68
#define HSI2C_TIMING_SLA	0x6C
#define HSI2C_ADDR		0x70

/* I2C_CTL Register bits */
#define HSI2C_FUNC_MODE_I2C			BIT(0)
#define HSI2C_MASTER				BIT(3)
#define HSI2C_RXCHON				BIT(6)
#define HSI2C_TXCHON				BIT(7)
<<<<<<< HEAD
=======
#define HSI2C_NO_LOSE_ARBITRATION		BIT(22)
>>>>>>> 693eeb19
#define HSI2C_EXT_MSB				BIT(29)
#define HSI2C_EXT_ADDR				BIT(30)
#define HSI2C_SW_RST				BIT(31)

/* I2C_FIFO_CTL Register bits */
#define HSI2C_RXFIFO_EN				BIT(0)
#define HSI2C_TXFIFO_EN				BIT(1)
#define HSI2C_FIFO_MAX				(0x40)
#define HSI2C_RXFIFO_TRIGGER_LEVEL(x)	((x) << 4)
#define HSI2C_TXFIFO_TRIGGER_LEVEL(x)	((x) << 16)
/* I2C_TRAILING_CTL Register bits */
#define HSI2C_TRAILING_COUNT			(0xffffff)

/* I2C_INT_EN Register bits */
#define HSI2C_INT_TX_ALMOSTEMPTY_EN		BIT(0)
#define HSI2C_INT_RX_ALMOSTFULL_EN		BIT(1)
#define HSI2C_INT_TRAILING_EN			BIT(6)
#define HSI2C_INT_TRANSFER_DONE			BIT(7)
#define HSI2C_INT_I2C_EN			BIT(9)
#define HSI2C_INT_CHK_TRANS_STATE		(0xf << 8)

/* I2C_INT_STAT Register bits */
#define HSI2C_INT_TX_ALMOSTEMPTY		BIT(0)
#define HSI2C_INT_RX_ALMOSTFULL			BIT(1)
#define HSI2C_INT_TX_UNDERRUN			BIT(2)
#define HSI2C_INT_TX_OVERRUN			BIT(3)
#define HSI2C_INT_RX_UNDERRUN			BIT(4)
#define HSI2C_INT_RX_OVERRUN			BIT(5)
#define HSI2C_INT_TRAILING			BIT(6)
#define HSI2C_INT_I2C				BIT(9)
#define HSI2C_INT_NODEV				BIT(10)
#define HSI2C_RX_INT				(HSI2C_INT_RX_ALMOSTFULL | \
						 HSI2C_INT_RX_UNDERRUN | \
						 HSI2C_INT_RX_OVERRUN | \
						 HSI2C_INT_TRAILING)

/* I2C_FIFO_STAT Register bits */
#define HSI2C_RX_FIFO_EMPTY			BIT(24)
#define HSI2C_RX_FIFO_FULL			BIT(23)
#define HSI2C_RX_FIFO_LVL(x)			(((x) >> 16) & 0x7f)
#define HSI2C_RX_FIFO_LVL_MASK			(0x7F << 16)
#define HSI2C_TX_FIFO_EMPTY			BIT(8)
#define HSI2C_TX_FIFO_FULL			BIT(7)
#define HSI2C_TX_FIFO_LVL(x)			(((x) >> 0) & 0x7f)
#define HSI2C_TX_FIFO_LVL_MASK			(0x7F << 0)
#define HSI2C_FIFO_EMPTY			(HSI2C_RX_FIFO_EMPTY |	\
						HSI2C_TX_FIFO_EMPTY)

/* I2C_CONF Register bits */
#define HSI2C_AUTO_MODE				BIT(31)
#define HSI2C_10BIT_ADDR_MODE			BIT(30)
#define HSI2C_HS_MODE				BIT(29)
#define HSI2C_FILTER_EN_SCL			BIT(28)
#define HSI2C_FILTER_EN_SDA			BIT(27)
#define HSI2C_FTL_CYCLE_SCL_MASK		(0x7 << 16)
#define HSI2C_FTL_CYCLE_SDA_MASK		(0x7 << 13)

/* I2C_AUTO_CONF Register bits */
#define HSI2C_READ_WRITE			BIT(16)
#define HSI2C_STOP_AFTER_TRANS			BIT(17)
#define HSI2C_MASTER_RUN			BIT(31)

/* I2C_TIMEOUT Register bits */
#define HSI2C_TIMEOUT_EN			BIT(31)

/* I2C_MANUAL_CMD register bits */
#define HSI2C_CMD_READ_DATA			BIT(4)
#define HSI2C_CMD_SEND_STOP			BIT(2)

/* I2C_TRANS_STATUS register bits */
#define HSI2C_MASTER_BUSY			BIT(17)
#define HSI2C_SLAVE_BUSY			BIT(16)

/* I2C_TRANS_STATUS register bits for Exynos5 variant */
#define HSI2C_TIMEOUT_AUTO			BIT(4)
#define HSI2C_NO_DEV				BIT(3)
#define HSI2C_NO_DEV_ACK			BIT(2)
#define HSI2C_TRANS_ABORT			BIT(1)
#define HSI2C_TRANS_DONE			BIT(0)
#define HSI2C_MAST_ST_MASK			(0xf << 0)
#define HSI2C_MASTER_ST_INIT			(0x1)

/* I2C_TRANS_STATUS register bits for Exynos7 variant */
#define HSI2C_MASTER_ST_MASK			0xf
#define HSI2C_MASTER_ST_IDLE			0x0
#define HSI2C_MASTER_ST_START			0x1
#define HSI2C_MASTER_ST_RESTART			0x2
#define HSI2C_MASTER_ST_STOP			0x3
#define HSI2C_MASTER_ST_MASTER_ID		0x4
#define HSI2C_MASTER_ST_ADDR0			0x5
#define HSI2C_MASTER_ST_ADDR1			0x6
#define HSI2C_MASTER_ST_ADDR2			0x7
#define HSI2C_MASTER_ST_ADDR_SR			0x8
#define HSI2C_MASTER_ST_READ			0x9
#define HSI2C_MASTER_ST_WRITE			0xa
#define HSI2C_MASTER_ST_NO_ACK			0xb
#define HSI2C_MASTER_ST_LOSE			0xc
#define HSI2C_MASTER_ST_WAIT			0xd
#define HSI2C_MASTER_ST_WAIT_CMD		0xe

/* I2C_ADDR register bits */
#define HSI2C_SLV_ADDR_SLV(x)			(((x) & 0x3ff) << 0)
#define HSI2C_SLV_ADDR_MAS(x)			(((x) & 0x3ff) << 10)
#define HSI2C_MASTER_ID(x)			(((x) & 0xff) << 24)
#define MASTER_ID(x)			      (((((x) << 1) + 0x1) & 0x7) + 0x8)

/*
 * Controller operating frequency, timing values for operation
 * are calculated against this frequency
 */
#define HSI2C_HS_TX_CLOCK			3400000
#define HSI2C_FAST_PLUS_TX_CLOCK	1000000
#define HSI2C_FS_PLUS_HIGH_TX_CLOCK	900000
#define HSI2C_FS_TX_CLOCK			400000
#define HSI2C_STAND_TX_CLOCK		100000

#define HSI2C_STAND_SPD			3
#define HSI2C_FAST_PLUS_SPD		2
#define HSI2C_HIGH_SPD			1
#define HSI2C_FAST_SPD			0

#define HSI2C_POLLING 0
#define HSI2C_INTERRUPT 1

#define EXYNOS5_I2C_TIMEOUT (msecs_to_jiffies(100))
#define EXYNOS5_FIFO_SIZE		16

#define EXYNOS5_HSI2C_RUNTIME_PM_DELAY	(100)

#define USI_CON				(0xC4)
#define USI_OPTION			(0xC8)

#define USI_RESET			(0 << 0)
#define USI_HWACG_CLKREQ_ON		BIT(1)
#define USI_HWACG_CLKSTOP_ON		BIT(2)

#define FIFO_TRIG_CRITERIA	(8)

#define USI_SW_CONF_MASK	(0x7 << 0)
#define USI_I2C_SW_CONF		BIT(2)

static const struct of_device_id exynos5_i2c_match[] = {
	{ .compatible = "samsung,exynos5-hsi2c" },
	{},
};
MODULE_DEVICE_TABLE(of, exynos5_i2c_match);

#ifdef CONFIG_GPIOLIB
static void change_i2c_gpio(struct exynos5_i2c *i2c)
{
	struct pinctrl_state *default_i2c_pins;
	struct pinctrl *default_i2c_pinctrl;
	int status = 0;

	default_i2c_pinctrl = devm_pinctrl_get(i2c->dev);
	if (IS_ERR(default_i2c_pinctrl)) {
		dev_err(i2c->dev, "Can't get i2c pinctrl!!!\n");
		return;
	}

	default_i2c_pins = pinctrl_lookup_state(default_i2c_pinctrl,
						"default");
	if (!IS_ERR(default_i2c_pins)) {
		status = pinctrl_select_state(default_i2c_pinctrl,
					      default_i2c_pins);
		if (status)
			dev_err(i2c->dev, "Can't set default i2c pins!!!\n");
	} else {
		dev_err(i2c->dev, "Can't get default pinstate!!!\n");
	}
}

static void recover_gpio_pins(struct exynos5_i2c *i2c)
{
	int gpio_sda, gpio_scl;
	int sda_val, scl_val, clk_cnt;
	unsigned long timeout;
	struct device_node *np = i2c->adap.dev.of_node;

	dev_err(i2c->dev, "Recover GPIO pins\n");

	gpio_sda = of_get_named_gpio(np, "gpio_sda", 0);
	if (!gpio_is_valid(gpio_sda)) {
		dev_err(i2c->dev, "Can't get gpio_sda!!!\n");
		return;
	}
	gpio_scl = of_get_named_gpio(np, "gpio_scl", 0);
	if (!gpio_is_valid(gpio_scl)) {
		dev_err(i2c->dev, "Can't get gpio_scl!!!\n");
		return;
	}

	sda_val = gpio_get_value(gpio_sda);
	scl_val = gpio_get_value(gpio_scl);

	dev_err(i2c->dev, "SDA line : %s, SCL line : %s\n",
		sda_val ? "HIGH" : "LOW", scl_val ? "HIGH" : "LOW");

	if (sda_val == 1)
		return;

	/* Wait for SCL as high for 500msec */
	if (scl_val == 0) {
		timeout = jiffies + msecs_to_jiffies(500);
		while (time_before(jiffies, timeout)) {
			if (gpio_get_value(gpio_scl) != 0) {
				timeout = 0;
				break;
			}
			usleep_range(10000, 20000);
		}
		if (timeout)
			dev_err(i2c->dev, "SCL line is still LOW!!!\n");
	}

	sda_val = gpio_get_value(gpio_sda);

	if (sda_val == 0) {
		gpio_direction_output(gpio_scl, 1);
		gpio_direction_input(gpio_sda);

		for (clk_cnt = 0; clk_cnt < 100; clk_cnt++) {
			/* Make clock for slave */
			gpio_set_value(gpio_scl, 0);
			udelay(5);
			gpio_set_value(gpio_scl, 1);
			udelay(5);
			if (gpio_get_value(gpio_sda) == 1) {
				dev_err(i2c->dev, "SDA line is recovered.\n");
				break;
			}
		}
		if (clk_cnt == 100)
			dev_err(i2c->dev, "SDA line is not recovered!!!\n");
	}

	/* Change I2C GPIO as default function */
	change_i2c_gpio(i2c);
}
#endif

static inline void dump_i2c_register(struct exynos5_i2c *i2c)
{
	dev_err(i2c->dev, "Register dump(suspended : %d)\n"
		"CTL          0x%08x   FIFO_CTL     0x%08x   INT_EN       0x%08x   INT_STAT     0x%08x\n"
		"FIFO_STAT    0x%08x   CONF         0x%08x   CONF2        0x%08x   TRANS_STAT   0x%08x\n"
		"TIMING_HS1   0x%08x   TIMING_HS2   0x%08x   TIMING_HS3   0x%08x   TIMING_FS1   0x%08x\n"
		"TIMING_FS2   0x%08x   TIMING_FS3   0x%08x   TRAILING_CTL 0x%08x   ADDR         0x%08x\n"
		, i2c->suspended
		, readl(i2c->regs + HSI2C_CTL)
		, readl(i2c->regs + HSI2C_FIFO_CTL)
		, readl(i2c->regs + HSI2C_INT_ENABLE)
		, readl(i2c->regs + HSI2C_INT_STATUS)
		, readl(i2c->regs + HSI2C_FIFO_STATUS)
		, readl(i2c->regs + HSI2C_CONF)
		, readl(i2c->regs + HSI2C_AUTO_CONF)
		, readl(i2c->regs + HSI2C_TRANS_STATUS)
		, readl(i2c->regs + HSI2C_TIMING_HS1)
		, readl(i2c->regs + HSI2C_TIMING_HS2)
		, readl(i2c->regs + HSI2C_TIMING_HS3)
		, readl(i2c->regs + HSI2C_TIMING_FS1)
		, readl(i2c->regs + HSI2C_TIMING_FS2)
		, readl(i2c->regs + HSI2C_TIMING_FS3)
		, readl(i2c->regs + HSI2C_TRAILIG_CTL)
		, readl(i2c->regs + HSI2C_ADDR)
	);

#ifdef CONFIG_GPIOLIB
	recover_gpio_pins(i2c);
#endif
}

static void exynos5_i2c_clr_pend_irq(struct exynos5_i2c *i2c)
{
	writel(readl(i2c->regs + HSI2C_INT_STATUS),
	       i2c->regs + HSI2C_INT_STATUS);
}

/*
 * exynos5_i2c_set_timing: updates the registers with appropriate
 * timing values calculated
 *
 * Timing values for operation are calculated against either 100kHz
 * or 1MHz controller operating frequency.
 *
 * Returns 0 on success, -EINVAL if the cycle length cannot
 * be calculated.
 */
static int exynos5_i2c_set_timing(struct exynos5_i2c *i2c, int mode)
{
	int ret;
	unsigned int ipclk;
	unsigned int op_clk;

	u32 hs_div, utscl_h_hs, utscl_l_hs, utstart_hd_hs;
	u32 fs_div, utscl_h_fs, utscl_l_fs, utstart_hd_fs;
	u32 utemp;

	if (i2c->default_clk) {
		ret = clk_set_rate(i2c->rate_clk, i2c->default_clk);

		if (ret < 0)
			dev_err(i2c->dev, "Failed to set clock\n");
	}

	ipclk = (unsigned int)clk_get_rate(i2c->rate_clk);

	if (mode == HSI2C_STAND_SPD) {
		op_clk = i2c->stand_clock;

		if (!op_clk)
			op_clk = HSI2C_STAND_TX_CLOCK;

		fs_div = ipclk / (op_clk * 16);
		fs_div &= 0xFF;
		utemp = readl(i2c->regs + HSI2C_TIMING_FS3) & ~0x00FF0000;
		writel(utemp | (fs_div << 16), i2c->regs + HSI2C_TIMING_FS3);

		if (!i2c->tscl_h) {
			utscl_h_fs = (25 * (ipclk / (1000 * 1000))) /
				((fs_div + 1) * 10);
			utscl_h_fs = (0xFF << utscl_h_fs) & 0xFF;
		} else {
			utscl_h_fs = i2c->tscl_h;
		}
		utemp = readl(i2c->regs + HSI2C_TIMING_FS2) & ~0x000000FF;
		writel(utemp | (utscl_h_fs << 0), i2c->regs + HSI2C_TIMING_FS2);

		if (i2c->tscl_l) {
			utscl_l_fs = i2c->tscl_l;
			utemp = readl(i2c->regs + HSI2C_TIMING_FS2) &
				~0x0000FF00;
			writel(utemp | (utscl_l_fs << 8), i2c->regs +
					HSI2C_TIMING_FS2);
		}

		utstart_hd_fs = (25 * (ipclk / (1000 * 1000))) /
			((fs_div + 1) * 10) - 1;
		utstart_hd_fs = (0xFF << utstart_hd_fs) & 0xFF;
		utemp = readl(i2c->regs + HSI2C_TIMING_FS1) & ~0x00FF0000;
		writel(utemp | (utstart_hd_fs << 16), i2c->regs +
				HSI2C_TIMING_FS1);

		dev_info(i2c->dev, "%s IPCLK = %d OP_CLK = %d DIV = %d TIMING FS1(STAND) = 0x%X TIMING FS2(STAND) = 0x%X TIMING FS3(STAND) = 0x%X\n",
			 __func__, ipclk, op_clk, fs_div,
				readl(i2c->regs + HSI2C_TIMING_FS1),
				readl(i2c->regs + HSI2C_TIMING_FS2),
				readl(i2c->regs + HSI2C_TIMING_FS3));
	} else if (mode == HSI2C_FAST_PLUS_SPD) {
		unsigned int sample_factor;

		op_clk = i2c->fs_plus_clock;

		if (!op_clk)
			op_clk = HSI2C_FAST_PLUS_TX_CLOCK;

		if (op_clk > HSI2C_FS_PLUS_HIGH_TX_CLOCK)
			sample_factor = 17;
		else
			sample_factor = 16;

		fs_div = ipclk / (op_clk * sample_factor);
		fs_div &= 0xFF;
		utemp = readl(i2c->regs + HSI2C_TIMING_FS3) & ~0x00FF0000;
		writel(utemp | (fs_div << 16), i2c->regs + HSI2C_TIMING_FS3);

		if (!i2c->tscl_h) {
			utscl_h_fs = ((ipclk / (1000 * 1000)) * 35 / 10) /
				((fs_div + 1) * 10);
			utscl_h_fs = (0xFF << utscl_h_fs) & 0xFF;
		} else {
			utscl_h_fs = i2c->tscl_h;
		}
		utemp = readl(i2c->regs + HSI2C_TIMING_FS2) & ~0x000000FF;
		writel(utemp | (utscl_h_fs << 0), i2c->regs + HSI2C_TIMING_FS2);

		if (i2c->tscl_l) {
			utscl_l_fs = i2c->tscl_l;
			utemp = readl(i2c->regs + HSI2C_TIMING_FS2) &
				~0x0000FF00;
			writel(utemp | (utscl_l_fs << 8), i2c->regs +
					HSI2C_TIMING_FS2);
		}

		utstart_hd_fs = (4 * (ipclk / (1000 * 1000))) /
			((fs_div + 1) * 10) - 1;
		utstart_hd_fs = (0xFF << utstart_hd_fs) & 0xFF;
		utemp = readl(i2c->regs + HSI2C_TIMING_FS1) & ~0x00FF0000;
		writel(utemp | (utstart_hd_fs << 16), i2c->regs +
				HSI2C_TIMING_FS1);

		dev_info(i2c->dev, "%s IPCLK = %d OP_CLK = %d DIV = %d TIMING FS1(FS+) = 0x%X TIMING FS2(FS+) = 0x%X TIMING FS3(FS+) = 0x%X\n",
			 __func__, ipclk, op_clk, fs_div,
				readl(i2c->regs + HSI2C_TIMING_FS1),
				readl(i2c->regs + HSI2C_TIMING_FS2),
				readl(i2c->regs + HSI2C_TIMING_FS3));
	} else if (mode == HSI2C_HIGH_SPD) {
		/* ipclk's unit is Hz, op_clk's unit is Hz */
		op_clk = i2c->hs_clock;

		if (!op_clk)
			op_clk = HSI2C_HS_TX_CLOCK;

		hs_div = ipclk / (op_clk * 17);
		hs_div &= 0xFF;
		utemp = readl(i2c->regs + HSI2C_TIMING_HS3) & ~0x00FF0000;
		writel(utemp | (hs_div << 16), i2c->regs + HSI2C_TIMING_HS3);

		if (!i2c->tscl_h) {
			utscl_h_hs = ((7 * ipclk) / (1000 * 1000)) /
				((hs_div + 1) * 100);
			/* make to 0 into TSCL_H_HS from LSB */
			utscl_h_hs = (0xFFFFFFFF >> utscl_h_hs) << utscl_h_hs;
			utscl_h_hs &= 0xFF;
		} else {
			utscl_h_hs = i2c->tscl_h;
		}
		utemp = readl(i2c->regs + HSI2C_TIMING_HS2) & ~0x000000FF;
		writel(utemp | (utscl_h_hs << 0), i2c->regs + HSI2C_TIMING_HS2);

		if (i2c->tscl_l) {
			utscl_l_hs = i2c->tscl_l;
			utemp = readl(i2c->regs + HSI2C_TIMING_FS2) &
				~0x0000FF00;
			writel(utemp | (utscl_l_hs << 8), i2c->regs +
					HSI2C_TIMING_FS2);
		}

		utstart_hd_hs = (7 * ipclk / (1000 * 1000)) /
			((hs_div + 1) * 100) - 1;
		/* make to 0 into utstart_hd_hs from LSB */
		utstart_hd_hs = (0xFFFFFFFF >> utstart_hd_hs) << utstart_hd_hs;
		utstart_hd_hs &= 0xFF;
		utemp = readl(i2c->regs + HSI2C_TIMING_HS1) & ~0x00FF0000;
		writel(utemp | (utstart_hd_hs << 16), i2c->regs +
				HSI2C_TIMING_HS1);

		dev_info(i2c->dev, "%s IPCLK = %d OP_CLK = %d DIV = %d TIMING HS1 = 0x%08X TIMING HS2 = 0x%08X TIMING HS3 = 0x%08X\n",
			 __func__, ipclk, op_clk, hs_div,
				readl(i2c->regs + HSI2C_TIMING_HS1),
				readl(i2c->regs + HSI2C_TIMING_HS2),
				readl(i2c->regs + HSI2C_TIMING_HS3));
	} else {
		/* Fast speed mode */
		/* ipclk's unit is Hz, op_clk's unit is Hz */
		op_clk = i2c->fs_clock;

		if (!op_clk)
			op_clk = HSI2C_FS_TX_CLOCK;

		fs_div = ipclk / (op_clk * 16);
		fs_div &= 0xFF;
		utemp = readl(i2c->regs + HSI2C_TIMING_FS3) & ~0x00FF0000;
		writel(utemp | (fs_div << 16), i2c->regs + HSI2C_TIMING_FS3);

		if (!i2c->tscl_h) {
			utscl_h_fs = ((9 * ipclk) / (1000 * 1000)) /
				((fs_div + 1) * 10);
			/* make to 0 into TSCL_H_FS from LSB */
			utscl_h_fs = (0xFFFFFFFF >> utscl_h_fs) << utscl_h_fs;
			utscl_h_fs &= 0xFF;
		} else {
			utscl_h_fs = i2c->tscl_h;
		}
		utemp = readl(i2c->regs + HSI2C_TIMING_FS2) & ~0x000000FF;
		writel(utemp | (utscl_h_fs << 0), i2c->regs + HSI2C_TIMING_FS2);

		if (i2c->tscl_l) {
			utscl_l_fs = i2c->tscl_l;
			utemp = readl(i2c->regs + HSI2C_TIMING_FS2) &
				~0x0000FF00;
			writel(utemp | (utscl_l_fs << 8), i2c->regs +
					HSI2C_TIMING_FS2);
		}

		utstart_hd_fs = (9 * ipclk / (1000 * 1000)) /
			((fs_div + 1) * 10) - 1;
		/* make to 0 into utstart_hd_fs from LSB */
		utstart_hd_fs = (0xFFFFFFFF >> utstart_hd_fs) << utstart_hd_fs;
		utstart_hd_fs &= 0xFF;
		utemp = readl(i2c->regs + HSI2C_TIMING_FS1) & ~0x00FF0000;
		writel(utemp | (utstart_hd_fs << 16), i2c->regs +
				HSI2C_TIMING_FS1);

		dev_info(i2c->dev, "%s IPCLK = %d OP_CLK = %d DIV = %d Timing FS1 = 0x%X TIMING FS2 = 0x%X TIMING FS3 = 0x%X\n",
			 __func__, ipclk, op_clk, fs_div,
				readl(i2c->regs + HSI2C_TIMING_FS1),
				readl(i2c->regs + HSI2C_TIMING_FS2),
				readl(i2c->regs + HSI2C_TIMING_FS3));
	}

	return 0;
}

static int exynos5_hsi2c_clock_setup(struct exynos5_i2c *i2c)
{
	/*
	 * Configure the Fast speed timing values for High Speed mode
	 * Because High Speed mode initially starts with Fast mode
	 */
	if (i2c->speed_mode == HSI2C_HIGH_SPD) {
		if (exynos5_i2c_set_timing(i2c, HSI2C_FAST_SPD)) {
			dev_err(i2c->dev, "HSI2C FS Clock set up failed\n");
			return -EINVAL;
		}
	}

	if (exynos5_i2c_set_timing(i2c, i2c->speed_mode)) {
		dev_err(i2c->dev, "HSI2C mode(%d) Clock set up failed\n",
			i2c->speed_mode);
		return -EINVAL;
	}

	return 0;
}

static void exynos_usi_init(struct exynos5_i2c *i2c)
{
	/* USI_RESET is active High signal.
	 * Reset value of USI_RESET is 'h1 to drive stable value to PAD.
	 * Due to this feature, the USI_RESET must be cleared (set as '0')
	 * before transaction starts.
	 */
	writel(USI_RESET, i2c->regs + USI_CON);
}

/*
 * exynos5_i2c_init: configures the controller for I2C functionality
 * Programs I2C controller for Master mode operation
 */
static void exynos5_i2c_init(struct exynos5_i2c *i2c)
{
	u32 i2c_conf = readl(i2c->regs + HSI2C_CONF);

	writel(HSI2C_MASTER, i2c->regs + HSI2C_CTL);
	writel(HSI2C_TRAILING_COUNT, i2c->regs + HSI2C_TRAILIG_CTL);

	if (i2c->speed_mode == HSI2C_HIGH_SPD) {
		writel(HSI2C_MASTER_ID(MASTER_ID(i2c->bus_id)),
		       i2c->regs + HSI2C_ADDR);
		i2c_conf |= HSI2C_HS_MODE;
	}

	writel(i2c_conf | HSI2C_AUTO_MODE, i2c->regs + HSI2C_CONF);

	i2c->need_hw_init = 0;
}

static void exynos5_i2c_reset(struct exynos5_i2c *i2c)
{
	u32 i2c_ctl;

	/* Set and clear the bit for reset */
	i2c_ctl = readl(i2c->regs + HSI2C_CTL);
	i2c_ctl |= HSI2C_SW_RST;
	writel(i2c_ctl, i2c->regs + HSI2C_CTL);

	i2c_ctl = readl(i2c->regs + HSI2C_CTL);
	i2c_ctl &= ~HSI2C_SW_RST;
	writel(i2c_ctl, i2c->regs + HSI2C_CTL);

	/* We don't expect calculations to fail during the run */
	exynos5_hsi2c_clock_setup(i2c);
	/* Initialize the configure registers */
	exynos5_i2c_init(i2c);
}

static inline void exynos5_i2c_stop(struct exynos5_i2c *i2c)
{
	writel(0, i2c->regs + HSI2C_INT_ENABLE);

	complete(&i2c->msg_complete);
}

/*
 * exynos5_i2c_irq: top level IRQ servicing routine
 *
 * INT_STATUS registers gives the interrupt details. Further,
 * FIFO_STATUS or TRANS_STATUS registers are to be check for detailed
 * state of the bus.
 */

static irqreturn_t exynos5_i2c_irq(int irqno, void *dev_id)
{
	struct exynos5_i2c *i2c = dev_id;
	unsigned long reg_val;
	unsigned long trans_status;
	unsigned char byte;

	if (!i2c) {
		pr_err("irq nodev (irqno:%d)\n", irqno);
		return IRQ_HANDLED;
	}

	if (!i2c->msg || readl(i2c->regs + HSI2C_INT_ENABLE) == 0x0) {
		exynos5_i2c_clr_pend_irq(i2c);
		return IRQ_NONE;
	}

	if (i2c->msg->flags & I2C_M_RD) {
		while ((readl(i2c->regs + HSI2C_FIFO_STATUS) &
			HSI2C_RX_FIFO_EMPTY) == 0) {
			byte = (unsigned char)readl(i2c->regs + HSI2C_RX_DATA);
			i2c->msg->buf[i2c->msg_ptr++] = byte;
		}

		if (i2c->msg_ptr >= i2c->msg->len) {
			reg_val = readl(i2c->regs + HSI2C_INT_ENABLE);
			reg_val &= ~(HSI2C_INT_RX_ALMOSTFULL_EN);
			writel(reg_val, i2c->regs + HSI2C_INT_ENABLE);
			exynos5_i2c_stop(i2c);
		}
	} else {
		while ((readl(i2c->regs + HSI2C_FIFO_STATUS) &
			HSI2C_TX_FIFO_FULL) == 0) {
			if (i2c->msg_ptr >= i2c->msg->len) {
				reg_val = readl(i2c->regs + HSI2C_INT_ENABLE);
				reg_val &= ~(HSI2C_INT_TX_ALMOSTEMPTY_EN);
				writel(reg_val, i2c->regs + HSI2C_INT_ENABLE);
				break;
			}
			byte = i2c->msg->buf[i2c->msg_ptr++];
			writel(byte, i2c->regs + HSI2C_TX_DATA);
		}
	}

	reg_val = readl(i2c->regs + HSI2C_INT_STATUS);

	/*
	 * Checking Error State in INT_STATUS register
	 */
	if (reg_val & HSI2C_INT_CHK_TRANS_STATE) {
		trans_status = readl(i2c->regs + HSI2C_TRANS_STATUS);
		dev_err(i2c->dev, "HSI2C Error Interrupt occurred(IS:0x%08x, TR:0x%08x)\n",
			(unsigned int)reg_val, (unsigned int)trans_status);

		if (reg_val & HSI2C_INT_NODEV) {
			dev_err(i2c->dev, "HSI2C NO ACK occurred\n");
			if (i2c->nack_restart) {
				if (reg_val & HSI2C_INT_TRANSFER_DONE)
					exynos5_i2c_stop(i2c);
				goto out;
			}
		}

		i2c->trans_done = -ENXIO;
		exynos5_i2c_stop(i2c);
		goto out;
	}
	/* Checking INT_TRANSFER_DONE */
	if ((reg_val & HSI2C_INT_TRANSFER_DONE) &&
	    i2c->msg_ptr >= i2c->msg->len &&
		!(i2c->msg->flags & I2C_M_RD))
		exynos5_i2c_stop(i2c);

out:
	writel(reg_val, i2c->regs +  HSI2C_INT_STATUS);

	return IRQ_HANDLED;
}

static int exynos5_i2c_xfer_msg(struct exynos5_i2c *i2c,
				struct i2c_msg *msgs, int stop)
{
	unsigned long timeout;
	unsigned long timeout_max;
	unsigned long trans_status;
	unsigned long i2c_ctl;
	unsigned long i2c_auto_conf;
	unsigned long i2c_timeout;
	unsigned long i2c_addr;
	unsigned long i2c_int_en;
	unsigned long i2c_fifo_ctl;
	unsigned char byte;
	int ret = 0;
	int operation_mode = i2c->operation_mode;

	i2c->msg = msgs;
	i2c->msg_ptr = 0;
	i2c->trans_done = 0;

	/* (length * (bits + ack) * (s/ms) * / freq) * (tolerance) */
	timeout_max = (i2c->msg->len * 9 * 1000 / i2c->clock_frequency) * 2;
	/* Minimum timeout is 100ms */
	if (timeout_max < 100)
		timeout_max = 100;

	reinit_completion(&i2c->msg_complete);

	i2c_ctl = readl(i2c->regs + HSI2C_CTL);
	i2c_auto_conf = readl(i2c->regs + HSI2C_AUTO_CONF);
	i2c_timeout = readl(i2c->regs + HSI2C_TIMEOUT);
	i2c_timeout &= ~HSI2C_TIMEOUT_EN;
	writel(i2c_timeout, i2c->regs + HSI2C_TIMEOUT);

	/*
	 * In case of short length request it'd be better to set
	 * trigger level as msg length
	 */
	if (i2c->msg->len >= FIFO_TRIG_CRITERIA) {
		i2c_fifo_ctl = HSI2C_RXFIFO_EN | HSI2C_TXFIFO_EN |
			HSI2C_RXFIFO_TRIGGER_LEVEL(FIFO_TRIG_CRITERIA) |
			HSI2C_TXFIFO_TRIGGER_LEVEL(FIFO_TRIG_CRITERIA);
	} else {
		i2c_fifo_ctl = HSI2C_RXFIFO_EN | HSI2C_TXFIFO_EN |
			HSI2C_RXFIFO_TRIGGER_LEVEL(i2c->msg->len) |
			HSI2C_TXFIFO_TRIGGER_LEVEL(i2c->msg->len);
	}

	writel(i2c_fifo_ctl, i2c->regs + HSI2C_FIFO_CTL);

	i2c_int_en = 0;
	if (msgs->flags & I2C_M_RD) {
		i2c_ctl &= ~HSI2C_TXCHON;
		i2c_ctl |= HSI2C_RXCHON;

		i2c_auto_conf |= HSI2C_READ_WRITE;

		i2c_int_en |= (HSI2C_INT_RX_ALMOSTFULL_EN |
			HSI2C_INT_TRAILING_EN);
	} else {
		i2c_ctl &= ~HSI2C_RXCHON;
		i2c_ctl |= HSI2C_TXCHON;

		i2c_auto_conf &= ~HSI2C_READ_WRITE;

		i2c_int_en |= HSI2C_INT_TX_ALMOSTEMPTY_EN;
	}

	if (operation_mode == HSI2C_INTERRUPT)
		exynos5_i2c_clr_pend_irq(i2c);
<<<<<<< HEAD

	if (stop == 1 || i2c->stop_after_trans == 1)
		i2c_auto_conf |= HSI2C_STOP_AFTER_TRANS;
	else
		i2c_auto_conf &= ~HSI2C_STOP_AFTER_TRANS;

=======

	if (stop == 1 || i2c->stop_after_trans == 1)
		i2c_auto_conf |= HSI2C_STOP_AFTER_TRANS;
	else
		i2c_auto_conf &= ~HSI2C_STOP_AFTER_TRANS;

	if (i2c->is_no_arbitration)
		i2c_ctl |= HSI2C_NO_LOSE_ARBITRATION;

>>>>>>> 693eeb19
	i2c_addr = readl(i2c->regs + HSI2C_ADDR);
	i2c_addr &= ~(0x3ff << 10);
	i2c_addr &= ~(0x3ff << 0);
	if (i2c->speed_mode != HSI2C_HIGH_SPD) {
		i2c_addr &= ~(0xff << 24);
		i2c_addr |= (0x7 << 24);
	}
	i2c_addr |= ((msgs->addr & 0x7f) << 10);
	writel(i2c_addr, i2c->regs + HSI2C_ADDR);

	writel(i2c_ctl, i2c->regs + HSI2C_CTL);

	if (operation_mode == HSI2C_INTERRUPT) {
		unsigned int cpu = raw_smp_processor_id();

		i2c_int_en |= HSI2C_INT_CHK_TRANS_STATE |
			HSI2C_INT_TRANSFER_DONE;
		writel(i2c_int_en, i2c->regs + HSI2C_INT_ENABLE);

		irq_set_affinity_hint(i2c->irq, cpumask_of(cpu));
		enable_irq(i2c->irq);
	} else {
		writel(HSI2C_INT_TRANSFER_DONE, i2c->regs + HSI2C_INT_ENABLE);
	}

	i2c_auto_conf &= ~(0xffff);
	i2c_auto_conf |= i2c->msg->len;
	writel(i2c_auto_conf, i2c->regs + HSI2C_AUTO_CONF);

	i2c_auto_conf = readl(i2c->regs + HSI2C_AUTO_CONF);
	i2c_auto_conf |= HSI2C_MASTER_RUN;
	writel(i2c_auto_conf, i2c->regs + HSI2C_AUTO_CONF);

	ret = -EAGAIN;
	if (msgs->flags & I2C_M_RD && operation_mode == HSI2C_POLLING) {
		timeout = jiffies + msecs_to_jiffies(timeout_max);
		while (time_before(jiffies, timeout)) {
			if ((readl(i2c->regs + HSI2C_FIFO_STATUS) &
						HSI2C_RX_FIFO_EMPTY) == 0) {
				/* RX FIFO is not empty */
				byte = (unsigned char)readl
					(i2c->regs + HSI2C_RX_DATA);
				i2c->msg->buf[i2c->msg_ptr++] = byte;
			}

			if (i2c->msg_ptr >= i2c->msg->len) {
				ret = 0;
				break;
			}
		}

		if (ret == -EAGAIN) {
			dump_i2c_register(i2c);
			exynos5_i2c_reset(i2c);
			dev_warn(i2c->dev, "rx timeout\n");
			return ret;
		}
	} else if (msgs->flags & I2C_M_RD &&
			operation_mode == HSI2C_INTERRUPT) {
		timeout = wait_for_completion_timeout
			(&i2c->msg_complete,
			 msecs_to_jiffies(timeout_max));

		ret = 0;

		if (i2c->scl_clk_stretch) {
			unsigned long timeout = jiffies + msecs_to_jiffies(100);

			do {
				trans_status = readl(i2c->regs +
						HSI2C_TRANS_STATUS);
				if ((trans_status & HSI2C_MAST_ST_MASK) ==
						HSI2C_MASTER_ST_INIT){
					timeout = 0;
					break;
				}
			} while (time_before(jiffies, timeout));

			if (timeout)
				dev_err(i2c->dev, "SDA check timeout AT READ!!! = 0x%8lx\n",
					trans_status);
		}

		disable_irq(i2c->irq);

		if (i2c->trans_done < 0) {
			dev_err(i2c->dev, "ack was not received at read\n");
			ret = i2c->trans_done;
			exynos5_i2c_reset(i2c);
		}

		if (timeout == 0) {
			dump_i2c_register(i2c);
			exynos5_i2c_reset(i2c);
			dev_warn(i2c->dev, "rx timeout\n");
			ret = -EAGAIN;
			return ret;
		}
	} else if (!(msgs->flags & I2C_M_RD) &&
			operation_mode == HSI2C_POLLING) {
		unsigned long int_status;
		unsigned long fifo_status;

		timeout = jiffies + msecs_to_jiffies(timeout_max);
		while (time_before(jiffies, timeout) &&
		       (i2c->msg_ptr < i2c->msg->len)) {
			if ((readl(i2c->regs + HSI2C_FIFO_STATUS)
						& HSI2C_TX_FIFO_LVL_MASK) <
					EXYNOS5_FIFO_SIZE) {
				byte = i2c->msg->buf[i2c->msg_ptr++];
				writel(byte, i2c->regs + HSI2C_TX_DATA);
			}
		}
		while (time_before(jiffies, timeout)) {
			int_status = readl(i2c->regs + HSI2C_INT_STATUS);
			fifo_status = readl(i2c->regs + HSI2C_FIFO_STATUS);
			if (int_status & HSI2C_INT_TRANSFER_DONE &&
			    fifo_status & HSI2C_TX_FIFO_EMPTY) {
				writel(int_status, i2c->regs +
						HSI2C_INT_STATUS);
				ret = 0;
				break;
			}
			udelay(1);
		}
		if (ret == -EAGAIN) {
			dump_i2c_register(i2c);
			exynos5_i2c_reset(i2c);
			dev_warn(i2c->dev, "tx timeout\n");
			return ret;
		}
	} else if (!(msgs->flags & I2C_M_RD) &&
			operation_mode == HSI2C_INTERRUPT) {
		timeout = wait_for_completion_timeout
			(&i2c->msg_complete,
			 msecs_to_jiffies(timeout_max));
		disable_irq(i2c->irq);

		if (timeout == 0) {
			dump_i2c_register(i2c);
			exynos5_i2c_reset(i2c);
			dev_warn(i2c->dev, "tx timeout\n");
			return ret;
		}

		timeout = jiffies + timeout;
		if (i2c->trans_done < 0) {
			dev_err(i2c->dev, "ack was not received at write\n");
			ret = i2c->trans_done;
			exynos5_i2c_reset(i2c);
			return ret;
		}

		if (i2c->scl_clk_stretch) {
			unsigned long timeout = jiffies + msecs_to_jiffies(100);

			do {
				trans_status = readl(i2c->regs +
						HSI2C_TRANS_STATUS);
				if ((trans_status & HSI2C_MAST_ST_MASK) ==
						HSI2C_MASTER_ST_INIT){
					timeout = 0;
					break;
				}
			} while (time_before(jiffies, timeout));

			if (timeout)
				dev_err(i2c->dev, "SDA check timeout AT WRITE!!! = 0x%8lx\n",
					trans_status);
		}

		ret = 0;
	}

	return ret;
}

static int exynos5_i2c_xfer(struct i2c_adapter *adap,
			    struct i2c_msg *msgs, int num)
{
	struct exynos5_i2c *i2c = (struct exynos5_i2c *)adap->algo_data;
	struct i2c_msg *msgs_ptr = msgs;
	int retry, i = 0;
	int ret = 0;
	int stop = 0;
<<<<<<< HEAD

#ifdef CONFIG_PM
	int clk_ret = 0;
#endif

	if (i2c->suspended) {
		dev_err(i2c->dev, "HS-I2C is not initialized.\n");
		return -EIO;
	}

#ifdef CONFIG_PM
=======

#ifdef CONFIG_PM
	int clk_ret = 0;
#endif

	if (i2c->suspended) {
		dev_err(i2c->dev, "HS-I2C is not initialized.\n");
		return -EIO;
	}

#ifdef CONFIG_PM
>>>>>>> 693eeb19
	clk_ret = pm_runtime_get_sync(i2c->dev);
	if (clk_ret < 0) {
		exynos_update_ip_idle_status(i2c->idle_ip_index, 0);
		ret = clk_enable(i2c->clk);
		if (ret) {
			exynos_update_ip_idle_status(i2c->idle_ip_index, 1);
			return ret;
		}
	}
#else
	exynos_update_ip_idle_status(i2c->idle_ip_index, 0);
	ret = clk_enable(i2c->clk);
	if (ret) {
		exynos_update_ip_idle_status(i2c->idle_ip_index, 1);
		return ret;
	}
#endif

	/* If master is in arbitration lost state before transfer */
	/* master should be reset */
	if (i2c->reset_before_trans) {
		if (unlikely((readl(i2c->regs + HSI2C_TRANS_STATUS)
			& HSI2C_MAST_ST_MASK) == 0x6)) {
			pr_info("%s trans status and reset = %s\n",
				__func__, adap->name);
			i2c->need_hw_init = 1;
		}
	}

	if (i2c->need_hw_init)
		exynos5_i2c_reset(i2c);
<<<<<<< HEAD

	if (unlikely(!(readl(i2c->regs + HSI2C_CONF)
			& HSI2C_AUTO_MODE))) {
		dev_err(i2c->dev, "HSI2C should be reconfigured\n");
		exynos5_hsi2c_clock_setup(i2c);
		exynos5_i2c_init(i2c);
	}

	for (retry = 0; retry < adap->retries; retry++) {
		for (i = 0; i < num; i++) {
			stop = (i == num - 1);

			if (i2c->transfer_delay)
				udelay(i2c->transfer_delay);

=======

	if (unlikely(!(readl(i2c->regs + HSI2C_CONF)
			& HSI2C_AUTO_MODE))) {
		dev_err(i2c->dev, "HSI2C should be reconfigured\n");
		exynos5_hsi2c_clock_setup(i2c);
		exynos5_i2c_init(i2c);
	}

	for (retry = 0; retry < adap->retries; retry++) {
		for (i = 0; i < num; i++) {
			stop = (i == num - 1);

			if (i2c->transfer_delay)
				udelay(i2c->transfer_delay);

>>>>>>> 693eeb19
			ret = exynos5_i2c_xfer_msg(i2c, msgs_ptr, stop);

			msgs_ptr++;

			if (ret == -EAGAIN) {
				msgs_ptr = msgs;
				break;
			} else if (ret < 0) {
				goto out;
			}
		}

		if (i == num && (ret != -EAGAIN))
			break;

		dev_dbg(i2c->dev, "retrying transfer (%d)\n", retry);

		usleep_range(100, 200);
	}

	if (i == num) {
		ret = num;
	} else {
		ret = -EREMOTEIO;
		dev_warn(i2c->dev, "xfer message failed\n");
	}

 out:
#ifdef CONFIG_PM
	if (clk_ret < 0) {
		clk_disable(i2c->clk);
		exynos_update_ip_idle_status(i2c->idle_ip_index, 1);
	} else {
		pm_runtime_mark_last_busy(i2c->dev);
		pm_runtime_put_autosuspend(i2c->dev);
	}
#else
	clk_disable(i2c->clk);
	exynos_update_ip_idle_status(i2c->idle_ip_index, 1);
#endif

	return ret;
}

static u32 exynos5_i2c_func(struct i2c_adapter *adap)
{
	return I2C_FUNC_I2C | (I2C_FUNC_SMBUS_EMUL & ~I2C_FUNC_SMBUS_QUICK);
}

static const struct i2c_algorithm exynos5_i2c_algorithm = {
	.master_xfer		= exynos5_i2c_xfer,
	.functionality		= exynos5_i2c_func,
};

static int exynos5_i2c_probe(struct platform_device *pdev)
{
	struct device_node *np = pdev->dev.of_node;
	struct device *dev = &pdev->dev;
	struct exynos5_i2c *i2c;
	int ret;

	if (!np) {
		dev_err(&pdev->dev, "no device node\n");
		return -ENOENT;
	}

	i2c = devm_kzalloc(&pdev->dev, sizeof(struct exynos5_i2c), GFP_KERNEL);
	if (!i2c)
		return -ENOMEM;

	if (of_property_read_u32(np, "samsung,usi-offset", &i2c->usi_offset))
		dev_warn(dev, "usi offset is not specified\n");

	i2c->usi_reg = syscon_regmap_lookup_by_phandle(dev->of_node,
						       "samsung,usi-phandle");
	if (IS_ERR(i2c->usi_reg)) {
		dev_info(dev, "no lookup for usi-phandle.\n");
	} else {
		u32 val;

		regmap_update_bits(i2c->usi_reg, i2c->usi_offset,
				   USI_SW_CONF_MASK, USI_I2C_SW_CONF);
		regmap_read(i2c->usi_reg, i2c->usi_offset, &val);
		dev_info(dev, "set usi mode - 0x%x\n", val & USI_SW_CONF_MASK);
	}

	if (of_property_read_u32(np, "default-clk", &i2c->default_clk))
		dev_err(i2c->dev, "Failed to get default clk info\n");

	/* Mode of operation High/Fast/Fast+ Speed mode */
	if (of_property_read_u32(np, "clock-frequency",
				 &i2c->clock_frequency)) {
		i2c->clock_frequency = HSI2C_STAND_TX_CLOCK;
		i2c->stand_clock = i2c->clock_frequency;
		i2c->speed_mode = HSI2C_STAND_SPD;
	} else {
		if (i2c->clock_frequency <= HSI2C_STAND_TX_CLOCK) {
			i2c->stand_clock = i2c->clock_frequency;
			i2c->speed_mode = HSI2C_STAND_SPD;
		} else if (i2c->clock_frequency <= HSI2C_FS_TX_CLOCK) {
			i2c->fs_clock = i2c->clock_frequency;
			i2c->speed_mode = HSI2C_FAST_SPD;
		} else if (i2c->clock_frequency <= HSI2C_FAST_PLUS_TX_CLOCK) {
			i2c->fs_plus_clock = i2c->clock_frequency;
			i2c->speed_mode = HSI2C_FAST_PLUS_SPD;
		} else {
			if (of_get_property(np, "samsung,hs-mode", NULL)) {
				i2c->hs_clock = i2c->clock_frequency;
				i2c->speed_mode = HSI2C_HIGH_SPD;
			} else {
				i2c->fs_plus_clock = i2c->clock_frequency;
				i2c->speed_mode = HSI2C_FAST_PLUS_SPD;
			}
		}
	}

	ret = of_property_read_u32(np, "samsung,tscl-h", &i2c->tscl_h);
	if (!ret)
		dev_warn(&pdev->dev, "tSCL_HIGH val: 0x%x\n", i2c->tscl_h);

	ret = of_property_read_u32(np, "samsung,tscl-l", &i2c->tscl_l);
	if (!ret)
		dev_warn(&pdev->dev, "tSCL_LOW val: 0x%x\n", i2c->tscl_l);

	/* Mode of operation Polling/Interrupt mode */
	if (of_get_property(np, "samsung,polling-mode", NULL))
		i2c->operation_mode = HSI2C_POLLING;
	else
		i2c->operation_mode = HSI2C_INTERRUPT;

	if (of_get_property(np, "samsung,scl-clk-stretching", NULL))
		i2c->scl_clk_stretch = 1;
	else
		i2c->scl_clk_stretch = 0;

	ret = of_property_read_u32(np, "samsung,transfer_delay",
				   &i2c->transfer_delay);
	if (!ret)
		dev_warn(&pdev->dev, "Transfer delay is not needed.\n");

	if (of_get_property(np, "samsung,stop-after-trans", NULL))
		i2c->stop_after_trans = 1;
	else
		i2c->stop_after_trans = 0;

	if (of_get_property(np, "samsung,reset-before-trans", NULL))
		i2c->reset_before_trans = 1;
	else
		i2c->reset_before_trans = 0;

	if (of_get_property(np, "samsung,no-dev-restart", NULL))
		i2c->nack_restart = 1;
	else
		i2c->nack_restart = 0;

<<<<<<< HEAD
=======
	if (of_get_property(np, "samsung,no_lose_arbitration", NULL))
		i2c->is_no_arbitration = 1;
	else
		i2c->is_no_arbitration = 0;

>>>>>>> 693eeb19
	i2c->idle_ip_index = exynos_get_idle_ip_index(dev_name(&pdev->dev));

	strlcpy(i2c->adap.name, "exynos5-i2c", sizeof(i2c->adap.name));
	i2c->adap.owner   = THIS_MODULE;
	i2c->adap.algo    = &exynos5_i2c_algorithm;
	i2c->adap.retries = 2;
	i2c->adap.class   = I2C_CLASS_HWMON | I2C_CLASS_SPD;

	i2c->dev = &pdev->dev;
	i2c->clk = devm_clk_get(&pdev->dev, "gate_hsi2c_clk");
	if (IS_ERR(i2c->clk)) {
		dev_err(&pdev->dev, "cannot get clock\n");
		return -ENOENT;
	}

	i2c->rate_clk = devm_clk_get(&pdev->dev, "ipclk_hsi2c");
	if (IS_ERR(i2c->rate_clk)) {
		dev_err(&pdev->dev, "cannot get rate clock\n");
		return -ENOENT;
	}

	ret = clk_prepare(i2c->clk);
	if (ret) {
		dev_err(&pdev->dev, "Clock prepare failed\n");
			return ret;
	}

#ifdef CONFIG_PM
	pm_runtime_use_autosuspend(&pdev->dev);
	pm_runtime_set_autosuspend_delay(&pdev->dev,
					 EXYNOS5_HSI2C_RUNTIME_PM_DELAY);
	pm_runtime_enable(&pdev->dev);
#endif

	i2c->regs = devm_platform_ioremap_resource(pdev, 0);
	if (!i2c->regs) {
		dev_err(&pdev->dev, "cannot map HS-I2C IO\n");
		ret = PTR_ERR(i2c->regs);
		goto err_clk1;
	}

	i2c->adap.dev.of_node = np;
	i2c->adap.algo_data = i2c;
	i2c->adap.dev.parent = &pdev->dev;

	init_completion(&i2c->msg_complete);

	platform_set_drvdata(pdev, i2c);
#ifdef CONFIG_PM
	pm_runtime_get_sync(&pdev->dev);
#else
	exynos_update_ip_idle_status(i2c->idle_ip_index, 0);
	ret = clk_enable(i2c->clk);
	if (ret) {
		exynos_update_ip_idle_status(i2c->idle_ip_index, 1);
		return ret;
	}
#endif
	exynos_usi_init(i2c);

	/* Clear pending interrupts from u-boot or misc causes */
	exynos5_i2c_clr_pend_irq(i2c);
	/* Reset i2c SFR from u-boot or misc causes */
	exynos5_i2c_reset(i2c);

	if (i2c->operation_mode == HSI2C_INTERRUPT) {
		i2c->irq = irq_of_parse_and_map(np, 0);
		if (i2c->irq <= 0) {
			dev_err(&pdev->dev, "cannot find HS-I2C IRQ\n");
			ret = -EINVAL;
			goto err_clk1;
		}

		ret = devm_request_irq(&pdev->dev, i2c->irq, exynos5_i2c_irq,
				       0, dev_name(&pdev->dev), i2c);
		disable_irq(i2c->irq);

		if (ret != 0) {
			dev_err(&pdev->dev, "cannot request HS-I2C IRQ %d\n",
				i2c->irq);
			goto err_clk1;
		}
	}

	i2c->bus_id = of_alias_get_id(i2c->adap.dev.of_node, "hsi2c");

	exynos5_i2c_init(i2c);

	i2c->adap.nr = -1;
	ret = i2c_add_numbered_adapter(&i2c->adap);
	if (ret < 0) {
		dev_err(&pdev->dev, "failed to add bus to i2c core\n");
		goto err_clk2;
	}

#ifdef CONFIG_PM
	pm_runtime_mark_last_busy(&pdev->dev);
	pm_runtime_put_autosuspend(&pdev->dev);
#else
	clk_disable(i2c->clk);
	exynos_update_ip_idle_status(i2c->idle_ip_index, 1);
#endif
	return 0;

 err_clk2:
#ifdef CONFIG_PM
	pm_runtime_mark_last_busy(&pdev->dev);
	pm_runtime_put_autosuspend(&pdev->dev);
#else
	clk_disable_unprepare(i2c->clk);
	exynos_update_ip_idle_status(i2c->idle_ip_index, 1);
#endif
 err_clk1:
	return ret;
}

static int exynos5_i2c_remove(struct platform_device *pdev)
{
	struct exynos5_i2c *i2c = platform_get_drvdata(pdev);

	i2c_del_adapter(&i2c->adap);

	clk_unprepare(i2c->clk);

	return 0;
}

#ifdef CONFIG_PM
static int exynos5_i2c_runtime_suspend(struct device *dev)
{
	struct platform_device *pdev = to_platform_device(dev);
	struct exynos5_i2c *i2c = platform_get_drvdata(pdev);

	clk_disable(i2c->clk);
	exynos_update_ip_idle_status(i2c->idle_ip_index, 1);
	i2c->runtime_resumed = 0;

	return 0;
}

static int exynos5_i2c_runtime_resume(struct device *dev)
{
	struct platform_device *pdev = to_platform_device(dev);
	struct exynos5_i2c *i2c = platform_get_drvdata(pdev);
	int ret = 0;

	exynos_update_ip_idle_status(i2c->idle_ip_index, 0);
	ret = clk_enable(i2c->clk);
	i2c->runtime_resumed = 1;
	if (ret) {
		exynos_update_ip_idle_status(i2c->idle_ip_index, 1);
		return ret;
	}

	return 0;
}
#endif /* CONFIG_PM */

#ifdef CONFIG_PM
static int exynos5_i2c_suspend_noirq(struct device *dev)
{
	struct platform_device *pdev = to_platform_device(dev);
	struct exynos5_i2c *i2c = platform_get_drvdata(pdev);
#ifdef CONFIG_I2C_SAMSUNG_HWACG
	int ret = 0;
#endif

	i2c_lock_bus(&i2c->adap, I2C_LOCK_ROOT_ADAPTER);
#ifdef CONFIG_I2C_SAMSUNG_HWACG
	exynos_update_ip_idle_status(i2c->idle_ip_index, 0);
	ret = clk_enable(i2c->clk);
	if (ret) {
		exynos_update_ip_idle_status(i2c->idle_ip_index, 1);
		i2c_unlock_bus(&i2c->adap, I2C_LOCK_ROOT_ADAPTER);
		return ret;
	}
	writel(HSI2C_SW_RST, i2c->regs + HSI2C_CTL);
	clk_disable(i2c->clk);
	exynos_update_ip_idle_status(i2c->idle_ip_index, 1);
#endif

	if (!pm_runtime_status_suspended(dev))
		exynos5_i2c_runtime_suspend(dev);

	i2c->suspended = 1;
	i2c_unlock_bus(&i2c->adap, I2C_LOCK_ROOT_ADAPTER);

	return 0;
}

static int exynos5_i2c_resume_noirq(struct device *dev)
{
	struct platform_device *pdev = to_platform_device(dev);
	struct exynos5_i2c *i2c = platform_get_drvdata(pdev);
	int ret = 0;

	if (!IS_ERR(i2c->usi_reg))
		regmap_update_bits(i2c->usi_reg, i2c->usi_offset,
				   USI_SW_CONF_MASK, USI_I2C_SW_CONF);

	i2c_lock_bus(&i2c->adap, I2C_LOCK_ROOT_ADAPTER);

	if (!pm_runtime_status_suspended(dev))
		exynos5_i2c_runtime_resume(dev);

	exynos_update_ip_idle_status(i2c->idle_ip_index, 0);
	ret = clk_enable(i2c->clk);
	if (ret) {
		exynos_update_ip_idle_status(i2c->idle_ip_index, 1);
		i2c_unlock_bus(&i2c->adap, I2C_LOCK_ROOT_ADAPTER);
		return ret;
	}

	exynos_usi_init(i2c);
	exynos5_i2c_reset(i2c);
	clk_disable(i2c->clk);
	exynos_update_ip_idle_status(i2c->idle_ip_index, 1);
	i2c->suspended = 0;
	i2c_unlock_bus(&i2c->adap, I2C_LOCK_ROOT_ADAPTER);

	return 0;
}

#else
static int exynos5_i2c_suspend_noirq(struct device *dev)
{
	return 0;
}

static int exynos5_i2c_resume_noirq(struct device *dev)
{
	return 0;
}
#endif

static const struct dev_pm_ops exynos5_i2c_pm = {
	SET_NOIRQ_SYSTEM_SLEEP_PM_OPS(exynos5_i2c_suspend_noirq,
				      exynos5_i2c_resume_noirq)
	SET_RUNTIME_PM_OPS(exynos5_i2c_runtime_suspend,
			   exynos5_i2c_runtime_resume, NULL)
};

static struct platform_driver exynos5_i2c_driver = {
	.probe		= exynos5_i2c_probe,
	.remove		= exynos5_i2c_remove,
	.driver		= {
		.name	= "exynos5-hsi2c",
		.pm	= &exynos5_i2c_pm,
		.of_match_table = exynos5_i2c_match,
	},
};

module_platform_driver(exynos5_i2c_driver);

MODULE_SOFTDEP("pre: vh_i2c");
MODULE_DESCRIPTION("Exynos5 HS-I2C Bus driver");
MODULE_AUTHOR("Naveen Krishna Chatradhi <ch.naveen@samsung.com>");
MODULE_AUTHOR("Taekgyun Ko <taeggyun.ko@samsung.com>");
MODULE_LICENSE("GPL v2");<|MERGE_RESOLUTION|>--- conflicted
+++ resolved
@@ -73,10 +73,7 @@
 #define HSI2C_MASTER				BIT(3)
 #define HSI2C_RXCHON				BIT(6)
 #define HSI2C_TXCHON				BIT(7)
-<<<<<<< HEAD
-=======
 #define HSI2C_NO_LOSE_ARBITRATION		BIT(22)
->>>>>>> 693eeb19
 #define HSI2C_EXT_MSB				BIT(29)
 #define HSI2C_EXT_ADDR				BIT(30)
 #define HSI2C_SW_RST				BIT(31)
@@ -808,24 +805,15 @@
 
 	if (operation_mode == HSI2C_INTERRUPT)
 		exynos5_i2c_clr_pend_irq(i2c);
-<<<<<<< HEAD
 
 	if (stop == 1 || i2c->stop_after_trans == 1)
 		i2c_auto_conf |= HSI2C_STOP_AFTER_TRANS;
 	else
 		i2c_auto_conf &= ~HSI2C_STOP_AFTER_TRANS;
 
-=======
-
-	if (stop == 1 || i2c->stop_after_trans == 1)
-		i2c_auto_conf |= HSI2C_STOP_AFTER_TRANS;
-	else
-		i2c_auto_conf &= ~HSI2C_STOP_AFTER_TRANS;
-
 	if (i2c->is_no_arbitration)
 		i2c_ctl |= HSI2C_NO_LOSE_ARBITRATION;
 
->>>>>>> 693eeb19
 	i2c_addr = readl(i2c->regs + HSI2C_ADDR);
 	i2c_addr &= ~(0x3ff << 10);
 	i2c_addr &= ~(0x3ff << 0);
@@ -1011,7 +999,6 @@
 	int retry, i = 0;
 	int ret = 0;
 	int stop = 0;
-<<<<<<< HEAD
 
 #ifdef CONFIG_PM
 	int clk_ret = 0;
@@ -1023,19 +1010,6 @@
 	}
 
 #ifdef CONFIG_PM
-=======
-
-#ifdef CONFIG_PM
-	int clk_ret = 0;
-#endif
-
-	if (i2c->suspended) {
-		dev_err(i2c->dev, "HS-I2C is not initialized.\n");
-		return -EIO;
-	}
-
-#ifdef CONFIG_PM
->>>>>>> 693eeb19
 	clk_ret = pm_runtime_get_sync(i2c->dev);
 	if (clk_ret < 0) {
 		exynos_update_ip_idle_status(i2c->idle_ip_index, 0);
@@ -1067,7 +1041,6 @@
 
 	if (i2c->need_hw_init)
 		exynos5_i2c_reset(i2c);
-<<<<<<< HEAD
 
 	if (unlikely(!(readl(i2c->regs + HSI2C_CONF)
 			& HSI2C_AUTO_MODE))) {
@@ -1083,23 +1056,6 @@
 			if (i2c->transfer_delay)
 				udelay(i2c->transfer_delay);
 
-=======
-
-	if (unlikely(!(readl(i2c->regs + HSI2C_CONF)
-			& HSI2C_AUTO_MODE))) {
-		dev_err(i2c->dev, "HSI2C should be reconfigured\n");
-		exynos5_hsi2c_clock_setup(i2c);
-		exynos5_i2c_init(i2c);
-	}
-
-	for (retry = 0; retry < adap->retries; retry++) {
-		for (i = 0; i < num; i++) {
-			stop = (i == num - 1);
-
-			if (i2c->transfer_delay)
-				udelay(i2c->transfer_delay);
-
->>>>>>> 693eeb19
 			ret = exynos5_i2c_xfer_msg(i2c, msgs_ptr, stop);
 
 			msgs_ptr++;
@@ -1255,14 +1211,11 @@
 	else
 		i2c->nack_restart = 0;
 
-<<<<<<< HEAD
-=======
 	if (of_get_property(np, "samsung,no_lose_arbitration", NULL))
 		i2c->is_no_arbitration = 1;
 	else
 		i2c->is_no_arbitration = 0;
 
->>>>>>> 693eeb19
 	i2c->idle_ip_index = exynos_get_idle_ip_index(dev_name(&pdev->dev));
 
 	strlcpy(i2c->adap.name, "exynos5-i2c", sizeof(i2c->adap.name));
