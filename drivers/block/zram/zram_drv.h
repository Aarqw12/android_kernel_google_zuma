/*
 * Compressed RAM block device
 *
 * Copyright (C) 2008, 2009, 2010  Nitin Gupta
 *               2012, 2013 Minchan Kim
 *
 * This code is released using a dual license strategy: BSD/GPL
 * You can choose the licence that better fits your requirements.
 *
 * Released under the terms of 3-clause BSD License
 * Released under the terms of GNU General Public License Version 2.0
 *
 */

#ifndef _ZRAM_DRV_H_
#define _ZRAM_DRV_H_

#include <linux/rwsem.h>
#include <linux/zsmalloc.h>
#include <linux/crypto.h>

#define SECTORS_PER_PAGE_SHIFT	(PAGE_SHIFT - SECTOR_SHIFT)
#define SECTORS_PER_PAGE	(1 << SECTORS_PER_PAGE_SHIFT)
#define ZRAM_LOGICAL_BLOCK_SHIFT 12
#define ZRAM_LOGICAL_BLOCK_SIZE	(1 << ZRAM_LOGICAL_BLOCK_SHIFT)
#define ZRAM_SECTOR_PER_LOGICAL_BLOCK	\
	(1 << (ZRAM_LOGICAL_BLOCK_SHIFT - SECTOR_SHIFT))


/*
 * The lower ZRAM_FLAG_SHIFT bits of table.flags is for
 * object size (excluding header), the higher bits is for
 * zram_pageflags.
 *
 * zram is mainly used for memory efficiency so we want to keep memory
 * footprint small so we can squeeze size and flags into a field.
 * The lower ZRAM_FLAG_SHIFT bits is for object size (excluding header),
 * the higher bits is for zram_pageflags.
 */
#define ZRAM_FLAG_SHIFT 24

/* Flags for zram pages (table[page_no].flags) */
enum zram_pageflags {
	/* zram slot is locked */
	ZRAM_LOCK = ZRAM_FLAG_SHIFT,
	ZRAM_SAME,	/* Page consists the same element */
	ZRAM_WB,	/* page is stored on backing_device */
	ZRAM_UNDER_WB,	/* page is under writeback */
	ZRAM_HUGE,	/* Incompressible page */
	ZRAM_IDLE,	/* not accessed page since last idle marking */

	__NR_ZRAM_PAGEFLAGS,
};

/*-- Data structures */

/* Allocated for each disk page */
struct zram_table_entry {
	union {
		unsigned long handle;
		unsigned long element;
	};
	unsigned long flags;
#ifdef CONFIG_ZRAM_MEMORY_TRACKING
	ktime_t ac_time;
#endif
};

enum zram_stat_item {
	COMPRESSED_SIZE,	/* compressed size of pages stored */
	NR_READ,		/* No. of reads */
	NR_WRITE,		/* No. of writes */
	NR_FAILED_READ,		/* can happen when memory is too low */
	NR_FAILED_WRITE,	/* can happen when memory is too low */
	NR_INVALID_IO, 		/* non-page-aligned I/O requests */
	NR_NOTIFY_FREE,		/* no. of swap slot free notifications */
	NR_SAME_PAGE,		/* no. of same element filled pages */
	NR_HUGE_PAGE,		/* no. of huge pages */
	NR_HUGE_PAGE_SINCE,	/* no. of huge pages since zram set up */
	NR_PAGE_STORED,		/* no. of pages currently stored */
	NR_WRITESTALL,		/* no. of write slow paths */
	NR_MISS_FREE,		/* no. of missed free */
	NR_BD_COUNT,		/* no. of pages in backing device */
	NR_BD_READ,		/* no. of reads from backing device */
	NR_BD_WRITE,		/* no. of writes from backing device */
	NR_ZRAM_STAT_ITEM,
};

struct zram_stats {
<<<<<<< HEAD
	long items[NR_ZRAM_STAT_ITEM];
=======
	atomic64_t compr_data_size;	/* compressed size of pages stored */
	atomic64_t num_reads;	/* failed + successful */
	atomic64_t num_writes;	/* --do-- */
	atomic64_t failed_reads;	/* can happen when memory is too low */
	atomic64_t failed_writes;	/* can happen when memory is too low */
	atomic64_t invalid_io;	/* non-page-aligned I/O requests */
	atomic64_t notify_free;	/* no. of swap slot free notifications */
	atomic64_t same_pages;		/* no. of same element filled pages */
	atomic64_t huge_pages;		/* no. of huge pages */
	atomic64_t huge_pages_since;	/* no. of huge pages since zram set up */
	atomic64_t pages_stored;	/* no. of pages currently stored */
	atomic_long_t max_used_pages;	/* no. of maximum pages stored */
	atomic64_t writestall;		/* no. of write slow paths */
	atomic64_t miss_free;		/* no. of missed free */
#ifdef	CONFIG_ZRAM_WRITEBACK
	atomic64_t bd_count;		/* no. of pages in backing device */
	atomic64_t bd_reads;		/* no. of reads from backing device */
	atomic64_t bd_writes;		/* no. of writes from backing device */
#endif
>>>>>>> 9821c60d
};

struct zram {
	struct zram_table_entry *table;
	struct zs_pool *mem_pool;
	struct zcomp *comp;
	struct gendisk *disk;
	/* Prevent concurrent execution of device init */
	struct rw_semaphore init_lock;
	/*
	 * the number of pages zram can consume for storing compressed data
	 */
	unsigned long limit_pages;

	struct zram_stats __percpu *pcp_stats;
	atomic_long_t max_used_pages;

	/*
	 * This is the limit on amount of *uncompressed* worth of data
	 * we can store in a disk.
	 */
	u64 disksize;	/* bytes */
	char compressor[CRYPTO_MAX_ALG_NAME];
	/*
	 * zram is claimed so open request will be failed
	 */
	bool claim; /* Protected by disk->open_mutex */
#ifdef CONFIG_ZRAM_WRITEBACK
	struct file *backing_dev;
	spinlock_t wb_limit_lock;
	bool wb_limit_enable;
	u64 bd_wb_limit;
	struct block_device *bdev;
	unsigned long *bitmap;
	unsigned long nr_pages;
#endif
#ifdef CONFIG_ZRAM_MEMORY_TRACKING
	struct dentry *debugfs_dir;
#endif
};


void zram_slot_lock(struct zram *zram, u32 index);
void zram_slot_unlock(struct zram *zram, u32 index);
void zram_slot_update(struct zram *zram, u32 index, unsigned long handle,
			unsigned int comp_len);

unsigned long zram_get_handle(struct zram *zram, u32 index);
size_t zram_get_obj_size(struct zram *zram, u32 index);
unsigned long zram_get_element(struct zram *zram, u32 index);
bool zram_test_flag(struct zram *zram, u32 index, enum zram_pageflags flag);

struct bio;
void zram_bio_endio(struct zram *zram, struct bio *bio, bool is_write, int err);
void zram_page_write_endio(struct zram *zram, struct page *page, int err);
#endif<|MERGE_RESOLUTION|>--- conflicted
+++ resolved
@@ -87,29 +87,7 @@
 };
 
 struct zram_stats {
-<<<<<<< HEAD
 	long items[NR_ZRAM_STAT_ITEM];
-=======
-	atomic64_t compr_data_size;	/* compressed size of pages stored */
-	atomic64_t num_reads;	/* failed + successful */
-	atomic64_t num_writes;	/* --do-- */
-	atomic64_t failed_reads;	/* can happen when memory is too low */
-	atomic64_t failed_writes;	/* can happen when memory is too low */
-	atomic64_t invalid_io;	/* non-page-aligned I/O requests */
-	atomic64_t notify_free;	/* no. of swap slot free notifications */
-	atomic64_t same_pages;		/* no. of same element filled pages */
-	atomic64_t huge_pages;		/* no. of huge pages */
-	atomic64_t huge_pages_since;	/* no. of huge pages since zram set up */
-	atomic64_t pages_stored;	/* no. of pages currently stored */
-	atomic_long_t max_used_pages;	/* no. of maximum pages stored */
-	atomic64_t writestall;		/* no. of write slow paths */
-	atomic64_t miss_free;		/* no. of missed free */
-#ifdef	CONFIG_ZRAM_WRITEBACK
-	atomic64_t bd_count;		/* no. of pages in backing device */
-	atomic64_t bd_reads;		/* no. of reads from backing device */
-	atomic64_t bd_writes;		/* no. of writes from backing device */
-#endif
->>>>>>> 9821c60d
 };
 
 struct zram {
