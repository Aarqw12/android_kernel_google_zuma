// SPDX-License-Identifier: GPL-2.0-only
/*
 *  Bluetooth Software UART Qualcomm protocol
 *
 *  HCI_IBS (HCI In-Band Sleep) is Qualcomm's power management
 *  protocol extension to H4.
 *
 *  Copyright (C) 2007 Texas Instruments, Inc.
 *  Copyright (c) 2010, 2012, 2018 The Linux Foundation. All rights reserved.
 *
 *  Acknowledgements:
 *  This file is based on hci_ll.c, which was...
 *  Written by Ohad Ben-Cohen <ohad@bencohen.org>
 *  which was in turn based on hci_h4.c, which was written
 *  by Maxim Krasnyansky and Marcel Holtmann.
 */

#include <linux/kernel.h>
#include <linux/clk.h>
#include <linux/completion.h>
#include <linux/debugfs.h>
#include <linux/delay.h>
#include <linux/devcoredump.h>
#include <linux/device.h>
#include <linux/gpio/consumer.h>
#include <linux/mod_devicetable.h>
#include <linux/module.h>
#include <linux/of_device.h>
#include <linux/acpi.h>
#include <linux/platform_device.h>
#include <linux/regulator/consumer.h>
#include <linux/serdev.h>
#include <linux/mutex.h>
#include <asm/unaligned.h>

#include <net/bluetooth/bluetooth.h>
#include <net/bluetooth/hci_core.h>

#include "hci_uart.h"
#include "btqca.h"

/* HCI_IBS protocol messages */
#define HCI_IBS_SLEEP_IND	0xFE
#define HCI_IBS_WAKE_IND	0xFD
#define HCI_IBS_WAKE_ACK	0xFC
#define HCI_MAX_IBS_SIZE	10

#define IBS_WAKE_RETRANS_TIMEOUT_MS	100
#define IBS_BTSOC_TX_IDLE_TIMEOUT_MS	200
#define IBS_HOST_TX_IDLE_TIMEOUT_MS	2000
#define CMD_TRANS_TIMEOUT_MS		100
#define MEMDUMP_TIMEOUT_MS		8000
#define IBS_DISABLE_SSR_TIMEOUT_MS \
	(MEMDUMP_TIMEOUT_MS + FW_DOWNLOAD_TIMEOUT_MS)
#define FW_DOWNLOAD_TIMEOUT_MS		3000

/* susclk rate */
#define SUSCLK_RATE_32KHZ	32768

/* Controller debug log header */
#define QCA_DEBUG_HANDLE	0x2EDC

/* max retry count when init fails */
#define MAX_INIT_RETRIES 3

/* Controller dump header */
#define QCA_SSR_DUMP_HANDLE		0x0108
#define QCA_DUMP_PACKET_SIZE		255
#define QCA_LAST_SEQUENCE_NUM		0xFFFF
#define QCA_CRASHBYTE_PACKET_LEN	1096
#define QCA_MEMDUMP_BYTE		0xFB

enum qca_flags {
	QCA_IBS_DISABLED,
	QCA_DROP_VENDOR_EVENT,
	QCA_SUSPENDING,
	QCA_MEMDUMP_COLLECTION,
	QCA_HW_ERROR_EVENT,
	QCA_SSR_TRIGGERED,
	QCA_BT_OFF,
	QCA_ROM_FW,
	QCA_DEBUGFS_CREATED,
};

enum qca_capabilities {
	QCA_CAP_WIDEBAND_SPEECH = BIT(0),
	QCA_CAP_VALID_LE_STATES = BIT(1),
};

/* HCI_IBS transmit side sleep protocol states */
enum tx_ibs_states {
	HCI_IBS_TX_ASLEEP,
	HCI_IBS_TX_WAKING,
	HCI_IBS_TX_AWAKE,
};

/* HCI_IBS receive side sleep protocol states */
enum rx_states {
	HCI_IBS_RX_ASLEEP,
	HCI_IBS_RX_AWAKE,
};

/* HCI_IBS transmit and receive side clock state vote */
enum hci_ibs_clock_state_vote {
	HCI_IBS_VOTE_STATS_UPDATE,
	HCI_IBS_TX_VOTE_CLOCK_ON,
	HCI_IBS_TX_VOTE_CLOCK_OFF,
	HCI_IBS_RX_VOTE_CLOCK_ON,
	HCI_IBS_RX_VOTE_CLOCK_OFF,
};

/* Controller memory dump states */
enum qca_memdump_states {
	QCA_MEMDUMP_IDLE,
	QCA_MEMDUMP_COLLECTING,
	QCA_MEMDUMP_COLLECTED,
	QCA_MEMDUMP_TIMEOUT,
};

struct qca_memdump_data {
	char *memdump_buf_head;
	char *memdump_buf_tail;
	u32 current_seq_no;
	u32 received_dump;
	u32 ram_dump_size;
};

struct qca_memdump_event_hdr {
	__u8    evt;
	__u8    plen;
	__u16   opcode;
	__u16   seq_no;
	__u8    reserved;
} __packed;


struct qca_dump_size {
	u32 dump_size;
} __packed;

struct qca_data {
	struct hci_uart *hu;
	struct sk_buff *rx_skb;
	struct sk_buff_head txq;
	struct sk_buff_head tx_wait_q;	/* HCI_IBS wait queue	*/
	struct sk_buff_head rx_memdump_q;	/* Memdump wait queue	*/
	spinlock_t hci_ibs_lock;	/* HCI_IBS state lock	*/
	u8 tx_ibs_state;	/* HCI_IBS transmit side power state*/
	u8 rx_ibs_state;	/* HCI_IBS receive side power state */
	bool tx_vote;		/* Clock must be on for TX */
	bool rx_vote;		/* Clock must be on for RX */
	struct timer_list tx_idle_timer;
	u32 tx_idle_delay;
	struct timer_list wake_retrans_timer;
	u32 wake_retrans;
	struct workqueue_struct *workqueue;
	struct work_struct ws_awake_rx;
	struct work_struct ws_awake_device;
	struct work_struct ws_rx_vote_off;
	struct work_struct ws_tx_vote_off;
	struct work_struct ctrl_memdump_evt;
	struct delayed_work ctrl_memdump_timeout;
	struct qca_memdump_data *qca_memdump;
	unsigned long flags;
	struct completion drop_ev_comp;
	wait_queue_head_t suspend_wait_q;
	enum qca_memdump_states memdump_state;
	struct mutex hci_memdump_lock;

	/* For debugging purpose */
	u64 ibs_sent_wacks;
	u64 ibs_sent_slps;
	u64 ibs_sent_wakes;
	u64 ibs_recv_wacks;
	u64 ibs_recv_slps;
	u64 ibs_recv_wakes;
	u64 vote_last_jif;
	u32 vote_on_ms;
	u32 vote_off_ms;
	u64 tx_votes_on;
	u64 rx_votes_on;
	u64 tx_votes_off;
	u64 rx_votes_off;
	u64 votes_on;
	u64 votes_off;
};

enum qca_speed_type {
	QCA_INIT_SPEED = 1,
	QCA_OPER_SPEED
};

/*
 * Voltage regulator information required for configuring the
 * QCA Bluetooth chipset
 */
struct qca_vreg {
	const char *name;
	unsigned int load_uA;
};

struct qca_device_data {
	enum qca_btsoc_type soc_type;
	struct qca_vreg *vregs;
	size_t num_vregs;
	uint32_t capabilities;
};

/*
 * Platform data for the QCA Bluetooth power driver.
 */
struct qca_power {
	struct device *dev;
	struct regulator_bulk_data *vreg_bulk;
	int num_vregs;
	bool vregs_on;
};

struct qca_serdev {
	struct hci_uart	 serdev_hu;
	struct gpio_desc *bt_en;
	struct gpio_desc *sw_ctrl;
	struct clk	 *susclk;
	enum qca_btsoc_type btsoc_type;
	struct qca_power *bt_power;
	u32 init_speed;
	u32 oper_speed;
	bool bdaddr_property_broken;
	const char *firmware_name;
};

static int qca_regulator_enable(struct qca_serdev *qcadev);
static void qca_regulator_disable(struct qca_serdev *qcadev);
static void qca_power_shutdown(struct hci_uart *hu);
static int qca_power_off(struct hci_dev *hdev);
static void qca_controller_memdump(struct work_struct *work);

static enum qca_btsoc_type qca_soc_type(struct hci_uart *hu)
{
	enum qca_btsoc_type soc_type;

	if (hu->serdev) {
		struct qca_serdev *qsd = serdev_device_get_drvdata(hu->serdev);

		soc_type = qsd->btsoc_type;
	} else {
		soc_type = QCA_ROME;
	}

	return soc_type;
}

static const char *qca_get_firmware_name(struct hci_uart *hu)
{
	if (hu->serdev) {
		struct qca_serdev *qsd = serdev_device_get_drvdata(hu->serdev);

		return qsd->firmware_name;
	} else {
		return NULL;
	}
}

static void __serial_clock_on(struct tty_struct *tty)
{
	/* TODO: Some chipset requires to enable UART clock on client
	 * side to save power consumption or manual work is required.
	 * Please put your code to control UART clock here if needed
	 */
}

static void __serial_clock_off(struct tty_struct *tty)
{
	/* TODO: Some chipset requires to disable UART clock on client
	 * side to save power consumption or manual work is required.
	 * Please put your code to control UART clock off here if needed
	 */
}

/* serial_clock_vote needs to be called with the ibs lock held */
static void serial_clock_vote(unsigned long vote, struct hci_uart *hu)
{
	struct qca_data *qca = hu->priv;
	unsigned int diff;

	bool old_vote = (qca->tx_vote | qca->rx_vote);
	bool new_vote;

	switch (vote) {
	case HCI_IBS_VOTE_STATS_UPDATE:
		diff = jiffies_to_msecs(jiffies - qca->vote_last_jif);

		if (old_vote)
			qca->vote_off_ms += diff;
		else
			qca->vote_on_ms += diff;
		return;

	case HCI_IBS_TX_VOTE_CLOCK_ON:
		qca->tx_vote = true;
		qca->tx_votes_on++;
		break;

	case HCI_IBS_RX_VOTE_CLOCK_ON:
		qca->rx_vote = true;
		qca->rx_votes_on++;
		break;

	case HCI_IBS_TX_VOTE_CLOCK_OFF:
		qca->tx_vote = false;
		qca->tx_votes_off++;
		break;

	case HCI_IBS_RX_VOTE_CLOCK_OFF:
		qca->rx_vote = false;
		qca->rx_votes_off++;
		break;

	default:
		BT_ERR("Voting irregularity");
		return;
	}

	new_vote = qca->rx_vote | qca->tx_vote;

	if (new_vote != old_vote) {
		if (new_vote)
			__serial_clock_on(hu->tty);
		else
			__serial_clock_off(hu->tty);

		BT_DBG("Vote serial clock %s(%s)", new_vote ? "true" : "false",
		       vote ? "true" : "false");

		diff = jiffies_to_msecs(jiffies - qca->vote_last_jif);

		if (new_vote) {
			qca->votes_on++;
			qca->vote_off_ms += diff;
		} else {
			qca->votes_off++;
			qca->vote_on_ms += diff;
		}
		qca->vote_last_jif = jiffies;
	}
}

/* Builds and sends an HCI_IBS command packet.
 * These are very simple packets with only 1 cmd byte.
 */
static int send_hci_ibs_cmd(u8 cmd, struct hci_uart *hu)
{
	int err = 0;
	struct sk_buff *skb = NULL;
	struct qca_data *qca = hu->priv;

	BT_DBG("hu %p send hci ibs cmd 0x%x", hu, cmd);

	skb = bt_skb_alloc(1, GFP_ATOMIC);
	if (!skb) {
		BT_ERR("Failed to allocate memory for HCI_IBS packet");
		return -ENOMEM;
	}

	/* Assign HCI_IBS type */
	skb_put_u8(skb, cmd);

	skb_queue_tail(&qca->txq, skb);

	return err;
}

static void qca_wq_awake_device(struct work_struct *work)
{
	struct qca_data *qca = container_of(work, struct qca_data,
					    ws_awake_device);
	struct hci_uart *hu = qca->hu;
	unsigned long retrans_delay;
	unsigned long flags;

	BT_DBG("hu %p wq awake device", hu);

	/* Vote for serial clock */
	serial_clock_vote(HCI_IBS_TX_VOTE_CLOCK_ON, hu);

	spin_lock_irqsave(&qca->hci_ibs_lock, flags);

	/* Send wake indication to device */
	if (send_hci_ibs_cmd(HCI_IBS_WAKE_IND, hu) < 0)
		BT_ERR("Failed to send WAKE to device");

	qca->ibs_sent_wakes++;

	/* Start retransmit timer */
	retrans_delay = msecs_to_jiffies(qca->wake_retrans);
	mod_timer(&qca->wake_retrans_timer, jiffies + retrans_delay);

	spin_unlock_irqrestore(&qca->hci_ibs_lock, flags);

	/* Actually send the packets */
	hci_uart_tx_wakeup(hu);
}

static void qca_wq_awake_rx(struct work_struct *work)
{
	struct qca_data *qca = container_of(work, struct qca_data,
					    ws_awake_rx);
	struct hci_uart *hu = qca->hu;
	unsigned long flags;

	BT_DBG("hu %p wq awake rx", hu);

	serial_clock_vote(HCI_IBS_RX_VOTE_CLOCK_ON, hu);

	spin_lock_irqsave(&qca->hci_ibs_lock, flags);
	qca->rx_ibs_state = HCI_IBS_RX_AWAKE;

	/* Always acknowledge device wake up,
	 * sending IBS message doesn't count as TX ON.
	 */
	if (send_hci_ibs_cmd(HCI_IBS_WAKE_ACK, hu) < 0)
		BT_ERR("Failed to acknowledge device wake up");

	qca->ibs_sent_wacks++;

	spin_unlock_irqrestore(&qca->hci_ibs_lock, flags);

	/* Actually send the packets */
	hci_uart_tx_wakeup(hu);
}

static void qca_wq_serial_rx_clock_vote_off(struct work_struct *work)
{
	struct qca_data *qca = container_of(work, struct qca_data,
					    ws_rx_vote_off);
	struct hci_uart *hu = qca->hu;

	BT_DBG("hu %p rx clock vote off", hu);

	serial_clock_vote(HCI_IBS_RX_VOTE_CLOCK_OFF, hu);
}

static void qca_wq_serial_tx_clock_vote_off(struct work_struct *work)
{
	struct qca_data *qca = container_of(work, struct qca_data,
					    ws_tx_vote_off);
	struct hci_uart *hu = qca->hu;

	BT_DBG("hu %p tx clock vote off", hu);

	/* Run HCI tx handling unlocked */
	hci_uart_tx_wakeup(hu);

	/* Now that message queued to tty driver, vote for tty clocks off.
	 * It is up to the tty driver to pend the clocks off until tx done.
	 */
	serial_clock_vote(HCI_IBS_TX_VOTE_CLOCK_OFF, hu);
}

static void hci_ibs_tx_idle_timeout(struct timer_list *t)
{
	struct qca_data *qca = from_timer(qca, t, tx_idle_timer);
	struct hci_uart *hu = qca->hu;
	unsigned long flags;

	BT_DBG("hu %p idle timeout in %d state", hu, qca->tx_ibs_state);

	spin_lock_irqsave_nested(&qca->hci_ibs_lock,
				 flags, SINGLE_DEPTH_NESTING);

	switch (qca->tx_ibs_state) {
	case HCI_IBS_TX_AWAKE:
		/* TX_IDLE, go to SLEEP */
		if (send_hci_ibs_cmd(HCI_IBS_SLEEP_IND, hu) < 0) {
			BT_ERR("Failed to send SLEEP to device");
			break;
		}
		qca->tx_ibs_state = HCI_IBS_TX_ASLEEP;
		qca->ibs_sent_slps++;
		queue_work(qca->workqueue, &qca->ws_tx_vote_off);
		break;

	case HCI_IBS_TX_ASLEEP:
	case HCI_IBS_TX_WAKING:
	default:
		BT_ERR("Spurious timeout tx state %d", qca->tx_ibs_state);
		break;
	}

	spin_unlock_irqrestore(&qca->hci_ibs_lock, flags);
}

static void hci_ibs_wake_retrans_timeout(struct timer_list *t)
{
	struct qca_data *qca = from_timer(qca, t, wake_retrans_timer);
	struct hci_uart *hu = qca->hu;
	unsigned long flags, retrans_delay;
	bool retransmit = false;

	BT_DBG("hu %p wake retransmit timeout in %d state",
		hu, qca->tx_ibs_state);

	spin_lock_irqsave_nested(&qca->hci_ibs_lock,
				 flags, SINGLE_DEPTH_NESTING);

	/* Don't retransmit the HCI_IBS_WAKE_IND when suspending. */
	if (test_bit(QCA_SUSPENDING, &qca->flags)) {
		spin_unlock_irqrestore(&qca->hci_ibs_lock, flags);
		return;
	}

	switch (qca->tx_ibs_state) {
	case HCI_IBS_TX_WAKING:
		/* No WAKE_ACK, retransmit WAKE */
		retransmit = true;
		if (send_hci_ibs_cmd(HCI_IBS_WAKE_IND, hu) < 0) {
			BT_ERR("Failed to acknowledge device wake up");
			break;
		}
		qca->ibs_sent_wakes++;
		retrans_delay = msecs_to_jiffies(qca->wake_retrans);
		mod_timer(&qca->wake_retrans_timer, jiffies + retrans_delay);
		break;

	case HCI_IBS_TX_ASLEEP:
	case HCI_IBS_TX_AWAKE:
	default:
		BT_ERR("Spurious timeout tx state %d", qca->tx_ibs_state);
		break;
	}

	spin_unlock_irqrestore(&qca->hci_ibs_lock, flags);

	if (retransmit)
		hci_uart_tx_wakeup(hu);
}


static void qca_controller_memdump_timeout(struct work_struct *work)
{
	struct qca_data *qca = container_of(work, struct qca_data,
					ctrl_memdump_timeout.work);
	struct hci_uart *hu = qca->hu;

	mutex_lock(&qca->hci_memdump_lock);
	if (test_bit(QCA_MEMDUMP_COLLECTION, &qca->flags)) {
		qca->memdump_state = QCA_MEMDUMP_TIMEOUT;
		if (!test_bit(QCA_HW_ERROR_EVENT, &qca->flags)) {
			/* Inject hw error event to reset the device
			 * and driver.
			 */
			hci_reset_dev(hu->hdev);
		}
	}

	mutex_unlock(&qca->hci_memdump_lock);
}


/* Initialize protocol */
static int qca_open(struct hci_uart *hu)
{
	struct qca_serdev *qcadev;
	struct qca_data *qca;

	BT_DBG("hu %p qca_open", hu);

	if (!hci_uart_has_flow_control(hu))
		return -EOPNOTSUPP;

	qca = kzalloc(sizeof(struct qca_data), GFP_KERNEL);
	if (!qca)
		return -ENOMEM;

	skb_queue_head_init(&qca->txq);
	skb_queue_head_init(&qca->tx_wait_q);
	skb_queue_head_init(&qca->rx_memdump_q);
	spin_lock_init(&qca->hci_ibs_lock);
	mutex_init(&qca->hci_memdump_lock);
	qca->workqueue = alloc_ordered_workqueue("qca_wq", 0);
	if (!qca->workqueue) {
		BT_ERR("QCA Workqueue not initialized properly");
		kfree(qca);
		return -ENOMEM;
	}

	INIT_WORK(&qca->ws_awake_rx, qca_wq_awake_rx);
	INIT_WORK(&qca->ws_awake_device, qca_wq_awake_device);
	INIT_WORK(&qca->ws_rx_vote_off, qca_wq_serial_rx_clock_vote_off);
	INIT_WORK(&qca->ws_tx_vote_off, qca_wq_serial_tx_clock_vote_off);
	INIT_WORK(&qca->ctrl_memdump_evt, qca_controller_memdump);
	INIT_DELAYED_WORK(&qca->ctrl_memdump_timeout,
			  qca_controller_memdump_timeout);
	init_waitqueue_head(&qca->suspend_wait_q);

	qca->hu = hu;
	init_completion(&qca->drop_ev_comp);

	/* Assume we start with both sides asleep -- extra wakes OK */
	qca->tx_ibs_state = HCI_IBS_TX_ASLEEP;
	qca->rx_ibs_state = HCI_IBS_RX_ASLEEP;

	qca->vote_last_jif = jiffies;

	hu->priv = qca;

	if (hu->serdev) {
		qcadev = serdev_device_get_drvdata(hu->serdev);

		if (qca_is_wcn399x(qcadev->btsoc_type) ||
		    qca_is_wcn6750(qcadev->btsoc_type))
			hu->init_speed = qcadev->init_speed;

		if (qcadev->oper_speed)
			hu->oper_speed = qcadev->oper_speed;
	}

	timer_setup(&qca->wake_retrans_timer, hci_ibs_wake_retrans_timeout, 0);
	qca->wake_retrans = IBS_WAKE_RETRANS_TIMEOUT_MS;

	timer_setup(&qca->tx_idle_timer, hci_ibs_tx_idle_timeout, 0);
	qca->tx_idle_delay = IBS_HOST_TX_IDLE_TIMEOUT_MS;

	BT_DBG("HCI_UART_QCA open, tx_idle_delay=%u, wake_retrans=%u",
	       qca->tx_idle_delay, qca->wake_retrans);

	return 0;
}

static void qca_debugfs_init(struct hci_dev *hdev)
{
	struct hci_uart *hu = hci_get_drvdata(hdev);
	struct qca_data *qca = hu->priv;
	struct dentry *ibs_dir;
	umode_t mode;

	if (!hdev->debugfs)
		return;

	if (test_and_set_bit(QCA_DEBUGFS_CREATED, &qca->flags))
		return;

	ibs_dir = debugfs_create_dir("ibs", hdev->debugfs);

	/* read only */
	mode = 0444;
	debugfs_create_u8("tx_ibs_state", mode, ibs_dir, &qca->tx_ibs_state);
	debugfs_create_u8("rx_ibs_state", mode, ibs_dir, &qca->rx_ibs_state);
	debugfs_create_u64("ibs_sent_sleeps", mode, ibs_dir,
			   &qca->ibs_sent_slps);
	debugfs_create_u64("ibs_sent_wakes", mode, ibs_dir,
			   &qca->ibs_sent_wakes);
	debugfs_create_u64("ibs_sent_wake_acks", mode, ibs_dir,
			   &qca->ibs_sent_wacks);
	debugfs_create_u64("ibs_recv_sleeps", mode, ibs_dir,
			   &qca->ibs_recv_slps);
	debugfs_create_u64("ibs_recv_wakes", mode, ibs_dir,
			   &qca->ibs_recv_wakes);
	debugfs_create_u64("ibs_recv_wake_acks", mode, ibs_dir,
			   &qca->ibs_recv_wacks);
	debugfs_create_bool("tx_vote", mode, ibs_dir, &qca->tx_vote);
	debugfs_create_u64("tx_votes_on", mode, ibs_dir, &qca->tx_votes_on);
	debugfs_create_u64("tx_votes_off", mode, ibs_dir, &qca->tx_votes_off);
	debugfs_create_bool("rx_vote", mode, ibs_dir, &qca->rx_vote);
	debugfs_create_u64("rx_votes_on", mode, ibs_dir, &qca->rx_votes_on);
	debugfs_create_u64("rx_votes_off", mode, ibs_dir, &qca->rx_votes_off);
	debugfs_create_u64("votes_on", mode, ibs_dir, &qca->votes_on);
	debugfs_create_u64("votes_off", mode, ibs_dir, &qca->votes_off);
	debugfs_create_u32("vote_on_ms", mode, ibs_dir, &qca->vote_on_ms);
	debugfs_create_u32("vote_off_ms", mode, ibs_dir, &qca->vote_off_ms);

	/* read/write */
	mode = 0644;
	debugfs_create_u32("wake_retrans", mode, ibs_dir, &qca->wake_retrans);
	debugfs_create_u32("tx_idle_delay", mode, ibs_dir,
			   &qca->tx_idle_delay);
}

/* Flush protocol data */
static int qca_flush(struct hci_uart *hu)
{
	struct qca_data *qca = hu->priv;

	BT_DBG("hu %p qca flush", hu);

	skb_queue_purge(&qca->tx_wait_q);
	skb_queue_purge(&qca->txq);

	return 0;
}

/* Close protocol */
static int qca_close(struct hci_uart *hu)
{
	struct qca_data *qca = hu->priv;

	BT_DBG("hu %p qca close", hu);

	serial_clock_vote(HCI_IBS_VOTE_STATS_UPDATE, hu);

	skb_queue_purge(&qca->tx_wait_q);
	skb_queue_purge(&qca->txq);
	skb_queue_purge(&qca->rx_memdump_q);
	destroy_workqueue(qca->workqueue);
	del_timer_sync(&qca->tx_idle_timer);
	del_timer_sync(&qca->wake_retrans_timer);
	qca->hu = NULL;

	kfree_skb(qca->rx_skb);

	hu->priv = NULL;

	kfree(qca);

	return 0;
}

/* Called upon a wake-up-indication from the device.
 */
static void device_want_to_wakeup(struct hci_uart *hu)
{
	unsigned long flags;
	struct qca_data *qca = hu->priv;

	BT_DBG("hu %p want to wake up", hu);

	spin_lock_irqsave(&qca->hci_ibs_lock, flags);

	qca->ibs_recv_wakes++;

	/* Don't wake the rx up when suspending. */
	if (test_bit(QCA_SUSPENDING, &qca->flags)) {
		spin_unlock_irqrestore(&qca->hci_ibs_lock, flags);
		return;
	}

	switch (qca->rx_ibs_state) {
	case HCI_IBS_RX_ASLEEP:
		/* Make sure clock is on - we may have turned clock off since
		 * receiving the wake up indicator awake rx clock.
		 */
		queue_work(qca->workqueue, &qca->ws_awake_rx);
		spin_unlock_irqrestore(&qca->hci_ibs_lock, flags);
		return;

	case HCI_IBS_RX_AWAKE:
		/* Always acknowledge device wake up,
		 * sending IBS message doesn't count as TX ON.
		 */
		if (send_hci_ibs_cmd(HCI_IBS_WAKE_ACK, hu) < 0) {
			BT_ERR("Failed to acknowledge device wake up");
			break;
		}
		qca->ibs_sent_wacks++;
		break;

	default:
		/* Any other state is illegal */
		BT_ERR("Received HCI_IBS_WAKE_IND in rx state %d",
		       qca->rx_ibs_state);
		break;
	}

	spin_unlock_irqrestore(&qca->hci_ibs_lock, flags);

	/* Actually send the packets */
	hci_uart_tx_wakeup(hu);
}

/* Called upon a sleep-indication from the device.
 */
static void device_want_to_sleep(struct hci_uart *hu)
{
	unsigned long flags;
	struct qca_data *qca = hu->priv;

	BT_DBG("hu %p want to sleep in %d state", hu, qca->rx_ibs_state);

	spin_lock_irqsave(&qca->hci_ibs_lock, flags);

	qca->ibs_recv_slps++;

	switch (qca->rx_ibs_state) {
	case HCI_IBS_RX_AWAKE:
		/* Update state */
		qca->rx_ibs_state = HCI_IBS_RX_ASLEEP;
		/* Vote off rx clock under workqueue */
		queue_work(qca->workqueue, &qca->ws_rx_vote_off);
		break;

	case HCI_IBS_RX_ASLEEP:
		break;

	default:
		/* Any other state is illegal */
		BT_ERR("Received HCI_IBS_SLEEP_IND in rx state %d",
		       qca->rx_ibs_state);
		break;
	}

	wake_up_interruptible(&qca->suspend_wait_q);

	spin_unlock_irqrestore(&qca->hci_ibs_lock, flags);
}

/* Called upon wake-up-acknowledgement from the device
 */
static void device_woke_up(struct hci_uart *hu)
{
	unsigned long flags, idle_delay;
	struct qca_data *qca = hu->priv;
	struct sk_buff *skb = NULL;

	BT_DBG("hu %p woke up", hu);

	spin_lock_irqsave(&qca->hci_ibs_lock, flags);

	qca->ibs_recv_wacks++;

	/* Don't react to the wake-up-acknowledgment when suspending. */
	if (test_bit(QCA_SUSPENDING, &qca->flags)) {
		spin_unlock_irqrestore(&qca->hci_ibs_lock, flags);
		return;
	}

	switch (qca->tx_ibs_state) {
	case HCI_IBS_TX_AWAKE:
		/* Expect one if we send 2 WAKEs */
		BT_DBG("Received HCI_IBS_WAKE_ACK in tx state %d",
		       qca->tx_ibs_state);
		break;

	case HCI_IBS_TX_WAKING:
		/* Send pending packets */
		while ((skb = skb_dequeue(&qca->tx_wait_q)))
			skb_queue_tail(&qca->txq, skb);

		/* Switch timers and change state to HCI_IBS_TX_AWAKE */
		del_timer(&qca->wake_retrans_timer);
		idle_delay = msecs_to_jiffies(qca->tx_idle_delay);
		mod_timer(&qca->tx_idle_timer, jiffies + idle_delay);
		qca->tx_ibs_state = HCI_IBS_TX_AWAKE;
		break;

	case HCI_IBS_TX_ASLEEP:
	default:
		BT_ERR("Received HCI_IBS_WAKE_ACK in tx state %d",
		       qca->tx_ibs_state);
		break;
	}

	spin_unlock_irqrestore(&qca->hci_ibs_lock, flags);

	/* Actually send the packets */
	hci_uart_tx_wakeup(hu);
}

/* Enqueue frame for transmittion (padding, crc, etc) may be called from
 * two simultaneous tasklets.
 */
static int qca_enqueue(struct hci_uart *hu, struct sk_buff *skb)
{
	unsigned long flags = 0, idle_delay;
	struct qca_data *qca = hu->priv;

	BT_DBG("hu %p qca enq skb %p tx_ibs_state %d", hu, skb,
	       qca->tx_ibs_state);

	if (test_bit(QCA_SSR_TRIGGERED, &qca->flags)) {
		/* As SSR is in progress, ignore the packets */
		bt_dev_dbg(hu->hdev, "SSR is in progress");
		kfree_skb(skb);
		return 0;
	}

	/* Prepend skb with frame type */
	memcpy(skb_push(skb, 1), &hci_skb_pkt_type(skb), 1);

	spin_lock_irqsave(&qca->hci_ibs_lock, flags);

	/* Don't go to sleep in middle of patch download or
	 * Out-Of-Band(GPIOs control) sleep is selected.
	 * Don't wake the device up when suspending.
	 */
	if (test_bit(QCA_IBS_DISABLED, &qca->flags) ||
	    test_bit(QCA_SUSPENDING, &qca->flags)) {
		skb_queue_tail(&qca->txq, skb);
		spin_unlock_irqrestore(&qca->hci_ibs_lock, flags);
		return 0;
	}

	/* Act according to current state */
	switch (qca->tx_ibs_state) {
	case HCI_IBS_TX_AWAKE:
		BT_DBG("Device awake, sending normally");
		skb_queue_tail(&qca->txq, skb);
		idle_delay = msecs_to_jiffies(qca->tx_idle_delay);
		mod_timer(&qca->tx_idle_timer, jiffies + idle_delay);
		break;

	case HCI_IBS_TX_ASLEEP:
		BT_DBG("Device asleep, waking up and queueing packet");
		/* Save packet for later */
		skb_queue_tail(&qca->tx_wait_q, skb);

		qca->tx_ibs_state = HCI_IBS_TX_WAKING;
		/* Schedule a work queue to wake up device */
		queue_work(qca->workqueue, &qca->ws_awake_device);
		break;

	case HCI_IBS_TX_WAKING:
		BT_DBG("Device waking up, queueing packet");
		/* Transient state; just keep packet for later */
		skb_queue_tail(&qca->tx_wait_q, skb);
		break;

	default:
		BT_ERR("Illegal tx state: %d (losing packet)",
		       qca->tx_ibs_state);
		dev_kfree_skb_irq(skb);
		break;
	}

	spin_unlock_irqrestore(&qca->hci_ibs_lock, flags);

	return 0;
}

static int qca_ibs_sleep_ind(struct hci_dev *hdev, struct sk_buff *skb)
{
	struct hci_uart *hu = hci_get_drvdata(hdev);

	BT_DBG("hu %p recv hci ibs cmd 0x%x", hu, HCI_IBS_SLEEP_IND);

	device_want_to_sleep(hu);

	kfree_skb(skb);
	return 0;
}

static int qca_ibs_wake_ind(struct hci_dev *hdev, struct sk_buff *skb)
{
	struct hci_uart *hu = hci_get_drvdata(hdev);

	BT_DBG("hu %p recv hci ibs cmd 0x%x", hu, HCI_IBS_WAKE_IND);

	device_want_to_wakeup(hu);

	kfree_skb(skb);
	return 0;
}

static int qca_ibs_wake_ack(struct hci_dev *hdev, struct sk_buff *skb)
{
	struct hci_uart *hu = hci_get_drvdata(hdev);

	BT_DBG("hu %p recv hci ibs cmd 0x%x", hu, HCI_IBS_WAKE_ACK);

	device_woke_up(hu);

	kfree_skb(skb);
	return 0;
}

static int qca_recv_acl_data(struct hci_dev *hdev, struct sk_buff *skb)
{
	/* We receive debug logs from chip as an ACL packets.
	 * Instead of sending the data to ACL to decode the
	 * received data, we are pushing them to the above layers
	 * as a diagnostic packet.
	 */
	if (get_unaligned_le16(skb->data) == QCA_DEBUG_HANDLE)
		return hci_recv_diag(hdev, skb);

	return hci_recv_frame(hdev, skb);
}

static void qca_controller_memdump(struct work_struct *work)
{
	struct qca_data *qca = container_of(work, struct qca_data,
					    ctrl_memdump_evt);
	struct hci_uart *hu = qca->hu;
	struct sk_buff *skb;
	struct qca_memdump_event_hdr *cmd_hdr;
	struct qca_memdump_data *qca_memdump = qca->qca_memdump;
	struct qca_dump_size *dump;
	char *memdump_buf;
	char nullBuff[QCA_DUMP_PACKET_SIZE] = { 0 };
	u16 seq_no;
	u32 dump_size;
	u32 rx_size;
	enum qca_btsoc_type soc_type = qca_soc_type(hu);

	while ((skb = skb_dequeue(&qca->rx_memdump_q))) {

		mutex_lock(&qca->hci_memdump_lock);
		/* Skip processing the received packets if timeout detected
		 * or memdump collection completed.
		 */
		if (qca->memdump_state == QCA_MEMDUMP_TIMEOUT ||
		    qca->memdump_state == QCA_MEMDUMP_COLLECTED) {
			mutex_unlock(&qca->hci_memdump_lock);
			return;
		}

		if (!qca_memdump) {
			qca_memdump = kzalloc(sizeof(struct qca_memdump_data),
					      GFP_ATOMIC);
			if (!qca_memdump) {
				mutex_unlock(&qca->hci_memdump_lock);
				return;
			}

			qca->qca_memdump = qca_memdump;
		}

		qca->memdump_state = QCA_MEMDUMP_COLLECTING;
		cmd_hdr = (void *) skb->data;
		seq_no = __le16_to_cpu(cmd_hdr->seq_no);
		skb_pull(skb, sizeof(struct qca_memdump_event_hdr));

		if (!seq_no) {

			/* This is the first frame of memdump packet from
			 * the controller, Disable IBS to recevie dump
			 * with out any interruption, ideally time required for
			 * the controller to send the dump is 8 seconds. let us
			 * start timer to handle this asynchronous activity.
			 */
			set_bit(QCA_IBS_DISABLED, &qca->flags);
			set_bit(QCA_MEMDUMP_COLLECTION, &qca->flags);
			dump = (void *) skb->data;
			dump_size = __le32_to_cpu(dump->dump_size);
			if (!(dump_size)) {
				bt_dev_err(hu->hdev, "Rx invalid memdump size");
				kfree(qca_memdump);
				kfree_skb(skb);
				qca->qca_memdump = NULL;
				mutex_unlock(&qca->hci_memdump_lock);
				return;
			}

			bt_dev_info(hu->hdev, "QCA collecting dump of size:%u",
				    dump_size);
			queue_delayed_work(qca->workqueue,
					   &qca->ctrl_memdump_timeout,
					   msecs_to_jiffies(MEMDUMP_TIMEOUT_MS)
					  );

			skb_pull(skb, sizeof(dump_size));
			memdump_buf = vmalloc(dump_size);
			qca_memdump->ram_dump_size = dump_size;
			qca_memdump->memdump_buf_head = memdump_buf;
			qca_memdump->memdump_buf_tail = memdump_buf;
		}

		memdump_buf = qca_memdump->memdump_buf_tail;

		/* If sequence no 0 is missed then there is no point in
		 * accepting the other sequences.
		 */
		if (!memdump_buf) {
			bt_dev_err(hu->hdev, "QCA: Discarding other packets");
			kfree(qca_memdump);
			kfree_skb(skb);
			qca->qca_memdump = NULL;
			mutex_unlock(&qca->hci_memdump_lock);
			return;
		}

		/* There could be chance of missing some packets from
		 * the controller. In such cases let us store the dummy
		 * packets in the buffer.
		 */
		/* For QCA6390, controller does not lost packets but
		 * sequence number field of packet sometimes has error
		 * bits, so skip this checking for missing packet.
		 */
		while ((seq_no > qca_memdump->current_seq_no + 1) &&
		       (soc_type != QCA_QCA6390) &&
		       seq_no != QCA_LAST_SEQUENCE_NUM) {
			bt_dev_err(hu->hdev, "QCA controller missed packet:%d",
				   qca_memdump->current_seq_no);
			rx_size = qca_memdump->received_dump;
			rx_size += QCA_DUMP_PACKET_SIZE;
			if (rx_size > qca_memdump->ram_dump_size) {
				bt_dev_err(hu->hdev,
					   "QCA memdump received %d, no space for missed packet",
					   qca_memdump->received_dump);
				break;
			}
			memcpy(memdump_buf, nullBuff, QCA_DUMP_PACKET_SIZE);
			memdump_buf = memdump_buf + QCA_DUMP_PACKET_SIZE;
			qca_memdump->received_dump += QCA_DUMP_PACKET_SIZE;
			qca_memdump->current_seq_no++;
		}

		rx_size = qca_memdump->received_dump + skb->len;
		if (rx_size <= qca_memdump->ram_dump_size) {
			if ((seq_no != QCA_LAST_SEQUENCE_NUM) &&
			    (seq_no != qca_memdump->current_seq_no))
				bt_dev_err(hu->hdev,
					   "QCA memdump unexpected packet %d",
					   seq_no);
			bt_dev_dbg(hu->hdev,
				   "QCA memdump packet %d with length %d",
				   seq_no, skb->len);
			memcpy(memdump_buf, (unsigned char *)skb->data,
			       skb->len);
			memdump_buf = memdump_buf + skb->len;
			qca_memdump->memdump_buf_tail = memdump_buf;
			qca_memdump->current_seq_no = seq_no + 1;
			qca_memdump->received_dump += skb->len;
		} else {
			bt_dev_err(hu->hdev,
				   "QCA memdump received %d, no space for packet %d",
				   qca_memdump->received_dump, seq_no);
		}
		qca->qca_memdump = qca_memdump;
		kfree_skb(skb);
		if (seq_no == QCA_LAST_SEQUENCE_NUM) {
			bt_dev_info(hu->hdev,
				    "QCA memdump Done, received %d, total %d",
				    qca_memdump->received_dump,
				    qca_memdump->ram_dump_size);
			memdump_buf = qca_memdump->memdump_buf_head;
			dev_coredumpv(&hu->serdev->dev, memdump_buf,
				      qca_memdump->received_dump, GFP_KERNEL);
			cancel_delayed_work(&qca->ctrl_memdump_timeout);
			kfree(qca->qca_memdump);
			qca->qca_memdump = NULL;
			qca->memdump_state = QCA_MEMDUMP_COLLECTED;
			clear_bit(QCA_MEMDUMP_COLLECTION, &qca->flags);
		}

		mutex_unlock(&qca->hci_memdump_lock);
	}

}

static int qca_controller_memdump_event(struct hci_dev *hdev,
					struct sk_buff *skb)
{
	struct hci_uart *hu = hci_get_drvdata(hdev);
	struct qca_data *qca = hu->priv;

	set_bit(QCA_SSR_TRIGGERED, &qca->flags);
	skb_queue_tail(&qca->rx_memdump_q, skb);
	queue_work(qca->workqueue, &qca->ctrl_memdump_evt);

	return 0;
}

static int qca_recv_event(struct hci_dev *hdev, struct sk_buff *skb)
{
	struct hci_uart *hu = hci_get_drvdata(hdev);
	struct qca_data *qca = hu->priv;

	if (test_bit(QCA_DROP_VENDOR_EVENT, &qca->flags)) {
		struct hci_event_hdr *hdr = (void *)skb->data;

		/* For the WCN3990 the vendor command for a baudrate change
		 * isn't sent as synchronous HCI command, because the
		 * controller sends the corresponding vendor event with the
		 * new baudrate. The event is received and properly decoded
		 * after changing the baudrate of the host port. It needs to
		 * be dropped, otherwise it can be misinterpreted as
		 * response to a later firmware download command (also a
		 * vendor command).
		 */

		if (hdr->evt == HCI_EV_VENDOR)
			complete(&qca->drop_ev_comp);

		kfree_skb(skb);

		return 0;
	}
	/* We receive chip memory dump as an event packet, With a dedicated
	 * handler followed by a hardware error event. When this event is
	 * received we store dump into a file before closing hci. This
	 * dump will help in triaging the issues.
	 */
	if ((skb->data[0] == HCI_VENDOR_PKT) &&
	    (get_unaligned_be16(skb->data + 2) == QCA_SSR_DUMP_HANDLE))
		return qca_controller_memdump_event(hdev, skb);

	return hci_recv_frame(hdev, skb);
}

#define QCA_IBS_SLEEP_IND_EVENT \
	.type = HCI_IBS_SLEEP_IND, \
	.hlen = 0, \
	.loff = 0, \
	.lsize = 0, \
	.maxlen = HCI_MAX_IBS_SIZE

#define QCA_IBS_WAKE_IND_EVENT \
	.type = HCI_IBS_WAKE_IND, \
	.hlen = 0, \
	.loff = 0, \
	.lsize = 0, \
	.maxlen = HCI_MAX_IBS_SIZE

#define QCA_IBS_WAKE_ACK_EVENT \
	.type = HCI_IBS_WAKE_ACK, \
	.hlen = 0, \
	.loff = 0, \
	.lsize = 0, \
	.maxlen = HCI_MAX_IBS_SIZE

static const struct h4_recv_pkt qca_recv_pkts[] = {
	{ H4_RECV_ACL,             .recv = qca_recv_acl_data },
	{ H4_RECV_SCO,             .recv = hci_recv_frame    },
	{ H4_RECV_EVENT,           .recv = qca_recv_event    },
	{ QCA_IBS_WAKE_IND_EVENT,  .recv = qca_ibs_wake_ind  },
	{ QCA_IBS_WAKE_ACK_EVENT,  .recv = qca_ibs_wake_ack  },
	{ QCA_IBS_SLEEP_IND_EVENT, .recv = qca_ibs_sleep_ind },
};

static int qca_recv(struct hci_uart *hu, const void *data, int count)
{
	struct qca_data *qca = hu->priv;

	if (!test_bit(HCI_UART_REGISTERED, &hu->flags))
		return -EUNATCH;

	qca->rx_skb = h4_recv_buf(hu->hdev, qca->rx_skb, data, count,
				  qca_recv_pkts, ARRAY_SIZE(qca_recv_pkts));
	if (IS_ERR(qca->rx_skb)) {
		int err = PTR_ERR(qca->rx_skb);
		bt_dev_err(hu->hdev, "Frame reassembly failed (%d)", err);
		qca->rx_skb = NULL;
		return err;
	}

	return count;
}

static struct sk_buff *qca_dequeue(struct hci_uart *hu)
{
	struct qca_data *qca = hu->priv;

	return skb_dequeue(&qca->txq);
}

static uint8_t qca_get_baudrate_value(int speed)
{
	switch (speed) {
	case 9600:
		return QCA_BAUDRATE_9600;
	case 19200:
		return QCA_BAUDRATE_19200;
	case 38400:
		return QCA_BAUDRATE_38400;
	case 57600:
		return QCA_BAUDRATE_57600;
	case 115200:
		return QCA_BAUDRATE_115200;
	case 230400:
		return QCA_BAUDRATE_230400;
	case 460800:
		return QCA_BAUDRATE_460800;
	case 500000:
		return QCA_BAUDRATE_500000;
	case 921600:
		return QCA_BAUDRATE_921600;
	case 1000000:
		return QCA_BAUDRATE_1000000;
	case 2000000:
		return QCA_BAUDRATE_2000000;
	case 3000000:
		return QCA_BAUDRATE_3000000;
	case 3200000:
		return QCA_BAUDRATE_3200000;
	case 3500000:
		return QCA_BAUDRATE_3500000;
	default:
		return QCA_BAUDRATE_115200;
	}
}

static int qca_set_baudrate(struct hci_dev *hdev, uint8_t baudrate)
{
	struct hci_uart *hu = hci_get_drvdata(hdev);
	struct qca_data *qca = hu->priv;
	struct sk_buff *skb;
	u8 cmd[] = { 0x01, 0x48, 0xFC, 0x01, 0x00 };

	if (baudrate > QCA_BAUDRATE_3200000)
		return -EINVAL;

	cmd[4] = baudrate;

	skb = bt_skb_alloc(sizeof(cmd), GFP_KERNEL);
	if (!skb) {
		bt_dev_err(hdev, "Failed to allocate baudrate packet");
		return -ENOMEM;
	}

	/* Assign commands to change baudrate and packet type. */
	skb_put_data(skb, cmd, sizeof(cmd));
	hci_skb_pkt_type(skb) = HCI_COMMAND_PKT;

	skb_queue_tail(&qca->txq, skb);
	hci_uart_tx_wakeup(hu);

	/* Wait for the baudrate change request to be sent */

	while (!skb_queue_empty(&qca->txq))
		usleep_range(100, 200);

	if (hu->serdev)
		serdev_device_wait_until_sent(hu->serdev,
		      msecs_to_jiffies(CMD_TRANS_TIMEOUT_MS));

	/* Give the controller time to process the request */
	if (qca_is_wcn399x(qca_soc_type(hu)) ||
	    qca_is_wcn6750(qca_soc_type(hu)))
		usleep_range(1000, 10000);
	else
		msleep(300);

	return 0;
}

static inline void host_set_baudrate(struct hci_uart *hu, unsigned int speed)
{
	if (hu->serdev)
		serdev_device_set_baudrate(hu->serdev, speed);
	else
		hci_uart_set_baudrate(hu, speed);
}

static int qca_send_power_pulse(struct hci_uart *hu, bool on)
{
	int ret;
	int timeout = msecs_to_jiffies(CMD_TRANS_TIMEOUT_MS);
	u8 cmd = on ? QCA_WCN3990_POWERON_PULSE : QCA_WCN3990_POWEROFF_PULSE;

	/* These power pulses are single byte command which are sent
	 * at required baudrate to wcn3990. On wcn3990, we have an external
	 * circuit at Tx pin which decodes the pulse sent at specific baudrate.
	 * For example, wcn3990 supports RF COEX antenna for both Wi-Fi/BT
	 * and also we use the same power inputs to turn on and off for
	 * Wi-Fi/BT. Powering up the power sources will not enable BT, until
	 * we send a power on pulse at 115200 bps. This algorithm will help to
	 * save power. Disabling hardware flow control is mandatory while
	 * sending power pulses to SoC.
	 */
	bt_dev_dbg(hu->hdev, "sending power pulse %02x to controller", cmd);

	serdev_device_write_flush(hu->serdev);
	hci_uart_set_flow_control(hu, true);
	ret = serdev_device_write_buf(hu->serdev, &cmd, sizeof(cmd));
	if (ret < 0) {
		bt_dev_err(hu->hdev, "failed to send power pulse %02x", cmd);
		return ret;
	}

	serdev_device_wait_until_sent(hu->serdev, timeout);
	hci_uart_set_flow_control(hu, false);

	/* Give to controller time to boot/shutdown */
	if (on)
		msleep(100);
	else
		usleep_range(1000, 10000);

	return 0;
}

static unsigned int qca_get_speed(struct hci_uart *hu,
				  enum qca_speed_type speed_type)
{
	unsigned int speed = 0;

	if (speed_type == QCA_INIT_SPEED) {
		if (hu->init_speed)
			speed = hu->init_speed;
		else if (hu->proto->init_speed)
			speed = hu->proto->init_speed;
	} else {
		if (hu->oper_speed)
			speed = hu->oper_speed;
		else if (hu->proto->oper_speed)
			speed = hu->proto->oper_speed;
	}

	return speed;
}

static int qca_check_speeds(struct hci_uart *hu)
{
	if (qca_is_wcn399x(qca_soc_type(hu)) ||
	    qca_is_wcn6750(qca_soc_type(hu))) {
		if (!qca_get_speed(hu, QCA_INIT_SPEED) &&
		    !qca_get_speed(hu, QCA_OPER_SPEED))
			return -EINVAL;
	} else {
		if (!qca_get_speed(hu, QCA_INIT_SPEED) ||
		    !qca_get_speed(hu, QCA_OPER_SPEED))
			return -EINVAL;
	}

	return 0;
}

static int qca_set_speed(struct hci_uart *hu, enum qca_speed_type speed_type)
{
	unsigned int speed, qca_baudrate;
	struct qca_data *qca = hu->priv;
	int ret = 0;

	if (speed_type == QCA_INIT_SPEED) {
		speed = qca_get_speed(hu, QCA_INIT_SPEED);
		if (speed)
			host_set_baudrate(hu, speed);
	} else {
		enum qca_btsoc_type soc_type = qca_soc_type(hu);

		speed = qca_get_speed(hu, QCA_OPER_SPEED);
		if (!speed)
			return 0;

		/* Disable flow control for wcn3990 to deassert RTS while
		 * changing the baudrate of chip and host.
		 */
		if (qca_is_wcn399x(soc_type) ||
		    qca_is_wcn6750(soc_type))
			hci_uart_set_flow_control(hu, true);

		if (soc_type == QCA_WCN3990) {
			reinit_completion(&qca->drop_ev_comp);
			set_bit(QCA_DROP_VENDOR_EVENT, &qca->flags);
		}

		qca_baudrate = qca_get_baudrate_value(speed);
		bt_dev_dbg(hu->hdev, "Set UART speed to %d", speed);
		ret = qca_set_baudrate(hu->hdev, qca_baudrate);
		if (ret)
			goto error;

		host_set_baudrate(hu, speed);

error:
		if (qca_is_wcn399x(soc_type) ||
		    qca_is_wcn6750(soc_type))
			hci_uart_set_flow_control(hu, false);

		if (soc_type == QCA_WCN3990) {
			/* Wait for the controller to send the vendor event
			 * for the baudrate change command.
			 */
			if (!wait_for_completion_timeout(&qca->drop_ev_comp,
						 msecs_to_jiffies(100))) {
				bt_dev_err(hu->hdev,
					   "Failed to change controller baudrate\n");
				ret = -ETIMEDOUT;
			}

			clear_bit(QCA_DROP_VENDOR_EVENT, &qca->flags);
		}
	}

	return ret;
}

static int qca_send_crashbuffer(struct hci_uart *hu)
{
	struct qca_data *qca = hu->priv;
	struct sk_buff *skb;

	skb = bt_skb_alloc(QCA_CRASHBYTE_PACKET_LEN, GFP_KERNEL);
	if (!skb) {
		bt_dev_err(hu->hdev, "Failed to allocate memory for skb packet");
		return -ENOMEM;
	}

	/* We forcefully crash the controller, by sending 0xfb byte for
	 * 1024 times. We also might have chance of losing data, To be
	 * on safer side we send 1096 bytes to the SoC.
	 */
	memset(skb_put(skb, QCA_CRASHBYTE_PACKET_LEN), QCA_MEMDUMP_BYTE,
	       QCA_CRASHBYTE_PACKET_LEN);
	hci_skb_pkt_type(skb) = HCI_COMMAND_PKT;
	bt_dev_info(hu->hdev, "crash the soc to collect controller dump");
	skb_queue_tail(&qca->txq, skb);
	hci_uart_tx_wakeup(hu);

	return 0;
}

static void qca_wait_for_dump_collection(struct hci_dev *hdev)
{
	struct hci_uart *hu = hci_get_drvdata(hdev);
	struct qca_data *qca = hu->priv;

	wait_on_bit_timeout(&qca->flags, QCA_MEMDUMP_COLLECTION,
			    TASK_UNINTERRUPTIBLE, MEMDUMP_TIMEOUT_MS);

	clear_bit(QCA_MEMDUMP_COLLECTION, &qca->flags);
}

static void qca_hw_error(struct hci_dev *hdev, u8 code)
{
	struct hci_uart *hu = hci_get_drvdata(hdev);
	struct qca_data *qca = hu->priv;

	set_bit(QCA_SSR_TRIGGERED, &qca->flags);
	set_bit(QCA_HW_ERROR_EVENT, &qca->flags);
	bt_dev_info(hdev, "mem_dump_status: %d", qca->memdump_state);

	if (qca->memdump_state == QCA_MEMDUMP_IDLE) {
		/* If hardware error event received for other than QCA
		 * soc memory dump event, then we need to crash the SOC
		 * and wait here for 8 seconds to get the dump packets.
		 * This will block main thread to be on hold until we
		 * collect dump.
		 */
		set_bit(QCA_MEMDUMP_COLLECTION, &qca->flags);
		qca_send_crashbuffer(hu);
		qca_wait_for_dump_collection(hdev);
	} else if (qca->memdump_state == QCA_MEMDUMP_COLLECTING) {
		/* Let us wait here until memory dump collected or
		 * memory dump timer expired.
		 */
		bt_dev_info(hdev, "waiting for dump to complete");
		qca_wait_for_dump_collection(hdev);
	}

	mutex_lock(&qca->hci_memdump_lock);
	if (qca->memdump_state != QCA_MEMDUMP_COLLECTED) {
		bt_dev_err(hu->hdev, "clearing allocated memory due to memdump timeout");
		if (qca->qca_memdump) {
			vfree(qca->qca_memdump->memdump_buf_head);
			kfree(qca->qca_memdump);
			qca->qca_memdump = NULL;
		}
		qca->memdump_state = QCA_MEMDUMP_TIMEOUT;
		cancel_delayed_work(&qca->ctrl_memdump_timeout);
	}
	mutex_unlock(&qca->hci_memdump_lock);

	if (qca->memdump_state == QCA_MEMDUMP_TIMEOUT ||
	    qca->memdump_state == QCA_MEMDUMP_COLLECTED) {
		cancel_work_sync(&qca->ctrl_memdump_evt);
		skb_queue_purge(&qca->rx_memdump_q);
	}

	clear_bit(QCA_HW_ERROR_EVENT, &qca->flags);
}

static void qca_cmd_timeout(struct hci_dev *hdev)
{
	struct hci_uart *hu = hci_get_drvdata(hdev);
	struct qca_data *qca = hu->priv;

	set_bit(QCA_SSR_TRIGGERED, &qca->flags);
	if (qca->memdump_state == QCA_MEMDUMP_IDLE) {
		set_bit(QCA_MEMDUMP_COLLECTION, &qca->flags);
		qca_send_crashbuffer(hu);
		qca_wait_for_dump_collection(hdev);
	} else if (qca->memdump_state == QCA_MEMDUMP_COLLECTING) {
		/* Let us wait here until memory dump collected or
		 * memory dump timer expired.
		 */
		bt_dev_info(hdev, "waiting for dump to complete");
		qca_wait_for_dump_collection(hdev);
	}

	mutex_lock(&qca->hci_memdump_lock);
	if (qca->memdump_state != QCA_MEMDUMP_COLLECTED) {
		qca->memdump_state = QCA_MEMDUMP_TIMEOUT;
		if (!test_bit(QCA_HW_ERROR_EVENT, &qca->flags)) {
			/* Inject hw error event to reset the device
			 * and driver.
			 */
			hci_reset_dev(hu->hdev);
		}
	}
	mutex_unlock(&qca->hci_memdump_lock);
}

static bool qca_wakeup(struct hci_dev *hdev)
{
	struct hci_uart *hu = hci_get_drvdata(hdev);
	bool wakeup;

	if (!hu->serdev)
		return true;

	/* BT SoC attached through the serial bus is handled by the serdev driver.
	 * So we need to use the device handle of the serdev driver to get the
	 * status of device may wakeup.
	 */
	wakeup = device_may_wakeup(&hu->serdev->ctrl->dev);
	bt_dev_dbg(hu->hdev, "wakeup status : %d", wakeup);

	return wakeup;
}

static int qca_regulator_init(struct hci_uart *hu)
{
	enum qca_btsoc_type soc_type = qca_soc_type(hu);
	struct qca_serdev *qcadev;
	int ret;
	bool sw_ctrl_state;

	/* Check for vregs status, may be hci down has turned
	 * off the voltage regulator.
	 */
	qcadev = serdev_device_get_drvdata(hu->serdev);
	if (!qcadev->bt_power->vregs_on) {
		serdev_device_close(hu->serdev);
		ret = qca_regulator_enable(qcadev);
		if (ret)
			return ret;

		ret = serdev_device_open(hu->serdev);
		if (ret) {
			bt_dev_err(hu->hdev, "failed to open port");
			return ret;
		}
	}

	if (qca_is_wcn399x(soc_type)) {
		/* Forcefully enable wcn399x to enter in to boot mode. */
		host_set_baudrate(hu, 2400);
		ret = qca_send_power_pulse(hu, false);
		if (ret)
			return ret;
	}

	/* For wcn6750 need to enable gpio bt_en */
	if (qcadev->bt_en) {
		gpiod_set_value_cansleep(qcadev->bt_en, 0);
		msleep(50);
		gpiod_set_value_cansleep(qcadev->bt_en, 1);
		msleep(50);
		if (qcadev->sw_ctrl) {
			sw_ctrl_state = gpiod_get_value_cansleep(qcadev->sw_ctrl);
			bt_dev_dbg(hu->hdev, "SW_CTRL is %d", sw_ctrl_state);
		}
	}

	qca_set_speed(hu, QCA_INIT_SPEED);

	if (qca_is_wcn399x(soc_type)) {
		ret = qca_send_power_pulse(hu, true);
		if (ret)
			return ret;
	}

	/* Now the device is in ready state to communicate with host.
	 * To sync host with device we need to reopen port.
	 * Without this, we will have RTS and CTS synchronization
	 * issues.
	 */
	serdev_device_close(hu->serdev);
	ret = serdev_device_open(hu->serdev);
	if (ret) {
		bt_dev_err(hu->hdev, "failed to open port");
		return ret;
	}

	hci_uart_set_flow_control(hu, false);

	return 0;
}

static int qca_power_on(struct hci_dev *hdev)
{
	struct hci_uart *hu = hci_get_drvdata(hdev);
	enum qca_btsoc_type soc_type = qca_soc_type(hu);
	struct qca_serdev *qcadev;
	struct qca_data *qca = hu->priv;
	int ret = 0;

	/* Non-serdev device usually is powered by external power
	 * and don't need additional action in driver for power on
	 */
	if (!hu->serdev)
		return 0;

	if (qca_is_wcn399x(soc_type) ||
	    qca_is_wcn6750(soc_type)) {
		ret = qca_regulator_init(hu);
	} else {
		qcadev = serdev_device_get_drvdata(hu->serdev);
		if (qcadev->bt_en) {
			gpiod_set_value_cansleep(qcadev->bt_en, 1);
			/* Controller needs time to bootup. */
			msleep(150);
		}
	}

	clear_bit(QCA_BT_OFF, &qca->flags);
	return ret;
}

static int qca_setup(struct hci_uart *hu)
{
	struct hci_dev *hdev = hu->hdev;
	struct qca_data *qca = hu->priv;
	unsigned int speed, qca_baudrate = QCA_BAUDRATE_115200;
	unsigned int retries = 0;
	enum qca_btsoc_type soc_type = qca_soc_type(hu);
	const char *firmware_name = qca_get_firmware_name(hu);
	int ret;
	struct qca_btsoc_version ver;
	struct qca_serdev *qcadev;

	ret = qca_check_speeds(hu);
	if (ret)
		return ret;

	clear_bit(QCA_ROM_FW, &qca->flags);
	/* Patch downloading has to be done without IBS mode */
	set_bit(QCA_IBS_DISABLED, &qca->flags);

	/* Enable controller to do both LE scan and BR/EDR inquiry
	 * simultaneously.
	 */
	set_bit(HCI_QUIRK_SIMULTANEOUS_DISCOVERY, &hdev->quirks);

	bt_dev_info(hdev, "setting up %s",
		qca_is_wcn399x(soc_type) ? "wcn399x" :
		(soc_type == QCA_WCN6750) ? "wcn6750" : "ROME/QCA6390");

	qca->memdump_state = QCA_MEMDUMP_IDLE;

retry:
	ret = qca_power_on(hdev);
	if (ret)
		goto out;

	clear_bit(QCA_SSR_TRIGGERED, &qca->flags);

	if (qca_is_wcn399x(soc_type) ||
	    qca_is_wcn6750(soc_type)) {
		set_bit(HCI_QUIRK_USE_BDADDR_PROPERTY, &hdev->quirks);

		qcadev = serdev_device_get_drvdata(hu->serdev);
		if (qcadev->bdaddr_property_broken)
			set_bit(HCI_QUIRK_BDADDR_PROPERTY_BROKEN, &hdev->quirks);

		hci_set_aosp_capable(hdev);

		ret = qca_read_soc_version(hdev, &ver, soc_type);
		if (ret)
			goto out;
	} else {
		qca_set_speed(hu, QCA_INIT_SPEED);
	}

	/* Setup user speed if needed */
	speed = qca_get_speed(hu, QCA_OPER_SPEED);
	if (speed) {
		ret = qca_set_speed(hu, QCA_OPER_SPEED);
		if (ret)
			goto out;

		qca_baudrate = qca_get_baudrate_value(speed);
	}

	if (!(qca_is_wcn399x(soc_type) ||
	     qca_is_wcn6750(soc_type))) {
		/* Get QCA version information */
		ret = qca_read_soc_version(hdev, &ver, soc_type);
		if (ret)
			goto out;
	}

	/* Setup patch / NVM configurations */
	ret = qca_uart_setup(hdev, qca_baudrate, soc_type, ver,
			firmware_name);
	if (!ret) {
		clear_bit(QCA_IBS_DISABLED, &qca->flags);
		qca_debugfs_init(hdev);
		hu->hdev->hw_error = qca_hw_error;
		hu->hdev->cmd_timeout = qca_cmd_timeout;
		hu->hdev->wakeup = qca_wakeup;
	} else if (ret == -ENOENT) {
		/* No patch/nvm-config found, run with original fw/config */
		set_bit(QCA_ROM_FW, &qca->flags);
		ret = 0;
	} else if (ret == -EAGAIN) {
		/*
		 * Userspace firmware loader will return -EAGAIN in case no
		 * patch/nvm-config is found, so run with original fw/config.
		 */
		set_bit(QCA_ROM_FW, &qca->flags);
		ret = 0;
	}

out:
	if (ret && retries < MAX_INIT_RETRIES) {
		bt_dev_warn(hdev, "Retry BT power ON:%d", retries);
		qca_power_shutdown(hu);
		if (hu->serdev) {
			serdev_device_close(hu->serdev);
			ret = serdev_device_open(hu->serdev);
			if (ret) {
				bt_dev_err(hdev, "failed to open port");
				return ret;
			}
		}
		retries++;
		goto retry;
	}

	/* Setup bdaddr */
	if (soc_type == QCA_ROME)
		hu->hdev->set_bdaddr = qca_set_bdaddr_rome;
	else
		hu->hdev->set_bdaddr = qca_set_bdaddr;

	return ret;
}

static const struct hci_uart_proto qca_proto = {
	.id		= HCI_UART_QCA,
	.name		= "QCA",
	.manufacturer	= 29,
	.init_speed	= 115200,
	.oper_speed	= 3000000,
	.open		= qca_open,
	.close		= qca_close,
	.flush		= qca_flush,
	.setup		= qca_setup,
	.recv		= qca_recv,
	.enqueue	= qca_enqueue,
	.dequeue	= qca_dequeue,
};

static const struct qca_device_data qca_soc_data_wcn3990 = {
	.soc_type = QCA_WCN3990,
	.vregs = (struct qca_vreg []) {
		{ "vddio", 15000  },
		{ "vddxo", 80000  },
		{ "vddrf", 300000 },
		{ "vddch0", 450000 },
	},
	.num_vregs = 4,
};

static const struct qca_device_data qca_soc_data_wcn3991 = {
	.soc_type = QCA_WCN3991,
	.vregs = (struct qca_vreg []) {
		{ "vddio", 15000  },
		{ "vddxo", 80000  },
		{ "vddrf", 300000 },
		{ "vddch0", 450000 },
	},
	.num_vregs = 4,
	.capabilities = QCA_CAP_WIDEBAND_SPEECH | QCA_CAP_VALID_LE_STATES,
};

static const struct qca_device_data qca_soc_data_wcn3998 = {
	.soc_type = QCA_WCN3998,
	.vregs = (struct qca_vreg []) {
		{ "vddio", 10000  },
		{ "vddxo", 80000  },
		{ "vddrf", 300000 },
		{ "vddch0", 450000 },
	},
	.num_vregs = 4,
};

static const struct qca_device_data qca_soc_data_qca6390 = {
	.soc_type = QCA_QCA6390,
	.num_vregs = 0,
	.capabilities = QCA_CAP_WIDEBAND_SPEECH | QCA_CAP_VALID_LE_STATES,
};

static const struct qca_device_data qca_soc_data_wcn6750 = {
	.soc_type = QCA_WCN6750,
	.vregs = (struct qca_vreg []) {
		{ "vddio", 5000 },
		{ "vddaon", 26000 },
		{ "vddbtcxmx", 126000 },
		{ "vddrfacmn", 12500 },
		{ "vddrfa0p8", 102000 },
		{ "vddrfa1p7", 302000 },
		{ "vddrfa1p2", 257000 },
		{ "vddrfa2p2", 1700000 },
		{ "vddasd", 200 },
	},
	.num_vregs = 9,
	.capabilities = QCA_CAP_WIDEBAND_SPEECH | QCA_CAP_VALID_LE_STATES,
};

static void qca_power_shutdown(struct hci_uart *hu)
{
	struct qca_serdev *qcadev;
	struct qca_data *qca = hu->priv;
	unsigned long flags;
	enum qca_btsoc_type soc_type = qca_soc_type(hu);
	bool sw_ctrl_state;

	/* From this point we go into power off state. But serial port is
	 * still open, stop queueing the IBS data and flush all the buffered
	 * data in skb's.
	 */
	spin_lock_irqsave(&qca->hci_ibs_lock, flags);
	set_bit(QCA_IBS_DISABLED, &qca->flags);
	qca_flush(hu);
	spin_unlock_irqrestore(&qca->hci_ibs_lock, flags);

	/* Non-serdev device usually is powered by external power
	 * and don't need additional action in driver for power down
	 */
	if (!hu->serdev)
		return;

	qcadev = serdev_device_get_drvdata(hu->serdev);

	if (qca_is_wcn399x(soc_type)) {
		host_set_baudrate(hu, 2400);
		qca_send_power_pulse(hu, false);
		qca_regulator_disable(qcadev);
	} else if (soc_type == QCA_WCN6750) {
		gpiod_set_value_cansleep(qcadev->bt_en, 0);
		msleep(100);
		qca_regulator_disable(qcadev);
		if (qcadev->sw_ctrl) {
			sw_ctrl_state = gpiod_get_value_cansleep(qcadev->sw_ctrl);
			bt_dev_dbg(hu->hdev, "SW_CTRL is %d", sw_ctrl_state);
		}
	} else if (qcadev->bt_en) {
		gpiod_set_value_cansleep(qcadev->bt_en, 0);
	}

	set_bit(QCA_BT_OFF, &qca->flags);
}

static int qca_power_off(struct hci_dev *hdev)
{
	struct hci_uart *hu = hci_get_drvdata(hdev);
	struct qca_data *qca = hu->priv;
	enum qca_btsoc_type soc_type = qca_soc_type(hu);

	hu->hdev->hw_error = NULL;
	hu->hdev->cmd_timeout = NULL;

	del_timer_sync(&qca->wake_retrans_timer);
	del_timer_sync(&qca->tx_idle_timer);

	/* Stop sending shutdown command if soc crashes. */
	if (soc_type != QCA_ROME
		&& qca->memdump_state == QCA_MEMDUMP_IDLE) {
		qca_send_pre_shutdown_cmd(hdev);
		usleep_range(8000, 10000);
	}

	qca_power_shutdown(hu);
	return 0;
}

static int qca_regulator_enable(struct qca_serdev *qcadev)
{
	struct qca_power *power = qcadev->bt_power;
	int ret;

	/* Already enabled */
	if (power->vregs_on)
		return 0;

	BT_DBG("enabling %d regulators)", power->num_vregs);

	ret = regulator_bulk_enable(power->num_vregs, power->vreg_bulk);
	if (ret)
		return ret;

	power->vregs_on = true;

	ret = clk_prepare_enable(qcadev->susclk);
	if (ret)
		qca_regulator_disable(qcadev);

	return ret;
}

static void qca_regulator_disable(struct qca_serdev *qcadev)
{
	struct qca_power *power;

	if (!qcadev)
		return;

	power = qcadev->bt_power;

	/* Already disabled? */
	if (!power->vregs_on)
		return;

	regulator_bulk_disable(power->num_vregs, power->vreg_bulk);
	power->vregs_on = false;

	clk_disable_unprepare(qcadev->susclk);
}

static int qca_init_regulators(struct qca_power *qca,
				const struct qca_vreg *vregs, size_t num_vregs)
{
	struct regulator_bulk_data *bulk;
	int ret;
	int i;

	bulk = devm_kcalloc(qca->dev, num_vregs, sizeof(*bulk), GFP_KERNEL);
	if (!bulk)
		return -ENOMEM;

	for (i = 0; i < num_vregs; i++)
		bulk[i].supply = vregs[i].name;

	ret = devm_regulator_bulk_get(qca->dev, num_vregs, bulk);
	if (ret < 0)
		return ret;

	for (i = 0; i < num_vregs; i++) {
		ret = regulator_set_load(bulk[i].consumer, vregs[i].load_uA);
		if (ret)
			return ret;
	}

	qca->vreg_bulk = bulk;
	qca->num_vregs = num_vregs;

	return 0;
}

static int qca_serdev_probe(struct serdev_device *serdev)
{
	struct qca_serdev *qcadev;
	struct hci_dev *hdev;
	const struct qca_device_data *data;
	int err;
	bool power_ctrl_enabled = true;

	qcadev = devm_kzalloc(&serdev->dev, sizeof(*qcadev), GFP_KERNEL);
	if (!qcadev)
		return -ENOMEM;

	qcadev->serdev_hu.serdev = serdev;
	data = device_get_match_data(&serdev->dev);
	serdev_device_set_drvdata(serdev, qcadev);
	device_property_read_string(&serdev->dev, "firmware-name",
					 &qcadev->firmware_name);
	device_property_read_u32(&serdev->dev, "max-speed",
				 &qcadev->oper_speed);
	if (!qcadev->oper_speed)
		BT_DBG("UART will pick default operating speed");

	qcadev->bdaddr_property_broken = device_property_read_bool(&serdev->dev,
			"qcom,local-bd-address-broken");

	if (data &&
	    (qca_is_wcn399x(data->soc_type) ||
	    qca_is_wcn6750(data->soc_type))) {
		qcadev->btsoc_type = data->soc_type;
		qcadev->bt_power = devm_kzalloc(&serdev->dev,
						sizeof(struct qca_power),
						GFP_KERNEL);
		if (!qcadev->bt_power)
			return -ENOMEM;

		qcadev->bt_power->dev = &serdev->dev;
		err = qca_init_regulators(qcadev->bt_power, data->vregs,
					  data->num_vregs);
		if (err) {
			BT_ERR("Failed to init regulators:%d", err);
			return err;
		}

		qcadev->bt_power->vregs_on = false;

		qcadev->bt_en = devm_gpiod_get_optional(&serdev->dev, "enable",
					       GPIOD_OUT_LOW);
		if (IS_ERR(qcadev->bt_en) && data->soc_type == QCA_WCN6750) {
			dev_err(&serdev->dev, "failed to acquire BT_EN gpio\n");
			return PTR_ERR(qcadev->bt_en);
		}

		if (!qcadev->bt_en)
			power_ctrl_enabled = false;

		qcadev->sw_ctrl = devm_gpiod_get_optional(&serdev->dev, "swctrl",
					       GPIOD_IN);
<<<<<<< HEAD
		if (IS_ERR(qcadev->sw_ctrl) && data->soc_type == QCA_WCN6750)
			dev_warn(&serdev->dev, "failed to acquire SW_CTRL gpio\n");
=======
		if (IS_ERR(qcadev->sw_ctrl) && data->soc_type == QCA_WCN6750) {
			dev_err(&serdev->dev, "failed to acquire SW_CTRL gpio\n");
			return PTR_ERR(qcadev->sw_ctrl);
		}
>>>>>>> c0345356

		qcadev->susclk = devm_clk_get_optional(&serdev->dev, NULL);
		if (IS_ERR(qcadev->susclk)) {
			dev_err(&serdev->dev, "failed to acquire clk\n");
			return PTR_ERR(qcadev->susclk);
		}

		err = hci_uart_register_device(&qcadev->serdev_hu, &qca_proto);
		if (err) {
			BT_ERR("wcn3990 serdev registration failed");
			return err;
		}
	} else {
		if (data)
			qcadev->btsoc_type = data->soc_type;
		else
			qcadev->btsoc_type = QCA_ROME;

		qcadev->bt_en = devm_gpiod_get_optional(&serdev->dev, "enable",
					       GPIOD_OUT_LOW);
		if (IS_ERR(qcadev->bt_en)) {
<<<<<<< HEAD
			dev_warn(&serdev->dev, "failed to acquire enable gpio\n");
			power_ctrl_enabled = false;
=======
			dev_err(&serdev->dev, "failed to acquire enable gpio\n");
			return PTR_ERR(qcadev->bt_en);
>>>>>>> c0345356
		}

		if (!qcadev->bt_en)
			power_ctrl_enabled = false;

		qcadev->susclk = devm_clk_get_optional(&serdev->dev, NULL);
		if (IS_ERR(qcadev->susclk)) {
			dev_warn(&serdev->dev, "failed to acquire clk\n");
			return PTR_ERR(qcadev->susclk);
		}
		err = clk_set_rate(qcadev->susclk, SUSCLK_RATE_32KHZ);
		if (err)
			return err;

		err = clk_prepare_enable(qcadev->susclk);
		if (err)
			return err;

		err = hci_uart_register_device(&qcadev->serdev_hu, &qca_proto);
		if (err) {
			BT_ERR("Rome serdev registration failed");
			clk_disable_unprepare(qcadev->susclk);
			return err;
		}
	}

	hdev = qcadev->serdev_hu.hdev;

	if (power_ctrl_enabled) {
		set_bit(HCI_QUIRK_NON_PERSISTENT_SETUP, &hdev->quirks);
		hdev->shutdown = qca_power_off;
	}

	if (data) {
		/* Wideband speech support must be set per driver since it can't
		 * be queried via hci. Same with the valid le states quirk.
		 */
		if (data->capabilities & QCA_CAP_WIDEBAND_SPEECH)
			set_bit(HCI_QUIRK_WIDEBAND_SPEECH_SUPPORTED,
				&hdev->quirks);

		if (data->capabilities & QCA_CAP_VALID_LE_STATES)
			set_bit(HCI_QUIRK_VALID_LE_STATES, &hdev->quirks);
	}

	return 0;
}

static void qca_serdev_remove(struct serdev_device *serdev)
{
	struct qca_serdev *qcadev = serdev_device_get_drvdata(serdev);
	struct qca_power *power = qcadev->bt_power;

	if ((qca_is_wcn399x(qcadev->btsoc_type) ||
	     qca_is_wcn6750(qcadev->btsoc_type)) &&
	     power->vregs_on)
		qca_power_shutdown(&qcadev->serdev_hu);
	else if (qcadev->susclk)
		clk_disable_unprepare(qcadev->susclk);

	hci_uart_unregister_device(&qcadev->serdev_hu);
}

static void qca_serdev_shutdown(struct device *dev)
{
	int ret;
	int timeout = msecs_to_jiffies(CMD_TRANS_TIMEOUT_MS);
	struct serdev_device *serdev = to_serdev_device(dev);
	struct qca_serdev *qcadev = serdev_device_get_drvdata(serdev);
	struct hci_uart *hu = &qcadev->serdev_hu;
	struct hci_dev *hdev = hu->hdev;
	struct qca_data *qca = hu->priv;
	const u8 ibs_wake_cmd[] = { 0xFD };
	const u8 edl_reset_soc_cmd[] = { 0x01, 0x00, 0xFC, 0x01, 0x05 };

	if (qcadev->btsoc_type == QCA_QCA6390) {
		if (test_bit(QCA_BT_OFF, &qca->flags) ||
		    !test_bit(HCI_RUNNING, &hdev->flags))
			return;

		serdev_device_write_flush(serdev);
		ret = serdev_device_write_buf(serdev, ibs_wake_cmd,
					      sizeof(ibs_wake_cmd));
		if (ret < 0) {
			BT_ERR("QCA send IBS_WAKE_IND error: %d", ret);
			return;
		}
		serdev_device_wait_until_sent(serdev, timeout);
		usleep_range(8000, 10000);

		serdev_device_write_flush(serdev);
		ret = serdev_device_write_buf(serdev, edl_reset_soc_cmd,
					      sizeof(edl_reset_soc_cmd));
		if (ret < 0) {
			BT_ERR("QCA send EDL_RESET_REQ error: %d", ret);
			return;
		}
		serdev_device_wait_until_sent(serdev, timeout);
		usleep_range(8000, 10000);
	}
}

static int __maybe_unused qca_suspend(struct device *dev)
{
	struct serdev_device *serdev = to_serdev_device(dev);
	struct qca_serdev *qcadev = serdev_device_get_drvdata(serdev);
	struct hci_uart *hu = &qcadev->serdev_hu;
	struct qca_data *qca = hu->priv;
	unsigned long flags;
	bool tx_pending = false;
	int ret = 0;
	u8 cmd;
	u32 wait_timeout = 0;

	set_bit(QCA_SUSPENDING, &qca->flags);

	/* if BT SoC is running with default firmware then it does not
	 * support in-band sleep
	 */
	if (test_bit(QCA_ROM_FW, &qca->flags))
		return 0;

	/* During SSR after memory dump collection, controller will be
	 * powered off and then powered on.If controller is powered off
	 * during SSR then we should wait until SSR is completed.
	 */
	if (test_bit(QCA_BT_OFF, &qca->flags) &&
	    !test_bit(QCA_SSR_TRIGGERED, &qca->flags))
		return 0;

	if (test_bit(QCA_IBS_DISABLED, &qca->flags) ||
	    test_bit(QCA_SSR_TRIGGERED, &qca->flags)) {
		wait_timeout = test_bit(QCA_SSR_TRIGGERED, &qca->flags) ?
					IBS_DISABLE_SSR_TIMEOUT_MS :
					FW_DOWNLOAD_TIMEOUT_MS;

		/* QCA_IBS_DISABLED flag is set to true, During FW download
		 * and during memory dump collection. It is reset to false,
		 * After FW download complete.
		 */
		wait_on_bit_timeout(&qca->flags, QCA_IBS_DISABLED,
			    TASK_UNINTERRUPTIBLE, msecs_to_jiffies(wait_timeout));

		if (test_bit(QCA_IBS_DISABLED, &qca->flags)) {
			bt_dev_err(hu->hdev, "SSR or FW download time out");
			ret = -ETIMEDOUT;
			goto error;
		}
	}

	cancel_work_sync(&qca->ws_awake_device);
	cancel_work_sync(&qca->ws_awake_rx);

	spin_lock_irqsave_nested(&qca->hci_ibs_lock,
				 flags, SINGLE_DEPTH_NESTING);

	switch (qca->tx_ibs_state) {
	case HCI_IBS_TX_WAKING:
		del_timer(&qca->wake_retrans_timer);
		fallthrough;
	case HCI_IBS_TX_AWAKE:
		del_timer(&qca->tx_idle_timer);

		serdev_device_write_flush(hu->serdev);
		cmd = HCI_IBS_SLEEP_IND;
		ret = serdev_device_write_buf(hu->serdev, &cmd, sizeof(cmd));

		if (ret < 0) {
			BT_ERR("Failed to send SLEEP to device");
			break;
		}

		qca->tx_ibs_state = HCI_IBS_TX_ASLEEP;
		qca->ibs_sent_slps++;
		tx_pending = true;
		break;

	case HCI_IBS_TX_ASLEEP:
		break;

	default:
		BT_ERR("Spurious tx state %d", qca->tx_ibs_state);
		ret = -EINVAL;
		break;
	}

	spin_unlock_irqrestore(&qca->hci_ibs_lock, flags);

	if (ret < 0)
		goto error;

	if (tx_pending) {
		serdev_device_wait_until_sent(hu->serdev,
					      msecs_to_jiffies(CMD_TRANS_TIMEOUT_MS));
		serial_clock_vote(HCI_IBS_TX_VOTE_CLOCK_OFF, hu);
	}

	/* Wait for HCI_IBS_SLEEP_IND sent by device to indicate its Tx is going
	 * to sleep, so that the packet does not wake the system later.
	 */
	ret = wait_event_interruptible_timeout(qca->suspend_wait_q,
			qca->rx_ibs_state == HCI_IBS_RX_ASLEEP,
			msecs_to_jiffies(IBS_BTSOC_TX_IDLE_TIMEOUT_MS));
	if (ret == 0) {
		ret = -ETIMEDOUT;
		goto error;
	}

	return 0;

error:
	clear_bit(QCA_SUSPENDING, &qca->flags);

	return ret;
}

static int __maybe_unused qca_resume(struct device *dev)
{
	struct serdev_device *serdev = to_serdev_device(dev);
	struct qca_serdev *qcadev = serdev_device_get_drvdata(serdev);
	struct hci_uart *hu = &qcadev->serdev_hu;
	struct qca_data *qca = hu->priv;

	clear_bit(QCA_SUSPENDING, &qca->flags);

	return 0;
}

static SIMPLE_DEV_PM_OPS(qca_pm_ops, qca_suspend, qca_resume);

#ifdef CONFIG_OF
static const struct of_device_id qca_bluetooth_of_match[] = {
	{ .compatible = "qcom,qca6174-bt" },
	{ .compatible = "qcom,qca6390-bt", .data = &qca_soc_data_qca6390},
	{ .compatible = "qcom,qca9377-bt" },
	{ .compatible = "qcom,wcn3990-bt", .data = &qca_soc_data_wcn3990},
	{ .compatible = "qcom,wcn3991-bt", .data = &qca_soc_data_wcn3991},
	{ .compatible = "qcom,wcn3998-bt", .data = &qca_soc_data_wcn3998},
	{ .compatible = "qcom,wcn6750-bt", .data = &qca_soc_data_wcn6750},
	{ /* sentinel */ }
};
MODULE_DEVICE_TABLE(of, qca_bluetooth_of_match);
#endif

#ifdef CONFIG_ACPI
static const struct acpi_device_id qca_bluetooth_acpi_match[] = {
	{ "QCOM6390", (kernel_ulong_t)&qca_soc_data_qca6390 },
	{ "DLA16390", (kernel_ulong_t)&qca_soc_data_qca6390 },
	{ "DLB16390", (kernel_ulong_t)&qca_soc_data_qca6390 },
	{ "DLB26390", (kernel_ulong_t)&qca_soc_data_qca6390 },
	{ },
};
MODULE_DEVICE_TABLE(acpi, qca_bluetooth_acpi_match);
#endif


static struct serdev_device_driver qca_serdev_driver = {
	.probe = qca_serdev_probe,
	.remove = qca_serdev_remove,
	.driver = {
		.name = "hci_uart_qca",
		.of_match_table = of_match_ptr(qca_bluetooth_of_match),
		.acpi_match_table = ACPI_PTR(qca_bluetooth_acpi_match),
		.shutdown = qca_serdev_shutdown,
		.pm = &qca_pm_ops,
	},
};

int __init qca_init(void)
{
	serdev_device_driver_register(&qca_serdev_driver);

	return hci_uart_register_proto(&qca_proto);
}

int __exit qca_deinit(void)
{
	serdev_device_driver_unregister(&qca_serdev_driver);

	return hci_uart_unregister_proto(&qca_proto);
}<|MERGE_RESOLUTION|>--- conflicted
+++ resolved
@@ -2088,15 +2088,10 @@
 
 		qcadev->sw_ctrl = devm_gpiod_get_optional(&serdev->dev, "swctrl",
 					       GPIOD_IN);
-<<<<<<< HEAD
-		if (IS_ERR(qcadev->sw_ctrl) && data->soc_type == QCA_WCN6750)
-			dev_warn(&serdev->dev, "failed to acquire SW_CTRL gpio\n");
-=======
 		if (IS_ERR(qcadev->sw_ctrl) && data->soc_type == QCA_WCN6750) {
 			dev_err(&serdev->dev, "failed to acquire SW_CTRL gpio\n");
 			return PTR_ERR(qcadev->sw_ctrl);
 		}
->>>>>>> c0345356
 
 		qcadev->susclk = devm_clk_get_optional(&serdev->dev, NULL);
 		if (IS_ERR(qcadev->susclk)) {
@@ -2118,13 +2113,8 @@
 		qcadev->bt_en = devm_gpiod_get_optional(&serdev->dev, "enable",
 					       GPIOD_OUT_LOW);
 		if (IS_ERR(qcadev->bt_en)) {
-<<<<<<< HEAD
-			dev_warn(&serdev->dev, "failed to acquire enable gpio\n");
-			power_ctrl_enabled = false;
-=======
 			dev_err(&serdev->dev, "failed to acquire enable gpio\n");
 			return PTR_ERR(qcadev->bt_en);
->>>>>>> c0345356
 		}
 
 		if (!qcadev->bt_en)
