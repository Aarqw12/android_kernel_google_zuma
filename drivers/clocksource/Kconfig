--- conflicted
+++ resolved
@@ -236,14 +236,13 @@
 	depends on MIPS_GIC
 	select CLKSRC_OF
 
-<<<<<<< HEAD
 config CLKSRC_PXA
 	def_bool y if ARCH_PXA || ARCH_SA1100
 	select CLKSRC_OF if USE_OF
 	help
 	  This enables OST0 support available on PXA and SA-11x0
 	  platforms.
-=======
+
 config ASM9260_TIMER
 	bool "Alphascale ASM9260 timer driver"
 	depends on GENERIC_CLOCKEVENTS
@@ -253,6 +252,5 @@
 	help
 	  This enables build of a clocksource and clockevent driver for
 	  the 32-bit System Timer hardware available on a Alphascale ASM9260.
->>>>>>> b1360cd0
 
 endmenu