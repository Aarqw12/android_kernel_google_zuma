menu "Device Drivers"

source "drivers/base/Kconfig"

source "drivers/connector/Kconfig"

source "drivers/mtd/Kconfig"

source "drivers/of/Kconfig"

source "drivers/parport/Kconfig"

source "drivers/pnp/Kconfig"

source "drivers/block/Kconfig"

# misc before ide - BLK_DEV_SGIIOC4 depends on SGI_IOC4

source "drivers/misc/Kconfig"

source "drivers/ide/Kconfig"

source "drivers/scsi/Kconfig"

source "drivers/ata/Kconfig"

source "drivers/md/Kconfig"

source "drivers/target/Kconfig"

source "drivers/message/fusion/Kconfig"

source "drivers/firewire/Kconfig"

source "drivers/message/i2o/Kconfig"

source "drivers/macintosh/Kconfig"

source "drivers/net/Kconfig"

source "drivers/isdn/Kconfig"

source "drivers/telephony/Kconfig"

# input before char - char/joystick depends on it. As does USB.

source "drivers/input/Kconfig"

source "drivers/char/Kconfig"

source "drivers/i2c/Kconfig"

source "drivers/spi/Kconfig"

source "drivers/pps/Kconfig"

source "drivers/ptp/Kconfig"

source "drivers/gpio/Kconfig"

source "drivers/w1/Kconfig"

source "drivers/power/Kconfig"

source "drivers/hwmon/Kconfig"

source "drivers/thermal/Kconfig"

source "drivers/watchdog/Kconfig"

source "drivers/ssb/Kconfig"

source "drivers/bcma/Kconfig"

source "drivers/mfd/Kconfig"

source "drivers/regulator/Kconfig"

source "drivers/media/Kconfig"

source "drivers/video/Kconfig"

source "sound/Kconfig"

source "drivers/hid/Kconfig"

source "drivers/usb/Kconfig"

source "drivers/uwb/Kconfig"

source "drivers/mmc/Kconfig"

source "drivers/memstick/Kconfig"

source "drivers/leds/Kconfig"

source "drivers/accessibility/Kconfig"

source "drivers/infiniband/Kconfig"

source "drivers/edac/Kconfig"

source "drivers/rtc/Kconfig"

source "drivers/dma/Kconfig"

source "drivers/dca/Kconfig"

source "drivers/auxdisplay/Kconfig"

source "drivers/uio/Kconfig"

source "drivers/vlynq/Kconfig"

source "drivers/virtio/Kconfig"

source "drivers/xen/Kconfig"

source "drivers/staging/Kconfig"

source "drivers/platform/Kconfig"

source "drivers/clk/Kconfig"

source "drivers/hwspinlock/Kconfig"

source "drivers/clocksource/Kconfig"

<<<<<<< HEAD
source "drivers/iommu/Kconfig"
=======
source "drivers/virt/Kconfig"
>>>>>>> c176ae9e

endmenu<|MERGE_RESOLUTION|>--- conflicted
+++ resolved
@@ -126,10 +126,8 @@
 
 source "drivers/clocksource/Kconfig"
 
-<<<<<<< HEAD
 source "drivers/iommu/Kconfig"
-=======
+
 source "drivers/virt/Kconfig"
->>>>>>> c176ae9e
 
 endmenu