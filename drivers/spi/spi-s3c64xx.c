--- conflicted
+++ resolved
@@ -370,10 +370,6 @@
 		sdd->ops->release((enum dma_ch)sdd->tx_dma.ch,
 					&s3c64xx_spi_dma_client);
 	}
-<<<<<<< HEAD
-	pm_runtime_put(&sdd->pdev->dev);
-=======
->>>>>>> d2447c53
 
 	return 0;
 }
@@ -430,17 +426,9 @@
 	dma_cap_mask_t mask;
 	int ret;
 
-<<<<<<< HEAD
-	if (is_polling(sdd))
-		return 0;
-
-	dma_cap_zero(mask);
-	dma_cap_set(DMA_SLAVE, mask);
-=======
 	if (!is_polling(sdd)) {
 		dma_cap_zero(mask);
 		dma_cap_set(DMA_SLAVE, mask);
->>>>>>> d2447c53
 
 		/* Acquire DMA channels */
 		sdd->rx_dma.ch = dma_request_slave_channel_compat(mask, filter,
@@ -1072,18 +1060,6 @@
 		return -ENODEV;
 	}
 
-<<<<<<< HEAD
-	/* Request gpio only if cs line is asserted by gpio pins */
-	if (sdd->cs_gpio) {
-		err = gpio_request_one(cs->line, GPIOF_OUT_INIT_HIGH,
-				       dev_name(&spi->dev));
-		if (err) {
-			dev_err(&spi->dev,
-				"Failed to get /CS gpio [%d]: %d\n",
-				cs->line, err);
-			goto err_gpio_req;
-		}
-=======
 	if (!spi_get_ctldata(spi)) {
 		/* Request gpio only if cs line is asserted by gpio pins */
 		if (sdd->cs_gpio) {
@@ -1098,11 +1074,7 @@
 		}
 
 		spi_set_ctldata(spi, cs);
->>>>>>> d2447c53
-	}
-
-	if (!spi_get_ctldata(spi))
-		spi_set_ctldata(spi, cs);
+	}
 
 	sci = sdd->cntrlr_info;
 
@@ -1366,24 +1338,14 @@
 	if (!sdd->pdev->dev.of_node) {
 		res = platform_get_resource(pdev, IORESOURCE_DMA,  0);
 		if (!res) {
-<<<<<<< HEAD
-			dev_warn(&pdev->dev, "Unable to get SPI tx dma "
-					"resource. Switching to poll mode\n");
-=======
 			dev_warn(&pdev->dev, "Unable to get SPI tx dma resource. Switching to poll mode\n");
->>>>>>> d2447c53
 			sdd->port_conf->quirks = S3C64XX_SPI_QUIRK_POLL;
 		} else
 			sdd->tx_dma.dmach = res->start;
 
 		res = platform_get_resource(pdev, IORESOURCE_DMA,  1);
 		if (!res) {
-<<<<<<< HEAD
-			dev_warn(&pdev->dev, "Unable to get SPI rx dma "
-					"resource. Switching to poll mode\n");
-=======
 			dev_warn(&pdev->dev, "Unable to get SPI rx dma resource. Switching to poll mode\n");
->>>>>>> d2447c53
 			sdd->port_conf->quirks = S3C64XX_SPI_QUIRK_POLL;
 		} else
 			sdd->rx_dma.dmach = res->start;
