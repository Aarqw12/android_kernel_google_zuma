// SPDX-License-Identifier: GPL-2.0
/*
 * Timer events oriented CPU idle governor
 *
 * Copyright (C) 2018 - 2021 Intel Corporation
 * Author: Rafael J. Wysocki <rafael.j.wysocki@intel.com>
 */

/**
 * DOC: teo-description
 *
 * The idea of this governor is based on the observation that on many systems
 * timer events are two or more orders of magnitude more frequent than any
 * other interrupts, so they are likely to be the most significant cause of CPU
 * wakeups from idle states.  Moreover, information about what happened in the
 * (relatively recent) past can be used to estimate whether or not the deepest
 * idle state with target residency within the (known) time till the closest
 * timer event, referred to as the sleep length, is likely to be suitable for
 * the upcoming CPU idle period and, if not, then which of the shallower idle
 * states to choose instead of it.
 *
 * Of course, non-timer wakeup sources are more important in some use cases
 * which can be covered by taking a few most recent idle time intervals of the
 * CPU into account.  However, even in that context it is not necessary to
 * consider idle duration values greater than the sleep length, because the
 * closest timer will ultimately wake up the CPU anyway unless it is woken up
 * earlier.
 *
 * Thus this governor estimates whether or not the prospective idle duration of
 * a CPU is likely to be significantly shorter than the sleep length and selects
 * an idle state for it accordingly.
 *
 * The computations carried out by this governor are based on using bins whose
 * boundaries are aligned with the target residency parameter values of the CPU
 * idle states provided by the %CPUIdle driver in the ascending order.  That is,
 * the first bin spans from 0 up to, but not including, the target residency of
 * the second idle state (idle state 1), the second bin spans from the target
 * residency of idle state 1 up to, but not including, the target residency of
 * idle state 2, the third bin spans from the target residency of idle state 2
 * up to, but not including, the target residency of idle state 3 and so on.
 * The last bin spans from the target residency of the deepest idle state
 * supplied by the driver to infinity.
 *
 * Two metrics called "hits" and "intercepts" are associated with each bin.
 * They are updated every time before selecting an idle state for the given CPU
 * in accordance with what happened last time.
 *
 * The "hits" metric reflects the relative frequency of situations in which the
 * sleep length and the idle duration measured after CPU wakeup fall into the
 * same bin (that is, the CPU appears to wake up "on time" relative to the sleep
 * length).  In turn, the "intercepts" metric reflects the relative frequency of
 * situations in which the measured idle duration is so much shorter than the
 * sleep length that the bin it falls into corresponds to an idle state
 * shallower than the one whose bin is fallen into by the sleep length (these
 * situations are referred to as "intercepts" below).
 *
 * In order to select an idle state for a CPU, the governor takes the following
 * steps (modulo the possible latency constraint that must be taken into account
 * too):
 *
 * 1. Find the deepest CPU idle state whose target residency does not exceed
 *    the current sleep length (the candidate idle state) and compute 2 sums as
 *    follows:
 *
 *    - The sum of the "hits" and "intercepts" metrics for the candidate state
 *      and all of the deeper idle states (it represents the cases in which the
 *      CPU was idle long enough to avoid being intercepted if the sleep length
 *      had been equal to the current one).
 *
 *    - The sum of the "intercepts" metrics for all of the idle states shallower
 *      than the candidate one (it represents the cases in which the CPU was not
 *      idle long enough to avoid being intercepted if the sleep length had been
 *      equal to the current one).
 *
 * 2. If the second sum is greater than the first one the CPU is likely to wake
 *    up early, so look for an alternative idle state to select.
 *
 *    - Traverse the idle states shallower than the candidate one in the
 *      descending order.
 *
 *    - For each of them compute the sum of the "intercepts" metrics over all
 *      of the idle states between it and the candidate one (including the
 *      former and excluding the latter).
 *
 *    - If each of these sums that needs to be taken into account (because the
 *      check related to it has indicated that the CPU is likely to wake up
 *      early) is greater than a half of the corresponding sum computed in step
 *      1 (which means that the target residency of the state in question had
 *      not exceeded the idle duration in over a half of the relevant cases),
 *      select the given idle state instead of the candidate one.
 *
 * 3. By default, select the candidate state.
 */

#include <linux/cpuidle.h>
#include <linux/jiffies.h>
#include <linux/kernel.h>
#include <linux/sched/clock.h>
#include <linux/tick.h>

/*
 * The PULSE value is added to metrics when they grow and the DECAY_SHIFT value
 * is used for decreasing metrics on a regular basis.
 */
#define PULSE		1024
#define DECAY_SHIFT	3

/*
 * Idle state target residency threshold used for deciding whether or not to
 * check the time till the closest expected timer event.
 */
#define RESIDENCY_THRESHOLD_NS	(15 * NSEC_PER_USEC)

/**
 * struct teo_bin - Metrics used by the TEO cpuidle governor.
 * @intercepts: The "intercepts" metric.
 * @hits: The "hits" metric.
 */
struct teo_bin {
	unsigned int intercepts;
	unsigned int hits;
};

/**
 * struct teo_cpu - CPU data used by the TEO cpuidle governor.
 * @time_span_ns: Time between idle state selection and post-wakeup update.
 * @sleep_length_ns: Time till the closest timer event (at the selection time).
 * @state_bins: Idle state data bins for this CPU.
 * @total: Grand total of the "intercepts" and "hits" mertics for all bins.
<<<<<<< HEAD
 * @next_recent_idx: Index of the next @recent_idx entry to update.
 * @recent_idx: Indices of bins corresponding to recent "intercepts".
=======
 * @tick_hits: Number of "hits" after TICK_NSEC.
>>>>>>> 7391d1a9
 */
struct teo_cpu {
	s64 time_span_ns;
	s64 sleep_length_ns;
	struct teo_bin state_bins[CPUIDLE_STATE_MAX];
	unsigned int total;
<<<<<<< HEAD
	int next_recent_idx;
	int recent_idx[NR_RECENT];
=======
	unsigned int tick_hits;
>>>>>>> 7391d1a9
	s64 wfi_timeout_ns;
};

static DEFINE_PER_CPU(struct teo_cpu, teo_cpus);

/**
 * teo_update - Update CPU metrics after wakeup.
 * @drv: cpuidle driver containing state data.
 * @dev: Target CPU.
 */
static void teo_update(struct cpuidle_driver *drv, struct cpuidle_device *dev)
{
	struct teo_cpu *cpu_data = per_cpu_ptr(&teo_cpus, dev->cpu);
	int i, idx_timer = 0, idx_duration = 0;
	s64 target_residency_ns;
	u64 measured_ns;

	if (cpu_data->time_span_ns >= cpu_data->sleep_length_ns) {
		/*
		 * One of the safety nets has triggered or the wakeup was close
		 * enough to the closest timer event expected at the idle state
		 * selection time to be discarded.
		 */
		measured_ns = U64_MAX;
	} else {
		u64 lat_ns = drv->states[dev->last_state_idx].exit_latency_ns;

		/*
		 * The computations below are to determine whether or not the
		 * (saved) time till the next timer event and the measured idle
		 * duration fall into the same "bin", so use last_residency_ns
		 * for that instead of time_span_ns which includes the cpuidle
		 * overhead.
		 */
		measured_ns = dev->last_residency_ns;
		/*
		 * The delay between the wakeup and the first instruction
		 * executed by the CPU is not likely to be worst-case every
		 * time, so take 1/2 of the exit latency as a very rough
		 * approximation of the average of it.
		 */
		if (measured_ns >= lat_ns)
			measured_ns -= lat_ns / 2;
		else
			measured_ns /= 2;
	}

	cpu_data->total = 0;

	/*
	 * Decay the "hits" and "intercepts" metrics for all of the bins and
	 * find the bins that the sleep length and the measured idle duration
	 * fall into.
	 */
	for (i = 0; i < drv->state_count; i++) {
		struct teo_bin *bin = &cpu_data->state_bins[i];

		bin->hits -= bin->hits >> DECAY_SHIFT;
		bin->intercepts -= bin->intercepts >> DECAY_SHIFT;

		cpu_data->total += bin->hits + bin->intercepts;

		target_residency_ns = drv->states[i].target_residency_ns;

		if (target_residency_ns <= cpu_data->sleep_length_ns) {
			idx_timer = i;
			if (target_residency_ns <= measured_ns)
				idx_duration = i;
		}
	}

	/*
	 * If the deepest state's target residency is below the tick length,
	 * make a record of it to help teo_select() decide whether or not
	 * to stop the tick.  This effectively adds an extra hits-only bin
	 * beyond the last state-related one.
	 */
	if (target_residency_ns < TICK_NSEC) {
		cpu_data->tick_hits -= cpu_data->tick_hits >> DECAY_SHIFT;

		cpu_data->total += cpu_data->tick_hits;

		if (TICK_NSEC <= cpu_data->sleep_length_ns) {
			idx_timer = drv->state_count;
			if (TICK_NSEC <= measured_ns) {
				cpu_data->tick_hits += PULSE;
				goto end;
			}
		}
	}

	/*
	 * If the measured idle duration falls into the same bin as the sleep
	 * length, this is a "hit", so update the "hits" metric for that bin.
	 * Otherwise, update the "intercepts" metric for the bin fallen into by
	 * the measured idle duration.
	 */
	if (idx_timer == idx_duration)
		cpu_data->state_bins[idx_timer].hits += PULSE;
	else
		cpu_data->state_bins[idx_duration].intercepts += PULSE;

end:
	cpu_data->total += PULSE;
}

static bool teo_state_ok(int i, struct cpuidle_driver *drv)
{
	return !tick_nohz_tick_stopped() ||
		drv->states[i].target_residency_ns >= TICK_NSEC;
}

/**
 * teo_find_shallower_state - Find shallower idle state matching given duration.
 * @drv: cpuidle driver containing state data.
 * @dev: Target CPU.
 * @state_idx: Index of the capping idle state.
 * @duration_ns: Idle duration value to match.
 */
static int teo_find_shallower_state(struct cpuidle_driver *drv,
				    struct cpuidle_device *dev, int state_idx,
				    s64 duration_ns)
{
	int i;

	for (i = state_idx - 1; i >= 0; i--) {
		if (dev->states_usage[i].disable)
			continue;

		state_idx = i;
		if (drv->states[i].target_residency_ns <= duration_ns)
			break;
	}
	return state_idx;
}

/**
 * teo_select - Selects the next idle state to enter.
 * @drv: cpuidle driver containing state data.
 * @dev: Target CPU.
 * @stop_tick: Indication on whether or not to stop the scheduler tick.
 */
static int teo_select(struct cpuidle_driver *drv, struct cpuidle_device *dev,
		      bool *stop_tick)
{
	struct teo_cpu *cpu_data = per_cpu_ptr(&teo_cpus, dev->cpu);
	s64 latency_req = cpuidle_governor_latency_req(dev->cpu);
	ktime_t delta_tick = TICK_NSEC / 2;
	unsigned int tick_intercept_sum = 0;
	unsigned int idx_intercept_sum = 0;
	unsigned int intercept_sum = 0;
	unsigned int idx_hit_sum = 0;
	unsigned int hit_sum = 0;
	int constraint_idx = 0;
	int idx0 = 0, idx = -1;
	int prev_intercept_idx;
	s64 duration_ns;
	int i;

	if (dev->last_state_idx >= 0) {
		teo_update(drv, dev);
		dev->last_state_idx = -1;
	}

	cpu_data->time_span_ns = local_clock();
<<<<<<< HEAD

	duration_ns = tick_nohz_get_sleep_length(&delta_tick);
	if (duration_ns <= 0)
		duration_ns = S64_MAX;
	cpu_data->sleep_length_ns = duration_ns;
=======
	/*
	 * Set the expected sleep length to infinity in case of an early
	 * return.
	 */
	cpu_data->sleep_length_ns = KTIME_MAX;
>>>>>>> 7391d1a9

	/* Check if there is any choice in the first place. */
	if (drv->state_count < 2) {
		idx = 0;
		goto out_tick;
	}

<<<<<<< HEAD
	/*
	 * Find the deepest idle state whose target residency does not exceed
	 * the current sleep length and the deepest idle state not deeper than
	 * the former whose exit latency does not exceed the current latency
	 * constraint.  Compute the sums of metrics for early wakeup pattern
	 * detection.
	 */
=======
	if (!dev->states_usage[0].disable)
		idx = 0;

	/* Compute the sums of metrics for early wakeup pattern detection. */
>>>>>>> 7391d1a9
	for (i = 1; i < drv->state_count; i++) {
		struct teo_bin *prev_bin = &cpu_data->state_bins[i-1];
		struct cpuidle_state *s = &drv->states[i];

		/*
		 * Update the sums of idle state mertics for all of the states
		 * shallower than the current one.
		 */
		intercept_sum += prev_bin->intercepts;
		hit_sum += prev_bin->hits;

		if (dev->states_usage[i].disable)
			continue;

		if (idx < 0)
			idx0 = i; /* first enabled state */

		idx = i;

		if (s->exit_latency_ns <= latency_req)
			constraint_idx = i;

		/* Save the sums for the current state. */
		idx_intercept_sum = intercept_sum;
		idx_hit_sum = hit_sum;
	}

	/* Avoid unnecessary overhead. */
	if (idx < 0) {
		idx = 0; /* No states enabled, must use 0. */
		goto out_tick;
	}

	if (idx == idx0) {
		/*
		 * Only one idle state is enabled, so use it, but do not
		 * allow the tick to be stopped it is shallow enough.
		 */
		duration_ns = drv->states[idx].target_residency_ns;
		goto end;
	}

	tick_intercept_sum = intercept_sum +
			cpu_data->state_bins[drv->state_count-1].intercepts;

	/*
	 * If the sum of the intercepts metric for all of the idle states
	 * shallower than the current candidate one (idx) is greater than the
	 * sum of the intercepts and hits metrics for the candidate state and
	 * all of the deeper states a shallower idle state is likely to be a
	 * better choice.
	 */
	prev_intercept_idx = idx;
	if (2 * idx_intercept_sum > cpu_data->total - idx_hit_sum) {
		int first_suitable_idx = idx;

		/*
		 * Look for the deepest idle state whose target residency had
		 * not exceeded the idle duration in over a half of the relevant
		 * cases in the past.
		 *
		 * Take the possible duration limitation present if the tick
		 * has been stopped already into account.
		 */
		intercept_sum = 0;

		for (i = idx - 1; i >= 0; i--) {
			struct teo_bin *bin = &cpu_data->state_bins[i];

			intercept_sum += bin->intercepts;

			if (2 * intercept_sum > idx_intercept_sum) {
				/*
				 * Use the current state unless it is too
				 * shallow or disabled, in which case take the
				 * first enabled state that is deep enough.
				 */
				if (teo_state_ok(i, drv) &&
				    !dev->states_usage[i].disable)
					idx = i;
				else
					idx = first_suitable_idx;

				break;
			}

			if (dev->states_usage[i].disable)
				continue;

			if (!teo_state_ok(i, drv)) {
				/*
				 * The current state is too shallow, but if an
				 * alternative candidate state has been found,
				 * it may still turn out to be a better choice.
				 */
				if (first_suitable_idx != idx)
					continue;

				break;
			}

			first_suitable_idx = i;
		}
	}
	if (!idx && prev_intercept_idx) {
		/*
		 * We have to query the sleep length here otherwise we don't
		 * know after wakeup if our guess was correct.
		 */
		duration_ns = tick_nohz_get_sleep_length(&delta_tick);
		cpu_data->sleep_length_ns = duration_ns;
		goto out_tick;
	}

	/*
	 * If there is a latency constraint, it may be necessary to select an
	 * idle state shallower than the current candidate one.
	 */
	if (idx > constraint_idx)
		idx = constraint_idx;

<<<<<<< HEAD
end:
=======
	/*
	 * Skip the timers check if state 0 is the current candidate one,
	 * because an immediate non-timer wakeup is expected in that case.
	 */
	if (!idx)
		goto out_tick;

>>>>>>> 7391d1a9
	/*
	 * If state 0 is a polling one, check if the target residency of
	 * the current candidate state is low enough and skip the timers
	 * check in that case too.
	 */
	if ((drv->states[0].flags & CPUIDLE_FLAG_POLLING) &&
	    drv->states[idx].target_residency_ns < RESIDENCY_THRESHOLD_NS)
		goto out_tick;

<<<<<<< HEAD
		/*
		 * The tick is not going to be stopped, so if the target
		 * residency of the state to be returned is not within the time
		 * till the closest timer including the tick, try to correct
		 * that.
		 */
		if (idx > idx0 &&
		    drv->states[idx].target_residency_ns > delta_tick)
			idx = teo_find_shallower_state(drv, dev, idx, delta_tick);
	}

	/*
	 * Set a limit to how long the CPU can remain in WFI in case of a
	 * misprediction that results in too much time spent in WFI. This way,
	 * the CPU can be kicked out of WFI and enter a deeper idle state if a
	 * deeper state fits within the residency requirement.
	 */
#define WFI_TIMEOUT_NS (1 * NSEC_PER_MSEC)
	cpu_data->wfi_timeout_ns = 0;
	if (drv->state_count > 1 && !idx && constraint_idx) {
		if (*stop_tick)
			delta_tick = cpu_data->sleep_length_ns;

		if (delta_tick > duration_ns &&
		    (delta_tick - duration_ns - WFI_TIMEOUT_NS) >
		    drv->states[1].target_residency_ns)
			cpu_data->wfi_timeout_ns = duration_ns + WFI_TIMEOUT_NS;
=======
	duration_ns = tick_nohz_get_sleep_length(&delta_tick);
	cpu_data->sleep_length_ns = duration_ns;

	/*
	 * If the closest expected timer is before the terget residency of the
	 * candidate state, a shallower one needs to be found.
	 */
	if (drv->states[idx].target_residency_ns > duration_ns) {
		i = teo_find_shallower_state(drv, dev, idx, duration_ns);
		if (teo_state_ok(i, drv))
			idx = i;
>>>>>>> 7391d1a9
	}

	/*
	 * If the selected state's target residency is below the tick length
	 * and intercepts occurring before the tick length are the majority of
	 * total wakeup events, do not stop the tick.
	 */
	if (drv->states[idx].target_residency_ns < TICK_NSEC &&
	    tick_intercept_sum > cpu_data->total / 2 + cpu_data->total / 8)
		duration_ns = TICK_NSEC / 2;

end:
	/*
	 * Allow the tick to be stopped unless the selected state is a polling
	 * one or the expected idle duration is shorter than the tick period
	 * length.
	 */
	if ((!(drv->states[idx].flags & CPUIDLE_FLAG_POLLING) &&
	    duration_ns >= TICK_NSEC) || tick_nohz_tick_stopped())
		goto out_wfi_timeout;

	/*
	 * The tick is not going to be stopped, so if the target residency of
	 * the state to be returned is not within the time till the closest
	 * timer including the tick, try to correct that.
	 */
	if (idx > idx0 &&
	    drv->states[idx].target_residency_ns > delta_tick)
		idx = teo_find_shallower_state(drv, dev, idx, delta_tick);

out_tick:
	*stop_tick = false;
out_wfi_timeout:
	/*
	 * Set a limit to how long the CPU can remain in WFI in case of a
	 * misprediction that results in too much time spent in WFI. This way,
	 * the CPU can be kicked out of WFI and enter a deeper idle state if a
	 * deeper state fits within the residency requirement.
	 */
#define WFI_TIMEOUT_NS (1 * NSEC_PER_MSEC)
	if (drv->state_count > 1 && !idx && constraint_idx &&
	    delta_tick > duration_ns &&
	    (delta_tick - duration_ns - WFI_TIMEOUT_NS) >
	    drv->states[1].target_residency_ns)
		cpu_data->wfi_timeout_ns = duration_ns + WFI_TIMEOUT_NS;
	else
		cpu_data->wfi_timeout_ns = 0;

	return idx;
}

s64 teo_wfi_timeout_ns(void)
{
	struct teo_cpu *cpu_data = this_cpu_ptr(&teo_cpus);

	return cpu_data->wfi_timeout_ns;
}

/**
 * teo_reflect - Note that governor data for the CPU need to be updated.
 * @dev: Target CPU.
 * @state: Entered state.
 */
static void teo_reflect(struct cpuidle_device *dev, int state)
{
	struct teo_cpu *cpu_data = per_cpu_ptr(&teo_cpus, dev->cpu);

	dev->last_state_idx = state;
	/*
	 * If the wakeup was not "natural", but triggered by one of the safety
	 * nets, assume that the CPU might have been idle for the entire sleep
	 * length time.
	 */
	if (dev->poll_time_limit ||
	    (tick_nohz_idle_got_tick() && cpu_data->sleep_length_ns > TICK_NSEC)) {
		dev->poll_time_limit = false;
		cpu_data->time_span_ns = cpu_data->sleep_length_ns;
	} else {
		cpu_data->time_span_ns = local_clock() - cpu_data->time_span_ns;
	}
}

/**
 * teo_enable_device - Initialize the governor's data for the target CPU.
 * @drv: cpuidle driver (not used).
 * @dev: Target CPU.
 */
static int teo_enable_device(struct cpuidle_driver *drv,
			     struct cpuidle_device *dev)
{
	struct teo_cpu *cpu_data = per_cpu_ptr(&teo_cpus, dev->cpu);
<<<<<<< HEAD
	int i;

	memset(cpu_data, 0, sizeof(*cpu_data));

	for (i = 0; i < NR_RECENT; i++)
		cpu_data->recent_idx[i] = -1;
=======

	memset(cpu_data, 0, sizeof(*cpu_data));
>>>>>>> 7391d1a9

	return 0;
}

static struct cpuidle_governor teo_governor = {
	.name =		"teo",
	.rating =	19,
	.enable =	teo_enable_device,
	.select =	teo_select,
	.reflect =	teo_reflect,
};

static int __init teo_governor_init(void)
{
	return cpuidle_register_governor(&teo_governor);
}

postcore_initcall(teo_governor_init);<|MERGE_RESOLUTION|>--- conflicted
+++ resolved
@@ -127,24 +127,14 @@
  * @sleep_length_ns: Time till the closest timer event (at the selection time).
  * @state_bins: Idle state data bins for this CPU.
  * @total: Grand total of the "intercepts" and "hits" mertics for all bins.
-<<<<<<< HEAD
- * @next_recent_idx: Index of the next @recent_idx entry to update.
- * @recent_idx: Indices of bins corresponding to recent "intercepts".
-=======
  * @tick_hits: Number of "hits" after TICK_NSEC.
->>>>>>> 7391d1a9
  */
 struct teo_cpu {
 	s64 time_span_ns;
 	s64 sleep_length_ns;
 	struct teo_bin state_bins[CPUIDLE_STATE_MAX];
 	unsigned int total;
-<<<<<<< HEAD
-	int next_recent_idx;
-	int recent_idx[NR_RECENT];
-=======
 	unsigned int tick_hits;
->>>>>>> 7391d1a9
 	s64 wfi_timeout_ns;
 };
 
@@ -310,19 +300,11 @@
 	}
 
 	cpu_data->time_span_ns = local_clock();
-<<<<<<< HEAD
-
-	duration_ns = tick_nohz_get_sleep_length(&delta_tick);
-	if (duration_ns <= 0)
-		duration_ns = S64_MAX;
-	cpu_data->sleep_length_ns = duration_ns;
-=======
 	/*
 	 * Set the expected sleep length to infinity in case of an early
 	 * return.
 	 */
 	cpu_data->sleep_length_ns = KTIME_MAX;
->>>>>>> 7391d1a9
 
 	/* Check if there is any choice in the first place. */
 	if (drv->state_count < 2) {
@@ -330,20 +312,10 @@
 		goto out_tick;
 	}
 
-<<<<<<< HEAD
-	/*
-	 * Find the deepest idle state whose target residency does not exceed
-	 * the current sleep length and the deepest idle state not deeper than
-	 * the former whose exit latency does not exceed the current latency
-	 * constraint.  Compute the sums of metrics for early wakeup pattern
-	 * detection.
-	 */
-=======
 	if (!dev->states_usage[0].disable)
 		idx = 0;
 
 	/* Compute the sums of metrics for early wakeup pattern detection. */
->>>>>>> 7391d1a9
 	for (i = 1; i < drv->state_count; i++) {
 		struct teo_bin *prev_bin = &cpu_data->state_bins[i-1];
 		struct cpuidle_state *s = &drv->states[i];
@@ -465,9 +437,6 @@
 	if (idx > constraint_idx)
 		idx = constraint_idx;
 
-<<<<<<< HEAD
-end:
-=======
 	/*
 	 * Skip the timers check if state 0 is the current candidate one,
 	 * because an immediate non-timer wakeup is expected in that case.
@@ -475,7 +444,6 @@
 	if (!idx)
 		goto out_tick;
 
->>>>>>> 7391d1a9
 	/*
 	 * If state 0 is a polling one, check if the target residency of
 	 * the current candidate state is low enough and skip the timers
@@ -485,35 +453,6 @@
 	    drv->states[idx].target_residency_ns < RESIDENCY_THRESHOLD_NS)
 		goto out_tick;
 
-<<<<<<< HEAD
-		/*
-		 * The tick is not going to be stopped, so if the target
-		 * residency of the state to be returned is not within the time
-		 * till the closest timer including the tick, try to correct
-		 * that.
-		 */
-		if (idx > idx0 &&
-		    drv->states[idx].target_residency_ns > delta_tick)
-			idx = teo_find_shallower_state(drv, dev, idx, delta_tick);
-	}
-
-	/*
-	 * Set a limit to how long the CPU can remain in WFI in case of a
-	 * misprediction that results in too much time spent in WFI. This way,
-	 * the CPU can be kicked out of WFI and enter a deeper idle state if a
-	 * deeper state fits within the residency requirement.
-	 */
-#define WFI_TIMEOUT_NS (1 * NSEC_PER_MSEC)
-	cpu_data->wfi_timeout_ns = 0;
-	if (drv->state_count > 1 && !idx && constraint_idx) {
-		if (*stop_tick)
-			delta_tick = cpu_data->sleep_length_ns;
-
-		if (delta_tick > duration_ns &&
-		    (delta_tick - duration_ns - WFI_TIMEOUT_NS) >
-		    drv->states[1].target_residency_ns)
-			cpu_data->wfi_timeout_ns = duration_ns + WFI_TIMEOUT_NS;
-=======
 	duration_ns = tick_nohz_get_sleep_length(&delta_tick);
 	cpu_data->sleep_length_ns = duration_ns;
 
@@ -525,7 +464,6 @@
 		i = teo_find_shallower_state(drv, dev, idx, duration_ns);
 		if (teo_state_ok(i, drv))
 			idx = i;
->>>>>>> 7391d1a9
 	}
 
 	/*
@@ -617,17 +555,8 @@
 			     struct cpuidle_device *dev)
 {
 	struct teo_cpu *cpu_data = per_cpu_ptr(&teo_cpus, dev->cpu);
-<<<<<<< HEAD
-	int i;
 
 	memset(cpu_data, 0, sizeof(*cpu_data));
-
-	for (i = 0; i < NR_RECENT; i++)
-		cpu_data->recent_idx[i] = -1;
-=======
-
-	memset(cpu_data, 0, sizeof(*cpu_data));
->>>>>>> 7391d1a9
 
 	return 0;
 }
