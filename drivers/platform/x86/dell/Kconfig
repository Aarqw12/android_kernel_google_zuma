--- conflicted
+++ resolved
@@ -167,10 +167,7 @@
 config DELL_WMI_PRIVACY
 	bool "Dell WMI Hardware Privacy Support"
 	depends on LEDS_TRIGGER_AUDIO = y || DELL_WMI = LEDS_TRIGGER_AUDIO
-<<<<<<< HEAD
-=======
 	depends on DELL_WMI
->>>>>>> 6195eb15
 	help
 	  This option adds integration with the "Dell Hardware Privacy"
 	  feature of Dell laptops to the dell-wmi driver.
