--- conflicted
+++ resolved
@@ -484,12 +484,8 @@
 	struct iommu_group *group = domain->group;
 	struct sysmmu_groupdata *groupdata;
 	struct sysmmu_drvdata *drvdata;
-<<<<<<< HEAD
 	unsigned long flags;
-=======
-	struct iommu_group *group = dev->iommu_group;
 	phys_addr_t page_table;
->>>>>>> 2e7873de
 	unsigned int i;
 
 	if (WARN_ON(!group))
