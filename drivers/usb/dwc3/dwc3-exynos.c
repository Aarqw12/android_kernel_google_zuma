--- conflicted
+++ resolved
@@ -22,10 +22,6 @@
 #include <linux/of_platform.h>
 #include <linux/pinctrl/consumer.h>
 #include <linux/workqueue.h>
-<<<<<<< HEAD
-#include <linux/usb/gadget.h>
-=======
->>>>>>> 693eeb19
 
 #include <linux/usb/of.h>
 
@@ -537,11 +533,7 @@
 			dev_dbg(dev, "Unsupported clock level");
 		}
 
-<<<<<<< HEAD
 		dev_dbg(dev, "Changed USB Bus clock %lu\n",
-=======
-		dev_dbg(dev, "Changed USB Bus clock %d\n",
->>>>>>> 693eeb19
 			 clk_get_rate(exynos->bus_clock));
 	}
 
@@ -788,17 +780,12 @@
 {
 	struct dwc3_exynos *exynos = container_of(nb, struct dwc3_exynos, vbus_nb);
 
-<<<<<<< HEAD
 	dev_info(exynos->dev, "turn %s USB gadget\n", action ? "on" : "off");
 
 	if (!exynos->usb_data_enabled) {
 		dev_info(exynos->dev, "skip the notification due to USB enumeration disabled\n");
 		return NOTIFY_OK;
 	}
-=======
-	if (!exynos->usb_data_enabled)
-		return NOTIFY_OK;
->>>>>>> 693eeb19
 
 	dwc3_exynos_vbus_event(exynos->dev, action);
 
@@ -810,17 +797,12 @@
 {
 	struct dwc3_exynos *exynos = container_of(nb, struct dwc3_exynos, id_nb);
 
-<<<<<<< HEAD
 	dev_info(exynos->dev, "turn %s USB host\n", action ? "on" : "off");
 
 	if (!exynos->usb_data_enabled) {
 		dev_info(exynos->dev, "skip the notification due to USB enumeration disabled\n");
 		return NOTIFY_OK;
 	}
-=======
-	if (!exynos->usb_data_enabled)
-		return NOTIFY_OK;
->>>>>>> 693eeb19
 
 	dwc3_exynos_id_event(exynos->dev, !action);
 
@@ -1055,11 +1037,8 @@
 		force_speed = USB_SPEED_SUPER;
 	} else if (sysfs_streq(buf, "high-speed")) {
 		force_speed = USB_SPEED_HIGH;
-<<<<<<< HEAD
 	} else if (sysfs_streq(buf, "full-speed")) {
 		force_speed = USB_SPEED_FULL;
-=======
->>>>>>> 693eeb19
 	} else {
 		return -EINVAL;
 	}
@@ -1123,7 +1102,6 @@
 
 	exynos->idle_ip_index = exynos_get_idle_ip_index(dev_name(dev));
 	exynos_update_ip_idle_status(exynos->idle_ip_index, 0);
-<<<<<<< HEAD
 
 	ret = dwc3_exynos_clk_get(exynos);
 	if (ret)
@@ -1139,23 +1117,6 @@
 		return ret;
 	}
 
-=======
-
-	ret = dwc3_exynos_clk_get(exynos);
-	if (ret)
-		return ret;
-
-	ret = dwc3_exynos_clk_prepare(exynos);
-	if (ret)
-		return ret;
-
-	ret = dwc3_exynos_clk_enable(exynos);
-	if (ret) {
-		dwc3_exynos_clk_unprepare(exynos);
-		return ret;
-	}
-
->>>>>>> 693eeb19
 	ret = dwc3_exynos_extcon_register(exynos);
 	if (ret < 0) {
 		dev_err(dev, "failed to register extcon\n");
@@ -1173,7 +1134,6 @@
 	if (ret) {
 		dev_err(dev, "couldn't get properties.\n");
 		goto vdd33_err;
-<<<<<<< HEAD
 	}
 
 	pm_runtime_enable(dev);
@@ -1190,24 +1150,6 @@
 		goto vdd33_err;
 	}
 
-=======
-	}
-
-	pm_runtime_enable(dev);
-	ret = pm_runtime_get_sync(dev);
-	if (ret < 0)
-		goto vdd33_err;
-
-	pm_runtime_forbid(dev);
-
-	dwc3_np = of_get_child_by_name(node, "dwc3");
-	if (!dwc3_np) {
-		dev_err(dev, "failed to find dwc3 core child!\n");
-		ret = -EEXIST;
-		goto vdd33_err;
-	}
-
->>>>>>> 693eeb19
 	exynos_usbdrd_vdd_hsi_manual_control(1);
 	exynos_usbdrd_ldo_manual_control(1);
 
@@ -1225,11 +1167,7 @@
 
 	dwc3_pdev = of_find_device_by_node(dwc3_np);
 	exynos->dwc = platform_get_drvdata(dwc3_pdev);
-<<<<<<< HEAD
 	if (exynos->dwc == NULL || exynos->dwc->dev == NULL || exynos->dwc->gadget == NULL)
-=======
-	if (exynos->dwc == NULL)
->>>>>>> 693eeb19
 		goto populate_err;
 
 	/* dwc3 core configurations */
@@ -1299,7 +1237,6 @@
 	device_for_each_child(&pdev->dev, NULL, dwc3_exynos_remove_child);
 	platform_device_unregister(exynos->usb2_phy);
 	platform_device_unregister(exynos->usb3_phy);
-<<<<<<< HEAD
 
 	pm_runtime_disable(&pdev->dev);
 	if (!pm_runtime_status_suspended(&pdev->dev)) {
@@ -1413,121 +1350,6 @@
 
 	dwc3_exynos_clk_disable(exynos);
 
-=======
-
-	pm_runtime_disable(&pdev->dev);
-	if (!pm_runtime_status_suspended(&pdev->dev)) {
-		dwc3_exynos_clk_disable(exynos);
-		pm_runtime_set_suspended(&pdev->dev);
-	}
-
-	dwc3_exynos_clk_unprepare(exynos);
-
-	return 0;
-}
-
-static int __dwc3_gadget_ep_custom_transfer(struct dwc3_ep *dep, dma_addr_t trb_dma)
-{
-	struct dwc3			*dwc = dep->dwc;
-	struct dwc3_gadget_ep_cmd_params params;
-	int				ret;
-	u32				cmd;
-
-	dwc3_stop_active_transfer(dep, true, false);
-
-	if (dep->flags & DWC3_EP_END_TRANSFER_PENDING) {
-		dev_err(dwc->dev, "%s: end transfer pending\n", dep->name);
-		return -EBUSY;
-	}
-	if (!dep->endpoint.desc) {
-		dev_err(dwc->dev, "%s: can't queue to disabled endpoint\n", dep->name);
-		return -ESHUTDOWN;
-	}
-
-	/* prevent starting transfer if controller is stopped */
-	if (!dwc->pullups_connected) {
-		dev_err(dwc->dev, "custom request while udc is stopped");
-		return -ESHUTDOWN;
-	}
-
-	memset(&params, 0, sizeof(params));
-
-	params.param0 = upper_32_bits(trb_dma);
-	params.param1 = lower_32_bits(trb_dma);
-	cmd = DWC3_DEPCMD_STARTTRANSFER;
-
-	ret = dwc3_send_gadget_ep_cmd(dep, cmd, &params);
-	if (ret < 0) {
-		if (ret == -EAGAIN)
-			return ret;
-
-		dwc3_stop_active_transfer(dep, true, true);
-
-		return ret;
-	}
-
-	return ret;
-}
-
-int dwc3_gadget_ep_custom_transfer(struct usb_ep *ep, dma_addr_t trb_dma)
-{
-	struct dwc3_ep			*dep = to_dwc3_ep(ep);
-	struct dwc3			*dwc = dep->dwc;
-	unsigned long			flags;
-	int				ret;
-
-	if (!ep->enabled && ep->address) {
-		ret = -ESHUTDOWN;
-		goto out;
-	}
-
-	spin_lock_irqsave(&dwc->lock, flags);
-	ret = __dwc3_gadget_ep_custom_transfer(dep, trb_dma);
-	spin_unlock_irqrestore(&dwc->lock, flags);
-
-out:
-	return ret;
-}
-EXPORT_SYMBOL_GPL(dwc3_gadget_ep_custom_transfer);
-
-static void dwc3_exynos_shutdown(struct platform_device *pdev)
-{
-	struct dwc3_exynos *exynos = platform_get_drvdata(pdev);
-
-	/*
-	 * According to extcon state, turn off USB gadget or USB host
-	 * during the shutdown process.
-	 */
-	if (extcon_get_state(exynos->edev, EXTCON_USB) > 0)
-		dwc3_exynos_vbus_event(exynos->dev, 0);
-	else if (extcon_get_state(exynos->edev, EXTCON_USB_HOST) > 0)
-		dwc3_exynos_id_event(exynos->dev, 1);
-
-	/* unregister the notifiers for USB and USB_HOST*/
-	extcon_unregister_notifier(exynos->edev, EXTCON_USB, &exynos->vbus_nb);
-	extcon_unregister_notifier(exynos->edev, EXTCON_USB_HOST, &exynos->id_nb);
-
-	return;
-}
-
-#ifdef CONFIG_PM
-static int dwc3_exynos_runtime_suspend(struct device *dev)
-{
-	struct dwc3_exynos *exynos = dev_get_drvdata(dev);
-	struct dwc3 *dwc;
-	unsigned long flags;
-
-	if (!exynos)
-		return 0;
-
-	dwc = exynos->dwc;
-	spin_lock_irqsave(&dwc->lock, flags);
-	if (pm_runtime_suspended(dev))
-		return 0;
-
-	dwc3_exynos_clk_disable(exynos);
-
->>>>>>> 693eeb19
 	/* inform what USB state is idle to IDLE_IP */
 	exynos_update_ip_idle_status(exynos->idle_ip_index, 1);
 
