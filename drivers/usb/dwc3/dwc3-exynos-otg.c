--- conflicted
+++ resolved
@@ -77,7 +77,6 @@
 	case USB_ROLE_DEVICE:
 		ret = dwc3_otg_start_gadget(dotg, 0);
 		break;
-<<<<<<< HEAD
 	default:
 		break;
 	}
@@ -97,30 +96,6 @@
 	case USB_ROLE_DEVICE:
 		ret = dwc3_otg_start_gadget(dotg, 1);
 
-=======
-	case OTG_STATE_A_IDLE:
-		if (fsm->id) {
-			otg->state = OTG_STATE_B_IDLE;
-		} else if (dotg->host_ready) {
-			ret = otg_start_host(fsm, 1);
-			if (!ret) {
-				otg_drv_vbus(fsm, 1);
-				otg->state = OTG_STATE_A_HOST;
-			} else {
-				dev_err(dev, "OTG SM: cannot start host\n");
-			}
-		}
-		break;
-	case OTG_STATE_A_HOST:
-		if (fsm->id || !dotg->host_ready) {
-			otg_drv_vbus(fsm, 0);
-			ret = otg_start_host(fsm, 0);
-			if (!ret)
-				otg->state = OTG_STATE_A_IDLE;
-			else
-				dev_err(dev, "OTG SM: cannot stop host\n");
-		}
->>>>>>> 5321e94e
 		break;
 	default:
 		break;
@@ -460,7 +435,6 @@
 		return -ENODEV;
 	}
 
-<<<<<<< HEAD
 	dotg = exynos->dotg;
 	if (!dotg)
 		return -ENOENT;
@@ -469,16 +443,6 @@
 	dev_info(exynos->dev, "host mode %s\n", ready ? "ready" : "unready");
 	dwc3_exynos_set_role(dotg);
 	dwc3_exynos_wait_role(dotg);
-
-=======
-	fsm = &exynos->dotg->fsm;
-	otg = fsm->otg;
-	dotg = container_of(otg, struct dwc3_otg, otg);
-	dotg->host_ready = ready;
-
-	dev_info(exynos->dev, "host mode %s\n", ready ? "ready" : "unready");
-	dwc3_otg_run_sm(fsm);
->>>>>>> 5321e94e
 
 	return 0;
 }
@@ -659,19 +623,10 @@
 					  PM_QOS_DEVICE_THROUGHPUT, 0);
 	}
 
-<<<<<<< HEAD
 	dotg->current_role = USB_ROLE_NONE;
 	dotg->desired_role = USB_ROLE_NONE;
 	dotg->host_on = 0;
 	dotg->device_on = 0;
-=======
-	dotg->ext_otg_ops = ops;
-
-	dotg->otg.set_peripheral = dwc3_otg_set_peripheral;
-	dotg->otg.set_host = NULL;
-
-	dotg->otg.state = OTG_STATE_UNDEFINED;
->>>>>>> 5321e94e
 	dotg->host_ready = false;
 	dotg->in_shutdown = false;
 
