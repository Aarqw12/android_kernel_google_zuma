// SPDX-License-Identifier: GPL-2.0
/**
 * dwc3-pci.c - PCI Specific glue layer
 *
 * Copyright (C) 2010-2011 Texas Instruments Incorporated - https://www.ti.com
 *
 * Authors: Felipe Balbi <balbi@ti.com>,
 *	    Sebastian Andrzej Siewior <bigeasy@linutronix.de>
 */

#include <linux/kernel.h>
#include <linux/module.h>
#include <linux/slab.h>
#include <linux/pci.h>
#include <linux/workqueue.h>
#include <linux/pm_runtime.h>
#include <linux/platform_device.h>
#include <linux/gpio/consumer.h>
#include <linux/gpio/machine.h>
#include <linux/acpi.h>
#include <linux/delay.h>

#define PCI_DEVICE_ID_INTEL_BYT			0x0f37
#define PCI_DEVICE_ID_INTEL_MRFLD		0x119e
#define PCI_DEVICE_ID_INTEL_BSW			0x22b7
#define PCI_DEVICE_ID_INTEL_SPTLP		0x9d30
#define PCI_DEVICE_ID_INTEL_SPTH		0xa130
#define PCI_DEVICE_ID_INTEL_BXT			0x0aaa
#define PCI_DEVICE_ID_INTEL_BXT_M		0x1aaa
#define PCI_DEVICE_ID_INTEL_APL			0x5aaa
#define PCI_DEVICE_ID_INTEL_KBP			0xa2b0
#define PCI_DEVICE_ID_INTEL_CMLLP		0x02ee
#define PCI_DEVICE_ID_INTEL_CMLH		0x06ee
#define PCI_DEVICE_ID_INTEL_GLK			0x31aa
#define PCI_DEVICE_ID_INTEL_CNPLP		0x9dee
#define PCI_DEVICE_ID_INTEL_CNPH		0xa36e
#define PCI_DEVICE_ID_INTEL_CNPV		0xa3b0
#define PCI_DEVICE_ID_INTEL_ICLLP		0x34ee
#define PCI_DEVICE_ID_INTEL_EHLLP		0x4b7e
#define PCI_DEVICE_ID_INTEL_TGPLP		0xa0ee
#define PCI_DEVICE_ID_INTEL_TGPH		0x43ee
#define PCI_DEVICE_ID_INTEL_JSP			0x4dee
<<<<<<< HEAD
#define PCI_DEVICE_ID_INTEL_ADLS		0x7ae1
=======
#define PCI_DEVICE_ID_INTEL_ADLP		0x51ee
#define PCI_DEVICE_ID_INTEL_ADLS		0x7ae1
#define PCI_DEVICE_ID_INTEL_TGL			0x9a15
>>>>>>> 3c5e8400

#define PCI_INTEL_BXT_DSM_GUID		"732b85d5-b7a7-4a1b-9ba0-4bbd00ffd511"
#define PCI_INTEL_BXT_FUNC_PMU_PWR	4
#define PCI_INTEL_BXT_STATE_D0		0
#define PCI_INTEL_BXT_STATE_D3		3

#define GP_RWBAR			1
#define GP_RWREG1			0xa0
#define GP_RWREG1_ULPI_REFCLK_DISABLE	(1 << 17)

/**
 * struct dwc3_pci - Driver private structure
 * @dwc3: child dwc3 platform_device
 * @pci: our link to PCI bus
 * @guid: _DSM GUID
 * @has_dsm_for_pm: true for devices which need to run _DSM on runtime PM
 * @wakeup_work: work for asynchronous resume
 */
struct dwc3_pci {
	struct platform_device *dwc3;
	struct pci_dev *pci;

	guid_t guid;

	unsigned int has_dsm_for_pm:1;
	struct work_struct wakeup_work;
};

static const struct acpi_gpio_params reset_gpios = { 0, 0, false };
static const struct acpi_gpio_params cs_gpios = { 1, 0, false };

static const struct acpi_gpio_mapping acpi_dwc3_byt_gpios[] = {
	{ "reset-gpios", &reset_gpios, 1 },
	{ "cs-gpios", &cs_gpios, 1 },
	{ },
};

static struct gpiod_lookup_table platform_bytcr_gpios = {
	.dev_id		= "0000:00:16.0",
	.table		= {
		GPIO_LOOKUP("INT33FC:00", 54, "reset", GPIO_ACTIVE_HIGH),
		GPIO_LOOKUP("INT33FC:02", 14, "cs", GPIO_ACTIVE_HIGH),
		{}
	},
};

static int dwc3_byt_enable_ulpi_refclock(struct pci_dev *pci)
{
	void __iomem	*reg;
	u32		value;

	reg = pcim_iomap(pci, GP_RWBAR, 0);
	if (!reg)
		return -ENOMEM;

	value = readl(reg + GP_RWREG1);
	if (!(value & GP_RWREG1_ULPI_REFCLK_DISABLE))
		goto unmap; /* ULPI refclk already enabled */

	value &= ~GP_RWREG1_ULPI_REFCLK_DISABLE;
	writel(value, reg + GP_RWREG1);
	/* This comes from the Intel Android x86 tree w/o any explanation */
	msleep(100);
unmap:
	pcim_iounmap(pci, reg);
	return 0;
}

static const struct property_entry dwc3_pci_intel_properties[] = {
	PROPERTY_ENTRY_STRING("dr_mode", "peripheral"),
	PROPERTY_ENTRY_BOOL("linux,sysdev_is_parent"),
	{}
};

static const struct property_entry dwc3_pci_mrfld_properties[] = {
	PROPERTY_ENTRY_STRING("dr_mode", "otg"),
	PROPERTY_ENTRY_STRING("linux,extcon-name", "mrfld_bcove_pwrsrc"),
	PROPERTY_ENTRY_BOOL("linux,sysdev_is_parent"),
	{}
};

static const struct property_entry dwc3_pci_amd_properties[] = {
	PROPERTY_ENTRY_BOOL("snps,has-lpm-erratum"),
	PROPERTY_ENTRY_U8("snps,lpm-nyet-threshold", 0xf),
	PROPERTY_ENTRY_BOOL("snps,u2exit_lfps_quirk"),
	PROPERTY_ENTRY_BOOL("snps,u2ss_inp3_quirk"),
	PROPERTY_ENTRY_BOOL("snps,req_p1p2p3_quirk"),
	PROPERTY_ENTRY_BOOL("snps,del_p1p2p3_quirk"),
	PROPERTY_ENTRY_BOOL("snps,del_phy_power_chg_quirk"),
	PROPERTY_ENTRY_BOOL("snps,lfps_filter_quirk"),
	PROPERTY_ENTRY_BOOL("snps,rx_detect_poll_quirk"),
	PROPERTY_ENTRY_BOOL("snps,tx_de_emphasis_quirk"),
	PROPERTY_ENTRY_U8("snps,tx_de_emphasis", 1),
	/* FIXME these quirks should be removed when AMD NL tapes out */
	PROPERTY_ENTRY_BOOL("snps,disable_scramble_quirk"),
	PROPERTY_ENTRY_BOOL("snps,dis_u3_susphy_quirk"),
	PROPERTY_ENTRY_BOOL("snps,dis_u2_susphy_quirk"),
	PROPERTY_ENTRY_BOOL("linux,sysdev_is_parent"),
	{}
};

static const struct software_node dwc3_pci_intel_swnode = {
	.properties = dwc3_pci_intel_properties,
};

static const struct software_node dwc3_pci_intel_mrfld_swnode = {
	.properties = dwc3_pci_mrfld_properties,
};

static const struct software_node dwc3_pci_amd_swnode = {
	.properties = dwc3_pci_amd_properties,
};

static int dwc3_pci_quirks(struct dwc3_pci *dwc)
{
	struct pci_dev			*pdev = dwc->pci;

	if (pdev->vendor == PCI_VENDOR_ID_INTEL) {
		if (pdev->device == PCI_DEVICE_ID_INTEL_BXT ||
		    pdev->device == PCI_DEVICE_ID_INTEL_BXT_M ||
		    pdev->device == PCI_DEVICE_ID_INTEL_EHLLP) {
			guid_parse(PCI_INTEL_BXT_DSM_GUID, &dwc->guid);
			dwc->has_dsm_for_pm = true;
		}

		if (pdev->device == PCI_DEVICE_ID_INTEL_BYT) {
			struct gpio_desc *gpio;
			int ret;

			/* On BYT the FW does not always enable the refclock */
			ret = dwc3_byt_enable_ulpi_refclock(pdev);
			if (ret)
				return ret;

			ret = devm_acpi_dev_add_driver_gpios(&pdev->dev,
					acpi_dwc3_byt_gpios);
			if (ret)
				dev_dbg(&pdev->dev, "failed to add mapping table\n");

			/*
			 * A lot of BYT devices lack ACPI resource entries for
			 * the GPIOs, add a fallback mapping to the reference
			 * design GPIOs which all boards seem to use.
			 */
			gpiod_add_lookup_table(&platform_bytcr_gpios);

			/*
			 * These GPIOs will turn on the USB2 PHY. Note that we have to
			 * put the gpio descriptors again here because the phy driver
			 * might want to grab them, too.
			 */
			gpio = gpiod_get_optional(&pdev->dev, "cs", GPIOD_OUT_LOW);
			if (IS_ERR(gpio))
				return PTR_ERR(gpio);

			gpiod_set_value_cansleep(gpio, 1);
			gpiod_put(gpio);

			gpio = gpiod_get_optional(&pdev->dev, "reset", GPIOD_OUT_LOW);
			if (IS_ERR(gpio))
				return PTR_ERR(gpio);

			if (gpio) {
				gpiod_set_value_cansleep(gpio, 1);
				gpiod_put(gpio);
				usleep_range(10000, 11000);
			}
		}
	}

	return 0;
}

#ifdef CONFIG_PM
static void dwc3_pci_resume_work(struct work_struct *work)
{
	struct dwc3_pci *dwc = container_of(work, struct dwc3_pci, wakeup_work);
	struct platform_device *dwc3 = dwc->dwc3;
	int ret;

	ret = pm_runtime_get_sync(&dwc3->dev);
	if (ret) {
		pm_runtime_put_sync_autosuspend(&dwc3->dev);
		return;
	}

	pm_runtime_mark_last_busy(&dwc3->dev);
	pm_runtime_put_sync_autosuspend(&dwc3->dev);
}
#endif

static int dwc3_pci_probe(struct pci_dev *pci, const struct pci_device_id *id)
{
	struct dwc3_pci		*dwc;
	struct resource		res[2];
	int			ret;
	struct device		*dev = &pci->dev;

	ret = pcim_enable_device(pci);
	if (ret) {
		dev_err(dev, "failed to enable pci device\n");
		return -ENODEV;
	}

	pci_set_master(pci);

	dwc = devm_kzalloc(dev, sizeof(*dwc), GFP_KERNEL);
	if (!dwc)
		return -ENOMEM;

	dwc->dwc3 = platform_device_alloc("dwc3", PLATFORM_DEVID_AUTO);
	if (!dwc->dwc3)
		return -ENOMEM;

	memset(res, 0x00, sizeof(struct resource) * ARRAY_SIZE(res));

	res[0].start	= pci_resource_start(pci, 0);
	res[0].end	= pci_resource_end(pci, 0);
	res[0].name	= "dwc_usb3";
	res[0].flags	= IORESOURCE_MEM;

	res[1].start	= pci->irq;
	res[1].name	= "dwc_usb3";
	res[1].flags	= IORESOURCE_IRQ;

	ret = platform_device_add_resources(dwc->dwc3, res, ARRAY_SIZE(res));
	if (ret) {
		dev_err(dev, "couldn't add resources to dwc3 device\n");
		goto err;
	}

	dwc->pci = pci;
	dwc->dwc3->dev.parent = dev;
	ACPI_COMPANION_SET(&dwc->dwc3->dev, ACPI_COMPANION(dev));

	ret = device_add_software_node(&dwc->dwc3->dev, (void *)id->driver_data);
	if (ret < 0)
		goto err;

	ret = dwc3_pci_quirks(dwc);
	if (ret)
		goto err;

	ret = platform_device_add(dwc->dwc3);
	if (ret) {
		dev_err(dev, "failed to register dwc3 device\n");
		goto err;
	}

	device_init_wakeup(dev, true);
	pci_set_drvdata(pci, dwc);
	pm_runtime_put(dev);
#ifdef CONFIG_PM
	INIT_WORK(&dwc->wakeup_work, dwc3_pci_resume_work);
#endif

	return 0;
err:
	device_remove_software_node(&dwc->dwc3->dev);
	platform_device_put(dwc->dwc3);
	return ret;
}

static void dwc3_pci_remove(struct pci_dev *pci)
{
	struct dwc3_pci		*dwc = pci_get_drvdata(pci);
	struct pci_dev		*pdev = dwc->pci;

	if (pdev->device == PCI_DEVICE_ID_INTEL_BYT)
		gpiod_remove_lookup_table(&platform_bytcr_gpios);
#ifdef CONFIG_PM
	cancel_work_sync(&dwc->wakeup_work);
#endif
	device_init_wakeup(&pci->dev, false);
	pm_runtime_get(&pci->dev);
	device_remove_software_node(&dwc->dwc3->dev);
	platform_device_unregister(dwc->dwc3);
}

static const struct pci_device_id dwc3_pci_id_table[] = {
	{ PCI_VDEVICE(INTEL, PCI_DEVICE_ID_INTEL_BSW),
	  (kernel_ulong_t) &dwc3_pci_intel_swnode, },

	{ PCI_VDEVICE(INTEL, PCI_DEVICE_ID_INTEL_BYT),
	  (kernel_ulong_t) &dwc3_pci_intel_swnode, },

	{ PCI_VDEVICE(INTEL, PCI_DEVICE_ID_INTEL_MRFLD),
	  (kernel_ulong_t) &dwc3_pci_intel_mrfld_swnode, },

	{ PCI_VDEVICE(INTEL, PCI_DEVICE_ID_INTEL_CMLLP),
	  (kernel_ulong_t) &dwc3_pci_intel_swnode, },

	{ PCI_VDEVICE(INTEL, PCI_DEVICE_ID_INTEL_CMLH),
	  (kernel_ulong_t) &dwc3_pci_intel_swnode, },

	{ PCI_VDEVICE(INTEL, PCI_DEVICE_ID_INTEL_SPTLP),
	  (kernel_ulong_t) &dwc3_pci_intel_swnode, },

	{ PCI_VDEVICE(INTEL, PCI_DEVICE_ID_INTEL_SPTH),
	  (kernel_ulong_t) &dwc3_pci_intel_swnode, },

	{ PCI_VDEVICE(INTEL, PCI_DEVICE_ID_INTEL_BXT),
	  (kernel_ulong_t) &dwc3_pci_intel_swnode, },

	{ PCI_VDEVICE(INTEL, PCI_DEVICE_ID_INTEL_BXT_M),
	  (kernel_ulong_t) &dwc3_pci_intel_swnode, },

	{ PCI_VDEVICE(INTEL, PCI_DEVICE_ID_INTEL_APL),
	  (kernel_ulong_t) &dwc3_pci_intel_swnode, },

	{ PCI_VDEVICE(INTEL, PCI_DEVICE_ID_INTEL_KBP),
	  (kernel_ulong_t) &dwc3_pci_intel_swnode, },

	{ PCI_VDEVICE(INTEL, PCI_DEVICE_ID_INTEL_GLK),
	  (kernel_ulong_t) &dwc3_pci_intel_swnode, },

	{ PCI_VDEVICE(INTEL, PCI_DEVICE_ID_INTEL_CNPLP),
	  (kernel_ulong_t) &dwc3_pci_intel_swnode, },

	{ PCI_VDEVICE(INTEL, PCI_DEVICE_ID_INTEL_CNPH),
	  (kernel_ulong_t) &dwc3_pci_intel_swnode, },

	{ PCI_VDEVICE(INTEL, PCI_DEVICE_ID_INTEL_CNPV),
	  (kernel_ulong_t) &dwc3_pci_intel_swnode, },

	{ PCI_VDEVICE(INTEL, PCI_DEVICE_ID_INTEL_ICLLP),
	  (kernel_ulong_t) &dwc3_pci_intel_swnode, },

	{ PCI_VDEVICE(INTEL, PCI_DEVICE_ID_INTEL_EHLLP),
	  (kernel_ulong_t) &dwc3_pci_intel_swnode },

	{ PCI_VDEVICE(INTEL, PCI_DEVICE_ID_INTEL_TGPLP),
	  (kernel_ulong_t) &dwc3_pci_intel_swnode, },

	{ PCI_VDEVICE(INTEL, PCI_DEVICE_ID_INTEL_TGPH),
	  (kernel_ulong_t) &dwc3_pci_intel_swnode, },

	{ PCI_VDEVICE(INTEL, PCI_DEVICE_ID_INTEL_JSP),
	  (kernel_ulong_t) &dwc3_pci_intel_swnode, },

	{ PCI_VDEVICE(INTEL, PCI_DEVICE_ID_INTEL_ADLP),
	  (kernel_ulong_t) &dwc3_pci_intel_swnode, },

	{ PCI_VDEVICE(INTEL, PCI_DEVICE_ID_INTEL_ADLS),
	  (kernel_ulong_t) &dwc3_pci_intel_swnode, },

	{ PCI_VDEVICE(INTEL, PCI_DEVICE_ID_INTEL_TGL),
	  (kernel_ulong_t) &dwc3_pci_intel_swnode, },

	{ PCI_VDEVICE(INTEL, PCI_DEVICE_ID_INTEL_ADLS),
	  (kernel_ulong_t) &dwc3_pci_intel_properties, },

	{ PCI_VDEVICE(AMD, PCI_DEVICE_ID_AMD_NL_USB),
	  (kernel_ulong_t) &dwc3_pci_amd_swnode, },
	{  }	/* Terminating Entry */
};
MODULE_DEVICE_TABLE(pci, dwc3_pci_id_table);

#if defined(CONFIG_PM) || defined(CONFIG_PM_SLEEP)
static int dwc3_pci_dsm(struct dwc3_pci *dwc, int param)
{
	union acpi_object *obj;
	union acpi_object tmp;
	union acpi_object argv4 = ACPI_INIT_DSM_ARGV4(1, &tmp);

	if (!dwc->has_dsm_for_pm)
		return 0;

	tmp.type = ACPI_TYPE_INTEGER;
	tmp.integer.value = param;

	obj = acpi_evaluate_dsm(ACPI_HANDLE(&dwc->pci->dev), &dwc->guid,
			1, PCI_INTEL_BXT_FUNC_PMU_PWR, &argv4);
	if (!obj) {
		dev_err(&dwc->pci->dev, "failed to evaluate _DSM\n");
		return -EIO;
	}

	ACPI_FREE(obj);

	return 0;
}
#endif /* CONFIG_PM || CONFIG_PM_SLEEP */

#ifdef CONFIG_PM
static int dwc3_pci_runtime_suspend(struct device *dev)
{
	struct dwc3_pci		*dwc = dev_get_drvdata(dev);

	if (device_can_wakeup(dev))
		return dwc3_pci_dsm(dwc, PCI_INTEL_BXT_STATE_D3);

	return -EBUSY;
}

static int dwc3_pci_runtime_resume(struct device *dev)
{
	struct dwc3_pci		*dwc = dev_get_drvdata(dev);
	int			ret;

	ret = dwc3_pci_dsm(dwc, PCI_INTEL_BXT_STATE_D0);
	if (ret)
		return ret;

	queue_work(pm_wq, &dwc->wakeup_work);

	return 0;
}
#endif /* CONFIG_PM */

#ifdef CONFIG_PM_SLEEP
static int dwc3_pci_suspend(struct device *dev)
{
	struct dwc3_pci		*dwc = dev_get_drvdata(dev);

	return dwc3_pci_dsm(dwc, PCI_INTEL_BXT_STATE_D3);
}

static int dwc3_pci_resume(struct device *dev)
{
	struct dwc3_pci		*dwc = dev_get_drvdata(dev);

	return dwc3_pci_dsm(dwc, PCI_INTEL_BXT_STATE_D0);
}
#endif /* CONFIG_PM_SLEEP */

static const struct dev_pm_ops dwc3_pci_dev_pm_ops = {
	SET_SYSTEM_SLEEP_PM_OPS(dwc3_pci_suspend, dwc3_pci_resume)
	SET_RUNTIME_PM_OPS(dwc3_pci_runtime_suspend, dwc3_pci_runtime_resume,
		NULL)
};

static struct pci_driver dwc3_pci_driver = {
	.name		= "dwc3-pci",
	.id_table	= dwc3_pci_id_table,
	.probe		= dwc3_pci_probe,
	.remove		= dwc3_pci_remove,
	.driver		= {
		.pm	= &dwc3_pci_dev_pm_ops,
	}
};

MODULE_AUTHOR("Felipe Balbi <balbi@ti.com>");
MODULE_LICENSE("GPL v2");
MODULE_DESCRIPTION("DesignWare USB3 PCI Glue Layer");

module_pci_driver(dwc3_pci_driver);<|MERGE_RESOLUTION|>--- conflicted
+++ resolved
@@ -40,13 +40,9 @@
 #define PCI_DEVICE_ID_INTEL_TGPLP		0xa0ee
 #define PCI_DEVICE_ID_INTEL_TGPH		0x43ee
 #define PCI_DEVICE_ID_INTEL_JSP			0x4dee
-<<<<<<< HEAD
-#define PCI_DEVICE_ID_INTEL_ADLS		0x7ae1
-=======
 #define PCI_DEVICE_ID_INTEL_ADLP		0x51ee
 #define PCI_DEVICE_ID_INTEL_ADLS		0x7ae1
 #define PCI_DEVICE_ID_INTEL_TGL			0x9a15
->>>>>>> 3c5e8400
 
 #define PCI_INTEL_BXT_DSM_GUID		"732b85d5-b7a7-4a1b-9ba0-4bbd00ffd511"
 #define PCI_INTEL_BXT_FUNC_PMU_PWR	4
@@ -166,8 +162,7 @@
 
 	if (pdev->vendor == PCI_VENDOR_ID_INTEL) {
 		if (pdev->device == PCI_DEVICE_ID_INTEL_BXT ||
-		    pdev->device == PCI_DEVICE_ID_INTEL_BXT_M ||
-		    pdev->device == PCI_DEVICE_ID_INTEL_EHLLP) {
+				pdev->device == PCI_DEVICE_ID_INTEL_BXT_M) {
 			guid_parse(PCI_INTEL_BXT_DSM_GUID, &dwc->guid);
 			dwc->has_dsm_for_pm = true;
 		}
@@ -396,9 +391,6 @@
 	{ PCI_VDEVICE(INTEL, PCI_DEVICE_ID_INTEL_TGL),
 	  (kernel_ulong_t) &dwc3_pci_intel_swnode, },
 
-	{ PCI_VDEVICE(INTEL, PCI_DEVICE_ID_INTEL_ADLS),
-	  (kernel_ulong_t) &dwc3_pci_intel_properties, },
-
 	{ PCI_VDEVICE(AMD, PCI_DEVICE_ID_AMD_NL_USB),
 	  (kernel_ulong_t) &dwc3_pci_amd_swnode, },
 	{  }	/* Terminating Entry */
