// SPDX-License-Identifier: GPL-2.0
/*
 * USB Attached SCSI
 * Note that this is not the same as the USB Mass Storage driver
 *
 * Copyright Hans de Goede <hdegoede@redhat.com> for Red Hat, Inc. 2013 - 2016
 * Copyright Matthew Wilcox for Intel Corp, 2010
 * Copyright Sarah Sharp for Intel Corp, 2010
 */

#include <linux/blkdev.h>
#include <linux/slab.h>
#include <linux/types.h>
#include <linux/module.h>
#include <linux/usb.h>
#include <linux/usb_usual.h>
#include <linux/usb/hcd.h>
#include <linux/usb/storage.h>
#include <linux/usb/uas.h>

#include <scsi/scsi.h>
#include <scsi/scsi_eh.h>
#include <scsi/scsi_dbg.h>
#include <scsi/scsi_cmnd.h>
#include <scsi/scsi_device.h>
#include <scsi/scsi_host.h>
#include <scsi/scsi_tcq.h>

#include "uas-detect.h"
#include "scsiglue.h"

#define MAX_CMNDS 256

struct uas_dev_info {
	struct usb_interface *intf;
	struct usb_device *udev;
	struct usb_anchor cmd_urbs;
	struct usb_anchor sense_urbs;
	struct usb_anchor data_urbs;
	unsigned long flags;
	int qdepth, resetting;
	unsigned cmd_pipe, status_pipe, data_in_pipe, data_out_pipe;
	unsigned use_streams:1;
	unsigned shutdown:1;
	struct scsi_cmnd *cmnd[MAX_CMNDS];
	spinlock_t lock;
	struct work_struct work;
	struct work_struct scan_work;      /* for async scanning */
};

enum {
	SUBMIT_STATUS_URB	= BIT(1),
	ALLOC_DATA_IN_URB	= BIT(2),
	SUBMIT_DATA_IN_URB	= BIT(3),
	ALLOC_DATA_OUT_URB	= BIT(4),
	SUBMIT_DATA_OUT_URB	= BIT(5),
	ALLOC_CMD_URB		= BIT(6),
	SUBMIT_CMD_URB		= BIT(7),
	COMMAND_INFLIGHT        = BIT(8),
	DATA_IN_URB_INFLIGHT    = BIT(9),
	DATA_OUT_URB_INFLIGHT   = BIT(10),
	COMMAND_ABORTED         = BIT(11),
	IS_IN_WORK_LIST         = BIT(12),
};

/* Overrides scsi_pointer */
struct uas_cmd_info {
	unsigned int state;
	unsigned int uas_tag;
	struct urb *cmd_urb;
	struct urb *data_in_urb;
	struct urb *data_out_urb;
};

/* I hate forward declarations, but I actually have a loop */
static int uas_submit_urbs(struct scsi_cmnd *cmnd,
				struct uas_dev_info *devinfo);
static void uas_do_work(struct work_struct *work);
static int uas_try_complete(struct scsi_cmnd *cmnd, const char *caller);
static void uas_free_streams(struct uas_dev_info *devinfo);
static void uas_log_cmd_state(struct scsi_cmnd *cmnd, const char *prefix,
				int status);

/*
 * This driver needs its own workqueue, as we need to control memory allocation.
 *
 * In the course of error handling and power management uas_wait_for_pending_cmnds()
 * needs to flush pending work items. In these contexts we cannot allocate memory
 * by doing block IO as we would deadlock. For the same reason we cannot wait
 * for anything allocating memory not heeding these constraints.
 *
 * So we have to control all work items that can be on the workqueue we flush.
 * Hence we cannot share a queue and need our own.
 */
static struct workqueue_struct *workqueue;

static void uas_do_work(struct work_struct *work)
{
	struct uas_dev_info *devinfo =
		container_of(work, struct uas_dev_info, work);
	struct uas_cmd_info *cmdinfo;
	struct scsi_cmnd *cmnd;
	unsigned long flags;
	int i, err;

	spin_lock_irqsave(&devinfo->lock, flags);

	if (devinfo->resetting)
		goto out;

	for (i = 0; i < devinfo->qdepth; i++) {
		if (!devinfo->cmnd[i])
			continue;

		cmnd = devinfo->cmnd[i];
		cmdinfo = scsi_cmd_priv(cmnd);

		if (!(cmdinfo->state & IS_IN_WORK_LIST))
			continue;

		err = uas_submit_urbs(cmnd, cmnd->device->hostdata);
		if (!err)
			cmdinfo->state &= ~IS_IN_WORK_LIST;
		else
			queue_work(workqueue, &devinfo->work);
	}
out:
	spin_unlock_irqrestore(&devinfo->lock, flags);
}

static void uas_scan_work(struct work_struct *work)
{
	struct uas_dev_info *devinfo =
		container_of(work, struct uas_dev_info, scan_work);
	struct Scsi_Host *shost = usb_get_intfdata(devinfo->intf);

	dev_dbg(&devinfo->intf->dev, "starting scan\n");
	scsi_scan_host(shost);
	dev_dbg(&devinfo->intf->dev, "scan complete\n");
}

static void uas_add_work(struct scsi_cmnd *cmnd)
{
	struct uas_cmd_info *cmdinfo = scsi_cmd_priv(cmnd);
	struct uas_dev_info *devinfo = cmnd->device->hostdata;

	lockdep_assert_held(&devinfo->lock);
	cmdinfo->state |= IS_IN_WORK_LIST;
	queue_work(workqueue, &devinfo->work);
}

static void uas_zap_pending(struct uas_dev_info *devinfo, int result)
{
	struct uas_cmd_info *cmdinfo;
	struct scsi_cmnd *cmnd;
	unsigned long flags;
	int i, err;

	spin_lock_irqsave(&devinfo->lock, flags);
	for (i = 0; i < devinfo->qdepth; i++) {
		if (!devinfo->cmnd[i])
			continue;

		cmnd = devinfo->cmnd[i];
		cmdinfo = scsi_cmd_priv(cmnd);
		uas_log_cmd_state(cmnd, __func__, 0);
		/* Sense urbs were killed, clear COMMAND_INFLIGHT manually */
		cmdinfo->state &= ~COMMAND_INFLIGHT;
		cmnd->result = result << 16;
		err = uas_try_complete(cmnd, __func__);
		WARN_ON(err != 0);
	}
	spin_unlock_irqrestore(&devinfo->lock, flags);
}

static void uas_sense(struct urb *urb, struct scsi_cmnd *cmnd)
{
	struct sense_iu *sense_iu = urb->transfer_buffer;
	struct scsi_device *sdev = cmnd->device;

	if (urb->actual_length > 16) {
		unsigned len = be16_to_cpup(&sense_iu->len);
		if (len + 16 != urb->actual_length) {
			int newlen = min(len + 16, urb->actual_length) - 16;
			if (newlen < 0)
				newlen = 0;
			sdev_printk(KERN_INFO, sdev, "%s: urb length %d "
				"disagrees with IU sense data length %d, "
				"using %d bytes of sense data\n", __func__,
					urb->actual_length, len, newlen);
			len = newlen;
		}
		memcpy(cmnd->sense_buffer, sense_iu->sense, len);
	}

	cmnd->result = sense_iu->status;
}

static void uas_log_cmd_state(struct scsi_cmnd *cmnd, const char *prefix,
			      int status)
{
	struct uas_cmd_info *ci = scsi_cmd_priv(cmnd);

	if (status == -ENODEV) /* too late */
		return;

	scmd_printk(KERN_INFO, cmnd,
		    "%s %d uas-tag %d inflight:%s%s%s%s%s%s%s%s%s%s%s%s ",
		    prefix, status, ci->uas_tag,
		    (ci->state & SUBMIT_STATUS_URB)     ? " s-st"  : "",
		    (ci->state & ALLOC_DATA_IN_URB)     ? " a-in"  : "",
		    (ci->state & SUBMIT_DATA_IN_URB)    ? " s-in"  : "",
		    (ci->state & ALLOC_DATA_OUT_URB)    ? " a-out" : "",
		    (ci->state & SUBMIT_DATA_OUT_URB)   ? " s-out" : "",
		    (ci->state & ALLOC_CMD_URB)         ? " a-cmd" : "",
		    (ci->state & SUBMIT_CMD_URB)        ? " s-cmd" : "",
		    (ci->state & COMMAND_INFLIGHT)      ? " CMD"   : "",
		    (ci->state & DATA_IN_URB_INFLIGHT)  ? " IN"    : "",
		    (ci->state & DATA_OUT_URB_INFLIGHT) ? " OUT"   : "",
		    (ci->state & COMMAND_ABORTED)       ? " abort" : "",
		    (ci->state & IS_IN_WORK_LIST)       ? " work"  : "");
	scsi_print_command(cmnd);
}

static void uas_free_unsubmitted_urbs(struct scsi_cmnd *cmnd)
{
	struct uas_cmd_info *cmdinfo;

	if (!cmnd)
		return;

	cmdinfo = scsi_cmd_priv(cmnd);

	if (cmdinfo->state & SUBMIT_CMD_URB)
		usb_free_urb(cmdinfo->cmd_urb);

	/* data urbs may have never gotten their submit flag set */
	if (!(cmdinfo->state & DATA_IN_URB_INFLIGHT))
		usb_free_urb(cmdinfo->data_in_urb);
	if (!(cmdinfo->state & DATA_OUT_URB_INFLIGHT))
		usb_free_urb(cmdinfo->data_out_urb);
}

static int uas_try_complete(struct scsi_cmnd *cmnd, const char *caller)
{
	struct uas_cmd_info *cmdinfo = scsi_cmd_priv(cmnd);
	struct uas_dev_info *devinfo = (void *)cmnd->device->hostdata;

	lockdep_assert_held(&devinfo->lock);
	if (cmdinfo->state & (COMMAND_INFLIGHT |
			      DATA_IN_URB_INFLIGHT |
			      DATA_OUT_URB_INFLIGHT |
			      COMMAND_ABORTED))
		return -EBUSY;
	devinfo->cmnd[cmdinfo->uas_tag - 1] = NULL;
	uas_free_unsubmitted_urbs(cmnd);
	scsi_done(cmnd);
	return 0;
}

static void uas_xfer_data(struct urb *urb, struct scsi_cmnd *cmnd,
			  unsigned direction)
{
	struct uas_cmd_info *cmdinfo = scsi_cmd_priv(cmnd);
	int err;

	cmdinfo->state |= direction | SUBMIT_STATUS_URB;
	err = uas_submit_urbs(cmnd, cmnd->device->hostdata);
	if (err) {
		uas_add_work(cmnd);
	}
}

static bool uas_evaluate_response_iu(struct response_iu *riu, struct scsi_cmnd *cmnd)
{
	u8 response_code = riu->response_code;

	switch (response_code) {
	case RC_INCORRECT_LUN:
		set_host_byte(cmnd, DID_BAD_TARGET);
		break;
	case RC_TMF_SUCCEEDED:
		set_host_byte(cmnd, DID_OK);
		break;
	case RC_TMF_NOT_SUPPORTED:
		set_host_byte(cmnd, DID_TARGET_FAILURE);
		break;
	default:
		uas_log_cmd_state(cmnd, "response iu", response_code);
		set_host_byte(cmnd, DID_ERROR);
		break;
	}

	return response_code == RC_TMF_SUCCEEDED;
}

static void uas_stat_cmplt(struct urb *urb)
{
	struct iu *iu = urb->transfer_buffer;
	struct Scsi_Host *shost = urb->context;
	struct uas_dev_info *devinfo = (struct uas_dev_info *)shost->hostdata;
	struct urb *data_in_urb = NULL;
	struct urb *data_out_urb = NULL;
	struct scsi_cmnd *cmnd;
	struct uas_cmd_info *cmdinfo;
	unsigned long flags;
	unsigned int idx;
	int status = urb->status;
	bool success;

	spin_lock_irqsave(&devinfo->lock, flags);

	if (devinfo->resetting)
		goto out;

	if (status) {
		if (status != -ENOENT && status != -ECONNRESET && status != -ESHUTDOWN)
			dev_err(&urb->dev->dev, "stat urb: status %d\n", status);
		goto out;
	}

	idx = be16_to_cpup(&iu->tag) - 1;
	if (idx >= MAX_CMNDS || !devinfo->cmnd[idx]) {
		dev_err(&urb->dev->dev,
			"stat urb: no pending cmd for uas-tag %d\n", idx + 1);
		goto out;
	}

	cmnd = devinfo->cmnd[idx];
	cmdinfo = scsi_cmd_priv(cmnd);

	if (!(cmdinfo->state & COMMAND_INFLIGHT)) {
		uas_log_cmd_state(cmnd, "unexpected status cmplt", 0);
		goto out;
	}

	switch (iu->iu_id) {
	case IU_ID_STATUS:
		uas_sense(urb, cmnd);
		if (cmnd->result != 0) {
			/* cancel data transfers on error */
			data_in_urb = usb_get_urb(cmdinfo->data_in_urb);
			data_out_urb = usb_get_urb(cmdinfo->data_out_urb);
		}
		cmdinfo->state &= ~COMMAND_INFLIGHT;
		uas_try_complete(cmnd, __func__);
		break;
	case IU_ID_READ_READY:
		if (!cmdinfo->data_in_urb ||
				(cmdinfo->state & DATA_IN_URB_INFLIGHT)) {
			uas_log_cmd_state(cmnd, "unexpected read rdy", 0);
			break;
		}
		uas_xfer_data(urb, cmnd, SUBMIT_DATA_IN_URB);
		break;
	case IU_ID_WRITE_READY:
		if (!cmdinfo->data_out_urb ||
				(cmdinfo->state & DATA_OUT_URB_INFLIGHT)) {
			uas_log_cmd_state(cmnd, "unexpected write rdy", 0);
			break;
		}
		uas_xfer_data(urb, cmnd, SUBMIT_DATA_OUT_URB);
		break;
	case IU_ID_RESPONSE:
		cmdinfo->state &= ~COMMAND_INFLIGHT;
		success = uas_evaluate_response_iu((struct response_iu *)iu, cmnd);
		if (!success) {
			/* Error, cancel data transfers */
			data_in_urb = usb_get_urb(cmdinfo->data_in_urb);
			data_out_urb = usb_get_urb(cmdinfo->data_out_urb);
		}
		uas_try_complete(cmnd, __func__);
		break;
	default:
		uas_log_cmd_state(cmnd, "bogus IU", iu->iu_id);
	}
out:
	usb_free_urb(urb);
	spin_unlock_irqrestore(&devinfo->lock, flags);

	/* Unlinking of data urbs must be done without holding the lock */
	if (data_in_urb) {
		usb_unlink_urb(data_in_urb);
		usb_put_urb(data_in_urb);
	}
	if (data_out_urb) {
		usb_unlink_urb(data_out_urb);
		usb_put_urb(data_out_urb);
	}
}

static void uas_data_cmplt(struct urb *urb)
{
	struct scsi_cmnd *cmnd = urb->context;
	struct uas_cmd_info *cmdinfo = scsi_cmd_priv(cmnd);
	struct uas_dev_info *devinfo = (void *)cmnd->device->hostdata;
	struct scsi_data_buffer *sdb = &cmnd->sdb;
	unsigned long flags;
	int status = urb->status;

	spin_lock_irqsave(&devinfo->lock, flags);

	if (cmdinfo->data_in_urb == urb) {
		cmdinfo->state &= ~DATA_IN_URB_INFLIGHT;
		cmdinfo->data_in_urb = NULL;
	} else if (cmdinfo->data_out_urb == urb) {
		cmdinfo->state &= ~DATA_OUT_URB_INFLIGHT;
		cmdinfo->data_out_urb = NULL;
	}

	if (devinfo->resetting)
		goto out;

	/* Data urbs should not complete before the cmd urb is submitted */
	if (cmdinfo->state & SUBMIT_CMD_URB) {
		uas_log_cmd_state(cmnd, "unexpected data cmplt", 0);
		goto out;
	}

	if (status) {
		if (status != -ENOENT && status != -ECONNRESET && status != -ESHUTDOWN)
			uas_log_cmd_state(cmnd, "data cmplt err", status);
		/* error: no data transfered */
		scsi_set_resid(cmnd, sdb->length);
	} else {
		scsi_set_resid(cmnd, sdb->length - urb->actual_length);
	}
	uas_try_complete(cmnd, __func__);
out:
	usb_free_urb(urb);
	spin_unlock_irqrestore(&devinfo->lock, flags);
}

static void uas_cmd_cmplt(struct urb *urb)
{
	if (urb->status)
		dev_err(&urb->dev->dev, "cmd cmplt err %d\n", urb->status);

	usb_free_urb(urb);
}

static struct urb *uas_alloc_data_urb(struct uas_dev_info *devinfo, gfp_t gfp,
				      struct scsi_cmnd *cmnd,
				      enum dma_data_direction dir)
{
	struct usb_device *udev = devinfo->udev;
	struct uas_cmd_info *cmdinfo = scsi_cmd_priv(cmnd);
	struct urb *urb = usb_alloc_urb(0, gfp);
	struct scsi_data_buffer *sdb = &cmnd->sdb;
	unsigned int pipe = (dir == DMA_FROM_DEVICE)
		? devinfo->data_in_pipe : devinfo->data_out_pipe;

	if (!urb)
		goto out;
	usb_fill_bulk_urb(urb, udev, pipe, NULL, sdb->length,
			  uas_data_cmplt, cmnd);
	if (devinfo->use_streams)
		urb->stream_id = cmdinfo->uas_tag;
	urb->num_sgs = udev->bus->sg_tablesize ? sdb->table.nents : 0;
	urb->sg = sdb->table.sgl;
 out:
	return urb;
}

static struct urb *uas_alloc_sense_urb(struct uas_dev_info *devinfo, gfp_t gfp,
				       struct scsi_cmnd *cmnd)
{
	struct usb_device *udev = devinfo->udev;
	struct uas_cmd_info *cmdinfo = scsi_cmd_priv(cmnd);
	struct urb *urb = usb_alloc_urb(0, gfp);
	struct sense_iu *iu;

	if (!urb)
		goto out;

	iu = kzalloc(sizeof(*iu), gfp);
	if (!iu)
		goto free;

	usb_fill_bulk_urb(urb, udev, devinfo->status_pipe, iu, sizeof(*iu),
			  uas_stat_cmplt, cmnd->device->host);
	if (devinfo->use_streams)
		urb->stream_id = cmdinfo->uas_tag;
	urb->transfer_flags |= URB_FREE_BUFFER;
 out:
	return urb;
 free:
	usb_free_urb(urb);
	return NULL;
}

static struct urb *uas_alloc_cmd_urb(struct uas_dev_info *devinfo, gfp_t gfp,
					struct scsi_cmnd *cmnd)
{
	struct usb_device *udev = devinfo->udev;
	struct scsi_device *sdev = cmnd->device;
	struct uas_cmd_info *cmdinfo = scsi_cmd_priv(cmnd);
	struct urb *urb = usb_alloc_urb(0, gfp);
	struct command_iu *iu;
	int len;

	if (!urb)
		goto out;

	len = cmnd->cmd_len - 16;
	if (len < 0)
		len = 0;
	len = ALIGN(len, 4);
	iu = kzalloc(sizeof(*iu) + len, gfp);
	if (!iu)
		goto free;

	iu->iu_id = IU_ID_COMMAND;
	iu->tag = cpu_to_be16(cmdinfo->uas_tag);
	iu->prio_attr = UAS_SIMPLE_TAG;
	iu->len = len;
	int_to_scsilun(sdev->lun, &iu->lun);
	memcpy(iu->cdb, cmnd->cmnd, cmnd->cmd_len);

	usb_fill_bulk_urb(urb, udev, devinfo->cmd_pipe, iu, sizeof(*iu) + len,
							uas_cmd_cmplt, NULL);
	urb->transfer_flags |= URB_FREE_BUFFER;
 out:
	return urb;
 free:
	usb_free_urb(urb);
	return NULL;
}

/*
 * Why should I request the Status IU before sending the Command IU?  Spec
 * says to, but also says the device may receive them in any order.  Seems
 * daft to me.
 */

static int uas_submit_sense_urb(struct scsi_cmnd *cmnd, gfp_t gfp)
{
	struct uas_dev_info *devinfo = cmnd->device->hostdata;
	struct urb *urb;
	int err;

	urb = uas_alloc_sense_urb(devinfo, gfp, cmnd);
	if (!urb)
		return -ENOMEM;
	usb_anchor_urb(urb, &devinfo->sense_urbs);
	err = usb_submit_urb(urb, gfp);
	if (err) {
		usb_unanchor_urb(urb);
		uas_log_cmd_state(cmnd, "sense submit err", err);
		usb_free_urb(urb);
	}
	return err;
}

static int uas_submit_urbs(struct scsi_cmnd *cmnd,
			   struct uas_dev_info *devinfo)
{
	struct uas_cmd_info *cmdinfo = scsi_cmd_priv(cmnd);
<<<<<<< HEAD
=======
	struct urb *urb;
>>>>>>> 4605e09b
	int err;

	lockdep_assert_held(&devinfo->lock);
	if (cmdinfo->state & SUBMIT_STATUS_URB) {
		err = uas_submit_sense_urb(cmnd, GFP_ATOMIC);
		if (err)
			return err;
		cmdinfo->state &= ~SUBMIT_STATUS_URB;
	}

	if (cmdinfo->state & ALLOC_DATA_IN_URB) {
		cmdinfo->data_in_urb = uas_alloc_data_urb(devinfo, GFP_ATOMIC,
							cmnd, DMA_FROM_DEVICE);
		if (!cmdinfo->data_in_urb)
			return -ENOMEM;
		cmdinfo->state &= ~ALLOC_DATA_IN_URB;
	}

	if (cmdinfo->state & SUBMIT_DATA_IN_URB) {
		usb_anchor_urb(cmdinfo->data_in_urb, &devinfo->data_urbs);
		err = usb_submit_urb(cmdinfo->data_in_urb, GFP_ATOMIC);
		if (err) {
			usb_unanchor_urb(cmdinfo->data_in_urb);
			uas_log_cmd_state(cmnd, "data in submit err", err);
			return err;
		}
		cmdinfo->state &= ~SUBMIT_DATA_IN_URB;
		cmdinfo->state |= DATA_IN_URB_INFLIGHT;
	}

	if (cmdinfo->state & ALLOC_DATA_OUT_URB) {
		cmdinfo->data_out_urb = uas_alloc_data_urb(devinfo, GFP_ATOMIC,
							cmnd, DMA_TO_DEVICE);
		if (!cmdinfo->data_out_urb)
			return -ENOMEM;
		cmdinfo->state &= ~ALLOC_DATA_OUT_URB;
	}

	if (cmdinfo->state & SUBMIT_DATA_OUT_URB) {
		usb_anchor_urb(cmdinfo->data_out_urb, &devinfo->data_urbs);
		err = usb_submit_urb(cmdinfo->data_out_urb, GFP_ATOMIC);
		if (err) {
			usb_unanchor_urb(cmdinfo->data_out_urb);
			uas_log_cmd_state(cmnd, "data out submit err", err);
			return err;
		}
		cmdinfo->state &= ~SUBMIT_DATA_OUT_URB;
		cmdinfo->state |= DATA_OUT_URB_INFLIGHT;
	}

	if (cmdinfo->state & ALLOC_CMD_URB) {
		cmdinfo->cmd_urb = uas_alloc_cmd_urb(devinfo, GFP_ATOMIC, cmnd);
		if (!cmdinfo->cmd_urb)
			return -ENOMEM;
		cmdinfo->state &= ~ALLOC_CMD_URB;
	}

	if (cmdinfo->state & SUBMIT_CMD_URB) {
		usb_anchor_urb(cmdinfo->cmd_urb, &devinfo->cmd_urbs);
		err = usb_submit_urb(cmdinfo->cmd_urb, GFP_ATOMIC);
		if (err) {
			usb_unanchor_urb(cmdinfo->cmd_urb);
			uas_log_cmd_state(cmnd, "cmd submit err", err);
			return err;
		}
		cmdinfo->cmd_urb = NULL;
		cmdinfo->state &= ~SUBMIT_CMD_URB;
		cmdinfo->state |= COMMAND_INFLIGHT;
	}

	return 0;
}

static int uas_queuecommand_lck(struct scsi_cmnd *cmnd,
					void (*done)(struct scsi_cmnd *))
{
	struct scsi_device *sdev = cmnd->device;
	struct uas_dev_info *devinfo = sdev->hostdata;
	struct uas_cmd_info *cmdinfo = scsi_cmd_priv(cmnd);
	unsigned long flags;
	int idx, err;

	/* Re-check scsi_block_requests now that we've the host-lock */
	if (cmnd->device->host->host_self_blocked)
		return SCSI_MLQUEUE_DEVICE_BUSY;

	if ((devinfo->flags & US_FL_NO_ATA_1X) &&
			(cmnd->cmnd[0] == ATA_12 || cmnd->cmnd[0] == ATA_16)) {
		memcpy(cmnd->sense_buffer, usb_stor_sense_invalidCDB,
		       sizeof(usb_stor_sense_invalidCDB));
		cmnd->result = SAM_STAT_CHECK_CONDITION;
		scsi_done(cmnd);
		return 0;
	}

	spin_lock_irqsave(&devinfo->lock, flags);

	if (devinfo->resetting) {
		set_host_byte(cmnd, DID_ERROR);
		scsi_done(cmnd);
		goto zombie;
	}

	/* Find a free uas-tag */
	for (idx = 0; idx < devinfo->qdepth; idx++) {
		if (!devinfo->cmnd[idx])
			break;
	}
	if (idx == devinfo->qdepth) {
		spin_unlock_irqrestore(&devinfo->lock, flags);
		return SCSI_MLQUEUE_DEVICE_BUSY;
	}

	memset(cmdinfo, 0, sizeof(*cmdinfo));
	cmdinfo->uas_tag = idx + 1; /* uas-tag == usb-stream-id, so 1 based */
	cmdinfo->state = SUBMIT_STATUS_URB | ALLOC_CMD_URB | SUBMIT_CMD_URB;

	switch (cmnd->sc_data_direction) {
	case DMA_FROM_DEVICE:
		cmdinfo->state |= ALLOC_DATA_IN_URB | SUBMIT_DATA_IN_URB;
		break;
	case DMA_BIDIRECTIONAL:
		cmdinfo->state |= ALLOC_DATA_IN_URB | SUBMIT_DATA_IN_URB;
		fallthrough;
	case DMA_TO_DEVICE:
		cmdinfo->state |= ALLOC_DATA_OUT_URB | SUBMIT_DATA_OUT_URB;
		break;
	case DMA_NONE:
		break;
	}

	if (!devinfo->use_streams)
		cmdinfo->state &= ~(SUBMIT_DATA_IN_URB | SUBMIT_DATA_OUT_URB);

	err = uas_submit_urbs(cmnd, devinfo);
	/*
	 * in case of fatal errors the SCSI layer is peculiar
	 * a command that has finished is a success for the purpose
	 * of queueing, no matter how fatal the error
	 */
	if (err == -ENODEV) {
		set_host_byte(cmnd, DID_NO_CONNECT);
		scsi_done(cmnd);
		goto zombie;
	}
	if (err) {
		/* If we did nothing, give up now */
		if (cmdinfo->state & SUBMIT_STATUS_URB) {
			spin_unlock_irqrestore(&devinfo->lock, flags);
			return SCSI_MLQUEUE_DEVICE_BUSY;
		}
		uas_add_work(cmnd);
	}

	devinfo->cmnd[idx] = cmnd;
zombie:
	spin_unlock_irqrestore(&devinfo->lock, flags);
	return 0;
}

static DEF_SCSI_QCMD(uas_queuecommand)

/*
 * For now we do not support actually sending an abort to the device, so
 * this eh always fails. Still we must define it to make sure that we've
 * dropped all references to the cmnd in question once this function exits.
 */
static int uas_eh_abort_handler(struct scsi_cmnd *cmnd)
{
	struct uas_cmd_info *cmdinfo = scsi_cmd_priv(cmnd);
	struct uas_dev_info *devinfo = (void *)cmnd->device->hostdata;
	struct urb *data_in_urb = NULL;
	struct urb *data_out_urb = NULL;
	unsigned long flags;

	spin_lock_irqsave(&devinfo->lock, flags);

	uas_log_cmd_state(cmnd, __func__, 0);

	/* Ensure that try_complete does not call scsi_done */
	cmdinfo->state |= COMMAND_ABORTED;

	/* Drop all refs to this cmnd, kill data urbs to break their ref */
	devinfo->cmnd[cmdinfo->uas_tag - 1] = NULL;
	if (cmdinfo->state & DATA_IN_URB_INFLIGHT)
		data_in_urb = usb_get_urb(cmdinfo->data_in_urb);
	if (cmdinfo->state & DATA_OUT_URB_INFLIGHT)
		data_out_urb = usb_get_urb(cmdinfo->data_out_urb);

	uas_free_unsubmitted_urbs(cmnd);

	spin_unlock_irqrestore(&devinfo->lock, flags);

	if (data_in_urb) {
		usb_kill_urb(data_in_urb);
		usb_put_urb(data_in_urb);
	}
	if (data_out_urb) {
		usb_kill_urb(data_out_urb);
		usb_put_urb(data_out_urb);
	}

	return FAILED;
}

static int uas_eh_device_reset_handler(struct scsi_cmnd *cmnd)
{
	struct scsi_device *sdev = cmnd->device;
	struct uas_dev_info *devinfo = sdev->hostdata;
	struct usb_device *udev = devinfo->udev;
	unsigned long flags;
	int err;

	err = usb_lock_device_for_reset(udev, devinfo->intf);
	if (err) {
		shost_printk(KERN_ERR, sdev->host,
			     "%s FAILED to get lock err %d\n", __func__, err);
		return FAILED;
	}

	shost_printk(KERN_INFO, sdev->host, "%s start\n", __func__);

	spin_lock_irqsave(&devinfo->lock, flags);
	devinfo->resetting = 1;
	spin_unlock_irqrestore(&devinfo->lock, flags);

	usb_kill_anchored_urbs(&devinfo->cmd_urbs);
	usb_kill_anchored_urbs(&devinfo->sense_urbs);
	usb_kill_anchored_urbs(&devinfo->data_urbs);
	uas_zap_pending(devinfo, DID_RESET);

	err = usb_reset_device(udev);

	spin_lock_irqsave(&devinfo->lock, flags);
	devinfo->resetting = 0;
	spin_unlock_irqrestore(&devinfo->lock, flags);

	usb_unlock_device(udev);

	if (err) {
		shost_printk(KERN_INFO, sdev->host, "%s FAILED err %d\n",
			     __func__, err);
		return FAILED;
	}

	shost_printk(KERN_INFO, sdev->host, "%s success\n", __func__);
	return SUCCESS;
}

static int uas_target_alloc(struct scsi_target *starget)
{
	struct uas_dev_info *devinfo = (struct uas_dev_info *)
			dev_to_shost(starget->dev.parent)->hostdata;

	if (devinfo->flags & US_FL_NO_REPORT_LUNS)
		starget->no_report_luns = 1;

	return 0;
}

static int uas_slave_alloc(struct scsi_device *sdev)
{
	struct uas_dev_info *devinfo =
		(struct uas_dev_info *)sdev->host->hostdata;

	sdev->hostdata = devinfo;

	/*
	 * The protocol has no requirements on alignment in the strict sense.
	 * Controllers may or may not have alignment restrictions.
	 * As this is not exported, we use an extremely conservative guess.
	 */
	blk_queue_update_dma_alignment(sdev->request_queue, (512 - 1));

	if (devinfo->flags & US_FL_MAX_SECTORS_64)
		blk_queue_max_hw_sectors(sdev->request_queue, 64);
	else if (devinfo->flags & US_FL_MAX_SECTORS_240)
		blk_queue_max_hw_sectors(sdev->request_queue, 240);

	return 0;
}

static int uas_slave_configure(struct scsi_device *sdev)
{
	struct uas_dev_info *devinfo = sdev->hostdata;

	if (devinfo->flags & US_FL_NO_REPORT_OPCODES)
		sdev->no_report_opcodes = 1;

	/* A few buggy USB-ATA bridges don't understand FUA */
	if (devinfo->flags & US_FL_BROKEN_FUA)
		sdev->broken_fua = 1;

	/* UAS also needs to support FL_ALWAYS_SYNC */
	if (devinfo->flags & US_FL_ALWAYS_SYNC) {
		sdev->skip_ms_page_3f = 1;
		sdev->skip_ms_page_8 = 1;
		sdev->wce_default_on = 1;
	}

	/* Some disks cannot handle READ_CAPACITY_16 */
	if (devinfo->flags & US_FL_NO_READ_CAPACITY_16)
		sdev->no_read_capacity_16 = 1;

	/* Some disks cannot handle WRITE_SAME */
	if (devinfo->flags & US_FL_NO_SAME)
		sdev->no_write_same = 1;
	/*
	 * Some disks return the total number of blocks in response
	 * to READ CAPACITY rather than the highest block number.
	 * If this device makes that mistake, tell the sd driver.
	 */
	if (devinfo->flags & US_FL_FIX_CAPACITY)
		sdev->fix_capacity = 1;

	/*
	 * in some cases we have to guess
	 */
	if (devinfo->flags & US_FL_CAPACITY_HEURISTICS)
		sdev->guess_capacity = 1;

	/*
	 * Some devices don't like MODE SENSE with page=0x3f,
	 * which is the command used for checking if a device
	 * is write-protected.  Now that we tell the sd driver
	 * to do a 192-byte transfer with this command the
	 * majority of devices work fine, but a few still can't
	 * handle it.  The sd driver will simply assume those
	 * devices are write-enabled.
	 */
	if (devinfo->flags & US_FL_NO_WP_DETECT)
		sdev->skip_ms_page_3f = 1;

	scsi_change_queue_depth(sdev, devinfo->qdepth - 2);
	return 0;
}

static struct scsi_host_template uas_host_template = {
	.module = THIS_MODULE,
	.name = "uas",
	.queuecommand = uas_queuecommand,
	.target_alloc = uas_target_alloc,
	.slave_alloc = uas_slave_alloc,
	.slave_configure = uas_slave_configure,
	.eh_abort_handler = uas_eh_abort_handler,
	.eh_device_reset_handler = uas_eh_device_reset_handler,
	.this_id = -1,
	.skip_settle_delay = 1,
	.dma_boundary = PAGE_SIZE - 1,
	.cmd_size = sizeof(struct uas_cmd_info),
};

#define UNUSUAL_DEV(id_vendor, id_product, bcdDeviceMin, bcdDeviceMax, \
		    vendorName, productName, useProtocol, useTransport, \
		    initFunction, flags) \
{ USB_DEVICE_VER(id_vendor, id_product, bcdDeviceMin, bcdDeviceMax), \
	.driver_info = (flags) }

static struct usb_device_id uas_usb_ids[] = {
#	include "unusual_uas.h"
	{ USB_INTERFACE_INFO(USB_CLASS_MASS_STORAGE, USB_SC_SCSI, USB_PR_BULK) },
	{ USB_INTERFACE_INFO(USB_CLASS_MASS_STORAGE, USB_SC_SCSI, USB_PR_UAS) },
	{ }
};
MODULE_DEVICE_TABLE(usb, uas_usb_ids);

#undef UNUSUAL_DEV

static int uas_switch_interface(struct usb_device *udev,
				struct usb_interface *intf)
{
	struct usb_host_interface *alt;

	alt = uas_find_uas_alt_setting(intf);
	if (!alt)
		return -ENODEV;

	return usb_set_interface(udev, alt->desc.bInterfaceNumber,
			alt->desc.bAlternateSetting);
}

static int uas_configure_endpoints(struct uas_dev_info *devinfo)
{
	struct usb_host_endpoint *eps[4] = { };
	struct usb_device *udev = devinfo->udev;
	int r;

	r = uas_find_endpoints(devinfo->intf->cur_altsetting, eps);
	if (r)
		return r;

	devinfo->cmd_pipe = usb_sndbulkpipe(udev,
					    usb_endpoint_num(&eps[0]->desc));
	devinfo->status_pipe = usb_rcvbulkpipe(udev,
					    usb_endpoint_num(&eps[1]->desc));
	devinfo->data_in_pipe = usb_rcvbulkpipe(udev,
					    usb_endpoint_num(&eps[2]->desc));
	devinfo->data_out_pipe = usb_sndbulkpipe(udev,
					    usb_endpoint_num(&eps[3]->desc));

	if (udev->speed < USB_SPEED_SUPER) {
		devinfo->qdepth = 32;
		devinfo->use_streams = 0;
	} else {
		devinfo->qdepth = usb_alloc_streams(devinfo->intf, eps + 1,
						    3, MAX_CMNDS, GFP_NOIO);
		if (devinfo->qdepth < 0)
			return devinfo->qdepth;
		devinfo->use_streams = 1;
	}

	return 0;
}

static void uas_free_streams(struct uas_dev_info *devinfo)
{
	struct usb_device *udev = devinfo->udev;
	struct usb_host_endpoint *eps[3];

	eps[0] = usb_pipe_endpoint(udev, devinfo->status_pipe);
	eps[1] = usb_pipe_endpoint(udev, devinfo->data_in_pipe);
	eps[2] = usb_pipe_endpoint(udev, devinfo->data_out_pipe);
	usb_free_streams(devinfo->intf, eps, 3, GFP_NOIO);
}

static int uas_probe(struct usb_interface *intf, const struct usb_device_id *id)
{
	int result = -ENOMEM;
	struct Scsi_Host *shost = NULL;
	struct uas_dev_info *devinfo;
	struct usb_device *udev = interface_to_usbdev(intf);
	unsigned long dev_flags;

	if (!uas_use_uas_driver(intf, id, &dev_flags))
		return -ENODEV;

	if (uas_switch_interface(udev, intf))
		return -ENODEV;

	shost = scsi_host_alloc(&uas_host_template,
				sizeof(struct uas_dev_info));
	if (!shost)
		goto set_alt0;

	shost->max_cmd_len = 16 + 252;
	shost->max_id = 1;
	shost->max_lun = 256;
	shost->max_channel = 0;
	shost->sg_tablesize = udev->bus->sg_tablesize;

	devinfo = (struct uas_dev_info *)shost->hostdata;
	devinfo->intf = intf;
	devinfo->udev = udev;
	devinfo->resetting = 0;
	devinfo->shutdown = 0;
	devinfo->flags = dev_flags;
	init_usb_anchor(&devinfo->cmd_urbs);
	init_usb_anchor(&devinfo->sense_urbs);
	init_usb_anchor(&devinfo->data_urbs);
	spin_lock_init(&devinfo->lock);
	INIT_WORK(&devinfo->work, uas_do_work);
	INIT_WORK(&devinfo->scan_work, uas_scan_work);

	result = uas_configure_endpoints(devinfo);
	if (result)
		goto set_alt0;

	/*
	 * 1 tag is reserved for untagged commands +
	 * 1 tag to avoid off by one errors in some bridge firmwares
	 */
	shost->can_queue = devinfo->qdepth - 2;

	usb_set_intfdata(intf, shost);
	result = scsi_add_host(shost, &intf->dev);
	if (result)
		goto free_streams;

	/* Submit the delayed_work for SCSI-device scanning */
	schedule_work(&devinfo->scan_work);

	return result;

free_streams:
	uas_free_streams(devinfo);
	usb_set_intfdata(intf, NULL);
set_alt0:
	usb_set_interface(udev, intf->altsetting[0].desc.bInterfaceNumber, 0);
	if (shost)
		scsi_host_put(shost);
	return result;
}

static int uas_cmnd_list_empty(struct uas_dev_info *devinfo)
{
	unsigned long flags;
	int i, r = 1;

	spin_lock_irqsave(&devinfo->lock, flags);

	for (i = 0; i < devinfo->qdepth; i++) {
		if (devinfo->cmnd[i]) {
			r = 0; /* Not empty */
			break;
		}
	}

	spin_unlock_irqrestore(&devinfo->lock, flags);

	return r;
}

/*
 * Wait for any pending cmnds to complete, on usb-2 sense_urbs may temporarily
 * get empty while there still is more work to do due to sense-urbs completing
 * with a READ/WRITE_READY iu code, so keep waiting until the list gets empty.
 */
static int uas_wait_for_pending_cmnds(struct uas_dev_info *devinfo)
{
	unsigned long start_time;
	int r;

	start_time = jiffies;
	do {
		flush_work(&devinfo->work);

		r = usb_wait_anchor_empty_timeout(&devinfo->sense_urbs, 5000);
		if (r == 0)
			return -ETIME;

		r = usb_wait_anchor_empty_timeout(&devinfo->data_urbs, 500);
		if (r == 0)
			return -ETIME;

		if (time_after(jiffies, start_time + 5 * HZ))
			return -ETIME;
	} while (!uas_cmnd_list_empty(devinfo));

	return 0;
}

static int uas_pre_reset(struct usb_interface *intf)
{
	struct Scsi_Host *shost = usb_get_intfdata(intf);
	struct uas_dev_info *devinfo = (struct uas_dev_info *)shost->hostdata;
	unsigned long flags;

	if (devinfo->shutdown)
		return 0;

	/* Block new requests */
	spin_lock_irqsave(shost->host_lock, flags);
	scsi_block_requests(shost);
	spin_unlock_irqrestore(shost->host_lock, flags);

	if (uas_wait_for_pending_cmnds(devinfo) != 0) {
		shost_printk(KERN_ERR, shost, "%s: timed out\n", __func__);
		scsi_unblock_requests(shost);
		return 1;
	}

	uas_free_streams(devinfo);

	return 0;
}

static int uas_post_reset(struct usb_interface *intf)
{
	struct Scsi_Host *shost = usb_get_intfdata(intf);
	struct uas_dev_info *devinfo = (struct uas_dev_info *)shost->hostdata;
	unsigned long flags;
	int err;

	if (devinfo->shutdown)
		return 0;

	err = uas_configure_endpoints(devinfo);
	if (err && err != -ENODEV)
		shost_printk(KERN_ERR, shost,
			     "%s: alloc streams error %d after reset",
			     __func__, err);

	/* we must unblock the host in every case lest we deadlock */
	spin_lock_irqsave(shost->host_lock, flags);
	scsi_report_bus_reset(shost, 0);
	spin_unlock_irqrestore(shost->host_lock, flags);

	scsi_unblock_requests(shost);

	return err ? 1 : 0;
}

static int uas_suspend(struct usb_interface *intf, pm_message_t message)
{
	struct Scsi_Host *shost = usb_get_intfdata(intf);
	struct uas_dev_info *devinfo = (struct uas_dev_info *)shost->hostdata;

	if (uas_wait_for_pending_cmnds(devinfo) != 0) {
		shost_printk(KERN_ERR, shost, "%s: timed out\n", __func__);
		return -ETIME;
	}

	return 0;
}

static int uas_resume(struct usb_interface *intf)
{
	return 0;
}

static int uas_reset_resume(struct usb_interface *intf)
{
	struct Scsi_Host *shost = usb_get_intfdata(intf);
	struct uas_dev_info *devinfo = (struct uas_dev_info *)shost->hostdata;
	unsigned long flags;
	int err;

	err = uas_configure_endpoints(devinfo);
	if (err) {
		shost_printk(KERN_ERR, shost,
			     "%s: alloc streams error %d after reset",
			     __func__, err);
		return -EIO;
	}

	spin_lock_irqsave(shost->host_lock, flags);
	scsi_report_bus_reset(shost, 0);
	spin_unlock_irqrestore(shost->host_lock, flags);

	return 0;
}

static void uas_disconnect(struct usb_interface *intf)
{
	struct Scsi_Host *shost = usb_get_intfdata(intf);
	struct uas_dev_info *devinfo = (struct uas_dev_info *)shost->hostdata;
	unsigned long flags;

	spin_lock_irqsave(&devinfo->lock, flags);
	devinfo->resetting = 1;
	spin_unlock_irqrestore(&devinfo->lock, flags);

	cancel_work_sync(&devinfo->work);
	usb_kill_anchored_urbs(&devinfo->cmd_urbs);
	usb_kill_anchored_urbs(&devinfo->sense_urbs);
	usb_kill_anchored_urbs(&devinfo->data_urbs);
	uas_zap_pending(devinfo, DID_NO_CONNECT);

	/*
	 * Prevent SCSI scanning (if it hasn't started yet)
	 * or wait for the SCSI-scanning routine to stop.
	 */
	cancel_work_sync(&devinfo->scan_work);

	scsi_remove_host(shost);
	uas_free_streams(devinfo);
	scsi_host_put(shost);
}

/*
 * Put the device back in usb-storage mode on shutdown, as some BIOS-es
 * hang on reboot when the device is still in uas mode. Note the reset is
 * necessary as some devices won't revert to usb-storage mode without it.
 */
static void uas_shutdown(struct device *dev)
{
	struct usb_interface *intf = to_usb_interface(dev);
	struct usb_device *udev = interface_to_usbdev(intf);
	struct Scsi_Host *shost = usb_get_intfdata(intf);
	struct uas_dev_info *devinfo = (struct uas_dev_info *)shost->hostdata;

	if (system_state != SYSTEM_RESTART)
		return;

	devinfo->shutdown = 1;
	uas_free_streams(devinfo);
	usb_set_interface(udev, intf->altsetting[0].desc.bInterfaceNumber, 0);
	usb_reset_device(udev);
}

static struct usb_driver uas_driver = {
	.name = "uas",
	.probe = uas_probe,
	.disconnect = uas_disconnect,
	.pre_reset = uas_pre_reset,
	.post_reset = uas_post_reset,
	.suspend = uas_suspend,
	.resume = uas_resume,
	.reset_resume = uas_reset_resume,
	.drvwrap.driver.shutdown = uas_shutdown,
	.id_table = uas_usb_ids,
};

static int __init uas_init(void)
{
	int rv;

	workqueue = alloc_workqueue("uas", WQ_MEM_RECLAIM, 0);
	if (!workqueue)
		return -ENOMEM;

	rv = usb_register(&uas_driver);
	if (rv) {
		destroy_workqueue(workqueue);
		return -ENOMEM;
	}

	return 0;
}

static void __exit uas_exit(void)
{
	usb_deregister(&uas_driver);
	destroy_workqueue(workqueue);
}

module_init(uas_init);
module_exit(uas_exit);

MODULE_LICENSE("GPL");
MODULE_IMPORT_NS(USB_STORAGE);
MODULE_AUTHOR(
	"Hans de Goede <hdegoede@redhat.com>, Matthew Wilcox and Sarah Sharp");<|MERGE_RESOLUTION|>--- conflicted
+++ resolved
@@ -254,7 +254,7 @@
 		return -EBUSY;
 	devinfo->cmnd[cmdinfo->uas_tag - 1] = NULL;
 	uas_free_unsubmitted_urbs(cmnd);
-	scsi_done(cmnd);
+	cmnd->scsi_done(cmnd);
 	return 0;
 }
 
@@ -533,7 +533,7 @@
  * daft to me.
  */
 
-static int uas_submit_sense_urb(struct scsi_cmnd *cmnd, gfp_t gfp)
+static struct urb *uas_submit_sense_urb(struct scsi_cmnd *cmnd, gfp_t gfp)
 {
 	struct uas_dev_info *devinfo = cmnd->device->hostdata;
 	struct urb *urb;
@@ -541,32 +541,30 @@
 
 	urb = uas_alloc_sense_urb(devinfo, gfp, cmnd);
 	if (!urb)
-		return -ENOMEM;
+		return NULL;
 	usb_anchor_urb(urb, &devinfo->sense_urbs);
 	err = usb_submit_urb(urb, gfp);
 	if (err) {
 		usb_unanchor_urb(urb);
 		uas_log_cmd_state(cmnd, "sense submit err", err);
 		usb_free_urb(urb);
-	}
-	return err;
+		return NULL;
+	}
+	return urb;
 }
 
 static int uas_submit_urbs(struct scsi_cmnd *cmnd,
 			   struct uas_dev_info *devinfo)
 {
 	struct uas_cmd_info *cmdinfo = scsi_cmd_priv(cmnd);
-<<<<<<< HEAD
-=======
 	struct urb *urb;
->>>>>>> 4605e09b
 	int err;
 
 	lockdep_assert_held(&devinfo->lock);
 	if (cmdinfo->state & SUBMIT_STATUS_URB) {
-		err = uas_submit_sense_urb(cmnd, GFP_ATOMIC);
-		if (err)
-			return err;
+		urb = uas_submit_sense_urb(cmnd, GFP_ATOMIC);
+		if (!urb)
+			return SCSI_MLQUEUE_DEVICE_BUSY;
 		cmdinfo->state &= ~SUBMIT_STATUS_URB;
 	}
 
@@ -574,7 +572,7 @@
 		cmdinfo->data_in_urb = uas_alloc_data_urb(devinfo, GFP_ATOMIC,
 							cmnd, DMA_FROM_DEVICE);
 		if (!cmdinfo->data_in_urb)
-			return -ENOMEM;
+			return SCSI_MLQUEUE_DEVICE_BUSY;
 		cmdinfo->state &= ~ALLOC_DATA_IN_URB;
 	}
 
@@ -584,7 +582,7 @@
 		if (err) {
 			usb_unanchor_urb(cmdinfo->data_in_urb);
 			uas_log_cmd_state(cmnd, "data in submit err", err);
-			return err;
+			return SCSI_MLQUEUE_DEVICE_BUSY;
 		}
 		cmdinfo->state &= ~SUBMIT_DATA_IN_URB;
 		cmdinfo->state |= DATA_IN_URB_INFLIGHT;
@@ -594,7 +592,7 @@
 		cmdinfo->data_out_urb = uas_alloc_data_urb(devinfo, GFP_ATOMIC,
 							cmnd, DMA_TO_DEVICE);
 		if (!cmdinfo->data_out_urb)
-			return -ENOMEM;
+			return SCSI_MLQUEUE_DEVICE_BUSY;
 		cmdinfo->state &= ~ALLOC_DATA_OUT_URB;
 	}
 
@@ -604,7 +602,7 @@
 		if (err) {
 			usb_unanchor_urb(cmdinfo->data_out_urb);
 			uas_log_cmd_state(cmnd, "data out submit err", err);
-			return err;
+			return SCSI_MLQUEUE_DEVICE_BUSY;
 		}
 		cmdinfo->state &= ~SUBMIT_DATA_OUT_URB;
 		cmdinfo->state |= DATA_OUT_URB_INFLIGHT;
@@ -613,7 +611,7 @@
 	if (cmdinfo->state & ALLOC_CMD_URB) {
 		cmdinfo->cmd_urb = uas_alloc_cmd_urb(devinfo, GFP_ATOMIC, cmnd);
 		if (!cmdinfo->cmd_urb)
-			return -ENOMEM;
+			return SCSI_MLQUEUE_DEVICE_BUSY;
 		cmdinfo->state &= ~ALLOC_CMD_URB;
 	}
 
@@ -623,7 +621,7 @@
 		if (err) {
 			usb_unanchor_urb(cmdinfo->cmd_urb);
 			uas_log_cmd_state(cmnd, "cmd submit err", err);
-			return err;
+			return SCSI_MLQUEUE_DEVICE_BUSY;
 		}
 		cmdinfo->cmd_urb = NULL;
 		cmdinfo->state &= ~SUBMIT_CMD_URB;
@@ -651,7 +649,7 @@
 		memcpy(cmnd->sense_buffer, usb_stor_sense_invalidCDB,
 		       sizeof(usb_stor_sense_invalidCDB));
 		cmnd->result = SAM_STAT_CHECK_CONDITION;
-		scsi_done(cmnd);
+		cmnd->scsi_done(cmnd);
 		return 0;
 	}
 
@@ -659,7 +657,7 @@
 
 	if (devinfo->resetting) {
 		set_host_byte(cmnd, DID_ERROR);
-		scsi_done(cmnd);
+		cmnd->scsi_done(cmnd);
 		goto zombie;
 	}
 
@@ -672,6 +670,8 @@
 		spin_unlock_irqrestore(&devinfo->lock, flags);
 		return SCSI_MLQUEUE_DEVICE_BUSY;
 	}
+
+	cmnd->scsi_done = done;
 
 	memset(cmdinfo, 0, sizeof(*cmdinfo));
 	cmdinfo->uas_tag = idx + 1; /* uas-tag == usb-stream-id, so 1 based */
@@ -701,8 +701,8 @@
 	 * of queueing, no matter how fatal the error
 	 */
 	if (err == -ENODEV) {
-		set_host_byte(cmnd, DID_NO_CONNECT);
-		scsi_done(cmnd);
+		set_host_byte(cmnd, DID_ERROR);
+		cmnd->scsi_done(cmnd);
 		goto zombie;
 	}
 	if (err) {
