// SPDX-License-Identifier: GPL-2.0-only
/*
 * Copyright (C) 2019, Google LLC
 *
 * MAX77759 TCPCI driver
 */

#include <linux/debugfs.h>
#include <linux/extcon.h>
#include <linux/extcon-provider.h>
#include <linux/gpio.h>
#include <linux/gpio/consumer.h>
#include <linux/interrupt.h>
#include <linux/i2c.h>
#include <linux/kernel.h>
#include <linux/module.h>
#include <linux/of_gpio.h>
#include <linux/power_supply.h>
#include <linux/regmap.h>
#include <linux/regulator/consumer.h>
#include <linux/spinlock.h>
#include <linux/usb/pd.h>
#include <linux/usb/pd_vdo.h>
#include <linux/usb/tcpci.h>
#include <linux/usb/tcpm.h>
#include <linux/usb/typec.h>
#include <linux/usb/typec_dp.h>
#include <linux/usb/typec_mux.h>
#include <misc/logbuffer.h>
#include <trace/hooks/typec.h>

#include "bc_max77759.h"
#include <linux/usb/max77759_export.h>
#include "max77759_helper.h"
#include "tcpci_max77759.h"
#include "tcpci_max77759_vendor_reg.h"
#include "usb_icl_voter.h"
#include "usb_psy.h"
#include "usb_thermal_voter.h"

#define TCPCI_MODE_VOTER	"TCPCI"
#define LIMIT_SINK_VOTER	"LIMIT_SINK_CURRENT_VOTER"
#define LIMIT_ACCESSORY_VOTER	"LIMIT_ACCESSORY_CURRENT_VOTER"

#define AICL_ACTIVE_EL "AICL_ACTIVE_EL"

#define TCPC_RECEIVE_BUFFER_COUNT_OFFSET                0
#define TCPC_RECEIVE_BUFFER_FRAME_TYPE_OFFSET           1
#define TCPC_RECEIVE_BUFFER_RX_BYTE_BUF_OFFSET          2

#define TCPCI_HI_Z_CC		0xf
/*
 * LongMessage not supported, hence 32 bytes for buf to be read from RECEIVE_BUFFER.
 * DEVICE_CAPABILITIES_2.LongMessage = 0, the value in READABLE_BYTE_COUNT reg shall be
 * less than or equal to 31. Since, RECEIVE_BUFFER len = 31 + 1(READABLE_BYTE_COUNT).
 */
#define TCPC_RECEIVE_BUFFER_LEN                         32

#define PD_ACTIVITY_TIMEOUT_MS				10000
#define IO_ERROR_RETRY_MS				3000
#define VSAFE0V_DEBOUNCE_MS				15
#define VBUS_RAMPUP_TIMEOUT_MS				250
#define VBUS_RAMPUP_MAX_RETRY				8

#define GBMS_MODE_VOTABLE "CHARGER_MODE"

#define MAX77759_DEVICE_ID_A1				0x2
#define MAX77779_PRODUCT_ID				0x79

#define MAX77759_DISABLE_TOGGLE				1
#define MAX77759_ENABLE_TOGGLE				0
/* Vote value doesn't matter. Only status matters. */
#define MAX77759_DISABLE_TOGGLE_VOTE			1

/* Longer delay to accommodate additional Rp update latency during boot. */
#define MAX77759_FIRST_RP_MISSING_TIMEOUT_MS           5000
#define MAX77759_RP_MISSING_TIMEOUT_MS                 2000

#define AICL_CHECK_MS				       10000

/* system use cases */
enum gbms_charger_modes {
	GBMS_USB_BUCK_ON	= 0x30,
	GBMS_USB_OTG_ON		= 0x31,
	GBMS_USB_OTG_FRS_ON	= 0x32,
};

#define CONTAMINANT_DETECT_DISABLE	0
#define CONTAMINANT_DETECT_AP		1
#define CONTAMINANT_DETECT_MAXQ		2

#define TCPM_RESTART_TOGGLING		0
#define CONTAMINANT_HANDLES_TOGGLING	1

#define VOLTAGE_ALARM_HI_EN_MV		3000
#define VOLTAGE_ALARM_HI_DIS_MV		21000
#define VOLTAGE_ALARM_LOW_EN_MV		1500
#define VOLTAGE_ALARM_LOW_DIS_MV	0
#define VBUS_PRESENT_THRESHOLD_MV	4000

#define TCPC_ALERT_VENDOR		BIT(15)

#define FLOATING_CABLE_OR_SINK_INSTANCE_THRESHOLD	10
#define AUTO_ULTRA_LOW_POWER_MODE_REENABLE_MS		600000

#define REGMAP_REG_MAX_ADDR			0x95
#define REGMAP_REG_COUNT			(REGMAP_REG_MAX_ADDR + 1)

#define cc_open_or_toggling(cc1, cc2) \
	(((cc1) == TYPEC_CC_OPEN) && ((cc2) == TYPEC_CC_OPEN))

#define rp_3a_detected(cc1, cc2) \
	((((cc1) == TYPEC_CC_RP_3_0) && ((cc2) == TYPEC_CC_OPEN)) || \
	 (((cc1) == TYPEC_CC_OPEN) && ((cc2) == TYPEC_CC_RP_3_0)))

#define rp_1a5_detected(cc1, cc2) \
	((((cc1) == TYPEC_CC_RP_1_5) && ((cc2) == TYPEC_CC_OPEN)) || \
	 (((cc1) == TYPEC_CC_OPEN) && ((cc2) == TYPEC_CC_RP_1_5)))

#define rp_def_detected(cc1, cc2) \
	((((cc1) == TYPEC_CC_RP_DEF) && ((cc2) == TYPEC_CC_OPEN)) || \
	 (((cc1) == TYPEC_CC_OPEN) && ((cc2) == TYPEC_CC_RP_DEF)))

#define port_is_sink(cc1, cc2) \
	(rp_def_detected(cc1, cc2) || rp_1a5_detected(cc1, cc2) || rp_3a_detected(cc1, cc2))

#define FLOATING_CABLE_INSTANCE_THRESHOLD	5
#define AUTO_ULTRA_LOW_POWER_MODE_REENABLE_MS	600000

#define VOLTAGE_DP_AUX_DEFAULT_UV	3300000

#define SRC_CURRENT_LIMIT_MA		0

static struct logbuffer *tcpm_log;

static bool modparam_conf_sbu;
module_param_named(conf_sbu, modparam_conf_sbu, bool, 0644);
MODULE_PARM_DESC(conf_sbu, "Configure sbu pins");

static char boot_mode_string[64];
module_param_string(mode, boot_mode_string, sizeof(boot_mode_string), 0440);
MODULE_PARM_DESC(mode, "Android bootmode");

static u32 partner_src_caps[PDO_MAX_OBJECTS];
static unsigned int nr_partner_src_caps;
static bool port_src_pdo_updated;
static bool limit_src_cap_enable;
static u32 orig_src_current;
static unsigned int nr_orig_src_pdo;
spinlock_t g_caps_lock;

static unsigned int sink_discovery_delay_ms;

/* Callback for data_active changes */
void (*data_active_callback)(void *data_active_payload);
void *data_active_payload;

static bool hooks_installed;

struct tcpci {
	struct device *dev;
	struct tcpm_port *port;
	struct regmap *regmap;
	bool controls_vbus;

	struct tcpc_dev tcpc;
	struct tcpci_data *data;
};

struct dp_notification_event {
	struct max77759_plat *chip;
	unsigned long mode;
	struct kthread_work dp_notification_work;
};

static const struct regmap_range max77759_tcpci_range[] = {
	regmap_reg_range(0x00, REGMAP_REG_MAX_ADDR)
};

const struct regmap_access_table max77759_tcpci_write_table = {
	.yes_ranges = max77759_tcpci_range,
	.n_yes_ranges = ARRAY_SIZE(max77759_tcpci_range),
};

static const struct regmap_config max77759_regmap_config = {
	.reg_bits = 8,
	.val_bits = 8,
	.max_register = REGMAP_REG_MAX_ADDR,
	.wr_table = &max77759_tcpci_write_table,
};

static ssize_t frs_show(struct device *dev, struct device_attribute *attr, char *buf)
{
	struct max77759_plat *chip = i2c_get_clientdata(to_i2c_client(dev));

	return scnprintf(buf, PAGE_SIZE, "%d\n", chip->frs);
};
static DEVICE_ATTR_RO(frs);

static ssize_t auto_discharge_show(struct device *dev, struct device_attribute *attr, char *buf)
{
	struct max77759_plat *chip = i2c_get_clientdata(to_i2c_client(dev));

	return scnprintf(buf, PAGE_SIZE, "%d\n", chip->data.auto_discharge_disconnect ? 1 : 0);
};
static DEVICE_ATTR_RO(auto_discharge);

static ssize_t bc12_enabled_show(struct device *dev, struct device_attribute *attr, char *buf)
{
	struct max77759_plat *chip = i2c_get_clientdata(to_i2c_client(dev));

	return scnprintf(buf, PAGE_SIZE, "%d\n", bc12_get_status(chip->bc12) ? 1 : 0);
};
static DEVICE_ATTR_RO(bc12_enabled);

/* Debugfs disabled in user builds. */
static ssize_t registers_show(struct device *dev, struct device_attribute *attr, char *buf)
{
	struct max77759_plat *chip = i2c_get_clientdata(to_i2c_client(dev));
	struct regmap *regmap = chip->data.regmap;
	u8 dump[REGMAP_REG_COUNT];
	int ret, offset = 0, addr;

	ret = regmap_bulk_read(regmap, 0, dump, REGMAP_REG_COUNT);
	if (ret < 0) {
		dev_err(chip->dev, "[%s]: Failed to dump ret:%d\n", __func__, ret);
		return 0;
	}

	for (addr = 0; addr < REGMAP_REG_COUNT; addr++) {
		ret = sysfs_emit_at(buf, offset, "%x: %x\n", addr, dump[addr]);
		if (!ret) {
			dev_err(chip->dev, "[%s]: Not all registers printed. last:%x\n", __func__,
				addr - 1);
			break;
		}
		offset += ret;
	}

	return offset;
};
static DEVICE_ATTR_RO(registers);

static ssize_t contaminant_detection_show(struct device *dev, struct device_attribute *attr,
					  char *buf)
{
	struct max77759_plat *chip = i2c_get_clientdata(to_i2c_client(dev));

	return scnprintf(buf, PAGE_SIZE, "%d\n", chip->contaminant_detection_userspace);
};

static void update_contaminant_detection_locked(struct max77759_plat *chip, int val)
{

	chip->contaminant_detection = val;

	if (chip->contaminant_detection)
		enable_contaminant_detection(chip, chip->contaminant_detection ==
					     CONTAMINANT_DETECT_MAXQ);
	else
		disable_contaminant_detection(chip);

	logbuffer_log(chip->log, "[%s]: %d", __func__, chip->contaminant_detection);
}

static ssize_t contaminant_detection_store(struct device *dev, struct device_attribute *attr,
					   const char *buf, size_t count)
{
	struct max77759_plat *chip = i2c_get_clientdata(to_i2c_client(dev));
	int val;

	if (kstrtoint(buf, 10, &val) < 0)
		return -EINVAL;

	mutex_lock(&chip->rc_lock);
	chip->contaminant_detection_userspace = val;
	update_contaminant_detection_locked(chip, val);
	mutex_unlock(&chip->rc_lock);
	return count;
}
static DEVICE_ATTR_RW(contaminant_detection);

static ssize_t cc_toggle_enable_show(struct device *dev, struct device_attribute *attr,
				     char *buf)
{
	struct max77759_plat *chip = i2c_get_clientdata(to_i2c_client(dev));

	return scnprintf(buf, PAGE_SIZE, "%d\n", chip->toggle_disable_status ? 0 : 1);
};

static ssize_t cc_toggle_enable_store(struct device *dev, struct device_attribute *attr,
				      const char *buf, size_t count)
{
	struct max77759_plat *chip = i2c_get_clientdata(to_i2c_client(dev));
	int val, ret;

	if (kstrtoint(buf, 10, &val) < 0)
		return -EINVAL;

	ret = gvotable_cast_vote(chip->toggle_disable_votable, "USER_VOTE",
				 (void *)MAX77759_DISABLE_TOGGLE_VOTE, val ?
				 MAX77759_ENABLE_TOGGLE : MAX77759_DISABLE_TOGGLE);
	if (ret < 0)
		dev_err(chip->dev, "Cannot set TOGGLE DISABLE=%d (%d)\n", val, ret);

	return count;
}
static DEVICE_ATTR_RW(cc_toggle_enable);

static ssize_t non_compliant_reasons_show(struct device *dev, struct device_attribute *attr,
					  char *buf)
{
	struct max77759_plat *chip = i2c_get_clientdata(to_i2c_client(dev));

	return compliance_warnings_to_buffer(chip->compliance_warnings, buf);
};

static DEVICE_ATTR_RO(non_compliant_reasons);

static ssize_t contaminant_detection_status_show(struct device *dev, struct device_attribute *attr,
						 char *buf)
{
	struct max77759_plat *chip = i2c_get_clientdata(to_i2c_client(dev));
	struct max77759_contaminant *contaminant;

	if (!chip)
		return -EAGAIN;

	contaminant = chip->contaminant;

	if (!contaminant)
		return -EAGAIN;

	return scnprintf(buf, PAGE_SIZE, "%d\n", is_contaminant_detected(chip));
}
static DEVICE_ATTR_RO(contaminant_detection_status);

static ssize_t usb_limit_sink_enable_show(struct device *dev, struct device_attribute *attr,
					  char *buf)
{
	struct max77759_plat *chip = i2c_get_clientdata(to_i2c_client(dev));

	return sysfs_emit(buf, "%u\n", chip->limit_sink_enable);
};

/* usb_limit_sink_current has to be set before usb_limit_sink_enable is invoked */
static ssize_t usb_limit_sink_enable_store(struct device *dev, struct device_attribute *attr,
					   const char *buf, size_t count)
{
	struct max77759_plat *chip = i2c_get_clientdata(to_i2c_client(dev));
	bool enable;
	int ret;

	if (kstrtobool(buf, &enable) < 0)
		return -EINVAL;

	if (enable) {
		ret = gvotable_cast_vote(chip->usb_icl_el, LIMIT_SINK_VOTER,
					 (void *)(long)chip->limit_sink_current, true);
		if (ret < 0) {
			dev_err(chip->dev, "Cannot set sink current %d uA (%d)\n",
				chip->limit_sink_current, ret);
			goto exit;
		}
	} else {
		ret = gvotable_cast_vote(chip->usb_icl_el, LIMIT_SINK_VOTER, 0, false);
		if (ret < 0) {
			dev_err(chip->dev, "Cannot unvote for sink current (%d)\n", ret);
			goto exit;
		}
	}

	chip->limit_sink_enable = enable;

exit:
	return count;
}
static DEVICE_ATTR_RW(usb_limit_sink_enable);

static ssize_t usb_limit_sink_current_show(struct device *dev, struct device_attribute *attr,
					   char *buf)
{
	struct max77759_plat *chip = i2c_get_clientdata(to_i2c_client(dev));

	return sysfs_emit(buf, "%u\n", chip->limit_sink_current);
};

/* limit_sink_current will not be updated if limit_sink_enable is already enabled */
static ssize_t usb_limit_sink_current_store(struct device *dev, struct device_attribute *attr,
					    const char *buf, size_t count)
{
	struct max77759_plat *chip = i2c_get_clientdata(to_i2c_client(dev));
	unsigned int val;

	if (kstrtouint(buf, 0, &val) < 0)
		return -EINVAL;

	/* Never accept current over 3A */
	if (val > 3000000)
		return -EINVAL;

	chip->limit_sink_current = val;

	return count;
}
static DEVICE_ATTR_RW(usb_limit_sink_current);

static ssize_t usb_limit_accessory_enable_show(struct device *dev, struct device_attribute *attr,
					  char *buf)
{
	struct max77759_plat *chip = i2c_get_clientdata(to_i2c_client(dev));

	return sysfs_emit(buf, "%u\n", chip->limit_accessory_enable);
};

/* usb_limit_accessory_current has to be set before usb_limit_accessory_enable is invoked */
static ssize_t usb_limit_accessory_enable_store(struct device *dev, struct device_attribute *attr,
						const char *buf, size_t count)
{
	struct max77759_plat *chip = i2c_get_clientdata(to_i2c_client(dev));
	bool enable;
	int ret;

	if (kstrtobool(buf, &enable) < 0)
		return -EINVAL;

	if (enable) {
		ret = gvotable_cast_vote(chip->usb_icl_el, LIMIT_ACCESSORY_VOTER,
					 (void *)(long)chip->limit_accessory_current, true);
		if (ret < 0) {
			dev_err(chip->dev, "Cannot set accessory current %d uA (%d)\n",
				chip->limit_accessory_current, ret);
			goto exit;
		}
	} else {
		ret = gvotable_cast_vote(chip->usb_icl_el, LIMIT_ACCESSORY_VOTER, 0, false);
		if (ret < 0) {
			dev_err(chip->dev, "Cannot unvote for accessory current (%d)\n", ret);
			goto exit;
		}
	}

	chip->limit_accessory_enable = enable;

exit:
	return count;
}
static DEVICE_ATTR_RW(usb_limit_accessory_enable);

static ssize_t usb_limit_accessory_current_show(struct device *dev, struct device_attribute *attr,
						char *buf)
{
	struct max77759_plat *chip = i2c_get_clientdata(to_i2c_client(dev));

	return sysfs_emit(buf, "%u\n", chip->limit_accessory_current);
};

static ssize_t usb_limit_accessory_current_store(struct device *dev, struct device_attribute *attr,
						 const char *buf, size_t count)
{
	struct max77759_plat *chip = i2c_get_clientdata(to_i2c_client(dev));
	unsigned int val;

	if (kstrtouint(buf, 0, &val) < 0)
		return -EINVAL;

	/* Never accept current over 3A */
	if (val > 3000000)
		return -EINVAL;

	chip->limit_accessory_current = val;

	return count;
}
static DEVICE_ATTR_RW(usb_limit_accessory_current);

static ssize_t sbu_pullup_show(struct device *dev, struct device_attribute *attr, char *buf)
{
	struct max77759_plat *chip = i2c_get_clientdata(to_i2c_client(dev));

	return sysfs_emit(buf, "%u\n", chip->current_sbu_state);
}

static ssize_t sbu_pullup_store(struct device *dev, struct device_attribute *attr, const char *buf,
				size_t count)
{
	struct max77759_plat *chip = i2c_get_clientdata(to_i2c_client(dev));
	int val, ret = 0;
	bool enable = false;

	if (kstrtoint(buf, 0, &val) < 0)
		return -EINVAL;

	switch (val) {
	case 0:
		if (chip->sbu_mux_en_gpio >= 0)
			gpio_set_value_cansleep(chip->sbu_mux_en_gpio, 0);
		gpio_set_value_cansleep(chip->sbu_mux_sel_gpio, 0);
		enable = false;
		break;
	case 1:
		if (chip->sbu_mux_en_gpio >= 0)
			gpio_set_value_cansleep(chip->sbu_mux_en_gpio, 0);
		gpio_set_value_cansleep(chip->sbu_mux_sel_gpio, 1);
		enable = false;
		break;
	case 2:
		if (chip->sbu_mux_en_gpio >= 0)
			gpio_set_value_cansleep(chip->sbu_mux_en_gpio, 1);
		gpio_set_value_cansleep(chip->sbu_mux_sel_gpio, 0);
		enable = true;
		break;
	case 3:
		if (chip->sbu_mux_en_gpio >= 0)
			gpio_set_value_cansleep(chip->sbu_mux_en_gpio, 1);
		gpio_set_value_cansleep(chip->sbu_mux_sel_gpio, 1);
		enable = true;
		break;
	default:
		goto set_sbu_state;
	}

	if ((enable && !chip->dp_regulator_enabled) || (!enable && chip->dp_regulator_enabled)) {
		ret = enable ? regulator_enable(chip->dp_regulator) : \
			regulator_disable(chip->dp_regulator);
		if (ret >= 0)
			chip->dp_regulator_enabled = enable;
		dev_info(chip->dev, "dp regulator_%s %s ret:%d", enable ? "enable" : "disable",
				ret < 0 ? "fail" : "success", ret);
		ret = enable ? regulator_set_voltage(chip->dp_regulator, VOLTAGE_DP_AUX_DEFAULT_UV,
							VOLTAGE_DP_AUX_DEFAULT_UV) : \
				regulator_set_voltage(chip->dp_regulator, chip->dp_regulator_min_uv,
							chip->dp_regulator_max_uv);
		dev_info(chip->dev, "dp regulator_set_voltage %s ret:%d",
				ret < 0 ? "fail" : "success", ret);
	}

	ret = max77759_write8(chip->data.regmap, TCPC_VENDOR_SBUSW_CTRL, enable ? SBUSW_PATH_1 :
			      (modparam_conf_sbu ? SBUSW_SERIAL_UART : 0));
	logbuffer_logk(chip->log, LOGLEVEL_INFO, "SBU dp switch %s %s ret:%d",
		       enable ? "enable" : "disable", ret < 0 ? "fail" : "success", ret);

set_sbu_state:
	dev_info(chip->dev, "dp_debug: sbu_pullup_store: val:%d \n", val);
	if (!ret)
		chip->current_sbu_state = val;

	return count;
}
static DEVICE_ATTR_RW(sbu_pullup);

static ssize_t irq_hpd_count_show(struct device *dev, struct device_attribute *attr, char *buf)
{
	struct max77759_plat *chip = i2c_get_clientdata(to_i2c_client(dev));

	return sysfs_emit(buf, "%u\n", chip->irq_hpd_count);
};
static DEVICE_ATTR_RO(irq_hpd_count);

static ssize_t usb_limit_source_enable_show(struct device *dev, struct device_attribute *attr,
					    char *buf)
{
	return sysfs_emit(buf, "%u\n", limit_src_cap_enable);
}

static ssize_t usb_limit_source_enable_store(struct device *dev, struct device_attribute *attr,
					     const char *buf, size_t count)
{
	struct max77759_plat *chip = i2c_get_clientdata(to_i2c_client(dev));
	bool enable;

	if (kstrtobool(buf, &enable) < 0)
		return -EINVAL;

	spin_lock(&g_caps_lock);
	port_src_pdo_updated = false;
	limit_src_cap_enable = enable;
	spin_unlock(&g_caps_lock);

	tcpm_cc_change(chip->tcpci->port);

	return count;
}
static DEVICE_ATTR_RW(usb_limit_source_enable);

static struct device_attribute *max77759_device_attrs[] = {
	&dev_attr_frs,
	&dev_attr_bc12_enabled,
	&dev_attr_registers,
	&dev_attr_auto_discharge,
	&dev_attr_contaminant_detection,
	&dev_attr_contaminant_detection_status,
	&dev_attr_cc_toggle_enable,
	&dev_attr_non_compliant_reasons,
	&dev_attr_usb_limit_sink_enable,
	&dev_attr_usb_limit_sink_current,
	&dev_attr_usb_limit_accessory_enable,
	&dev_attr_usb_limit_accessory_current,
	&dev_attr_sbu_pullup,
	&dev_attr_usb_limit_source_enable,
	&dev_attr_irq_hpd_count,
	NULL
};

void register_data_active_callback(void (*callback)(void *data_active_payload), void *data)
{
	data_active_callback = callback;
	data_active_payload = data;
}
EXPORT_SYMBOL_GPL(register_data_active_callback);

#ifdef CONFIG_GPIOLIB
static int ext_bst_en_gpio_get_direction(struct gpio_chip *chip, unsigned int offset)
{
	return GPIOF_DIR_OUT;
}

static int ext_bst_en_gpio_get(struct gpio_chip *gpio, unsigned int offset)
{
	int ret;
	u8 val;
	struct max77759_plat *chip = gpiochip_get_data(gpio);
	struct regmap *regmap = chip->data.regmap;

	ret = max77759_read8(regmap, TCPC_VENDOR_EXTBST_CTRL, &val);
	logbuffer_log(chip->log, "%s: ret:%d", __func__, ret);

	return val & EXT_BST_EN;
}

static void ext_bst_en_gpio_set(struct gpio_chip *gpio, unsigned int offset, int value)
{
	int ret;
	struct max77759_plat *chip = gpiochip_get_data(gpio);
	struct regmap *regmap = chip->data.regmap;

	ret = max77759_write8(regmap, TCPC_VENDOR_EXTBST_CTRL, value ? EXT_BST_EN : 0);
	logbuffer_log(chip->log, "%s: TCPC_VENDOR_EXTBST_CTRL value%d ret:%d", __func__, value,
		      ret);
}

static int ext_bst_en_gpio_init(struct max77759_plat *chip)
{
	int ret;

	/* Setup GPIO controller */
	chip->gpio.owner = THIS_MODULE;
	chip->gpio.parent = chip->dev;
	chip->gpio.label = "max77759_tcpc_gpio";
	chip->gpio.get_direction = ext_bst_en_gpio_get_direction;
	chip->gpio.get = ext_bst_en_gpio_get;
	chip->gpio.set = ext_bst_en_gpio_set;
	chip->gpio.base = -1;
	chip->gpio.ngpio = 1;
	chip->gpio.can_sleep = true;
	chip->gpio.of_node = of_find_node_by_name(chip->dev->of_node, chip->gpio.label);

	if (!chip->gpio.of_node)
		dev_err(chip->dev, "Failed to find %s DT node\n", chip->gpio.label);

	ret = devm_gpiochip_add_data(chip->dev, &chip->gpio, chip);
	if (ret)
		dev_err(chip->dev, "Failed to initialize gpio chip\n");

	return ret;
}
#endif

static struct max77759_plat *tdata_to_max77759(struct tcpci_data *tdata)
{
	return container_of(tdata, struct max77759_plat, data);
}

static void max77759_init_regs(struct regmap *regmap, struct logbuffer *log)
{
	u16 alert_mask = 0;
	int ret;

	ret = max77759_write16(regmap, TCPC_ALERT, 0xffff);
	if (ret < 0)
		return;

	ret = max77759_write16(regmap, TCPC_VENDOR_ALERT, 0xffff);
	if (ret < 0)
		return;

	ret = regmap_write(regmap, TCPC_EXTENDED_STATUS_MASK,
			   TCPC_EXTENDED_STATUS_VSAFE0V);
	if (ret < 0) {
		logbuffer_log(log,
			      "Error writing TCPC_EXTENDED_STATUS_MASK ret:%d"
			      , ret);
		return;
	}

	logbuffer_log(log, "[%s] Init EXTENDED_STATUS_MASK: VSAFE0V", __func__);

	ret = max77759_write8(regmap, TCPC_ALERT_EXTENDED, 0xff);
	if (ret < 0) {
		logbuffer_log(log, "Unable to clear TCPC_ALERT_EXTENDED ret:%d\n", ret);
		return;
	}

	alert_mask = TCPC_ALERT_TX_SUCCESS | TCPC_ALERT_TX_DISCARDED |
		TCPC_ALERT_TX_FAILED | TCPC_ALERT_RX_HARD_RST |
		TCPC_ALERT_RX_STATUS | TCPC_ALERT_VENDOR | TCPC_ALERT_CC_STATUS |
		TCPC_ALERT_VBUS_DISCNCT | TCPC_ALERT_RX_BUF_OVF |
		TCPC_ALERT_EXTENDED_STATUS | TCPC_ALERT_POWER_STATUS |
		/* Enable Extended alert for detecting Fast Role Swap Signal */
		TCPC_ALERT_EXTND;

	ret = max77759_write16(regmap, TCPC_ALERT_MASK, alert_mask);
	if (ret < 0)
		return;
	logbuffer_log(log, "[%s] Init ALERT_MASK: %u", __func__,
		      alert_mask);

	max77759_read16(regmap, TCPC_ALERT_MASK, &alert_mask);
	logbuffer_log(log, "[%s] Init ALERT_MASK read : %u", __func__,
		      alert_mask);

	/* Enable vbus voltage monitoring, voltage alerts, bleed discharge */
	ret = max77759_update_bits8(regmap, TCPC_POWER_CTRL, TCPC_POWER_CTRL_VBUS_VOLT_MON |
				    TCPC_DIS_VOLT_ALRM | TCPC_POWER_CTRL_BLEED_DISCHARGE,
				    TCPC_POWER_CTRL_BLEED_DISCHARGE);
	if (ret < 0)
		return;
	logbuffer_log(log, "TCPC_POWER_CTRL: Enable voltage monitoring, alarm, bleed discharge");

	ret = max77759_write8(regmap, TCPC_ALERT_EXTENDED_MASK, TCPC_SINK_FAST_ROLE_SWAP);
	if (ret < 0) {
		logbuffer_log(log, "Unable to unmask FAST_ROLE_SWAP interrupt");
		return;
	}

	ret = max77759_update_bits8(regmap, TCPC_VENDOR_VCON_CTRL, VCNILIM_MASK, VCNILIM_300_MA);
	if (ret < 0)
		logbuffer_log(log, "TCPC_VENDOR_VCON_CTRL: update vcnilim to 300mA failed");
}

static int post_process_pd_message(struct max77759_plat *chip, struct pd_message msg)
{
	enum pd_ctrl_msg_type pd_type = pd_header_type_le(msg.header);
	struct logbuffer *log = chip->log;

	if (pd_type == PD_DATA_VENDOR_DEF) {
		u32 payload[2];
		int i;

		for (i = 0; i < 2; i++) {
			payload[i] = le32_to_cpu(msg.payload[i]);
			if ((PD_VDO_VID(payload[0]) == USB_TYPEC_DP_SID))
				logbuffer_log(log, "DP VDO[%d] 0x%x", i, payload[i]);
		}

		if (PD_VDO_SVDM(payload[0]) && (PD_VDO_VID(payload[0]) == USB_TYPEC_DP_SID) &&
		    ((PD_VDO_CMD(payload[0]) == CMD_ATTENTION) ||
		    (PD_VDO_CMD(payload[0]) == DP_CMD_STATUS_UPDATE)) &&
		    (payload[1] & DP_STATUS_IRQ_HPD)) {
			chip->irq_hpd_count++;
			logbuffer_log(log, "DP IRQ_HPD:%d count:%u",
				      (payload[1] & DP_STATUS_IRQ_HPD), chip->irq_hpd_count);
			// sysfs_notify(&chip->dev->kobj, NULL, "irq_hpd_count");
			kobject_uevent(&chip->dev->kobj, KOBJ_CHANGE);
		}
	}

	return 0;
}

static int process_rx(struct max77759_plat *chip, u16 status)
{
	struct pd_message msg;
	u8 count, frame_type, rx_buf[TCPC_RECEIVE_BUFFER_LEN];
	int ret, payload_index;
	u8 *rx_buf_ptr;
	struct logbuffer *log = chip->log;
	enum pd_ctrl_msg_type pd_type;

	/*
	 * READABLE_BYTE_COUNT: Indicates the number of bytes in the RX_BUF_BYTE_x registers
	 * plus one (for the RX_BUF_FRAME_TYPE) Table 4-36.
	 * Read the count and frame type.
	 */
	logbuffer_log(log, "%d", __LINE__);
	ret = regmap_raw_read(chip->data.regmap, TCPC_RX_BYTE_CNT, rx_buf, 2);
	logbuffer_log(log, "%d", __LINE__);
	if (ret < 0) {
		dev_err(chip->dev, "TCPC_RX_BYTE_CNT read failed ret:%d", ret);
		return -EIO;
	}

	count = rx_buf[TCPC_RECEIVE_BUFFER_COUNT_OFFSET];
	frame_type = rx_buf[TCPC_RECEIVE_BUFFER_FRAME_TYPE_OFFSET];

	if (count == 0 || frame_type != TCPC_RX_BUF_FRAME_TYPE_SOP) {
		ret = max77759_write16(chip->data.regmap, TCPC_ALERT, TCPC_ALERT_RX_STATUS);
		dev_err(chip->dev, "%s", count ==  0 ? "error: count is 0" :
			"error frame_type is not SOP");
		if (ret < 0)
			return -EIO;
	}

	/*
	 * 1. struct pd_message does not have RX_BUF_FRAME_TYPE.
	 * 2. READABLE_BYTE_COUNT is exclusive of itself.
	 */
	if (count > sizeof(struct pd_message) + 1 || count + 1 > TCPC_RECEIVE_BUFFER_LEN) {
		dev_err(chip->dev, "Invalid TCPC_RX_BYTE_CNT %d", count);
		return 0;
	}

	/*
	 * Read count + 1 as RX_BUF_BYTE_x is hidden and can only be read through
	 * TCPC_RX_BYTE_CNT
	 */
	count += 1;
	ret = regmap_raw_read(chip->data.regmap, TCPC_RX_BYTE_CNT, rx_buf, count);
	logbuffer_log(log, "%d", __LINE__);
	if (ret < 0) {
		dev_err(chip->dev, "Error: TCPC_RX_BYTE_CNT read failed: %d", ret);
		return -EIO;
	}

	rx_buf_ptr = rx_buf + TCPC_RECEIVE_BUFFER_RX_BYTE_BUF_OFFSET;
	msg.header = cpu_to_le16(*(u16 *)rx_buf_ptr);
	rx_buf_ptr = rx_buf_ptr + sizeof(msg.header);
	for (payload_index = 0; payload_index < pd_header_cnt_le(msg.header); payload_index++,
	     rx_buf_ptr += sizeof(msg.payload[0]))
		msg.payload[payload_index] = cpu_to_le32(*(u32 *)rx_buf_ptr);

	logbuffer_log(log, "%d", __LINE__);

	/*
	 * Read complete, clear RX status alert bit.
	 * Clear overflow as well if set.
	 */
	ret = max77759_write16(chip->data.regmap, TCPC_ALERT, status & TCPC_ALERT_RX_BUF_OVF ?
			       TCPC_ALERT_RX_STATUS | TCPC_ALERT_RX_BUF_OVF :
			       TCPC_ALERT_RX_STATUS);
	if (ret < 0)
		return -EIO;

	logbuffer_log(log, "rx clear");
	pd_type = pd_header_type_le(msg.header);
	if (pd_type == PD_CTRL_PR_SWAP) {
		logbuffer_log(log, "PD_CTRL_PR_SWAP");
		/* To prevent disconnect during PR_SWAP. */
		ret = max77759_write16(chip->data.regmap, TCPC_VBUS_SINK_DISCONNECT_THRESH, 0);
		/* TODO: tcpci->pr_swap = true; */
		if (ret < 0)
			return -EIO;
	}

	tcpm_pd_receive(chip->port, &msg);

	ret = post_process_pd_message(chip, msg);
	if (ret < 0)
		return ret;

	return 0;
}

struct max77759_compliance_warnings *init_compliance_warnings(struct max77759_plat *chip)
{
	struct max77759_compliance_warnings *compliance_warnings;

	compliance_warnings = devm_kzalloc(chip->dev, sizeof(*compliance_warnings), GFP_KERNEL);
	if (!compliance_warnings)
		return ERR_PTR(-ENOMEM);

	compliance_warnings->chip = chip;

	return compliance_warnings;
}

ssize_t compliance_warnings_to_buffer(struct max77759_compliance_warnings *compliance_warnings,
				      char *buf)
{
	memset(buf, 0, PAGE_SIZE);
	strncat(buf, "[", strlen("["));
	if (compliance_warnings->other)
		strncat(buf, "other, ", strlen("other, "));
	if (compliance_warnings->debug_accessory)
		strncat(buf, "debug-accessory, ", strlen("debug-accessory, "));
	if (compliance_warnings->bc12)
		strncat(buf, "bc12, ", strlen("bc12, "));
	if (compliance_warnings->missing_rp)
		strncat(buf, "missing_rp, ", strlen("missing_rp, "));
	strncat(buf, "]", strlen("]"));
	return strnlen(buf, PAGE_SIZE);
}

void update_compliance_warnings(struct max77759_plat *chip, int warning, bool value)
{
	bool compliance_warnings_changed = false;

	switch (warning) {
	case COMPLIANCE_WARNING_OTHER:
		compliance_warnings_changed = (chip->compliance_warnings->other != value);
		chip->compliance_warnings->other = value;
		break;
	case COMPLIANCE_WARNING_DEBUG_ACCESSORY:
		compliance_warnings_changed = (chip->compliance_warnings->debug_accessory != value);
		chip->compliance_warnings->debug_accessory = value;
		break;
	case COMPLIANCE_WARNING_BC12:
		compliance_warnings_changed = (chip->compliance_warnings->bc12 != value);
		chip->compliance_warnings->bc12 = value;
		break;
	case COMPLIANCE_WARNING_MISSING_RP:
		compliance_warnings_changed = (chip->compliance_warnings->missing_rp != value);
		chip->compliance_warnings->missing_rp = value;
		break;
	}

	if (compliance_warnings_changed) {
		kobject_uevent(&chip->dev->kobj, KOBJ_CHANGE);
		logbuffer_log(chip->log, "compliance warning %d changed, new value: %d",
			      warning, value);
	}
}

static void max77759_non_compliant_bc12_callback(void *data, bool status)
{
	struct max77759_plat *chip = data;

	/* Exclude Rp-1.5 or higher power sources */
	if ((status && !(chip->cc1 == TYPEC_CC_RP_3_0 || chip->cc1 == TYPEC_CC_RP_1_5 ||
			chip->cc2 == TYPEC_CC_RP_3_0 || chip->cc2 == TYPEC_CC_RP_1_5)) || !status)
		update_compliance_warnings(chip, COMPLIANCE_WARNING_BC12, status);
}

static void enable_dp_pulse(struct max77759_plat *chip)
{
	struct regmap *regmap = chip->data.regmap;
	int ret;

	ret = max77759_update_bits8(regmap, VENDOR_BC_CTRL2, DPDNMAN | DPDRV,
				    DPDNMAN | DPDRV_3V0 << DPDRV_SHIFT);
	if (ret < 0)
		logbuffer_log(chip->log, "%s failed to set dpDnMan and dpDrv", __func__);

	mdelay(100);

	ret = max77759_update_bits8(regmap, VENDOR_BC_CTRL2, DPDNMAN | DPDRV,
				    DPDRV_OPEN << DPDRV_SHIFT);
	if (ret < 0)
		logbuffer_log(chip->log, "%s failed to disable dpDnMan and dpDrv", __func__);
}

void enable_data_path_locked(struct max77759_plat *chip)
{
	int ret;
	bool enable_data = false;
	struct regmap *regmap = chip->data.regmap;

	if (chip->force_device_mode_on) {
		logbuffer_log(chip->log, "%s skipping as force_device_mode_on is set", __func__);
		return;
	}

	if (chip->alt_path_active) {
		logbuffer_log(chip->log, "%s skipping as alt path is active", __func__);
		return;
	}

	logbuffer_log(chip->log,
		      "%s pd_data_capable:%u no_bc_12:%u bc12_data_capable:%u attached:%u debug_acc_conn:%u bc12_running:%u",
		      __func__, chip->pd_data_capable ? 1 : 0, chip->no_bc_12 ? 1 : 0,
		      chip->bc12_data_capable ? 1 : 0, chip->attached ? 1 : 0,
		      chip->debug_acc_connected, chip->bc12_running ? 1 : 0);
	dev_info(chip->dev,
		 "TCPM_DEBUG %s pd_data_capable:%u no_bc_12:%u bc12_data_capable:%u attached:%u debug_acc_conn:%u bc12_running:%u",
		 __func__, chip->pd_data_capable ? 1 : 0, chip->no_bc_12 ? 1 : 0,
		 chip->bc12_data_capable ? 1 : 0, chip->attached ? 1 : 0,
		 chip->debug_acc_connected, chip->bc12_running ? 1 : 0);

	enable_data = ((chip->pd_data_capable || chip->no_bc_12 || chip->bc12_data_capable ||
		       chip->debug_acc_connected) && !chip->bc12_running) ||
		       chip->data_role == TYPEC_HOST;

	if (chip->attached && enable_data && !chip->data_active) {
		/* Disable BC1.2 to prevent BC1.2 detection during PR_SWAP */
		bc12_enable(chip->bc12, false);
		/*
		 * Clear running flag here as PD might have configured data
		 * before BC12 started to run.
		 */
		chip->bc12_running = false;

		/*
		 * b/188614064: While swapping from host to device switches will not be configured
		 * by HW. So always enable the switches here.
		 */
		ret = max77759_write8(regmap, TCPC_VENDOR_USBSW_CTRL, USBSW_CONNECT);
		logbuffer_log(chip->log, "Turning on dp switches %s", ret < 0 ? "fail" :
			      "success");

		if (get_usb_type(chip->bc12) == POWER_SUPPLY_USB_TYPE_CDP &&
		    !chip->pd_data_capable) {
			logbuffer_log(chip->log, "CDP detected, gen dp pulse");
			enable_dp_pulse(chip);
		}

		ret = extcon_set_state_sync(chip->extcon, chip->data_role == TYPEC_HOST ?
					    EXTCON_USB_HOST : EXTCON_USB, 1);
		logbuffer_log(chip->log, "%s turning on %s", ret < 0 ? "Failed" : "Succeeded",
			      chip->data_role == TYPEC_HOST ? "Host" : "Device");
		dev_info(chip->dev, "TCPM_DEBUG %s turning on %s", ret < 0 ? "Failed" : "Succeeded",
			 chip->data_role == TYPEC_HOST ? "Host" : "Device");
		chip->data_active = true;
		if (data_active_callback)
			(*data_active_callback)(data_active_payload);
		chip->active_data_role = chip->data_role;
	} else if (chip->data_active && (!chip->attached || !enable_data)) {
		ret = extcon_set_state_sync(chip->extcon, chip->active_data_role == TYPEC_HOST ?
					    EXTCON_USB_HOST : EXTCON_USB, 0);
		logbuffer_log(chip->log, "%s turning off %s", ret < 0 ? "Failed" : "Succeeded",
			      chip->active_data_role == TYPEC_HOST ? "Host" : "Device");
		dev_info(chip->dev, "TCPM_DEBUG %s turning off %s", ret < 0 ? "Failed" :
			 "Succeeded", chip->active_data_role == TYPEC_HOST ? "Host" : "Device");
		chip->data_active = false;
		if (data_active_callback)
			(*data_active_callback)(data_active_payload);
		if  (chip->active_data_role == TYPEC_HOST) {
			ret = max77759_write8(regmap, TCPC_VENDOR_USBSW_CTRL, USBSW_DISCONNECT);
			logbuffer_log(chip->log, "Turning off dp switches %s", ret < 0 ? "fail" :
				      "success");
		}
	}
}
EXPORT_SYMBOL_GPL(enable_data_path_locked);

void data_alt_path_active(struct max77759_plat *chip, bool active)
{
	chip->alt_path_active = active;
}
EXPORT_SYMBOL_GPL(data_alt_path_active);

static void enable_vbus_work(struct kthread_work *work)
{
	struct max77759_plat *chip  =
		container_of(container_of(work, struct kthread_delayed_work, work),
			     struct max77759_plat, enable_vbus_work);
	enum gbms_charger_modes vote = 0xff;
	int ret;

	logbuffer_log(chip->log, "%s", __func__);
	if (IS_ERR_OR_NULL(chip->charger_mode_votable)) {
		chip->charger_mode_votable = gvotable_election_get_handle(GBMS_MODE_VOTABLE);
		if (IS_ERR_OR_NULL(chip->charger_mode_votable)) {
			logbuffer_log(chip->log, "ERR: GBMS_MODE_VOTABLE lazy get failed",
				      PTR_ERR(chip->charger_mode_votable));
			return;
		}
	}

	ret = gvotable_cast_vote(chip->charger_mode_votable, TCPCI_MODE_VOTER,
				 chip->no_external_boost ? (void *)GBMS_USB_OTG_FRS_ON :
				 (void *)GBMS_USB_OTG_ON, true);

	logbuffer_log(chip->log, "%s: GBMS_MODE_VOTABLE voting source vote:%u ret:%d",
		      ret < 0 ? "Error" : "Success", (unsigned int)vote, ret);

	if (ret < 0)
		return;

	if (!chip->sourcing_vbus)
		chip->sourcing_vbus = 1;
}

static int max77759_set_vbus(struct tcpci *tcpci, struct tcpci_data *tdata, bool source, bool sink)
{
	struct max77759_plat *chip = tdata_to_max77759(tdata);
	int ret;
	enum gbms_charger_modes vote = 0xff;

	if (source && sink) {
		logbuffer_log(chip->log, "ERR: both source and sink set. Not voting");
		return -EINVAL;
	}

	if (IS_ERR_OR_NULL(chip->charger_mode_votable)) {
		chip->charger_mode_votable = gvotable_election_get_handle(GBMS_MODE_VOTABLE);
		if (IS_ERR_OR_NULL(chip->charger_mode_votable)) {
			logbuffer_log(chip->log, "ERR: GBMS_MODE_VOTABLE lazy get failed",
				      PTR_ERR(chip->charger_mode_votable));
			return 0;
		}
	}

	kthread_flush_work(&chip->enable_vbus_work.work);

	if (source && !sink) {
		kthread_mod_delayed_work(chip->wq, &chip->enable_vbus_work, 0);
		return 0;
	} else if (sink && !source) {
		ret = gvotable_cast_vote(chip->charger_mode_votable, TCPCI_MODE_VOTER,
					 (void *)GBMS_USB_BUCK_ON, true);
	} else {
		/* just one will do */
		ret = gvotable_cast_vote(chip->charger_mode_votable, TCPCI_MODE_VOTER,
					 (void *)GBMS_USB_BUCK_ON, false);
	}

	logbuffer_log(chip->log, "%s: GBMS_MODE_VOTABLE voting source:%c sink:%c vote:%u ret:%d",
		      ret < 0 ? "Error" : "Success", source ? 'y' : 'n', sink ? 'y' : 'n',
		      (unsigned int)vote, ret);

	if (ret < 0)
		return ret;

	if (!source && chip->sourcing_vbus) {
		chip->sourcing_vbus = 0;
		chip->vbus_present = 0;
		logbuffer_log(chip->log, "[%s]: vbus_present %d", __func__, chip->vbus_present);
		tcpm_vbus_change(tcpci->port);
	}

	return 0;
}

static void max77759_frs_sourcing_vbus(struct tcpci *tcpci, struct tcpci_data *tdata)
{
	struct max77759_plat *chip = tdata_to_max77759(tdata);
	int ret;

	kthread_flush_work(&chip->enable_vbus_work.work);

	if (IS_ERR_OR_NULL(chip->charger_mode_votable)) {
		chip->charger_mode_votable = gvotable_election_get_handle(GBMS_MODE_VOTABLE);
		if (IS_ERR_OR_NULL(chip->charger_mode_votable)) {
			logbuffer_log(chip->log, "ERR: GBMS_MODE_VOTABLE lazy get failed",
				      PTR_ERR(chip->charger_mode_votable));
			return;
		}
	}

	ret = gvotable_cast_vote(chip->charger_mode_votable, TCPCI_MODE_VOTER,
				 (void *)GBMS_USB_OTG_FRS_ON, true);
	logbuffer_log(chip->log, "%s: GBMS_MODE_VOTABLE ret:%d", __func__, ret);

	if (!ret)
		chip->sourcing_vbus = 1;

	/*
	 * TODO: move this line to max77759_set_vbus after the change in TCPM gets upstreamed and
	 * cherry-picked to Pixel codebase.
	 * Be sure to ensure that this will only be called during FR_SWAP.
	 */
	usb_psy_set_sink_state(chip->usb_psy_data, false);
}

static void vsafe0v_debounce_work(struct kthread_work *work)
{
	struct max77759_plat *chip  =
		container_of(container_of(work, struct kthread_delayed_work, work),
			     struct max77759_plat, vsafe0v_work);
	struct tcpci *tcpci = chip->tcpci;

	/* update to TCPM only if it is still Vsafe0V */
	if (!chip->vsafe0v)
		return;

	chip->vbus_present = 0;
	logbuffer_log(chip->log, "[%s]: vsafe0v debounced, vbus_present 0", __func__);
	tcpm_vbus_change(tcpci->port);
}

void disconnect_missing_rp_partner(struct max77759_plat *chip)
{
	union power_supply_propval val;
	int ret;

	logbuffer_log(chip->log, "Disconnect missing Rp partner");
	val.intval = POWER_SUPPLY_USB_TYPE_UNKNOWN;
	max77759_set_vbus(chip->tcpci, chip->tcpci->data, false, false);
	update_compliance_warnings(chip, COMPLIANCE_WARNING_MISSING_RP, false);
	/*
	 * clear AICL warning for missing rp as detach will not be signalled for
	 * MISSING_RP + OTHER(AICL)
	 */
	update_compliance_warnings(chip, COMPLIANCE_WARNING_OTHER, false);
	chip->vbus_mv = 0;
	/* val.intval does not matter */
	ret = power_supply_set_property(chip->usb_psy, POWER_SUPPLY_PROP_VOLTAGE_MAX, &val);
	if (ret < 0)
		logbuffer_log(chip->log, "unable to set max voltage to %d, ret=%d",
			      chip->vbus_mv, ret);
	if (power_supply_set_property(chip->usb_psy, POWER_SUPPLY_PROP_USB_TYPE, &val))
		logbuffer_log(chip->log, "missing_rp: usb_psy set unknown failed");
	usb_psy_set_sink_state(chip->usb_psy_data, false);
}

static void check_missing_rp_work(struct kthread_work *work)
{
	struct max77759_plat *chip  =
		container_of(container_of(work, struct kthread_delayed_work, work),
			     struct max77759_plat, check_missing_rp_work);
	union power_supply_propval val;
	unsigned int pwr_status;
	int ret;

	ret = regmap_read(chip->data.regmap, TCPC_POWER_STATUS, &pwr_status);
	if (ret < 0) {
		logbuffer_log(chip->log,
			      "Abort %s; TCPC_POWER_STATUS read error", __func__);
		return;
	}

	if (!!(pwr_status & TCPC_POWER_STATUS_VBUS_PRES) &&
	    (cc_open_or_toggling(chip->cc1, chip->cc2) ||
	     (chip->cc1 == TYPEC_CC_RP_DEF && chip->cc2 == TYPEC_CC_RP_DEF)) &&
	    !chip->compliance_warnings->missing_rp) {
		logbuffer_log(chip->log, "%s: Missing or incorrect Rp partner detected. Enable WAR",
			      __func__);
		/* Assume DCP for missing Rp non-compliant power source */
		val.intval = POWER_SUPPLY_USB_TYPE_DCP;
		max77759_set_vbus(chip->tcpci, chip->tcpci->data, false, true);
		if (power_supply_set_property(chip->usb_psy, POWER_SUPPLY_PROP_USB_TYPE, &val))
			logbuffer_log(chip->log, "%s: usb_psy set dcp failed", __func__);
		chip->vbus_mv = 5000;
		/* val.intval does not matter */
		ret = power_supply_set_property(chip->usb_psy, POWER_SUPPLY_PROP_VOLTAGE_MAX, &val);
		if (ret < 0)
			logbuffer_log(chip->log, "%s: unable to set max voltage to %d, ret=%d",
				      chip->vbus_mv, ret, __func__);
		update_compliance_warnings(chip, COMPLIANCE_WARNING_MISSING_RP, true);
		usb_psy_set_sink_state(chip->usb_psy_data, true);
	} else if (chip->compliance_warnings->missing_rp) {
		if (!(pwr_status & TCPC_POWER_STATUS_VBUS_PRES))
			disconnect_missing_rp_partner(chip);
	}
}

static void check_missing_rp(struct max77759_plat *chip, bool vbus_present,
			     enum typec_cc_status cc1, enum typec_cc_status cc2)
{
	unsigned int pwr_status;
	int ret;

	ret = regmap_read(chip->data.regmap, TCPC_POWER_STATUS, &pwr_status);
	if (ret < 0) {
		logbuffer_log(chip->log,
			      "Abort %s; TCPC_POWER_STATUS read error", __func__);
		return;
	}

	if (!!(pwr_status & TCPC_POWER_STATUS_VBUS_PRES) && cc_open_or_toggling(cc1, cc2)) {
		kthread_mod_delayed_work(chip->wq, &chip->check_missing_rp_work,
					 msecs_to_jiffies(chip->first_rp_missing_timeout ?
					 MAX77759_FIRST_RP_MISSING_TIMEOUT_MS :
					 MAX77759_RP_MISSING_TIMEOUT_MS));
		chip->first_rp_missing_timeout = false;
	} else if (chip->compliance_warnings->missing_rp) {
		kthread_cancel_delayed_work_sync(&chip->check_missing_rp_work);
		if (!(pwr_status & TCPC_POWER_STATUS_VBUS_PRES))
			disconnect_missing_rp_partner(chip);
	}
}

static void process_power_status(struct max77759_plat *chip)
{
	struct tcpci *tcpci = chip->tcpci;
	struct logbuffer *log = chip->log;
	unsigned int pwr_status;
	int ret;

	ret = regmap_read(tcpci->regmap, TCPC_POWER_STATUS, &pwr_status);
	logbuffer_log(log, "TCPC_ALERT_POWER_STATUS status:0x%x", pwr_status);
	if (ret < 0)
		return;

	if (pwr_status == 0xff) {
		max77759_init_regs(tcpci->regmap, log);
		return;
	}

	if (pwr_status & TCPC_POWER_STATUS_SOURCING_VBUS) {
		if (!(pwr_status & TCPC_POWER_STATUS_VBUS_PRES)) {
			/*
			 * Sourcing vbus might be set before vbus present is
			 * set. This implies vbus has not reached VSAFE5V yet
			 * (or) TCPC_POWER_STATUS_VBUS_PRES is arriving late.
			 * Hold back signalling sourcing vbus here.
			 */
			logbuffer_log(log, "Discard sourcing vbus. Vbus present not set");
		} else {
			chip->sourcing_vbus = 1;
			tcpm_sourcing_vbus(tcpci->port);
			chip->in_frs = false;
		}
	}

	if (chip->in_frs) {
		chip->in_frs = false;
		/*
		 * While in FRS transition consider vbus present as a signal for
		 * sourcing vbus as controller would have reversed the direction
		 * here. This signal could arrive before or after
		 * TCPC_POWER_STATUS_SOURCING_VBUS
		 */
		if (pwr_status & TCPC_POWER_STATUS_VBUS_PRES) {
			chip->sourcing_vbus = 1;
			tcpm_sourcing_vbus(tcpci->port);
		}
	}

	if (pwr_status & TCPC_POWER_STATUS_VBUS_PRES)
		chip->vbus_present = 1;
	else if (!chip->data.auto_discharge_disconnect && !(pwr_status &
							    TCPC_POWER_STATUS_VBUS_PRES))
		chip->vbus_present = 0;
	logbuffer_log(chip->log, "[%s]: vbus_present %d", __func__, chip->vbus_present);
	tcpm_vbus_change(tcpci->port);
	/*
	 * Check for missing-rp non compliant power source.
	 * Skip when usb is throttled due to overheat.
	 */
	if (!chip->usb_throttled)
		check_missing_rp(chip, !!(pwr_status & TCPC_POWER_STATUS_VBUS_PRES), chip->cc1,
				 chip->cc2);

	if (chip->quick_ramp_vbus_ovp && chip->vbus_present) {
		kthread_cancel_delayed_work_sync(&chip->reset_ovp_work);
		chip->reset_ovp_retry = 0;
	}

	/* TODO: remove this cc event b/211341677 */
	if (!strncmp(boot_mode_string, "charger", strlen("charger")) && chip->vbus_present) {
		dev_info(chip->dev, "WA: trigger cc event in charger mode");
		tcpm_cc_change(tcpci->port);
	}

	/*
	 * Enable data path when TCPC signals sink debug accesssory connected
	 * and disable when disconnected.
	 */
	if ((!chip->debug_acc_connected && (pwr_status & TCPC_POWER_STATUS_DBG_ACC_CON)) ||
	    (chip->debug_acc_connected && !(pwr_status & TCPC_POWER_STATUS_DBG_ACC_CON))) {
		mutex_lock(&chip->data_path_lock);
		chip->debug_acc_connected = pwr_status & TCPC_POWER_STATUS_DBG_ACC_CON ? 1 : 0;
		chip->data_role = TYPEC_DEVICE;
		/*
		 * Renable BC1.2 upon disconnect if disabled. Needed for
		 * sink-only mode such as fastbootd/Recovery.
		 */
		if (chip->attached && !chip->debug_acc_connected && !bc12_get_status(chip->bc12))
			bc12_enable(chip->bc12, true);
		chip->attached = chip->debug_acc_connected;
		enable_data_path_locked(chip);
		mutex_unlock(&chip->data_path_lock);

		/* Log Debug Accessory to Device Compliance Warnings, or Remove from List. */
		update_compliance_warnings(chip, COMPLIANCE_WARNING_DEBUG_ACCESSORY,
					   chip->debug_acc_connected);

		logbuffer_log(log, "Debug accessory %s", chip->debug_acc_connected ? "connected" :
			      "disconnected");
		if (!chip->debug_acc_connected && modparam_conf_sbu) {
			ret = max77759_write8(tcpci->regmap, TCPC_VENDOR_SBUSW_CTRL,
					      SBUSW_SERIAL_UART);
			logbuffer_log(log, "SBU switch enable %s", ret < 0 ? "fail" : "success");
		}
		usb_psy_set_attached_state(chip->usb_psy_data, chip->attached);
	}
}

static void process_tx(struct tcpci *tcpci, u16 status, struct logbuffer *log)
{
	if (status & TCPC_ALERT_TX_SUCCESS) {
		logbuffer_log(log, "TCPC_ALERT_TX_SUCCESS");
		tcpm_pd_transmit_complete(tcpci->port, TCPC_TX_SUCCESS);
	} else if (status & TCPC_ALERT_TX_DISCARDED) {
		logbuffer_log(log, "TCPC_ALERT_TX_DISCARDED");
		tcpm_pd_transmit_complete(tcpci->port, TCPC_TX_DISCARDED);
	} else if (status & TCPC_ALERT_TX_FAILED) {
		logbuffer_log(log, "TCPC_ALERT_TX_FAILED");
		tcpm_pd_transmit_complete(tcpci->port, TCPC_TX_FAILED);
	}

	/* Reinit regs as Hard reset sets them to default value */
	if ((status & TCPC_ALERT_TX_SUCCESS) && (status &
						 TCPC_ALERT_TX_FAILED))
		max77759_init_regs(tcpci->regmap, log);
}

static int max77759_enable_voltage_alarm(struct max77759_plat *chip, bool enable, bool high)
{
	int ret;

	if (!enable) {
		ret = max77759_update_bits8(chip->tcpci->regmap, TCPC_POWER_CTRL,
					    TCPC_DIS_VOLT_ALRM, TCPC_DIS_VOLT_ALRM);
		if (ret < 0)
			logbuffer_log(chip->log, "Unable to disable voltage alarm, ret = %d",
				      ret);
		return ret;
	}

	/* Set voltage alarm */
	ret = max77759_update_bits16(chip->tcpci->regmap, TCPC_VBUS_VOLTAGE_ALARM_HI_CFG,
				     TCPC_VBUS_VOLTAGE_MASK,
				     (high ? VOLTAGE_ALARM_HI_EN_MV : VOLTAGE_ALARM_HI_DIS_MV) /
				     TCPC_VBUS_VOLTAGE_LSB_MV);
	if (ret < 0) {
		logbuffer_log(chip->log, "Unable to config VOLTAGE_ALARM_HI_CFG, ret = %d", ret);
		return ret;
	}

	ret = max77759_update_bits16(chip->tcpci->regmap, TCPC_VBUS_VOLTAGE_ALARM_LO_CFG,
				     TCPC_VBUS_VOLTAGE_MASK,
				     (!high ? VOLTAGE_ALARM_LOW_EN_MV : VOLTAGE_ALARM_LOW_DIS_MV) /
				     TCPC_VBUS_VOLTAGE_LSB_MV);
	if (ret < 0) {
		logbuffer_log(chip->log, "Unable to config VOLTAGE_ALARM_LO_CFG, ret = %d", ret);
		return ret;
	}

	ret = max77759_update_bits8(chip->tcpci->regmap, TCPC_POWER_CTRL, TCPC_DIS_VOLT_ALRM, 0);
	if (ret < 0) {
		logbuffer_log(chip->log, "Unable to enable voltage alarm, ret = %d", ret);
		return ret;
	}

	ret = max77759_update_bits16(chip->tcpci->regmap, TCPC_ALERT_MASK,
				     TCPC_ALERT_V_ALARM_LO | TCPC_ALERT_V_ALARM_HI,
				     high ? TCPC_ALERT_V_ALARM_HI : TCPC_ALERT_V_ALARM_LO);
	if (ret < 0)
		logbuffer_log(chip->log, "Unable to unmask voltage alarm interrupt, ret = %d", ret);

	return ret;
}

static int max77759_get_vbus_voltage_mv(struct i2c_client *tcpc_client)
{
	u16 raw;
	int ret;
	struct max77759_plat *chip = i2c_get_clientdata(tcpc_client);

	if (!chip || !chip->tcpci || !chip->tcpci->regmap)
		return -EAGAIN;

	/* TCPC_POWER_CTRL_VBUS_VOLT_MON enabled in init_regs */
	ret = max77759_read16(chip->tcpci->regmap, TCPC_VBUS_VOLTAGE, &raw);

	return ret ? 0 : ((raw & TCPC_VBUS_VOLTAGE_MASK) * TCPC_VBUS_VOLTAGE_LSB_MV);
}

/* Acquire rc lock before calling */
static void floating_cable_sink_detected_handler_locked(struct max77759_plat *chip)
{
	chip->floating_cable_or_sink_detected++;
	logbuffer_log(chip->log, "floating_cable_or_sink_detected count: %d",
		      chip->floating_cable_or_sink_detected);
	if (chip->floating_cable_or_sink_detected >= FLOATING_CABLE_OR_SINK_INSTANCE_THRESHOLD) {
		disable_auto_ultra_low_power_mode(chip, true);
		alarm_start_relative(&chip->reenable_auto_ultra_low_power_mode_alarm,
				     ms_to_ktime(AUTO_ULTRA_LOW_POWER_MODE_REENABLE_MS));
	}
}

static void reset_ovp_work(struct kthread_work *work)
{
	struct max77759_plat *chip  =
		container_of(container_of(work, struct kthread_delayed_work, work),
			     struct max77759_plat, reset_ovp_work);
	u16 vbus_mv = max77759_get_vbus_voltage_mv(chip->client);

	logbuffer_log(chip->log, "%s: vbus %u mv", __func__, vbus_mv);

	if (vbus_mv > VBUS_PRESENT_THRESHOLD_MV)
		return;

	gpio_set_value_cansleep(chip->in_switch_gpio, !chip->in_switch_gpio_active_high);
	mdelay(10);
	gpio_set_value_cansleep(chip->in_switch_gpio, chip->in_switch_gpio_active_high);
	chip->reset_ovp_retry++;

	logbuffer_log(chip->log, "ovp reset done [%d]", chip->reset_ovp_retry);

	if (chip->reset_ovp_retry < VBUS_RAMPUP_MAX_RETRY)
		kthread_mod_delayed_work(chip->wq, &chip->reset_ovp_work,
					 msecs_to_jiffies(VBUS_RAMPUP_TIMEOUT_MS));
	else
		chip->reset_ovp_retry = 0;

}

static void max77759_get_cc(struct max77759_plat *chip, enum typec_cc_status *cc1,
			    enum typec_cc_status *cc2)
{
	struct tcpci *tcpci = chip->tcpci;
	u8 reg, role_control;
	int ret;

	ret = max77759_read8(tcpci->regmap, TCPC_ROLE_CTRL, &role_control);
	if (ret < 0)
		return;

	ret = max77759_read8(tcpci->regmap, TCPC_CC_STATUS, &reg);
	if (ret < 0)
		return;

	*cc1 = tcpci_to_typec_cc((reg >> TCPC_CC_STATUS_CC1_SHIFT) &
				TCPC_CC_STATUS_CC1_MASK,
				reg & TCPC_CC_STATUS_TERM ||
				tcpc_presenting_rd(role_control, CC1));
	*cc2 = tcpci_to_typec_cc((reg >> TCPC_CC_STATUS_CC2_SHIFT) &
				TCPC_CC_STATUS_CC2_MASK,
				reg & TCPC_CC_STATUS_TERM ||
				tcpc_presenting_rd(role_control, CC2));
}

static void max77759_cache_cc(struct max77759_plat *chip)
{
	enum typec_cc_status cc1, cc2;

	max77759_get_cc(chip, &cc1, &cc2);
	/*
	 * If the Vbus OVP is restricted to quick ramp-up time for incoming Vbus to work properly,
	 * queue a delayed work to check the Vbus status later. Cancel the delayed work once the CC
	 * is back to Open as we won't expect that Vbus is coming.
	 */
	if (chip->quick_ramp_vbus_ovp) {
		if (cc_open_or_toggling(chip->cc1, chip->cc2) && port_is_sink(cc1, cc2)) {
			kthread_mod_delayed_work(chip->wq, &chip->reset_ovp_work,
						 msecs_to_jiffies(VBUS_RAMPUP_TIMEOUT_MS));
		} else if (cc_open_or_toggling(cc1, cc2)) {
			kthread_cancel_delayed_work_sync(&chip->reset_ovp_work);
			chip->reset_ovp_retry = 0;
		}
	}

	logbuffer_log(chip->log, "cc1: %u -> %u cc2: %u -> %u", chip->cc1, cc1, chip->cc2, cc2);
	chip->cc1 = cc1;
	chip->cc2 = cc2;
}

/* hold irq_status_lock before calling */
static irqreturn_t _max77759_irq_locked(struct max77759_plat *chip, u16 status,
					struct logbuffer *log)
{
	u16 vendor_status = 0, vendor_status2 = 0, raw;
	struct tcpci *tcpci = chip->tcpci;
	int ret;
	const u16 mask = status & TCPC_ALERT_RX_BUF_OVF ? status &
		~(TCPC_ALERT_RX_STATUS | TCPC_ALERT_RX_BUF_OVF) :
		status & ~TCPC_ALERT_RX_STATUS;
	u8 reg_status;
	bool contaminant_cc_update_handled = false, invoke_tcpm_for_cc_update = false,
		port_clean = false;
	unsigned int pwr_status;

	pm_wakeup_event(chip->dev, PD_ACTIVITY_TIMEOUT_MS);
	logbuffer_log(log, "TCPC_ALERT status: %#x", status);
	/**
	 * Clear alert status for everything except RX_STATUS, which shouldn't
	 * be cleared until we have successfully retrieved message.
	 **/
	if (status & ~TCPC_ALERT_RX_STATUS) {
		ret = max77759_write16(tcpci->regmap, TCPC_ALERT, mask);
		if (ret < 0)
			goto reschedule;
	}

	if (status & TCPC_ALERT_RX_BUF_OVF && !(status &
						TCPC_ALERT_RX_STATUS)) {
		logbuffer_log(log, "TCPC_ALERT_RX_BUF_OVF");
		ret = max77759_write16(tcpci->regmap, TCPC_ALERT,
				       (TCPC_ALERT_RX_STATUS |
					TCPC_ALERT_RX_BUF_OVF));
		if (ret < 0)
			goto reschedule;
	}

	if (status & TCPC_ALERT_EXTND) {
		ret = max77759_read8(tcpci->regmap, TCPC_ALERT_EXTENDED, &reg_status);
		if (ret < 0)
			goto reschedule;

		ret = max77759_write8(tcpci->regmap, TCPC_ALERT_EXTENDED, reg_status);
		if (ret < 0)
			goto reschedule;

		if (reg_status & TCPC_SINK_FAST_ROLE_SWAP) {
			logbuffer_log(log, "FRS Signal");
			chip->in_frs = true;
			tcpm_sink_frs(tcpci->port);
		}
	}

	if (status & TCPC_ALERT_RX_STATUS) {
		logbuffer_log(log, "Enter process rx");
		ret = process_rx(chip, status);
		if (ret == -EIO)
			goto reschedule;
	}

	if (status & TCPC_ALERT_TX_DISCARDED)
		logbuffer_log(log, "TX_DISCARDED");

	if (status & TCPC_ALERT_VENDOR) {
		logbuffer_log(log, "TCPC_VENDOR_ALERT Mask");
		ret = max77759_write8(tcpci->regmap, TCPC_VENDOR_ALERT_MASK
				      , 0x0);
		if (ret < 0)
			goto reschedule;

		ret = max77759_write8(tcpci->regmap,
				      TCPC_VENDOR_ALERT_MASK2, 0x0);
		if (ret < 0)
			goto reschedule;

		/* Clear VENDOR_ALERT*/
		ret = max77759_read16(tcpci->regmap, TCPC_VENDOR_ALERT,
				      &vendor_status);
		if (ret < 0)
			goto reschedule;
		logbuffer_log(log, "TCPC_VENDOR_ALERT 0x%x", vendor_status);

		process_bc12_alert(chip->bc12, vendor_status);
		ret = max77759_write16(tcpci->regmap, TCPC_VENDOR_ALERT,
				       vendor_status);

		ret = max77759_read16(tcpci->regmap, TCPC_VENDOR_ALERT2, &vendor_status2);
		if (ret < 0)
			goto reschedule;
		logbuffer_log(log, "TCPC_VENDOR_ALERT2 0x%x", vendor_status2);

		ret = max77759_write16(tcpci->regmap, TCPC_VENDOR_ALERT2, vendor_status2);
		if (ret < 0)
			goto reschedule;
	}

	if (status & TCPC_ALERT_VBUS_DISCNCT) {
		logbuffer_log(log, "TCPC_ALERT_VBUS_DISCNCT");
		chip->vbus_present = 0;
		logbuffer_log(chip->log, "[%s]: vbus_present %d", __func__, chip->vbus_present);
		tcpm_vbus_change(tcpci->port);
		if (chip->force_device_mode_on) {
			ret = max77759_write8(tcpci->regmap, TCPC_VENDOR_USBSW_CTRL, USBSW_CONNECT);
			logbuffer_log(chip->log, "Forcing on dp switches %s", ret < 0 ? "fail" :
				      "success");
			if (ret < 0)
				goto reschedule;
		}
	}

	if (status & TCPC_ALERT_CC_STATUS) {
		/**
		 * Process generic CC updates if it doesn't belong to
		 * contaminant detection.
		 */
		mutex_lock(&chip->rc_lock);
		logbuffer_log(chip->log, "Servicing TCPC_ALERT_CC_STATUS");
		if (!chip->usb_throttled && chip->contaminant_detection &&
		    tcpm_port_is_toggling(tcpci->port)) {
			logbuffer_log(chip->log, "Invoking process_contaminant_alert");
			ret = process_contaminant_alert(chip->contaminant, false, true,
							&contaminant_cc_update_handled,
							&port_clean);
			if (ret < 0) {
				mutex_unlock(&chip->rc_lock);
				goto reschedule;
			} else if (chip->check_contaminant) {
				/*
				 * Taken in debounce path when the port is dry.
				 * Move TCPM back to TOGGLING.
				 */
				if (port_clean) {
					chip->check_contaminant = false;
					tcpm_port_clean(chip->port);
				}
				/* tcpm_cc_change does not have to be invoked. */
				invoke_tcpm_for_cc_update = false;
			} else {
				/*
				 * Invoke TCPM when CC update not related to contaminant detection.
				 */
				invoke_tcpm_for_cc_update = !contaminant_cc_update_handled;
				/*
				 * CC status change handled by contaminant algorithm.
				 * Handle floating cable if detected.
				 */
				if (contaminant_cc_update_handled) {
					logbuffer_log(log,
						      "CC update: Contaminant algorithm responded");
					if (is_floating_cable_or_sink_detected(chip)) {
						floating_cable_sink_detected_handler_locked(chip);
						logbuffer_log(chip->log, "Floating cable detected");
					} else {
						chip->floating_cable_or_sink_detected = 0;
						logbuffer_log(chip->log, "Floating cable counter cleared");
					}
				}
			}
		} else {
			invoke_tcpm_for_cc_update = true;
		}

		if (invoke_tcpm_for_cc_update) {
			logbuffer_log(chip->log, "invoke_tcpm_for_cc_update");
			tcpm_cc_change(tcpci->port);
			max77759_cache_cc(chip);
			/* Check for missing-rp non compliant power source */
			if (!regmap_read(tcpci->regmap, TCPC_POWER_STATUS, &pwr_status) &&
			    !chip->usb_throttled)
				check_missing_rp(chip, !!(pwr_status & TCPC_POWER_STATUS_VBUS_PRES),
						 chip->cc1, chip->cc2);
			/* TCPM has detected valid CC terminations */
			if (!tcpm_port_is_toggling(tcpci->port)) {
				chip->floating_cable_or_sink_detected = 0;
				/*
				 * Only re-enable auto ultra low power mode only
				 * when contaminant detection is enabled.
				 */
				if (chip->contaminant_detection_userspace !=
					CONTAMINANT_DETECT_DISABLE)
					disable_auto_ultra_low_power_mode(chip, false);
<<<<<<< HEAD
			} else if (!chip->usb_throttled && chip->contaminant_detection) {
=======
			} else if (!chip->usb_throttled) {
>>>>>>> d76e45d0
				/*
				 * TCPM has not detected valid CC terminations
				 * and neither the comparators nor ADC
				 * readings indicate sink or floating cable.
				 * Mitigate AP wakeups here.
				 *
				 * The counter will also incremented when
				 * transitioning from *_READY states to
				 * TOGGLING state. This shouldn't have adverse
				 * effect as the FLOATING_CABLE_OR_SINK_INSTANCE_THRESHOLD
				 * is now doubled.
				 */
				logbuffer_log(chip->log, "Treating as floating cable");
				floating_cable_sink_detected_handler_locked(chip);
			}
		}
		mutex_unlock(&chip->rc_lock);
	}

	if (status & TCPC_ALERT_POWER_STATUS)
		process_power_status(chip);

	if (status & TCPC_ALERT_V_ALARM_LO) {
		ret = max77759_read16(tcpci->regmap, TCPC_VBUS_VOLTAGE_ALARM_LO_CFG, &raw);
		if (ret < 0)
			goto reschedule;

		logbuffer_log(log, "VBUS LOW ALARM triggered: thresh:%umv vbus:%umv",
			      (raw & TCPC_VBUS_VOLTAGE_MASK) * TCPC_VBUS_VOLTAGE_LSB_MV,
			      max77759_get_vbus_voltage_mv(chip->client));
		max77759_enable_voltage_alarm(chip, true, true);

		ret = extcon_set_state_sync(chip->extcon, EXTCON_MECHANICAL, 0);
		logbuffer_log(chip->log, "%s turning off connected, ret=%d", __func__, ret < 0 ?
			      "Failed" : "Succeeded", ret);
	}

	if (status & TCPC_ALERT_V_ALARM_HI) {
		ret = max77759_read16(tcpci->regmap, TCPC_VBUS_VOLTAGE_ALARM_HI_CFG, &raw);
		if (ret < 0)
			goto reschedule;

		logbuffer_log(log, "VBUS HIGH ALARM triggered: thresh:%umv vbus:%umv",
			      (raw & TCPC_VBUS_VOLTAGE_MASK) * TCPC_VBUS_VOLTAGE_LSB_MV,
			      max77759_get_vbus_voltage_mv(chip->client));
		max77759_enable_voltage_alarm(chip, true, false);

		ret = extcon_set_state_sync(chip->extcon, EXTCON_MECHANICAL, 1);
		logbuffer_log(chip->log, "%s: %s turning on connected, ret=%d", __func__, ret < 0 ?
			      "Failed" : "Succeeded", ret);
	}

	if (status & TCPC_ALERT_RX_HARD_RST) {
		logbuffer_log(log, "TCPC_ALERT_RX_HARD_RST");
		/* To prevent disconnect during hardreset. */
		ret = max77759_write16(tcpci->regmap,
				       TCPC_VBUS_SINK_DISCONNECT_THRESH,
				       0);
		if (ret < 0)
			goto reschedule;

		tcpm_pd_hard_reset(tcpci->port);
		max77759_init_regs(tcpci->regmap, log);
	}

	if (status & TCPC_ALERT_TX_SUCCESS || status &
	    TCPC_ALERT_TX_DISCARDED || status & TCPC_ALERT_TX_FAILED)
		process_tx(tcpci, status, log);

	if (status & TCPC_ALERT_VENDOR) {
		logbuffer_log(log, "Exit TCPC_VENDOR_ALERT Unmask");
		ret = max77759_write8(tcpci->regmap, TCPC_VENDOR_ALERT_MASK
				      , 0xff);
		if (ret < 0)
			goto reschedule;
		ret = max77759_write8(tcpci->regmap,
				      TCPC_VENDOR_ALERT_MASK2, 0xff);
		if (ret < 0)
			goto reschedule;
	}

	if (status & TCPC_ALERT_EXTENDED_STATUS) {
		bool vsafe0v;
		ret = max77759_read8(tcpci->regmap, TCPC_EXTENDED_STATUS,
				     (u8 *)&raw);
		if (ret < 0)
			goto reschedule;

		vsafe0v = raw & TCPC_EXTENDED_STATUS_VSAFE0V;
		logbuffer_log(log, "VSAFE0V (runtime): %c -> %c", chip->vsafe0v ? 'Y' : 'N',
			      vsafe0v ? 'Y' : 'N');

		/*
		 * b/199991513 For some OVP chips, when the incoming Vbus ramps up from 0, there is
		 * a chance that an induced voltage (over Vsafe0V) behind the OVP would appear for a
		 * short time and then drop to 0 (Vsafe0V), and ramp up to some HIGH voltage
		 * (e.g Vsafe5V). To ignore the unwanted Vsafe0V event, queue a delayed work and
		 * re-check the voltage after VSAFE0V_DEBOUNCE_MS.
		 *
		 * The OVP which is restricted to quick ramp-up Vbus is the same as the one
		 * mentioned above. Thus re-use the same flag chip->quick_ramp_vbus_ovp.
		 */
		if (chip->quick_ramp_vbus_ovp) {
			if (!chip->vsafe0v && vsafe0v)
				kthread_mod_delayed_work(chip->wq, &chip->vsafe0v_work,
							 msecs_to_jiffies(VSAFE0V_DEBOUNCE_MS));
		} else if (vsafe0v) {
			chip->vbus_present = 0;
			logbuffer_log(chip->log, "[%s]: vbus_present %d", __func__,
				      chip->vbus_present);
			tcpm_vbus_change(tcpci->port);
		}

		chip->vsafe0v = vsafe0v;
	}

	logbuffer_log(log, "TCPC_ALERT status done: %#x", status);

	return IRQ_HANDLED;
reschedule:
	chip->irq_status = status;
	logbuffer_log(log, "TCPC_ALERT IO error occurred. status: %#x", status);
	kthread_mod_delayed_work(chip->wq, &chip->max77759_io_error_work,
				 msecs_to_jiffies(IO_ERROR_RETRY_MS));
	pm_wakeup_event(chip->dev, PD_ACTIVITY_TIMEOUT_MS + IO_ERROR_RETRY_MS);
	return IRQ_HANDLED;
}

static irqreturn_t max77759_irq(int irq, void *dev_id)
{
	struct max77759_plat *chip = dev_id;
	u16 status;
	irqreturn_t irq_return;
	int ret;

	logbuffer_log(chip->log, "TCPC_ALERT threaded irq running ");
	if (!chip->tcpci)
		return IRQ_HANDLED;

	ret = max77759_read16(chip->tcpci->regmap, TCPC_ALERT, &status);
	if (ret < 0)
		return ret;
	mutex_lock(&chip->irq_status_lock);
	while (status) {
		irq_return = _max77759_irq_locked(chip, status, chip->log);
		/* Do not return if the ALERT is already set. */
		logbuffer_log(chip->log, "TCPC_ALERT read alert status");
		ret = max77759_read16(chip->tcpci->regmap, TCPC_ALERT, &status);
		if (ret < 0)
			break;
		logbuffer_log(chip->log, "TCPC_ALERT status pending: %#x",
			      status);
	}
	mutex_unlock(&chip->irq_status_lock);

	return irq_return;
}

static irqreturn_t max77759_isr(int irq, void *dev_id)
{
	struct max77759_plat *chip = dev_id;

	logbuffer_log(chip->log, "TCPC_ALERT triggered ");
	pm_wakeup_event(chip->dev, PD_ACTIVITY_TIMEOUT_MS);

	if (!chip->tcpci)
		return IRQ_HANDLED;

	return IRQ_WAKE_THREAD;
}

static void max77759_io_error_work(struct kthread_work *work)
{
	struct max77759_plat *chip =
		container_of(container_of(work, struct kthread_delayed_work, work),
			     struct max77759_plat, max77759_io_error_work);
	pm_wakeup_event(chip->dev, PD_ACTIVITY_TIMEOUT_MS);
	mutex_lock(&chip->irq_status_lock);
	logbuffer_log(chip->log, "IO error retry. status: %#x", chip->irq_status);
	_max77759_irq_locked(chip, chip->irq_status, chip->log);
	mutex_unlock(&chip->irq_status_lock);
}

static int max77759_init_alert(struct max77759_plat *chip,
			       struct i2c_client *client)
{
	int ret, irq_gpio;

	irq_gpio = of_get_named_gpio(client->dev.of_node, "usbpd,usbpd_int", 0);
	client->irq = gpio_to_irq(irq_gpio);
	if (!client->irq)
		return -ENODEV;

	ret = devm_request_threaded_irq(chip->dev, client->irq, max77759_isr,
					max77759_irq,
					(IRQF_TRIGGER_LOW | IRQF_ONESHOT),
					dev_name(chip->dev), chip);

	if (ret < 0)
		return ret;

	enable_irq_wake(client->irq);
	return 0;
}

/* Called while holding rc_lock */
static void max77759_enable_toggling_locked(struct max77759_plat *chip, bool enable)
{
	int ret;

	if (!enable) {
		ret = max77759_write8(chip->data.regmap, TCPC_ROLE_CTRL, TCPCI_HI_Z_CC);
		logbuffer_log(chip->log, "%s: HI-Z ret:%d", __func__, ret);
		return;
	}

	ret = max77759_write8(chip->data.regmap, TCPC_ROLE_CTRL, chip->role_ctrl_cache);
	if (ret < 0) {
		logbuffer_log(chip->log, "%s: update ROLE_CTRL failed ret:%d", __func__, ret);
		return;
	}

	ret = max77759_update_bits8(chip->data.regmap, TCPC_TCPC_CTRL,
				    TCPC_TCPC_CTRL_EN_LK4CONN_ALRT,
				    TCPC_TCPC_CTRL_EN_LK4CONN_ALRT);
	if (ret < 0) {
		logbuffer_log(chip->log, "%s: Enable LK4CONN alert failed ret:%d", __func__, ret);
		return;
	}

	ret = regmap_write(chip->data.regmap, TCPC_COMMAND, TCPC_CMD_LOOK4CONNECTION);
	if (ret < 0)
		logbuffer_log(chip->log, "%s: Enable LK4CONN failed ret:%d", __func__, ret);
}
static int max77759_start_toggling(struct tcpci *tcpci,
				   struct tcpci_data *tdata,
				   enum typec_cc_status cc)
{
	struct max77759_plat *chip = tdata_to_max77759(tdata);
	u8 reg = TCPC_ROLE_CTRL_DRP, pwr_ctrl;
	int ret;

	switch (cc) {
	case TYPEC_CC_RP_DEF:
		reg |= (TCPC_ROLE_CTRL_RP_VAL_DEF <<
			TCPC_ROLE_CTRL_RP_VAL_SHIFT);
		break;
	case TYPEC_CC_RP_1_5:
		reg |= (TCPC_ROLE_CTRL_RP_VAL_1_5 <<
			TCPC_ROLE_CTRL_RP_VAL_SHIFT);
		break;
	case TYPEC_CC_RP_3_0:
		reg |= (TCPC_ROLE_CTRL_RP_VAL_3_0 <<
			TCPC_ROLE_CTRL_RP_VAL_SHIFT);
		break;
	default:
		break;
	}

	if (cc == TYPEC_CC_RD)
		reg |= (TCPC_ROLE_CTRL_CC_RD << TCPC_ROLE_CTRL_CC1_SHIFT) |
			(TCPC_ROLE_CTRL_CC_RD << TCPC_ROLE_CTRL_CC2_SHIFT);
	else
		reg |= (TCPC_ROLE_CTRL_CC_RP << TCPC_ROLE_CTRL_CC1_SHIFT) |
			(TCPC_ROLE_CTRL_CC_RP << TCPC_ROLE_CTRL_CC2_SHIFT);

	max77759_init_regs(chip->tcpci->regmap, chip->log);

	chip->role_ctrl_cache = reg;
	mutex_lock(&chip->rc_lock);
	if (chip->toggle_disable_status)
		goto unlock;

	/* Kick debug accessory state machine when enabling toggling for the first time */
	if (chip->first_toggle && chip->in_switch_gpio >= 0) {
		logbuffer_log(chip->log, "[%s]: Kick Debug accessory FSM", __func__);
		gpio_set_value_cansleep(chip->in_switch_gpio, !chip->in_switch_gpio_active_high);
		mdelay(10);
		gpio_set_value_cansleep(chip->in_switch_gpio, chip->in_switch_gpio_active_high);
		chip->first_toggle = false;
	}

	/* Renable BC1.2*/
	if (!bc12_get_status(chip->bc12))
		bc12_enable(chip->bc12, true);

	/* Re-enable retry */
	bc12_reset_retry(chip->bc12);

	/* Disable Auto disacharge before enabling toggling */
	ret = max77759_read8(tcpci->regmap, TCPC_POWER_CTRL, &pwr_ctrl);
	logbuffer_log(chip->log, "TCPC_POWER_CTRL:0x%x ret:%d", pwr_ctrl, ret);
	if (pwr_ctrl & TCPC_POWER_CTRL_AUTO_DISCHARGE) {
		logbuffer_log(chip->log, "TCPC_POWER_CTRL_AUTO_DISCHARGE not cleared");
		ret = regmap_update_bits(tcpci->regmap, TCPC_POWER_CTRL,
					 TCPC_POWER_CTRL_AUTO_DISCHARGE, 0);
		if (ret < 0)
			logbuffer_log(chip->log, "[%s]: Disabling auto discharge failed", __func__);
	}

	/* b/223078393: Disable ext bst upon toggling */
	ret = max77759_write8(tcpci->regmap, TCPC_VENDOR_EXTBST_CTRL, 0);
	logbuffer_log(chip->log, "%s: clear TCPC_VENDOR_EXTBST_CTRL ret:%d", __func__, ret);

	if (chip->contaminant_detection)
		update_contaminant_detection_locked(chip, chip->contaminant_detection);
	else
		max77759_enable_toggling_locked(chip, true);

unlock:
	mutex_unlock(&chip->rc_lock);

	return 0;
}

static void max77759_set_partner_usb_comm_capable(struct tcpci *tcpci, struct tcpci_data *data,
						  bool capable)
{
	struct max77759_plat *chip = tdata_to_max77759(data);

	mutex_lock(&chip->data_path_lock);
	chip->pd_data_capable = capable;
	enable_data_path_locked(chip);
	mutex_unlock(&chip->data_path_lock);
}

static int max77759_usb_set_orientation(struct typec_switch_dev *sw,
					enum typec_orientation orientation)
{
	struct max77759_plat *chip = typec_switch_get_drvdata(sw);
	enum typec_cc_polarity polarity = orientation == TYPEC_ORIENTATION_REVERSE ?
		TYPEC_POLARITY_CC2 : TYPEC_POLARITY_CC1;
	int ret;

	chip->orientation = orientation;
	ret = extcon_set_property(chip->extcon, EXTCON_USB, EXTCON_PROP_USB_TYPEC_POLARITY,
				  (union extcon_property_value)(int)polarity);
	logbuffer_log(chip->log, "%s setting polarity USB %d", ret < 0 ? "Failed" : "Succeeded",
		      polarity);
	dev_info(chip->dev, "TCPM_DEBUG %s setting polarity USB %d", ret < 0 ? "Failed" :
		 "Succeeded", polarity);

	ret = extcon_set_property(chip->extcon, EXTCON_USB_HOST, EXTCON_PROP_USB_TYPEC_POLARITY,
				  (union extcon_property_value)(int)polarity);
	logbuffer_log(chip->log, "%s setting polarity USB_HOST %d", ret < 0 ?
		      "Failed" : "Succeeded", polarity);
	dev_info(chip->dev, "TCPM_DEBUG %s setting polarity USB %d", ret < 0 ? "Failed" :
		 "Succeeded", polarity);
	return ret;
}

static int max77759_vote_icl(struct max77759_plat *chip, u32 max_ua)
{
	int ret = 0;
	struct usb_vote vote;

	usb_psy_set_sink_state(chip->usb_psy_data, chip->online);
	/*
	 * TCPM sets max_ua to zero for Rp-default which needs to be
	 * ignored. PPS values reflect the requested ones not the max.
	 */
	mutex_lock(&chip->icl_proto_el_lock);
	if ((chip->usb_type != POWER_SUPPLY_USB_TYPE_PD && max_ua == 0 && chip->online) ||
	    chip->online == TCPM_PSY_PROG_ONLINE)
		goto exit;

	init_vote(&vote, proto_voter_reason[USB_ICL_PD], USB_ICL_PD, max_ua);
	ret = gvotable_cast_vote(chip->usb_icl_proto_el,
				 proto_voter_reason[USB_ICL_PD], &vote,
				 chip->online);

	logbuffer_log(chip->log,
		      "%s: %s:%d voting enabled:%s usb proto_el: %d by %s",
		      __func__, ret < 0 ? "error" : "success", ret,
		      chip->online ? "enabled" : "disabled", vote.val,
		      proto_voter_reason[USB_ICL_PD]);

exit:
	mutex_unlock(&chip->icl_proto_el_lock);
	return ret;
}

static void icl_work_item(struct kthread_work *work)
{
	struct max77759_plat *chip  =
		container_of(container_of(work, struct kthread_delayed_work, work),
			     struct max77759_plat, icl_work);

	max77759_vote_icl(chip, chip->typec_current_max);
}

static int psy_changed(struct notifier_block *nb, unsigned long evt, void *ptr)
{
	struct max77759_plat *chip = container_of(nb, struct max77759_plat, psy_notifier);
	struct power_supply *psy = ptr;
	union power_supply_propval current_max = {0}, voltage_max = {0}, online = {0},
	      usb_type = {0}, val = {0};
	int ret;

	if (!strstr(psy->desc->name, "tcpm-source") || evt != PSY_EVENT_PROP_CHANGED)
		return NOTIFY_OK;

	power_supply_get_property(psy, POWER_SUPPLY_PROP_CURRENT_MAX, &current_max);
	power_supply_get_property(psy, POWER_SUPPLY_PROP_VOLTAGE_MAX, &voltage_max);
	power_supply_get_property(psy, POWER_SUPPLY_PROP_ONLINE, &online);
	power_supply_get_property(psy, POWER_SUPPLY_PROP_USB_TYPE, &usb_type);
	logbuffer_log(chip->log, "psy: %s ONLINE:%d USB_TYPE:%d CURRENT_MAX:%d VOLTAGE_MAX:%d",
		      psy->desc->name, online.intval, usb_type.intval, current_max.intval,
		      voltage_max.intval);

	chip->vbus_mv = voltage_max.intval / 1000;
	ret = power_supply_set_property(chip->usb_psy, POWER_SUPPLY_PROP_VOLTAGE_MAX, &val);
	if (ret < 0)
		logbuffer_log(chip->log, "unable to set max voltage to %d, ret=%d", chip->vbus_mv,
			      ret);

	chip->online = online.intval;
	chip->usb_type = usb_type.intval;
	chip->typec_current_max = current_max.intval;
	/* Notifier is atomic, hence offloading */
	kthread_mod_delayed_work(chip->wq, &chip->icl_work, 0);
	return NOTIFY_OK;
}

static int max77759_get_vbus_voltage_max_mv(struct i2c_client *tcpc_client)
{
	struct max77759_plat *chip = i2c_get_clientdata(tcpc_client);

	return chip ? chip->vbus_mv : 0;
}

static int max77759_set_vbus_voltage_max_mv(struct i2c_client *tcpc_client,
					    unsigned int mv)
{
	struct max77759_plat *chip = i2c_get_clientdata(tcpc_client);

	if (chip)
		chip->vbus_mv = mv;

	return 0;
}

static void max77759_get_vbus(void *unused, struct tcpci *tcpci, struct tcpci_data *data, int *vbus,
			      int *bypass)
{
	struct max77759_plat *chip = tdata_to_max77759(data);
	u8 pwr_status;
	int ret;

	ret = max77759_read8(tcpci->regmap, TCPC_POWER_STATUS, &pwr_status);
	if (!ret && !chip->vbus_present && (pwr_status & TCPC_POWER_STATUS_VBUS_PRES)) {
		logbuffer_log(chip->log, "[%s]: syncing vbus_present", __func__);
		chip->vbus_present = 1;
	}

	logbuffer_log(chip->log, "[%s]: vbus_present %d", __func__, chip->vbus_present);
	*vbus = chip->vbus_present;
	*bypass = 1;
}

static int max77759_usb_set_role(struct usb_role_switch *sw, enum usb_role role)
{
	struct max77759_plat *chip = usb_role_switch_get_drvdata(sw);
	enum typec_data_role typec_data_role = TYPEC_DEVICE;
	bool attached = role != USB_ROLE_NONE, enable_data;
	int ret;

	if (role == USB_ROLE_HOST)
		typec_data_role = TYPEC_HOST;

	mutex_lock(&chip->data_path_lock);

	enable_data = chip->pd_data_capable || chip->no_bc_12 || chip->bc12_data_capable ||
		chip->data_role == TYPEC_HOST || chip->debug_acc_connected;

	if (!chip->force_device_mode_on && chip->data_active &&
	    (chip->active_data_role != typec_data_role || !attached || !enable_data)) {
		ret = extcon_set_state_sync(chip->extcon,
					    chip->active_data_role ==
					    TYPEC_HOST ? EXTCON_USB_HOST :
					    EXTCON_USB, 0);

		logbuffer_log(chip->log, "%s turning off %s", ret < 0 ?
			      "Failed" : "Succeeded",
			      chip->active_data_role == TYPEC_HOST ? "Host"
			      : "Device");
		chip->data_active = false;
		if (data_active_callback)
			(*data_active_callback)(data_active_payload);

		if  (chip->active_data_role == TYPEC_HOST) {
			ret = max77759_write8(chip->data.regmap, TCPC_VENDOR_USBSW_CTRL,
					      USBSW_DISCONNECT);
			logbuffer_log(chip->log, "Turning off dp switches %s", ret < 0 ? "fail" :
				      "success");
		}
	}

	/* Renable BC1.2 */
	if (chip->attached && !attached && !bc12_get_status(chip->bc12))
		bc12_enable(chip->bc12, true);
	/*
	 * To prevent data stack enumeration failure, previously there
	 * was a 300msec delay here
	 */

	chip->attached = attached;
	chip->data_role = typec_data_role;
	enable_data_path_locked(chip);
	mutex_unlock(&chip->data_path_lock);
	usb_psy_set_attached_state(chip->usb_psy_data, chip->attached);

	/*
	 * Renable BC1.2 upon disconnect if disabled. Needed for sink-only mode such as
	 * fastbootd/Recovery.
	 */
	if (chip->attached && !attached && !bc12_get_status(chip->bc12))
		bc12_enable(chip->bc12, true);

	/*
	 * Clear COMPLIANCE_WARNING_OTHER which tracks AICL_ACTIVE only upon disconnect.
	 * This prevents the incommpatible charging notification to not change status
	 * during the charging session. AICL active is system/battery load dependent and
	 * hence can change status during a charge session.
	 */
	if (!attached) {
		update_compliance_warnings(chip, COMPLIANCE_WARNING_OTHER, false);
		/* Clear BC12 as fallback when hardware does not clear it on disconnect. */
		update_compliance_warnings(chip, COMPLIANCE_WARNING_BC12, false);
	}

	return 0;
}

static void max77759_store_partner_src_caps(void *unused,
					    unsigned int *nr_source_caps,
					    u32 (*source_caps)[])
{
	int i;

	spin_lock(&g_caps_lock);

	nr_partner_src_caps = *nr_source_caps > PDO_MAX_OBJECTS ?
			      PDO_MAX_OBJECTS : *nr_source_caps;

	for (i = 0; i < nr_partner_src_caps; i++)
		partner_src_caps[i] = (*source_caps)[i];

	spin_unlock(&g_caps_lock);
}

/*
 * Don't call this function in interrupt context. Caller needs to free the
 * memory by calling tcpm_put_partner_src_caps.
 */
int tcpm_get_partner_src_caps(struct tcpm_port *port, u32 **src_pdo)
{
	int i, ret;

	*src_pdo = kcalloc(PDO_MAX_OBJECTS, sizeof(u32), GFP_KERNEL);
	if (!src_pdo)
		return -ENOMEM;

	spin_lock(&g_caps_lock);

	if (!nr_partner_src_caps) {
		ret = -ENODATA;
		goto cleanup;
	}

	for (i = 0, ret = nr_partner_src_caps; i < nr_partner_src_caps; i++)
		(*src_pdo)[i] = partner_src_caps[i];

	goto unlock;

cleanup:
	kfree(*src_pdo);
	*src_pdo = NULL;
unlock:
	spin_unlock(&g_caps_lock);
	return ret;
}
EXPORT_SYMBOL_GPL(tcpm_get_partner_src_caps);

void tcpm_put_partner_src_caps(u32 **src_pdo)
{
	kfree(*src_pdo);
	*src_pdo = NULL;
}
EXPORT_SYMBOL_GPL(tcpm_put_partner_src_caps);

void max77759_bc12_is_running(struct max77759_plat *chip, bool running)
{
	if (chip) {
		mutex_lock(&chip->data_path_lock);
		chip->bc12_running = running;
		if (!running)
			enable_data_path_locked(chip);
		mutex_unlock(&chip->data_path_lock);
	}
}

static void max77759_set_port_data_capable(struct i2c_client *tcpc_client,
					   enum power_supply_usb_type
					   usb_type)
{
	struct max77759_plat *chip = i2c_get_clientdata(tcpc_client);

	switch (usb_type) {
	case POWER_SUPPLY_USB_TYPE_SDP:
	case POWER_SUPPLY_USB_TYPE_CDP:
		mutex_lock(&chip->data_path_lock);
		chip->bc12_data_capable = true;
		enable_data_path_locked(chip);
		mutex_unlock(&chip->data_path_lock);
		break;
	case POWER_SUPPLY_USB_TYPE_DCP:
	case POWER_SUPPLY_USB_TYPE_UNKNOWN:
		mutex_lock(&chip->data_path_lock);
		chip->bc12_data_capable = false;
		enable_data_path_locked(chip);
		mutex_unlock(&chip->data_path_lock);
		break;
	default:
		chip->bc12_data_capable = false;
		break;
	}
}

static const unsigned int usbpd_extcon_cable[] = {
	EXTCON_USB,
	EXTCON_USB_HOST,
	EXTCON_MECHANICAL,
	EXTCON_NONE,
};

static int tcpci_init(struct tcpci *tcpci, struct tcpci_data *data)
{
	/*
	 * Generic TCPCI overwrites the regs once this driver initializes
	 * them. Prevent this by returning -1.
	 */
	return -1;
}

static int usb_throttle_votable_callback(struct gvotable_election *el,
					 const char *reason, void *value)
{
	struct max77759_plat *chip = gvotable_get_data(el);
	int throttled = (long)value ? USB_SUSPENDED : USB_RESUMED;

	mutex_lock(&chip->rc_lock);
	chip->usb_throttled =  throttled;
	logbuffer_log(chip->log, "%s: reason %s value %ld\n", __func__, reason, (long)value);
	mutex_unlock(&chip->rc_lock);

	return 0;
}

static int max77759_toggle_disable_votable_callback(struct gvotable_election *el,
						    const char *reason, void *value)
{
	struct max77759_plat *chip = gvotable_get_data(el);
	int disable = (long)value ? MAX77759_DISABLE_TOGGLE : MAX77759_ENABLE_TOGGLE;

	mutex_lock(&chip->rc_lock);
	if (chip->toggle_disable_status == disable) {
		mutex_unlock(&chip->rc_lock);
		return 0;
	}

	chip->toggle_disable_status = disable;
	if (chip->toggle_disable_status) {
		update_contaminant_detection_locked(chip, CONTAMINANT_DETECT_DISABLE);
		disable_contaminant_detection(chip);
		max77759_enable_toggling_locked(chip, false);
		if (chip->in_switch_gpio >= 0) {
			gpio_set_value_cansleep(chip->in_switch_gpio,
						!chip->in_switch_gpio_active_high);
			logbuffer_log(chip->log, "[%s]: Disable in-switch set %s / active %s",
				      __func__, !chip->in_switch_gpio_active_high ? "high" : "low",
				      chip->in_switch_gpio_active_high ? "high" : "low");
		}
	} else {
		if (chip->contaminant_detection_userspace)
			update_contaminant_detection_locked(chip,
							    chip->contaminant_detection_userspace);
		else
			max77759_enable_toggling_locked(chip, true);
		if (chip->in_switch_gpio >= 0) {
			gpio_set_value_cansleep(chip->in_switch_gpio,
						chip->in_switch_gpio_active_high);
			logbuffer_log(chip->log, "[%s]: Enable in-switch set %s / active %s",
				      __func__, chip->in_switch_gpio_active_high ? "high" : "low",
				      chip->in_switch_gpio_active_high ? "high" : "low");
		}
	}
	mutex_unlock(&chip->rc_lock);
	logbuffer_log(chip->log, "%s: reason %s value %ld\n", __func__, reason, (long)value);
	return 0;
}

#ifdef CONFIG_DEBUG_FS
static ssize_t force_device_mode_on_write(struct file *file, const char __user *ubuf, size_t count,
					  loff_t *ppos)
{
	struct max77759_plat *chip = file->private_data;
	long result, ret;

	ret = kstrtol_from_user(ubuf, count, 10, &result);
	if (ret)
		return ret;

	if (result == chip->force_device_mode_on)
		return count;

	mutex_lock(&chip->data_path_lock);
	chip->force_device_mode_on = result;
	/* Tear down previous data role if needed */
	if (((result && chip->active_data_role != TYPEC_DEVICE) ||
	    (!result && chip->active_data_role != chip->data_role)) && chip->data_active) {
		ret = extcon_set_state_sync(chip->extcon,
					    chip->active_data_role == TYPEC_HOST ?
					    EXTCON_USB_HOST : EXTCON_USB, 0);

		logbuffer_log(chip->log, "%s: %s turning off %s", __func__, ret < 0 ?
			      "Failed" : "Succeeded", chip->active_data_role == TYPEC_HOST ?
			      "Host" : "Device");
		chip->data_active = false;
		if (data_active_callback)
			(*data_active_callback)(data_active_payload);
	}

	if (result && !chip->data_active) {
		ret = extcon_set_state_sync(chip->extcon, EXTCON_USB, 1);
		logbuffer_log(chip->log, "%s: %s turning on device", __func__, ret < 0 ? "Failed" :
			      "Succeeded");
		chip->data_active = !ret;
		if (data_active_callback)
			(*data_active_callback)(data_active_payload);
		chip->active_data_role = TYPEC_DEVICE;

	} else if (!result) {
		enable_data_path_locked(chip);
	}

	mutex_unlock(&chip->data_path_lock);
	return count;
}

static ssize_t force_device_mode_on_read(struct file *file, char __user *userbuf, size_t count,
					 loff_t *ppos)
{
	struct max77759_plat *chip = file->private_data;
	char buf[16];
	int ret;

	ret = snprintf(buf, sizeof(buf) - 1, "%d\n", chip->force_device_mode_on);

	return simple_read_from_buffer(userbuf, count, ppos, buf, ret);
}

static const struct file_operations force_device_mode_on_fops = {
	.read	= force_device_mode_on_read,
	.write	= force_device_mode_on_write,
	.open	= simple_open,
	.llseek = default_llseek,
};
#endif

static void max77759_typec_tcpci_override_toggling(void *unused, struct tcpci *tcpci,
						   struct tcpci_data *data,
						   int *override_toggling)
{
	*override_toggling = 1;
}

static void max77759_get_timer_value(void *unused, const char *state, enum typec_timer timer,
				     unsigned int *val)
{
	switch (timer) {
	case SINK_DISCOVERY_BC12:
		*val = sink_discovery_delay_ms;
		break;
	case SINK_WAIT_CAP:
		*val = 450;
		break;
	case SOURCE_OFF:
		*val = 870;
		break;
	case CC_DEBOUNCE:
		*val = 170;
		break;
	default:
		break;
	}
}

static void max77759_tcpm_log(void *unused, const char *log, bool *bypass)
{
	if (tcpm_log)
		logbuffer_log(tcpm_log, "%s", log);

	*bypass = true;
}

static void max77759_modify_src_caps(void *unused, unsigned int *nr_src_pdo,
				     u32 (*src_pdo)[], bool *modified)
{
	spin_lock(&g_caps_lock);

	if (port_src_pdo_updated) {
		spin_unlock(&g_caps_lock);
		return;
	}

	if (limit_src_cap_enable) {
		(*src_pdo)[0] &= ~(PDO_CURR_MASK << PDO_FIXED_CURR_SHIFT);
		(*src_pdo)[0] |= PDO_FIXED_CURR(SRC_CURRENT_LIMIT_MA);
		*nr_src_pdo = 1;
	} else {
		(*src_pdo)[0] |= PDO_FIXED_CURR(orig_src_current);
		*nr_src_pdo = nr_orig_src_pdo;
	}

	port_src_pdo_updated = true;
	*modified = true;

	spin_unlock(&g_caps_lock);
}

static int max77759_register_vendor_hooks(struct i2c_client *client)
{
	int ret;

	if (hooks_installed)
		return 0;

	ret = register_trace_android_vh_typec_tcpci_override_toggling(
			max77759_typec_tcpci_override_toggling, NULL);

	if (ret) {
		dev_err(&client->dev,
			"register_trace_android_vh_typec_tcpci_override_toggling failed ret:%d",
			ret);
		return ret;
	}

	ret = register_trace_android_rvh_typec_tcpci_get_vbus(max77759_get_vbus, NULL);
	if (ret) {
		dev_err(&client->dev,
			"register_trace_android_rvh_typec_tcpci_get_vbus failed ret:%d\n", ret);
		return ret;
	}

	ret = register_trace_android_vh_typec_store_partner_src_caps(
			max77759_store_partner_src_caps, NULL);
	if (ret) {
		dev_err(&client->dev,
			"register_trace_android_vh_typec_store_partner_src_caps failed ret:%d\n",
			ret);
		return ret;
	}

	ret = register_trace_android_vh_typec_tcpm_get_timer(max77759_get_timer_value, NULL);
	if (ret) {
		dev_err(&client->dev,
			"register_trace_android_vh_typec_tcpm_get_timer failed ret:%d\n", ret);
		return ret;
	}

	ret = register_trace_android_vh_typec_tcpm_log(max77759_tcpm_log, NULL);
	if (ret) {
		dev_err(&client->dev,
			"register_trace_android_vh_typec_tcpm_log failed ret:%d\n", ret);
		return ret;
	}

	port_src_pdo_updated = true;
	ret = register_trace_android_vh_typec_tcpm_modify_src_caps(max77759_modify_src_caps, NULL);
	if (ret) {
		dev_err(&client->dev,
			"register_trace_android_vh_typec_tcpm_modify_src_caps failed ret:%d\n",
			ret);
		return ret;
	}

	hooks_installed = true;

	return ret;
}

static void reenable_auto_ultra_low_power_mode_work_item(struct kthread_work *work)
{
	struct max77759_plat *chip = container_of(work, struct max77759_plat,
						  reenable_auto_ultra_low_power_mode_work);

	chip->floating_cable_or_sink_detected = 0;
	disable_auto_ultra_low_power_mode(chip, false);
}

static enum alarmtimer_restart reenable_auto_ultra_low_power_mode_alarm_handler(struct alarm *alarm,
										ktime_t time)
{
	struct max77759_plat *chip = container_of(alarm, struct max77759_plat,
						  reenable_auto_ultra_low_power_mode_alarm);

	logbuffer_log(chip->log, "timer fired: enable_auto_ultra_low_power_mode");
	if (is_contaminant_detected(chip)) {
		logbuffer_log(chip->log,
			      "Skipping enable_auto_ultra_low_power_mode. Dry detection in progress");
		goto exit;
	}
	kthread_queue_work(chip->wq, &chip->reenable_auto_ultra_low_power_mode_work);
	pm_wakeup_event(chip->dev, PD_ACTIVITY_TIMEOUT_MS);

exit:
	return ALARMTIMER_NORESTART;
}

static void max_tcpci_check_contaminant(struct tcpci *tcpci, struct tcpci_data *tdata)
{
	struct max77759_plat *chip = tdata_to_max77759(tdata);
	bool contaminant_cc_status_handled = false, port_clean = false;
	int ret = 0;

	mutex_lock(&chip->rc_lock);
	logbuffer_log(chip->log, "max_tcpci_check_contaminant");
	if (chip->usb_throttled) {
		logbuffer_log(chip->log, "usb throttled; port clean");
		tcpm_port_clean(chip->port);
		mutex_unlock(&chip->rc_lock);
		return;
	}
<<<<<<< HEAD
	if (chip->contaminant_detection) {
		ret = process_contaminant_alert(chip->contaminant, true, false,
						&contaminant_cc_status_handled,
						&port_clean);
		if (ret < 0) {
			logbuffer_logk(chip->log, LOGLEVEL_ERR, "I/O error in %s", __func__);
			/* Assume clean port */
			tcpm_port_clean(chip->port);
		} else if (port_clean) {
			logbuffer_log(chip->log, "port clean");
			tcpm_port_clean(chip->port);
		} else {
			logbuffer_log(chip->log, "port dirty");
			chip->check_contaminant = true;
		}
=======
	if (chip->contaminant_detection)
		ret = process_contaminant_alert(chip->contaminant, true, false,
						&contaminant_cc_status_handled,
						&port_clean);
	if (ret < 0) {
		logbuffer_logk(chip->log, LOGLEVEL_ERR, "I/O error in %s", __func__);
		/* Assume clean port */
		tcpm_port_clean(chip->port);
	} else if (port_clean) {
		logbuffer_log(chip->log, "port clean");
		tcpm_port_clean(chip->port);
>>>>>>> d76e45d0
	} else {
		logbuffer_log(chip->log, "port clean; Contaminant detection not enabled");
		tcpm_port_clean(chip->port);
	}
	mutex_unlock(&chip->rc_lock);
}

static void dp_notification_work_item(struct kthread_work *work)
{
	struct dp_notification_event *evt = container_of(work, struct dp_notification_event,
							 dp_notification_work);
	struct max77759_plat *chip = evt->chip;
	int dp, ret;

	logbuffer_logk(chip->log, LOGLEVEL_INFO, "dp wq %s: %lu", __func__, evt->mode);

	switch (evt->mode) {
	case TYPEC_DP_STATE_A:
	case TYPEC_DP_STATE_C:
	case TYPEC_DP_STATE_E:
		dp = 1;
		chip->lanes = 4;
		if (chip->sbu_mux_en_gpio >= 0)
			gpio_set_value_cansleep(chip->sbu_mux_en_gpio, 1);
		gpio_set_value_cansleep(chip->sbu_mux_sel_gpio,
					chip->orientation == TYPEC_ORIENTATION_NORMAL ?
					0 : 1);
		break;
	case TYPEC_DP_STATE_B:
	case TYPEC_DP_STATE_D:
	case TYPEC_DP_STATE_F:
		dp = 1;
		chip->lanes = 2;
		if (chip->sbu_mux_en_gpio >= 0)
			gpio_set_value_cansleep(chip->sbu_mux_en_gpio, 1);
		gpio_set_value_cansleep(chip->sbu_mux_sel_gpio,
					chip->orientation == TYPEC_ORIENTATION_NORMAL ?
					0 : 1);
		break;
	default:
		dp = 0;
	}

	if ((dp && !chip->dp_regulator_enabled) || (!dp && chip->dp_regulator_enabled)) {
		ret = dp ? regulator_enable(chip->dp_regulator) : \
			   regulator_disable(chip->dp_regulator);
		if (ret >= 0)
			chip->dp_regulator_enabled = dp;
		logbuffer_log(chip->log, "dp regulator_%s %s ret:%d", dp ? "enable" : "disable",
			      ret < 0 ? "fail" : "success", ret);
		ret = dp ? regulator_set_voltage(chip->dp_regulator, VOLTAGE_DP_AUX_DEFAULT_UV,
						 VOLTAGE_DP_AUX_DEFAULT_UV) : \
			   regulator_set_voltage(chip->dp_regulator, chip->dp_regulator_min_uv,
						 chip->dp_regulator_max_uv);
		logbuffer_log(chip->log, "dp regulator_set_voltage %s ret:%d",
			      ret < 0 ? "fail" : "success", ret);
	}

	ret = max77759_write8(chip->data.regmap, TCPC_VENDOR_SBUSW_CTRL,
			      dp ? SBUSW_PATH_1 : (modparam_conf_sbu ? SBUSW_SERIAL_UART : 0));
	logbuffer_log(chip->log, "SBU dp switch %s %s ret:%d", dp ? "enable" : "disable",
		      ret < 0 ? "fail" : "success", ret);

	logbuffer_log(chip->log, "%s Signaling dp altmode: %s ret:%d", ret < 0 ?
		      "Failed" : "Succeeded", dp ? "on" : "off", ret);
	logbuffer_logk(chip->log, LOGLEVEL_INFO, "dp altmode orientation:%d lanes:%d dp:%d",
		      (int)chip->orientation, chip->lanes, dp);

	devm_kfree(chip->dev, evt);
}

static int max77759_usb_set_mode(struct typec_mux_dev *mux, struct typec_mux_state *state)
{
	struct max77759_plat *chip = typec_mux_get_drvdata(mux);
	struct dp_notification_event *evt;

	if (!state || !state->alt) {
		logbuffer_log(chip->log, "%s: dropping event", __func__);
		return 0;
	}

	evt = devm_kzalloc(chip->dev, sizeof(*evt), GFP_KERNEL);
	if (!evt) {
		logbuffer_log(chip->log, "dp notification: Dropping event");
		return 0;
	}
	kthread_init_work(&evt->dp_notification_work, dp_notification_work_item);
	evt->chip = chip;
	evt->mode = state->mode;
	kthread_queue_work(chip->dp_notification_wq, &evt->dp_notification_work);
	pm_wakeup_event(chip->dev, PD_ACTIVITY_TIMEOUT_MS);
	return 0;
}

static int max77759_setup_data_notifier(struct max77759_plat *chip)
{
	struct usb_role_switch_desc desc = { };
	struct typec_switch_desc sw_desc = { };
	struct typec_mux_desc mux_desc = {};
	u32 conn_handle;
	int ret;

	chip->extcon = devm_extcon_dev_allocate(chip->dev, usbpd_extcon_cable);
	if (IS_ERR(chip->extcon)) {
		dev_err(chip->dev, "Error allocating extcon: %ld\n",
			PTR_ERR(chip->extcon));
		return PTR_ERR(chip->extcon);
	}

	ret = devm_extcon_dev_register(chip->dev, chip->extcon);
	if (ret < 0) {
		dev_err(chip->dev, "failed to register extcon device:%d\n", ret);
		return ret;
	}

	extcon_set_property_capability(chip->extcon, EXTCON_USB,
				       EXTCON_PROP_USB_TYPEC_POLARITY);
	extcon_set_property_capability(chip->extcon, EXTCON_USB_HOST,
				       EXTCON_PROP_USB_TYPEC_POLARITY);

	of_property_read_u32(dev_of_node(chip->dev), "conn", &conn_handle);
	desc.fwnode = &of_find_node_by_phandle(conn_handle)->fwnode;
	desc.driver_data = chip;
	desc.name = fwnode_get_name(dev_fwnode(chip->dev));
	desc.set = max77759_usb_set_role;

	chip->usb_sw = usb_role_switch_register(chip->dev, &desc);
	if (IS_ERR(chip->usb_sw)) {
		ret = PTR_ERR(chip->usb_sw);
		dev_err(chip->dev, "Error while registering role switch:%d\n", ret);
		return ret;
	}

	sw_desc.fwnode = dev_fwnode(chip->dev);
	sw_desc.drvdata = chip;
	sw_desc.name = fwnode_get_name(dev_fwnode(chip->dev));
	sw_desc.set = max77759_usb_set_orientation;

	chip->typec_sw = typec_switch_register(chip->dev, &sw_desc);
	if (IS_ERR(chip->typec_sw)) {
		ret = PTR_ERR(chip->typec_sw);
		dev_err(chip->dev, "Error while registering orientation switch:%d\n", ret);
		goto usb_sw_free;
	}

	mux_desc.fwnode = dev_fwnode(chip->dev);
	mux_desc.drvdata = chip;
	mux_desc.name = fwnode_get_name(dev_fwnode(chip->dev));
	mux_desc.set = max77759_usb_set_mode;

	chip->mode_mux = typec_mux_register(chip->dev, &mux_desc);
	if (IS_ERR(chip->mode_mux)) {
		ret = PTR_ERR(chip->mode_mux);
		dev_err(chip->dev, "Error while registering mode mux:%d\n", ret);
		goto usb_sw_free;
	}

	return 0;

usb_sw_free:
	usb_role_switch_unregister(chip->usb_sw);
	return ret;
}

static void max77759_teardown_data_notifier(struct max77759_plat *chip)
{
	if (!IS_ERR_OR_NULL(chip->typec_sw))
		typec_switch_unregister(chip->typec_sw);
	if (!IS_ERR_OR_NULL(chip->usb_sw))
		usb_role_switch_unregister(chip->usb_sw);
}

static bool is_aicl_limited(struct max77759_plat *chip)
{
	unsigned int vbus_present, snk_vbus, pwr_status;
	union power_supply_propval current_now = {0};
	int ret;
	bool default_power, is_dcp;

	ret = regmap_read(chip->data.regmap, TCPC_POWER_STATUS, &pwr_status);
	if (ret < 0) {
		logbuffer_log(chip->log,
			      "Abort %s; TCPC_POWER_STATUS read error", __func__);
		return false;
	}

	vbus_present = pwr_status & TCPC_POWER_STATUS_VBUS_PRES;
	snk_vbus = pwr_status & TCPC_POWER_STATUS_SINKING_VBUS;
	power_supply_get_property(chip->usb_psy, POWER_SUPPLY_PROP_CURRENT_NOW, &current_now);
	default_power = !(chip->cc1 == TYPEC_CC_RP_3_0 || chip->cc1 == TYPEC_CC_RP_1_5 ||
			  chip->cc2 == TYPEC_CC_RP_3_0 || chip->cc2 == TYPEC_CC_RP_1_5);
	is_dcp = (get_usb_type(chip->bc12) == POWER_SUPPLY_USB_TYPE_DCP);

	logbuffer_log(chip->log,
		      "AICL %s active vbus_present:%c snk_vbus:%c current_now:%d default_power:%c DCP:%c",
		      chip->aicl_active ? "" : "not", vbus_present ? 'y' : 'n',
		      snk_vbus ? 'y' : 'n', current_now.intval, default_power ? 'y' : 'n',
		      is_dcp ? 'y' : 'n');
	/*
	 * AICL_ACTIVE + Charging over USB + USB input current less than 500mA and charging from
	 * default power sources.
	 *
	 * USB input current could be reported as 0 in scenarios such as charge full.
	 * Exclude these cases as input current should not be 0 esp. when input current is limited.
	 */
	if (!current_now.intval)
		return false;
	else if (chip->aicl_active && vbus_present && snk_vbus && current_now.intval < 500000 &&
		 default_power && is_dcp)
		return true;

	return false;
}

static void aicl_check_alarm_work_item(struct kthread_work *work)
{
	struct max77759_plat *chip = container_of(work, struct max77759_plat,
						  aicl_check_alarm_work);

	/*
	 * Set here and clear COMPLIANCE_WARNING_OTHER which tracks AICL_ACTIVE only upon
	 * disconnect. This prevents the incommpatible charging notification to not change status
	 * during the charging session. AICL active is system/battery load dependent and hence
	 * can change status during a charge session.
	 */
	if (is_aicl_limited(chip))
		update_compliance_warnings(chip, COMPLIANCE_WARNING_OTHER, true);
}

static enum alarmtimer_restart aicl_check_alarm_handler(struct alarm *alarm, ktime_t time)
{
	struct max77759_plat *chip = container_of(alarm, struct max77759_plat, aicl_check_alarm);

	logbuffer_log(chip->log, "timer fired: %s", __func__);
	kthread_queue_work(chip->wq, &chip->aicl_check_alarm_work);
	pm_wakeup_event(chip->dev, AICL_CHECK_MS);

	return ALARMTIMER_NORESTART;
}

static int max77759_aicl_active_cb(struct gvotable_election *el, const char *reason, void *value)
{
	struct max77759_plat *chip = gvotable_get_data(el);
	bool aicl_active = !!(long)value;

	chip->aicl_active = aicl_active;

	if (is_aicl_limited(chip)) {
		/* Recheck after AICL_CHECK_MS */
		alarm_start_relative(&chip->aicl_check_alarm, ms_to_ktime(AICL_CHECK_MS));
	} else {
		alarm_cancel(&chip->aicl_check_alarm);
		kthread_cancel_work_sync(&chip->aicl_check_alarm_work);
	}

	return 0;
}

static int max77759_probe(struct i2c_client *client,
			  const struct i2c_device_id *i2c_id)
{
	int ret, i;
	struct max77759_plat *chip;
	char *usb_psy_name;
	struct device_node *dn, *ovp_dn, *regulator_dn, *conn;
	u8 power_status, pid;
	u16 device_id;
	u32 ovp_handle, regulator_handle;
	const char *ovp_status;
	enum of_gpio_flags flags;
	u32 first_src_pdo = 0;

	ret = max77759_register_vendor_hooks(client);
	if (ret)
		return ret;

	chip = devm_kzalloc(&client->dev, sizeof(*chip), GFP_KERNEL);
	if (!chip)
		return -ENOMEM;

	chip->client = client;
	chip->data.regmap = devm_regmap_init_i2c(client,
						 &max77759_regmap_config);
	if (IS_ERR(chip->data.regmap)) {
		dev_err(&client->dev, "Regmap init failed\n");
		return PTR_ERR(chip->data.regmap);
	}

	dn = dev_of_node(&client->dev);
	if (!dn) {
		dev_err(&client->dev, "of node not found\n");
		return -EINVAL;
	}

	chip->charger_mode_votable = gvotable_election_get_handle(GBMS_MODE_VOTABLE);
	if (IS_ERR_OR_NULL(chip->charger_mode_votable)) {
		dev_err(&client->dev, "TCPCI: GBMS_MODE_VOTABLE get failed",
			PTR_ERR(chip->charger_mode_votable));
		if (!of_property_read_bool(dn, "gvotable-lazy-probe"))
			return -EPROBE_DEFER;
	}

	kthread_init_work(&chip->reenable_auto_ultra_low_power_mode_work,
			  reenable_auto_ultra_low_power_mode_work_item);
	alarm_init(&chip->reenable_auto_ultra_low_power_mode_alarm, ALARM_BOOTTIME,
		   reenable_auto_ultra_low_power_mode_alarm_handler);
	kthread_init_work(&chip->aicl_check_alarm_work, aicl_check_alarm_work_item);
	alarm_init(&chip->aicl_check_alarm, ALARM_BOOTTIME, aicl_check_alarm_handler);

	chip->in_switch_gpio = -EINVAL;
	if (of_property_read_bool(dn, "ovp-present")) {
		chip->in_switch_gpio = of_get_named_gpio_flags(dn, "in-switch-gpio", 0, &flags);
		if (chip->in_switch_gpio < 0) {
			dev_err(&client->dev, "in-switch-gpio not found\n");
			return -EPROBE_DEFER;
		}
		chip->in_switch_gpio_active_high = (flags & OF_GPIO_ACTIVE_LOW) ? 0 : 1;
	} else if (!of_property_read_u32(dn, "max20339,ovp", &ovp_handle)) {
		ovp_dn = of_find_node_by_phandle(ovp_handle);
		if (!IS_ERR_OR_NULL(ovp_dn) &&
		    !of_property_read_string(ovp_dn, "status", &ovp_status) &&
		    strncmp(ovp_status, "disabled", strlen("disabled"))) {
			chip->in_switch_gpio = of_get_named_gpio_flags(dn, "in-switch-gpio", 0,
								       &flags);
			if (chip->in_switch_gpio < 0) {
				dev_err(&client->dev, "in-switch-gpio not found\n");
				return -EPROBE_DEFER;
			}
			chip->in_switch_gpio_active_high = (flags & OF_GPIO_ACTIVE_LOW) ? 0 : 1;
		}
	}

	chip->sbu_mux_en_gpio = of_get_named_gpio_flags(dn, "sbu-mux-en-gpio", 0, &flags);
	if (chip->sbu_mux_en_gpio < 0) {
		dev_err(&client->dev, "sbu-mux-en-gpio not found\n");
	}
	chip->sbu_mux_sel_gpio = of_get_named_gpio_flags(dn, "sbu-mux-sel-gpio", 0, &flags);
	if (chip->sbu_mux_sel_gpio < 0) {
		dev_err(&client->dev, "sbu-mux-sel-gpio not found\n");
	}
	chip->dev = &client->dev;
	i2c_set_clientdata(client, chip);
	mutex_init(&chip->icl_proto_el_lock);
	mutex_init(&chip->data_path_lock);
	mutex_init(&chip->rc_lock);
	mutex_init(&chip->irq_status_lock);
	spin_lock_init(&g_caps_lock);
	chip->first_toggle = true;
	chip->first_rp_missing_timeout = true;

	ret = max77759_read8(chip->data.regmap, TCPC_POWER_STATUS,
			     &power_status);
	if (ret < 0)
		return ret;

	if (power_status & TCPC_POWER_STATUS_UNINIT) {
		dev_err(&client->dev, "TCPC not ready!");
		return -EPROBE_DEFER;
	}

	chip->toggle_disable_votable =
		gvotable_create_bool_election(NULL, max77759_toggle_disable_votable_callback, chip);
	if (IS_ERR_OR_NULL(chip->toggle_disable_votable)) {
		ret = PTR_ERR(chip->toggle_disable_votable);
		dev_err(chip->dev, "no toggle_disable votable (%d)\n", ret);
		return ret;
	}
	gvotable_set_vote2str(chip->toggle_disable_votable, gvotable_v2s_int);
	gvotable_election_set_name(chip->toggle_disable_votable, "TOGGLE_DISABLE");

	chip->usb_throttle_votable =
		gvotable_create_bool_election(NULL, usb_throttle_votable_callback, chip);
	if (IS_ERR_OR_NULL(chip->usb_throttle_votable)) {
		ret = PTR_ERR(chip->usb_throttle_votable);
		dev_err(chip->dev, "USB throttle votable (%d) failed to create\n", ret);
		return ret;
	}
	gvotable_set_vote2str(chip->usb_throttle_votable, gvotable_v2s_int);
	gvotable_election_set_name(chip->usb_throttle_votable, USB_THROTTLE_VOTABLE);

	/* Chip level tcpci callbacks */
	chip->data.set_vbus = max77759_set_vbus;
	chip->data.start_drp_toggling = max77759_start_toggling;
	chip->data.TX_BUF_BYTE_x_hidden = 1;
	chip->data.vbus_vsafe0v = true;
	chip->data.set_partner_usb_comm_capable = max77759_set_partner_usb_comm_capable;
	chip->data.init = tcpci_init;
	chip->data.frs_sourcing_vbus = max77759_frs_sourcing_vbus;
	chip->data.check_contaminant = max_tcpci_check_contaminant;

	chip->compliance_warnings = init_compliance_warnings(chip);
	if (IS_ERR_OR_NULL(chip->compliance_warnings)) {
		ret = PTR_ERR(chip->compliance_warnings);
		dev_err(&client->dev, "init_compliance_warnings failed, ptr: %ld", ret);
		return ret;
	}

	chip->log = logbuffer_register("usbpd");
	if (IS_ERR_OR_NULL(chip->log)) {
		dev_err(&client->dev, "logbuffer get failed");
		chip->log = NULL;
	}

	chip->psy_ops.tcpc_get_vbus_voltage_mv =
		max77759_get_vbus_voltage_mv;
	chip->psy_ops.tcpc_get_vbus_voltage_max_mv =
		max77759_get_vbus_voltage_max_mv;
	chip->psy_ops.tcpc_set_vbus_voltage_max_mv =
		max77759_set_vbus_voltage_max_mv;
	chip->psy_ops.tcpc_set_port_data_capable =
		max77759_set_port_data_capable;
	chip->usb_psy_data = usb_psy_setup(client, chip->log, &chip->psy_ops, chip,
					   &max77759_non_compliant_bc12_callback);
	if (IS_ERR_OR_NULL(chip->usb_psy_data)) {
		dev_err(&client->dev, "USB psy failed to initialize");
		ret = PTR_ERR(chip->usb_psy_data);
		goto logbuffer_unreg;
	}

	/* Defered probe returned until usb power supply showup.*/
	chip->bc12 = bc12_init(chip, max77759_bc12_is_running);
	if (IS_ERR_OR_NULL(chip->bc12)) {
		ret = PTR_ERR(chip->bc12);
		goto unreg_psy;
	}

	usb_psy_name = (char *)of_get_property(dn, "usb-psy-name", NULL);
	if (!usb_psy_name) {
		dev_err(&client->dev, "usb-psy-name not set\n");
		ret = -EINVAL;
		goto teardown_bc12;
	}

	chip->no_bc_12 = of_property_read_bool(dn, "no-bc-12");
	chip->no_external_boost = of_property_read_bool(dn, "no-external-boost");
	of_property_read_u32(dn, "sink-discovery-delay-ms", &sink_discovery_delay_ms);

	conn = of_get_child_by_name(dn, "connector");
	if (!conn) {
		dev_err(&client->dev, "connector node not present\n");
		ret = -ENODEV;
		goto teardown_bc12;
	}

	/* DRP is expected and "source-pdos" should be present in device tree */
	nr_orig_src_pdo = of_property_count_u32_elems(conn, "source-pdos");
	if (nr_orig_src_pdo < 0) {
		dev_err(&client->dev, "failed to count elems in source-pdos\n");
		of_node_put(conn);
		ret = nr_orig_src_pdo;
		goto teardown_bc12;
	}

	ret = of_property_read_u32_index(conn, "source-pdos", 0, &first_src_pdo);
	of_node_put(conn);
	if (ret < 0) {
		dev_err(&client->dev, "failed to read the first source-pdo\n");
		goto teardown_bc12;
	}
	orig_src_current = ((first_src_pdo >> PDO_FIXED_CURR_SHIFT) & PDO_CURR_MASK) * 10;

	chip->usb_psy = power_supply_get_by_name(usb_psy_name);
	if (IS_ERR_OR_NULL(chip->usb_psy) || !chip->usb_psy) {
		dev_err(&client->dev, "usb psy not up\n");
		ret = -EPROBE_DEFER;
		goto teardown_bc12;
	}

	chip->dp_regulator = devm_regulator_get(chip->dev, "pullup");
	if (IS_ERR_OR_NULL(chip->dp_regulator) ) {
		dev_err(&client->dev, "devm_regulator_get failed\n");
		goto psy_put;
	}
	if (!of_property_read_u32(dn, "pullup-supply", &regulator_handle)) {
		regulator_dn = of_find_node_by_phandle(regulator_handle);
		if (!IS_ERR_OR_NULL(regulator_dn)) {
			if (of_property_read_u32(regulator_dn, "regulator-min-microvolt",
						 &chip->dp_regulator_min_uv)) {
				dev_err(&client->dev, "failed to read regulator-min-microvolt\n");
				goto psy_put;
			}
			if (of_property_read_u32(regulator_dn, "regulator-max-microvolt",
						 &chip->dp_regulator_max_uv)) {
				dev_err(&client->dev, "failed to read regulator-max-microvolt\n");
				goto psy_put;
			}
		}
	}

	ret = max77759_read16(chip->data.regmap, TCPC_BCD_DEV, &device_id);
	if (ret < 0)
		goto dp_regulator_put;

	logbuffer_log(chip->log, "TCPC DEVICE id:%d", device_id);

	ret = max77759_read8(chip->data.regmap, TCPC_PRODUCT_ID, &pid);
	if (ret < 0)
		goto dp_regulator_put;
	logbuffer_log(chip->log, "TCPC PID:%d", pid);

	/* Default enable on A1 or higher on MAX77759 */
	chip->contaminant_detection = ((pid != MAX77779_PRODUCT_ID) &&
				       (device_id >= MAX77759_DEVICE_ID_A1));
	chip->contaminant_detection_userspace = chip->contaminant_detection;
	if (chip->contaminant_detection) {
		logbuffer_log(chip->log, "Contaminant detection enabled");
		chip->data.check_contaminant = max_tcpci_check_contaminant;
		chip->contaminant = max77759_contaminant_init(chip, chip->contaminant_detection);
	}

	ret = max77759_setup_data_notifier(chip);
	if (ret < 0)
		goto dp_regulator_put;
	max77759_init_regs(chip->data.regmap, chip->log);

	/* Default enable on A1 or higher */
	if (device_id >= MAX77759_DEVICE_ID_A1) {
		chip->data.auto_discharge_disconnect = true;
		chip->frs = true;
	}

	chip->wq = kthread_create_worker(0, "wq-tcpm-tcpc");
	if (IS_ERR_OR_NULL(chip->wq)) {
		ret = PTR_ERR(chip->wq);
		goto teardown_data;
	}

	chip->dp_notification_wq = kthread_create_worker(0, "wq-tcpc-dp-notification");
	if (IS_ERR_OR_NULL(chip->dp_notification_wq)) {
		ret = PTR_ERR(chip->dp_notification_wq);
		goto destroy_worker;
	}

	kthread_init_delayed_work(&chip->icl_work, icl_work_item);
	kthread_init_delayed_work(&chip->enable_vbus_work, enable_vbus_work);
	kthread_init_delayed_work(&chip->vsafe0v_work, vsafe0v_debounce_work);
	kthread_init_delayed_work(&chip->max77759_io_error_work, max77759_io_error_work);
	kthread_init_delayed_work(&chip->check_missing_rp_work, check_missing_rp_work);

	/*
	 * b/218797880 Some OVP chips are restricted to quick Vin ramp-up time which means that if
	 * the ramp-up time is longer than a certain value, the OVP will keep being disabled if the
	 * status of the ON pin has been already set to active.
	 */
	chip->quick_ramp_vbus_ovp = of_property_read_bool(dn, "quick-ramp-vbus-ovp");
	if (chip->quick_ramp_vbus_ovp)
		kthread_init_delayed_work(&chip->reset_ovp_work, reset_ovp_work);

	chip->psy_notifier.notifier_call = psy_changed;
	ret = power_supply_reg_notifier(&chip->psy_notifier);
	if (ret < 0) {
		dev_err(&client->dev, "failed to register power supply callback\n");
		goto destroy_dp_worker;
	}

	chip->usb_icl_proto_el = gvotable_election_get_handle(USB_ICL_PROTO_EL);
	if (IS_ERR_OR_NULL(chip->usb_icl_proto_el)) {
		dev_err(&client->dev, "TCPCI: USB ICL PROTO EL get failed:%ld",
			PTR_ERR(chip->usb_icl_proto_el));
		ret = -ENODEV;
		goto unreg_notifier;
	}

	chip->usb_icl_el = gvotable_election_get_handle(USB_ICL_EL);
	if (IS_ERR_OR_NULL(chip->usb_icl_el)) {
		dev_err(&client->dev, "TCPCI: USB ICL EL get failed:%ld",
			PTR_ERR(chip->usb_icl_el));
		ret = -ENODEV;
		goto unreg_notifier;
	}

	chip->aicl_active_el =
		gvotable_create_bool_election(AICL_ACTIVE_EL, max77759_aicl_active_cb, chip);
	if (IS_ERR_OR_NULL(chip->aicl_active_el)) {
		ret = PTR_ERR(chip->aicl_active_el);
		dev_err(chip->dev, "Unable to create aicl_active_el(%d)\n", ret);
		goto unreg_notifier;
	}
	gvotable_set_vote2str(chip->aicl_active_el, gvotable_v2s_int);

	chip->tcpci = tcpci_register_port(chip->dev, &chip->data);
	if (IS_ERR_OR_NULL(chip->tcpci)) {
		dev_err(&client->dev, "TCPCI port registration failed");
		ret = PTR_ERR(chip->tcpci);
		goto unreg_aicl_el;
	}
	chip->port = tcpci_get_tcpm_port(chip->tcpci);

	max77759_enable_voltage_alarm(chip, true, true);

	ret = max77759_init_alert(chip, client);
	if (ret < 0)
		goto unreg_port;

	device_init_wakeup(chip->dev, true);

	for (i = 0; max77759_device_attrs[i]; i++) {
		ret = device_create_file(&client->dev, max77759_device_attrs[i]);
		if (ret < 0)
			dev_err(&client->dev, "TCPCI: Unable to create device attr[%d] ret:%d:", i,
				ret);
	}

	if (!modparam_conf_sbu) {
		ret = max77759_write8(chip->data.regmap, TCPC_VENDOR_SBUSW_CTRL, 0);
		logbuffer_log(chip->log, "SBU switch disable %s", ret < 0 ? "fail" : "success");
	}

#ifdef CONFIG_DEBUG_FS
	chip->dentry = debugfs_create_dir("tcpci_max77759", NULL);
	if (IS_ERR(chip->dentry)) {
		dev_err(&client->dev, "TCPCI: debugfs dentry failed: %ld", PTR_ERR(chip->dentry));
	} else {
		debugfs_create_file("force_device_mode_on", 0644, chip->dentry, chip,
				    &force_device_mode_on_fops);
	}
#endif

#ifdef CONFIG_GPIOLIB
	ret = ext_bst_en_gpio_init(chip);
	if (ret)
		goto remove_files;
#endif
	return 0;

remove_files:
#ifdef CONFIG_DEBUG_FS
	debugfs_remove_recursive(chip->dentry);
#endif
	for (i = 0; max77759_device_attrs[i]; i++)
		device_remove_file(&client->dev, max77759_device_attrs[i]);
unreg_port:
	tcpci_unregister_port(chip->tcpci);
unreg_aicl_el:
	gvotable_destroy_election(chip->aicl_active_el);
unreg_notifier:
	power_supply_unreg_notifier(&chip->psy_notifier);
destroy_dp_worker:
	kthread_destroy_worker(chip->dp_notification_wq);
destroy_worker:
	kthread_destroy_worker(chip->wq);
teardown_data:
	max77759_teardown_data_notifier(chip);
dp_regulator_put:
	devm_regulator_put(chip->dp_regulator);
psy_put:
	power_supply_put(chip->usb_psy);
teardown_bc12:
	bc12_teardown(chip->bc12);
unreg_psy:
	usb_psy_teardown(chip->usb_psy_data);
logbuffer_unreg:
	logbuffer_unregister(chip->log);

	return ret;
}

static void max77759_remove(struct i2c_client *client)
{
	struct max77759_plat *chip = i2c_get_clientdata(client);
	int i;

#ifdef CONFIG_DEBUG_FS
	debugfs_remove_recursive(chip->dentry);
#endif
	for (i = 0; max77759_device_attrs[i]; i++)
		device_remove_file(&client->dev, max77759_device_attrs[i]);
	if (!IS_ERR_OR_NULL(chip->tcpci))
		tcpci_unregister_port(chip->tcpci);
	if (!IS_ERR_OR_NULL(chip->dp_regulator))
		devm_regulator_put(chip->dp_regulator);
	if (!IS_ERR_OR_NULL(chip->aicl_active_el))
		gvotable_destroy_election(chip->aicl_active_el);
	if (!IS_ERR_OR_NULL(chip->usb_psy))
		power_supply_put(chip->usb_psy);
	if (!IS_ERR_OR_NULL(chip->usb_psy_data))
		usb_psy_teardown(chip->usb_psy_data);
	if (!IS_ERR_OR_NULL(chip->bc12))
		bc12_teardown(chip->bc12);
	if (!IS_ERR_OR_NULL(chip->log))
		logbuffer_unregister(chip->log);
	if (!IS_ERR_OR_NULL(chip->dp_notification_wq))
		kthread_destroy_worker(chip->dp_notification_wq);
	if (!IS_ERR_OR_NULL(chip->wq))
		kthread_destroy_worker(chip->wq);
	power_supply_unreg_notifier(&chip->psy_notifier);
	max77759_teardown_data_notifier(chip);
}

static void max77759_shutdown(struct i2c_client *client)
{
	struct max77759_plat *chip = i2c_get_clientdata(client);
	int ret;

	dev_info(&client->dev, "disabling Type-C upon shutdown\n");
	kthread_cancel_delayed_work_sync(&chip->check_missing_rp_work);
	/* Set current limit to 0. Will eventually happen after hi-Z as well */
	max77759_vote_icl(chip, 0);
	/* Prevent re-enabling toggling */
	/* Hi-z CC pins to trigger disconnection */
	ret = gvotable_cast_vote(chip->toggle_disable_votable, "SHUTDOWN_VOTE",
				 (void *)MAX77759_DISABLE_TOGGLE_VOTE, MAX77759_DISABLE_TOGGLE);
	if (ret < 0)
		dev_err(chip->dev, "Cannot set TOGGLE DISABLE (%d)\n", ret);
}

static const struct i2c_device_id max77759_id[] = {
	{ "max77759tcpc", 0 },
	{ }
};
MODULE_DEVICE_TABLE(i2c, max77759_id);

#ifdef CONFIG_OF
static const struct of_device_id max77759_of_match[] = {
	{ .compatible = "max77759tcpc", },
	{},
};
MODULE_DEVICE_TABLE(of, max77759_of_match);
#endif

static struct i2c_driver max77759_i2c_driver = {
	.driver = {
		.name = "max77759tcpc",
		.of_match_table = of_match_ptr(max77759_of_match),
	},
	.probe = max77759_probe,
	.remove = max77759_remove,
	.id_table = max77759_id,
	.shutdown = max77759_shutdown,
};

static int __init max77759_i2c_driver_init(void)
{
	tcpm_log = logbuffer_register("tcpm");
	if (IS_ERR_OR_NULL(tcpm_log))
		return -EAGAIN;

	return i2c_add_driver(&max77759_i2c_driver);
}
module_init(max77759_i2c_driver_init);

static void __exit max77759_i2c_driver_exit(void)
{
	i2c_del_driver(&max77759_i2c_driver);
}
module_exit(max77759_i2c_driver_exit);

MODULE_AUTHOR("Badhri Jagan Sridharan <badhri@google.com>");
MODULE_DESCRIPTION("MAX77759 USB Type-C Port Controller Interface Driver");
MODULE_LICENSE("GPL");<|MERGE_RESOLUTION|>--- conflicted
+++ resolved
@@ -1719,11 +1719,7 @@
 				if (chip->contaminant_detection_userspace !=
 					CONTAMINANT_DETECT_DISABLE)
 					disable_auto_ultra_low_power_mode(chip, false);
-<<<<<<< HEAD
 			} else if (!chip->usb_throttled && chip->contaminant_detection) {
-=======
-			} else if (!chip->usb_throttled) {
->>>>>>> d76e45d0
 				/*
 				 * TCPM has not detected valid CC terminations
 				 * and neither the comparators nor ADC
@@ -2658,7 +2654,6 @@
 		mutex_unlock(&chip->rc_lock);
 		return;
 	}
-<<<<<<< HEAD
 	if (chip->contaminant_detection) {
 		ret = process_contaminant_alert(chip->contaminant, true, false,
 						&contaminant_cc_status_handled,
@@ -2674,19 +2669,6 @@
 			logbuffer_log(chip->log, "port dirty");
 			chip->check_contaminant = true;
 		}
-=======
-	if (chip->contaminant_detection)
-		ret = process_contaminant_alert(chip->contaminant, true, false,
-						&contaminant_cc_status_handled,
-						&port_clean);
-	if (ret < 0) {
-		logbuffer_logk(chip->log, LOGLEVEL_ERR, "I/O error in %s", __func__);
-		/* Assume clean port */
-		tcpm_port_clean(chip->port);
-	} else if (port_clean) {
-		logbuffer_log(chip->log, "port clean");
-		tcpm_port_clean(chip->port);
->>>>>>> d76e45d0
 	} else {
 		logbuffer_log(chip->log, "port clean; Contaminant detection not enabled");
 		tcpm_port_clean(chip->port);
