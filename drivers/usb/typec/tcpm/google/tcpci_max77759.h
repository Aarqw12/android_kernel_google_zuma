--- conflicted
+++ resolved
@@ -158,10 +158,6 @@
 	/* Reflects whether BC1.2 is still running */
 	bool bc12_running;
 
-<<<<<<< HEAD
-	/* GPIO state for SBU pin pull up/down */
-	int current_sbu_state;
-=======
 	/* To handle io error - Last cached IRQ status*/
 	u16 irq_status;
 	struct kthread_delayed_work max77759_io_error_work;
@@ -176,7 +172,9 @@
 	 * additional delay during boot.
 	 */
 	bool first_rp_missing_timeout;
->>>>>>> a0788922
+
+	/* GPIO state for SBU pin pull up/down */
+	int current_sbu_state;
 
 	/* EXT_BST_EN exposed as GPIO */
 #ifdef CONFIG_GPIOLIB
