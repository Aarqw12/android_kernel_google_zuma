--- conflicted
+++ resolved
@@ -2171,7 +2171,6 @@
 	}
 }
 
-<<<<<<< HEAD
 static void tcpm_pd_handle_state(struct tcpm_port *port,
 				 enum tcpm_state state,
 				 enum tcpm_ams ams,
@@ -2237,8 +2236,6 @@
 	}
 }
 
-=======
->>>>>>> d6250121
 static int tcpm_set_auto_vbus_discharge_threshold(struct tcpm_port *port,
 						  enum typec_pwr_opmode mode, bool pps_active,
 						  u32 requested_vbus_voltage)
@@ -2456,13 +2453,10 @@
 				tcpm_set_current_limit(port, port->req_current_limit,
 						       port->req_supply_voltage);
 				port->explicit_contract = true;
-<<<<<<< HEAD
 				/* Set VDM running flag ASAP */
 				if (port->data_role == TYPEC_HOST &&
 				    port->send_discover)
 					port->vdm_sm_running = true;
-=======
->>>>>>> d6250121
 				tcpm_set_auto_vbus_discharge_threshold(port,
 								       TYPEC_PWR_MODE_PD,
 								       port->pps_data.active,
@@ -2866,16 +2860,11 @@
 					 ret);
 				tcpm_set_state(port, SOFT_RESET_SEND, 0);
 			} else if (port->pwr_role == TYPEC_SOURCE) {
-<<<<<<< HEAD
 				tcpm_ams_finish(port);
 				tcpm_set_state(port, HARD_RESET_SEND,
 					       PD_T_SENDER_RESPONSE);
 			} else {
 				tcpm_ams_finish(port);
-=======
-				tcpm_set_state(port, HARD_RESET_SEND,
-					       PD_T_SENDER_RESPONSE);
->>>>>>> d6250121
 			}
 			break;
 		default:
@@ -3451,12 +3440,7 @@
 		tcpm_log_force(port, "enable vbus discharge ret:%d", ret);
 	}
 
-<<<<<<< HEAD
-	ret = tcpm_set_roles(port, true, TYPEC_SOURCE,
-			     tcpm_data_role_for_source(port));
-=======
 	ret = tcpm_set_roles(port, true, TYPEC_SOURCE, tcpm_data_role_for_source(port));
->>>>>>> d6250121
 	if (ret < 0)
 		return ret;
 
@@ -3530,12 +3514,9 @@
 		ret = port->tcpc->enable_auto_vbus_discharge(port->tcpc, false);
 		tcpm_log_force(port, "Disable vbus discharge ret:%d", ret);
 	}
-<<<<<<< HEAD
 	port->in_ams = false;
 	port->ams = NONE_AMS;
 	port->vdm_sm_running = false;
-=======
->>>>>>> d6250121
 	tcpm_unregister_altmodes(port);
 	tcpm_typec_disconnect(port);
 	port->attached = false;
@@ -3607,12 +3588,7 @@
 		tcpm_log_force(port, "enable vbus discharge ret:%d", ret);
 	}
 
-<<<<<<< HEAD
-	ret = tcpm_set_roles(port, true, TYPEC_SINK,
-			     tcpm_data_role_for_sink(port));
-=======
 	ret = tcpm_set_roles(port, true, TYPEC_SINK, tcpm_data_role_for_sink(port));
->>>>>>> d6250121
 	if (ret < 0)
 		return ret;
 
@@ -4306,10 +4282,7 @@
 		tcpm_set_state(port, SRC_UNATTACHED, PD_T_PS_SOURCE_ON);
 		break;
 	case SNK_HARD_RESET_SINK_OFF:
-<<<<<<< HEAD
-=======
 		/* Do not discharge/disconnect during hard reseet */
->>>>>>> d6250121
 		tcpm_set_auto_vbus_discharge_threshold(port, TYPEC_PWR_MODE_USB, false, 0);
 		memset(&port->pps_data, 0, sizeof(port->pps_data));
 		tcpm_set_vconn(port, false);
