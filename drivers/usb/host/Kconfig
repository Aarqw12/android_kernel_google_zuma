#
# USB Host Controller Drivers
#
comment "USB Host Controller Drivers"

config USB_C67X00_HCD
	tristate "Cypress C67x00 HCD support"
	help
	  The Cypress C67x00 (EZ-Host/EZ-OTG) chips are dual-role
	  host/peripheral/OTG USB controllers.

	  Enable this option to support this chip in host controller mode.
	  If unsure, say N.

	  To compile this driver as a module, choose M here: the
	  module will be called c67x00.

config USB_XHCI_HCD
	tristate "xHCI HCD (USB 3.0) support"
	---help---
	  The eXtensible Host Controller Interface (xHCI) is standard for USB 3.0
	  "SuperSpeed" host controller hardware.

	  To compile this driver as a module, choose M here: the
	  module will be called xhci-hcd.

if USB_XHCI_HCD

config USB_XHCI_PLATFORM
	tristate

endif # USB_XHCI_HCD

config USB_EHCI_HCD
	tristate "EHCI HCD (USB 2.0) support"
	---help---
	  The Enhanced Host Controller Interface (EHCI) is standard for USB 2.0
	  "high speed" (480 Mbit/sec, 60 Mbyte/sec) host controller hardware.
	  If your USB host controller supports USB 2.0, you will likely want to
	  configure this Host Controller Driver.

	  EHCI controllers are packaged with "companion" host controllers (OHCI
	  or UHCI) to handle USB 1.1 devices connected to root hub ports.  Ports
	  will connect to EHCI if the device is high speed, otherwise they
	  connect to a companion controller.  If you configure EHCI, you should
	  probably configure the OHCI (for NEC and some other vendors) USB Host
	  Controller Driver or UHCI (for Via motherboards) Host Controller
	  Driver too.

	  You may want to read <file:Documentation/usb/ehci.txt>.

	  To compile this driver as a module, choose M here: the
	  module will be called ehci-hcd.

config USB_EHCI_ROOT_HUB_TT
	bool "Root Hub Transaction Translators"
	depends on USB_EHCI_HCD || USB_CHIPIDEA_HOST
	---help---
	  Some EHCI chips have vendor-specific extensions to integrate
	  transaction translators, so that no OHCI or UHCI companion
	  controller is needed.  It's safe to say "y" even if your
	  controller doesn't support this feature.

	  This supports the EHCI implementation that's originally
	  from ARC, and has since changed hands a few times.

config USB_EHCI_TT_NEWSCHED
	bool "Improved Transaction Translator scheduling"
	depends on USB_EHCI_HCD || USB_CHIPIDEA_HOST
	default y
	---help---
	  This changes the periodic scheduling code to fill more of the low
	  and full speed bandwidth available from the Transaction Translator
	  (TT) in USB 2.0 hubs.  Without this, only one transfer will be
	  issued in each microframe, significantly reducing the number of
	  periodic low/fullspeed transfers possible.

	  If you have multiple periodic low/fullspeed devices connected to a
	  highspeed USB hub which is connected to a highspeed USB Host
	  Controller, and some of those devices will not work correctly
	  (possibly due to "ENOSPC" or "-28" errors), say Y.  Conversely, if
	  you have only one such device and it doesn't work, you could try
	  saying N.

	  If unsure, say Y.

config USB_FSL_MPH_DR_OF
	tristate

if USB_EHCI_HCD

config USB_EHCI_PCI
	tristate
	depends on PCI
	default y

config USB_EHCI_HCD_PMC_MSP
	tristate "EHCI support for on-chip PMC MSP71xx USB controller"
	depends on MSP_HAS_USB
	default n
	select USB_EHCI_BIG_ENDIAN_DESC
	select USB_EHCI_BIG_ENDIAN_MMIO
	---help---
		Enables support for the onchip USB controller on the PMC_MSP7100 Family SoC's.
		If unsure, say N.

config XPS_USB_HCD_XILINX
	bool "Use Xilinx usb host EHCI controller core"
	depends on (PPC32 || MICROBLAZE)
	select USB_EHCI_BIG_ENDIAN_DESC
	select USB_EHCI_BIG_ENDIAN_MMIO
	---help---
		Xilinx xps USB host controller core is EHCI compilant and has
		transaction translator built-in. It can be configured to either
		support both high speed and full speed devices, or high speed
		devices only.

config USB_EHCI_FSL
	bool "Support for Freescale PPC on-chip EHCI USB controller"
	depends on FSL_SOC
	select USB_EHCI_ROOT_HUB_TT
	select USB_FSL_MPH_DR_OF if OF
	---help---
	  Variation of ARC USB block used in some Freescale chips.

config USB_EHCI_MXC
	tristate "Support for Freescale i.MX on-chip EHCI USB controller"
	depends on ARCH_MXC
	select USB_EHCI_ROOT_HUB_TT
	---help---
	  Variation of ARC USB block used in some Freescale chips.

config USB_EHCI_HCD_OMAP
	tristate "EHCI support for OMAP3 and later chips"
	depends on ARCH_OMAP
	select NOP_USB_XCEIV
	default y
	---help---
	  Enables support for the on-chip EHCI controller on
	  OMAP3 and later chips.

config USB_EHCI_HCD_ORION
	tristate  "Support for Marvell EBU on-chip EHCI USB controller"
	depends on USB_EHCI_HCD && PLAT_ORION
	default y
	---help---
	  Enables support for the on-chip EHCI controller on Marvell's
	  embedded ARM SoCs, including Orion, Kirkwood, Dove, Armada XP,
	  Armada 370.  This is different from the EHCI implementation
	  on Marvell's mobile PXA and MMP SoC, see "EHCI support for
	  Marvell PXA/MMP USB controller" for those.

config USB_EHCI_HCD_SPEAR
        tristate "Support for ST SPEAr on-chip EHCI USB controller"
        depends on USB_EHCI_HCD && PLAT_SPEAR
        default y
        ---help---
          Enables support for the on-chip EHCI controller on
          ST SPEAr chips.

config USB_EHCI_HCD_AT91
        tristate  "Support for Atmel on-chip EHCI USB controller"
        depends on USB_EHCI_HCD && ARCH_AT91
        default y
        ---help---
          Enables support for the on-chip EHCI controller on
          Atmel chips.

config USB_EHCI_MSM
	tristate "Support for Qualcomm QSD/MSM on-chip EHCI USB controller"
	depends on ARCH_MSM
	select USB_EHCI_ROOT_HUB_TT
	select USB_MSM_OTG
	---help---
	  Enables support for the USB Host controller present on the
	  Qualcomm chipsets. Root Hub has inbuilt TT.
	  This driver depends on OTG driver for PHY initialization,
	  clock management, powering up VBUS, and power management.
	  This driver is not supported on boards like trout which
	  has an external PHY.

config USB_EHCI_TEGRA
       tristate "NVIDIA Tegra HCD support"
       depends on ARCH_TEGRA
       select USB_EHCI_ROOT_HUB_TT
       select USB_PHY
       help
         This driver enables support for the internal USB Host Controllers
         found in NVIDIA Tegra SoCs. The controllers are EHCI compliant.

config USB_EHCI_HCD_PPC_OF
	bool "EHCI support for PPC USB controller on OF platform bus"
	depends on PPC_OF
	default y
	---help---
	  Enables support for the USB controller present on the PowerPC
	  OpenFirmware platform bus.

config USB_EHCI_SH
	bool "EHCI support for SuperH USB controller"
	depends on SUPERH
	---help---
	  Enables support for the on-chip EHCI controller on the SuperH.
	  If you use the PCI EHCI controller, this option is not necessary.

config USB_EHCI_S5P
       tristate "EHCI support for Samsung S5P/EXYNOS SoC Series"
       depends on PLAT_S5P || ARCH_EXYNOS
       help
	Enable support for the Samsung S5Pxxxx and Exynos3/4/5 SOC's
	on-chip EHCI controller.

config USB_EHCI_MV
	bool "EHCI support for Marvell PXA/MMP USB controller"
	depends on (ARCH_PXA || ARCH_MMP)
	select USB_EHCI_ROOT_HUB_TT
	---help---
	  Enables support for Marvell (including PXA and MMP series) on-chip
	  USB SPH and OTG controller. SPH is a single port host, and it can
	  only be EHCI host. OTG is controller that can switch to host mode.
	  Note that this driver will not work on Marvell's other EHCI
	  controller used by the EBU-type SoCs including Orion, Kirkwood,
	  Dova, Armada 370 and Armada XP. See "Support for Marvell EBU
	  on-chip EHCI USB controller" for those.

config USB_W90X900_EHCI
	bool "W90X900(W90P910) EHCI support"
	depends on ARCH_W90X900
	---help---
		Enables support for the W90X900 USB controller

config USB_CNS3XXX_EHCI
	bool "Cavium CNS3XXX EHCI Module (DEPRECATED)"
	depends on ARCH_CNS3XXX
	select USB_EHCI_HCD_PLATFORM
	---help---
	  This option is deprecated now and the driver was removed, use
	  USB_EHCI_HCD_PLATFORM instead.

	  Enable support for the CNS3XXX SOC's on-chip EHCI controller.
	  It is needed for high-speed (480Mbit/sec) USB 2.0 device
	  support.

config USB_EHCI_ATH79
	bool "EHCI support for AR7XXX/AR9XXX SoCs (DEPRECATED)"
	depends on (SOC_AR71XX || SOC_AR724X || SOC_AR913X || SOC_AR933X)
	select USB_EHCI_ROOT_HUB_TT
	select USB_EHCI_HCD_PLATFORM
	default y
	---help---
	  This option is deprecated now and the driver was removed, use
	  USB_EHCI_HCD_PLATFORM instead.

	  Enables support for the built-in EHCI controller present
	  on the Atheros AR7XXX/AR9XXX SoCs.

config USB_EHCI_HCD_PLATFORM
	tristate "Generic EHCI driver for a platform device"
	default n
	---help---
	  Adds an EHCI host driver for a generic platform device, which
	  provides a memory space and an irq.

	  If unsure, say N.

config USB_OCTEON_EHCI
	bool "Octeon on-chip EHCI support"
	depends on CAVIUM_OCTEON_SOC
	default n
	select USB_EHCI_BIG_ENDIAN_MMIO
	help
	  Enable support for the Octeon II SOC's on-chip EHCI
	  controller.  It is needed for high-speed (480Mbit/sec)
	  USB 2.0 device support.  All CN6XXX based chips with USB are
	  supported.

endif # USB_EHCI_HCD

config USB_OXU210HP_HCD
	tristate "OXU210HP HCD support"
	---help---
	  The OXU210HP is an USB host/OTG/device controller. Enable this
	  option if your board has this chip. If unsure, say N.

	  This driver does not support isochronous transfers and doesn't
	  implement OTG nor USB device controllers.

	  To compile this driver as a module, choose M here: the
	  module will be called oxu210hp-hcd.

config USB_ISP116X_HCD
	tristate "ISP116X HCD support"
	---help---
	  The ISP1160 and ISP1161 chips are USB host controllers. Enable this
	  option if your board has this chip. If unsure, say N.

	  This driver does not support isochronous transfers.

	  To compile this driver as a module, choose M here: the
	  module will be called isp116x-hcd.

config USB_ISP1760_HCD
	tristate "ISP 1760 HCD support"
	---help---
	  The ISP1760 chip is a USB 2.0 host controller.

	  This driver does not support isochronous transfers or OTG.
	  This USB controller is usually attached to a non-DMA-Master
	  capable bus. NXP's eval kit brings this chip on PCI card
	  where the chip itself is behind a PLB to simulate such
	  a bus.

	  To compile this driver as a module, choose M here: the
	  module will be called isp1760.

config USB_ISP1362_HCD
	tristate "ISP1362 HCD support"
	default N
	---help---
	  Supports the Philips ISP1362 chip as a host controller

	  This driver does not support isochronous transfers.

	  To compile this driver as a module, choose M here: the
	  module will be called isp1362-hcd.

config USB_FUSBH200_HCD
	tristate "FUSBH200 HCD support"
	depends on USB
	default N
	---help---
	Faraday FUSBH200 is designed to meet USB2.0 EHCI specification
	with minor modification.

	To compile this driver as a module, choose M here: the
	module will be called fusbh200-hcd.

<<<<<<< HEAD
=======
config USB_FOTG210_HCD
	tristate "FOTG210 HCD support"
	depends on USB
	default N
	---help---
	  Faraday FOTG210 is an OTG controller which can be configured as
	  an USB2.0 host. It is designed to meet USB2.0 EHCI specification
	  with minor modification.

	  To compile this driver as a module, choose M here: the
	  module will be called fotg210-hcd.

>>>>>>> 8547f029
config USB_OHCI_HCD
	tristate "OHCI HCD (USB 1.1) support"
	select ISP1301_OMAP if MACH_OMAP_H2 || MACH_OMAP_H3
	depends on USB_ISP1301 || !ARCH_LPC32XX
	---help---
	  The Open Host Controller Interface (OHCI) is a standard for accessing
	  USB 1.1 host controller hardware.  It does more in hardware than Intel's
	  UHCI specification.  If your USB host controller follows the OHCI spec,
	  say Y.  On most non-x86 systems, and on x86 hardware that's not using a
	  USB controller from Intel or VIA, this is appropriate.  If your host
	  controller doesn't use PCI, this is probably appropriate.  For a PCI
	  based system where you're not sure, the "lspci -v" entry will list the
	  right "prog-if" for your USB controller(s):  EHCI, OHCI, or UHCI.

	  To compile this driver as a module, choose M here: the
	  module will be called ohci-hcd.

if USB_OHCI_HCD

config USB_OHCI_HCD_OMAP1
	bool "OHCI support for OMAP1/2 chips"
	depends on ARCH_OMAP1
	default y
	---help---
	  Enables support for the OHCI controller on OMAP1/2 chips.

config USB_OHCI_HCD_OMAP3
	bool "OHCI support for OMAP3 and later chips"
	depends on (ARCH_OMAP3 || ARCH_OMAP4)
	default y
	---help---
	  Enables support for the on-chip OHCI controller on
	  OMAP3 and later chips.

config USB_OHCI_ATH79
	bool "USB OHCI support for the Atheros AR71XX/AR7240 SoCs (DEPRECATED)"
	depends on (SOC_AR71XX || SOC_AR724X)
	select USB_OHCI_HCD_PLATFORM
	default y
	help
	  This option is deprecated now and the driver was removed, use
	  USB_OHCI_HCD_PLATFORM instead.

	  Enables support for the built-in OHCI controller present on the
	  Atheros AR71XX/AR7240 SoCs.

config USB_OHCI_HCD_PPC_OF_BE
	bool "OHCI support for OF platform bus (big endian)"
	depends on PPC_OF
	select USB_OHCI_BIG_ENDIAN_DESC
	select USB_OHCI_BIG_ENDIAN_MMIO
	---help---
	  Enables support for big-endian USB controllers present on the
	  OpenFirmware platform bus.

config USB_OHCI_HCD_PPC_OF_LE
	bool "OHCI support for OF platform bus (little endian)"
	depends on PPC_OF
	select USB_OHCI_LITTLE_ENDIAN
	---help---
	  Enables support for little-endian USB controllers present on the
	  OpenFirmware platform bus.

config USB_OHCI_HCD_PPC_OF
	bool
	depends on PPC_OF
	default USB_OHCI_HCD_PPC_OF_BE || USB_OHCI_HCD_PPC_OF_LE

config USB_OHCI_HCD_PCI
	tristate "OHCI support for PCI-bus USB controllers"
	depends on PCI
	default y
	select USB_OHCI_LITTLE_ENDIAN
	---help---
	  Enables support for PCI-bus plug-in USB controller cards.
	  If unsure, say Y.

config USB_OHCI_HCD_SSB
	bool "OHCI support for Broadcom SSB OHCI core (DEPRECATED)"
	depends on (SSB = y || SSB = USB_OHCI_HCD)
	select USB_HCD_SSB
	select USB_OHCI_HCD_PLATFORM
	default n
	---help---
	  This option is deprecated now and the driver was removed, use
	  USB_HCD_SSB and USB_OHCI_HCD_PLATFORM instead.

	  Support for the Sonics Silicon Backplane (SSB) attached
	  Broadcom USB OHCI core.

	  This device is present in some embedded devices with
	  Broadcom based SSB bus.

	  If unsure, say N.

config USB_OHCI_SH
	bool "OHCI support for SuperH USB controller (DEPRECATED)"
	depends on SUPERH
	select USB_OHCI_HCD_PLATFORM
	---help---
	  This option is deprecated now and the driver was removed, use
	  USB_OHCI_HCD_PLATFORM instead.

	  Enables support for the on-chip OHCI controller on the SuperH.
	  If you use the PCI OHCI controller, this option is not necessary.

config USB_OHCI_EXYNOS
	boolean "OHCI support for Samsung EXYNOS SoC Series"
	depends on ARCH_EXYNOS
	help
	 Enable support for the Samsung Exynos SOC's on-chip OHCI controller.

config USB_CNS3XXX_OHCI
	bool "Cavium CNS3XXX OHCI Module (DEPRECATED)"
	depends on ARCH_CNS3XXX
	select USB_OHCI_HCD_PLATFORM
	---help---
	  This option is deprecated now and the driver was removed, use
	  USB_OHCI_HCD_PLATFORM instead.

	  Enable support for the CNS3XXX SOC's on-chip OHCI controller.
	  It is needed for low-speed USB 1.0 device support.

config USB_OHCI_HCD_PLATFORM
	tristate "Generic OHCI driver for a platform device"
	default n
	---help---
	  Adds an OHCI host driver for a generic platform device, which
	  provides a memory space and an irq.

	  If unsure, say N.

config USB_OCTEON_OHCI
	bool "Octeon on-chip OHCI support"
	depends on CAVIUM_OCTEON_SOC
	default USB_OCTEON_EHCI
	select USB_OHCI_BIG_ENDIAN_MMIO
	select USB_OHCI_LITTLE_ENDIAN
	help
	  Enable support for the Octeon II SOC's on-chip OHCI
	  controller.  It is needed for low-speed USB 1.0 device
	  support.  All CN6XXX based chips with USB are supported.

endif # USB_OHCI_HCD

config USB_UHCI_HCD
	tristate "UHCI HCD (most Intel and VIA) support"
	depends on PCI || USB_UHCI_SUPPORT_NON_PCI_HC
	---help---
	  The Universal Host Controller Interface is a standard by Intel for
	  accessing the USB hardware in the PC (which is also called the USB
	  host controller). If your USB host controller conforms to this
	  standard, you may want to say Y, but see below. All recent boards
	  with Intel PCI chipsets (like intel 430TX, 440FX, 440LX, 440BX,
	  i810, i820) conform to this standard. Also all VIA PCI chipsets
	  (like VIA VP2, VP3, MVP3, Apollo Pro, Apollo Pro II or Apollo Pro
	  133) and LEON/GRLIB SoCs with the GRUSBHC controller.
	  If unsure, say Y.

	  To compile this driver as a module, choose M here: the
	  module will be called uhci-hcd.

config USB_UHCI_SUPPORT_NON_PCI_HC
	bool
	default y if (SPARC_LEON || USB_UHCI_PLATFORM)

config USB_UHCI_PLATFORM
	bool
	default y if ARCH_VT8500

config USB_UHCI_BIG_ENDIAN_MMIO
	bool
	default y if SPARC_LEON

config USB_UHCI_BIG_ENDIAN_DESC
	bool
	default y if SPARC_LEON

config USB_FHCI_HCD
	tristate "Freescale QE USB Host Controller support"
	depends on OF_GPIO && QE_GPIO && QUICC_ENGINE
	select FSL_GTM
	select QE_USB
	help
	  This driver enables support for Freescale QE USB Host Controller
	  (as found on MPC8360 and MPC8323 processors), the driver supports
	  Full and Low Speed USB.

config FHCI_DEBUG
	bool "Freescale QE USB Host Controller debug support"
	depends on USB_FHCI_HCD && DEBUG_FS
	help
	  Say "y" to see some FHCI debug information and statistics
	  through debugfs.

config USB_U132_HCD
	tristate "Elan U132 Adapter Host Controller"
	depends on USB_FTDI_ELAN
	default M
	help
	  The U132 adapter is a USB to CardBus adapter specifically designed
	  for PC cards that contain an OHCI host controller. Typical PC cards
	  are the Orange Mobile 3G Option GlobeTrotter Fusion card. The U132
	  adapter will *NOT* work with PC cards that do not contain an OHCI
	  controller.

	  For those PC cards that contain multiple OHCI controllers only the
	  first one is used.

	  The driver consists of two modules, the "ftdi-elan" module is a
	  USB client driver that interfaces to the FTDI chip within ELAN's
	  USB-to-PCMCIA adapter, and this "u132-hcd" module is a USB host
	  controller driver that talks to the OHCI controller within the
	  CardBus cards that are inserted in the U132 adapter.

	  This driver has been tested with a CardBus OHCI USB adapter, and
	  worked with a USB PEN Drive inserted into the first USB port of
	  the PCCARD. A rather pointless thing to do, but useful for testing.

	  It is safe to say M here.

	  See also <http://www.elandigitalsystems.com/support/ufaq/u132linux.php>

config USB_SL811_HCD
	tristate "SL811HS HCD support"
	help
	  The SL811HS is a single-port USB controller that supports either
	  host side or peripheral side roles.  Enable this option if your
	  board has this chip, and you want to use it as a host controller. 
	  If unsure, say N.

	  To compile this driver as a module, choose M here: the
	  module will be called sl811-hcd.

config USB_SL811_HCD_ISO
	bool "partial ISO support"
	depends on USB_SL811_HCD
	help
	  The driver doesn't support iso_frame_desc (yet), but for some simple
	  devices that just queue one ISO frame per URB, then ISO transfers
	  "should" work using the normal urb status fields.

	  If unsure, say N.

config USB_SL811_CS
	tristate "CF/PCMCIA support for SL811HS HCD"
	depends on USB_SL811_HCD && PCMCIA
	help
	  Wraps a PCMCIA driver around the SL811HS HCD, supporting the RATOC
	  REX-CFU1U CF card (often used with PDAs).  If unsure, say N.

	  To compile this driver as a module, choose M here: the
	  module will be called "sl811_cs".

config USB_R8A66597_HCD
	tristate "R8A66597 HCD support"
	help
	  The R8A66597 is a USB 2.0 host and peripheral controller.

	  Enable this option if your board has this chip, and you want
	  to use it as a host controller.  If unsure, say N.

	  To compile this driver as a module, choose M here: the
	  module will be called r8a66597-hcd.

config USB_RENESAS_USBHS_HCD
	tristate "Renesas USBHS HCD support"
	depends on USB_RENESAS_USBHS
	help
	  The Renesas USBHS is a USB 2.0 host and peripheral controller.

	  Enable this option if your board has this chip, and you want
	  to use it as a host controller.  If unsure, say N.

	  To compile this driver as a module, choose M here: the
	  module will be called renesas-usbhs.

config USB_WHCI_HCD
	tristate "Wireless USB Host Controller Interface (WHCI) driver"
	depends on PCI && USB && UWB
	select USB_WUSB
	select UWB_WHCI
	help
	  A driver for PCI-based Wireless USB Host Controllers that are
	  compliant with the WHCI specification.

	  To compile this driver a module, choose M here: the module
	  will be called "whci-hcd".

config USB_HWA_HCD
	tristate "Host Wire Adapter (HWA) driver"
	depends on UWB
	select USB_WUSB
	select UWB_HWA
	help
	  This driver enables you to connect Wireless USB devices to
	  your system using a Host Wire Adaptor USB dongle. This is an
	  UWB Radio Controller and WUSB Host Controller connected to
	  your machine via USB (specified in WUSB1.0).

	  To compile this driver a module, choose M here: the module
	  will be called "hwa-hc".

config USB_IMX21_HCD
       tristate "i.MX21 HCD support"
       depends on ARM && ARCH_MXC
       help
         This driver enables support for the on-chip USB host in the
         i.MX21 processor.

         To compile this driver as a module, choose M here: the
         module will be called "imx21-hcd".



config USB_OCTEON2_COMMON
	bool
	default y if USB_OCTEON_EHCI || USB_OCTEON_OHCI

config USB_HCD_BCMA
	tristate "BCMA usb host driver"
	depends on BCMA
	select USB_OHCI_HCD_PLATFORM if USB_OHCI_HCD
	select USB_EHCI_HCD_PLATFORM if USB_EHCI_HCD
	help
	  Enable support for the EHCI and OCHI host controller on an bcma bus.
	  It converts the bcma driver into two platform device drivers
	  for ehci and ohci.

	  If unsure, say N.

config USB_HCD_SSB
	tristate "SSB usb host driver"
	depends on SSB
	select USB_OHCI_HCD_PLATFORM if USB_OHCI_HCD
	select USB_EHCI_HCD_PLATFORM if USB_EHCI_HCD
	help
	  Enable support for the EHCI and OCHI host controller on an bcma bus.
	  It converts the bcma driver into two platform device drivers
	  for ehci and ohci.

	  If unsure, say N.

config USB_HCD_TEST_MODE
	bool "HCD test mode support"
	---help---
	  Say 'Y' to enable additional software test modes that may be
	  supported by the host controller drivers.

	  One such test mode is the Embedded High-speed Host Electrical Test
	  (EHSET) for EHCI host controller hardware, specifically the "Single
	  Step Set Feature" test.  Typically this will be enabled for On-the-Go
	  or embedded hosts that need to undergo USB-IF compliance testing with
	  the aid of special testing hardware.  In the future, this may expand
	  to include other tests that require support from a HCD driver.

	  This option is of interest only to developers who need to validate
	  their USB hardware designs.  It is not needed for normal use.  If
	  unsure, say N.<|MERGE_RESOLUTION|>--- conflicted
+++ resolved
@@ -335,8 +335,6 @@
 	To compile this driver as a module, choose M here: the
 	module will be called fusbh200-hcd.
 
-<<<<<<< HEAD
-=======
 config USB_FOTG210_HCD
 	tristate "FOTG210 HCD support"
 	depends on USB
@@ -349,7 +347,6 @@
 	  To compile this driver as a module, choose M here: the
 	  module will be called fotg210-hcd.
 
->>>>>>> 8547f029
 config USB_OHCI_HCD
 	tristate "OHCI HCD (USB 1.1) support"
 	select ISP1301_OMAP if MACH_OMAP_H2 || MACH_OMAP_H3
