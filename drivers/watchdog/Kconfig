# SPDX-License-Identifier: GPL-2.0-only

#
# Watchdog device configuration
#

menuconfig WATCHDOG
	bool "Watchdog Timer Support"
	help
	  If you say Y here (and to one of the following options) and create a
	  character special file /dev/watchdog with major number 10 and minor
	  number 130 using mknod ("man mknod"), you will get a watchdog, i.e.:
	  subsequently opening the file and then failing to write to it for
	  longer than 1 minute will result in rebooting the machine. This
	  could be useful for a networked machine that needs to come back
	  on-line as fast as possible after a lock-up. There's both a watchdog
	  implementation entirely in software (which can sometimes fail to
	  reboot the machine) and a driver for hardware watchdog boards, which
	  are more robust and can also keep track of the temperature inside
	  your computer. For details, read
	  <file:Documentation/watchdog/watchdog-api.rst> in the kernel source.

	  The watchdog is usually used together with the watchdog daemon
	  which is available from
	  <ftp://ibiblio.org/pub/Linux/system/daemons/watchdog/>. This daemon can
	  also monitor NFS connections and can reboot the machine when the process
	  table is full.

	  If unsure, say N.

if WATCHDOG

config WATCHDOG_CORE
	tristate "WatchDog Timer Driver Core"
	help
	  Say Y here if you want to use the new watchdog timer driver core.
	  This driver provides a framework for all watchdog timer drivers
	  and gives them the /dev/watchdog interface (and later also the
	  sysfs interface).

config WATCHDOG_NOWAYOUT
	bool "Disable watchdog shutdown on close"
	help
	  The default watchdog behaviour (which you get if you say N here) is
	  to stop the timer if the process managing it closes the file
	  /dev/watchdog. It's always remotely possible that this process might
	  get killed. If you say Y here, the watchdog cannot be stopped once
	  it has been started.

config WATCHDOG_HANDLE_BOOT_ENABLED
	bool "Update boot-enabled watchdog until userspace takes over"
	default y
	help
	  The default watchdog behaviour (which you get if you say Y here) is
	  to ping watchdog devices that were enabled before the driver has
	  been loaded until control is taken over from userspace using the
	  /dev/watchdog file. If you say N here, the kernel will not update
	  the watchdog on its own. Thus if your userspace does not start fast
	  enough your device will reboot.

config WATCHDOG_OPEN_TIMEOUT
	int "Timeout value for opening watchdog device"
	default 0
	help
	  The maximum time, in seconds, for which the watchdog framework takes
	  care of pinging a hardware watchdog.  A value of 0 means infinite. The
	  value set here can be overridden by the commandline parameter
	  "watchdog.open_timeout".

config WATCHDOG_SYSFS
	bool "Read different watchdog information through sysfs"
	help
	  Say Y here if you want to enable watchdog device status read through
	  sysfs attributes.

comment "Watchdog Pretimeout Governors"

config WATCHDOG_PRETIMEOUT_GOV
	bool "Enable watchdog pretimeout governors"
	depends on WATCHDOG_CORE
	help
	  The option allows to select watchdog pretimeout governors.

config WATCHDOG_PRETIMEOUT_GOV_SEL
	tristate
	depends on WATCHDOG_PRETIMEOUT_GOV
	default m
	select WATCHDOG_PRETIMEOUT_GOV_PANIC if WATCHDOG_PRETIMEOUT_GOV_NOOP=n

if WATCHDOG_PRETIMEOUT_GOV

config WATCHDOG_PRETIMEOUT_GOV_NOOP
	tristate "Noop watchdog pretimeout governor"
	depends on WATCHDOG_CORE
	default WATCHDOG_CORE
	help
	  Noop watchdog pretimeout governor, only an informational
	  message is added to kernel log buffer.

config WATCHDOG_PRETIMEOUT_GOV_PANIC
	tristate "Panic watchdog pretimeout governor"
	depends on WATCHDOG_CORE
	default WATCHDOG_CORE
	help
	  Panic watchdog pretimeout governor, on watchdog pretimeout
	  event put the kernel into panic.

choice
	prompt "Default Watchdog Pretimeout Governor"
	default WATCHDOG_PRETIMEOUT_DEFAULT_GOV_PANIC
	help
	  This option selects a default watchdog pretimeout governor.
	  The governor takes its action, if a watchdog is capable
	  to report a pretimeout event.

config WATCHDOG_PRETIMEOUT_DEFAULT_GOV_NOOP
	bool "noop"
	depends on WATCHDOG_PRETIMEOUT_GOV_NOOP
	help
	  Use noop watchdog pretimeout governor by default. If noop
	  governor is selected by a user, write a short message to
	  the kernel log buffer and don't do any system changes.

config WATCHDOG_PRETIMEOUT_DEFAULT_GOV_PANIC
	bool "panic"
	depends on WATCHDOG_PRETIMEOUT_GOV_PANIC
	help
	  Use panic watchdog pretimeout governor by default, if
	  a watchdog pretimeout event happens, consider that
	  a watchdog feeder is dead and reboot is unavoidable.

endchoice

endif # WATCHDOG_PRETIMEOUT_GOV

#
# General Watchdog drivers
#

comment "Watchdog Device Drivers"

# Architecture Independent

config SOFT_WATCHDOG
	tristate "Software watchdog"
	select WATCHDOG_CORE
	help
	  A software monitoring watchdog. This will fail to reboot your system
	  from some situations that the hardware watchdog will recover
	  from. Equally it's a lot cheaper to install.

	  To compile this driver as a module, choose M here: the
	  module will be called softdog.

config SOFT_WATCHDOG_PRETIMEOUT
	bool "Software watchdog pretimeout governor support"
	depends on SOFT_WATCHDOG && WATCHDOG_PRETIMEOUT_GOV
	help
	  Enable this if you want to use pretimeout governors with the software
	  watchdog. Be aware that governors might affect the watchdog because it
	  is purely software, e.g. the panic governor will stall it!

config BD70528_WATCHDOG
	tristate "ROHM BD70528 PMIC Watchdog"
	depends on MFD_ROHM_BD70528
	select WATCHDOG_CORE
	help
	  Support for the watchdog in the ROHM BD70528 PMIC. Watchdog trigger
	  cause system reset.

	  Say Y here to include support for the ROHM BD70528 watchdog.
	  Alternatively say M to compile the driver as a module,
	  which will be called bd70528_wdt.

config DA9052_WATCHDOG
	tristate "Dialog DA9052 Watchdog"
	depends on PMIC_DA9052 || COMPILE_TEST
	select WATCHDOG_CORE
	help
	  Support for the watchdog in the DA9052 PMIC. Watchdog trigger
	  cause system reset.

	  Say Y here to include support for the DA9052 watchdog.
	  Alternatively say M to compile the driver as a module,
	  which will be called da9052_wdt.

config DA9055_WATCHDOG
	tristate "Dialog Semiconductor DA9055 Watchdog"
	depends on MFD_DA9055 || COMPILE_TEST
	select WATCHDOG_CORE
	help
	  If you say yes here you get support for watchdog on the Dialog
	  Semiconductor DA9055 PMIC.

	  This driver can also be built as a module.  If so, the module
	  will be called da9055_wdt.

config DA9063_WATCHDOG
	tristate "Dialog DA9063 Watchdog"
	depends on MFD_DA9063 || COMPILE_TEST
	select WATCHDOG_CORE
	help
	  Support for the watchdog in the DA9063 PMIC.

	  This driver can be built as a module. The module name is da9063_wdt.

config DA9062_WATCHDOG
	tristate "Dialog DA9062/61 Watchdog"
	depends on MFD_DA9062 || COMPILE_TEST
	depends on I2C
	select WATCHDOG_CORE
	help
	  Support for the watchdog in the DA9062 and DA9061 PMICs.

	  This driver can be built as a module. The module name is da9062_wdt.

config GPIO_WATCHDOG
	tristate "Watchdog device controlled through GPIO-line"
	depends on OF_GPIO
	select WATCHDOG_CORE
	help
	  If you say yes here you get support for watchdog device
	  controlled through GPIO-line.

config GPIO_WATCHDOG_ARCH_INITCALL
	bool "Register the watchdog as early as possible"
	depends on GPIO_WATCHDOG=y
	help
	  In some situations, the default initcall level (module_init)
	  in not early enough in the boot process to avoid the watchdog
	  to be triggered.
	  If you say yes here, the initcall level would be raised to
	  arch_initcall.
	  If in doubt, say N.

config MENF21BMC_WATCHDOG
	tristate "MEN 14F021P00 BMC Watchdog"
	depends on MFD_MENF21BMC || COMPILE_TEST
	depends on I2C
	select WATCHDOG_CORE
	help
	  Say Y here to include support for the MEN 14F021P00 BMC Watchdog.

	  This driver can also be built as a module. If so the module
	  will be called menf21bmc_wdt.

config MENZ069_WATCHDOG
	tristate "MEN 16Z069 Watchdog"
	depends on MCB
	select WATCHDOG_CORE
	help
	  Say Y here to include support for the MEN 16Z069 Watchdog.

	  This driver can also be built as a module. If so the module
	  will be called menz069_wdt.

config TANGOX_WATCHDOG
	tristate "Sigma Designs SMP86xx/SMP87xx watchdog"
	select WATCHDOG_CORE
	depends on ARCH_TANGO || COMPILE_TEST
	depends on HAS_IOMEM
	help
	  Support for the watchdog in Sigma Designs SMP86xx (tango3)
	  and SMP87xx (tango4) family chips.

	  This driver can be built as a module. The module name is tangox_wdt.

config WDAT_WDT
	tristate "ACPI Watchdog Action Table (WDAT)"
	depends on ACPI
	select WATCHDOG_CORE
	select ACPI_WATCHDOG
	help
	  This driver adds support for systems with ACPI Watchdog Action
	  Table (WDAT) table. Servers typically have this but it can be
	  found on some desktop machines as well. This driver will take
	  over the native iTCO watchdog driver found on many Intel CPUs.

	  To compile this driver as module, choose M here: the module will
	  be called wdat_wdt.

config WM831X_WATCHDOG
	tristate "WM831x watchdog"
	depends on MFD_WM831X
	select WATCHDOG_CORE
	help
	  Support for the watchdog in the WM831x AudioPlus PMICs.  When
	  the watchdog triggers the system will be reset.

config WM8350_WATCHDOG
	tristate "WM8350 watchdog"
	depends on MFD_WM8350
	select WATCHDOG_CORE
	help
	  Support for the watchdog in the WM8350 AudioPlus PMIC.  When
	  the watchdog triggers the system will be reset.

config XILINX_WATCHDOG
	tristate "Xilinx Watchdog timer"
	depends on HAS_IOMEM
	select WATCHDOG_CORE
	help
	  Watchdog driver for the xps_timebase_wdt ip core.

	  To compile this driver as a module, choose M here: the
	  module will be called of_xilinx_wdt.

config ZIIRAVE_WATCHDOG
	tristate "Zodiac RAVE Watchdog Timer"
	depends on I2C
	select WATCHDOG_CORE
	help
	  Watchdog driver for the Zodiac Aerospace RAVE Switch Watchdog
	  Processor.

	  To compile this driver as a module, choose M here: the
	  module will be called ziirave_wdt.

config RAVE_SP_WATCHDOG
	tristate "RAVE SP Watchdog timer"
	depends on RAVE_SP_CORE
	depends on NVMEM || !NVMEM
	select WATCHDOG_CORE
	help
	  Support for the watchdog on RAVE SP device.

config MLX_WDT
	tristate "Mellanox Watchdog"
	depends on MELLANOX_PLATFORM
	select WATCHDOG_CORE
	select REGMAP
	help
	  This is the driver for the hardware watchdog on Mellanox systems.
	  If you are going to use it, say Y here, otherwise N.
	  This driver can be used together with the watchdog daemon.
	  It can also watch your kernel to make sure it doesn't freeze,
	  and if it does, it reboots your system after a certain amount of
	  time.

	  To compile this driver as a module, choose M here: the
	  module will be called mlx-wdt.

config SL28CPLD_WATCHDOG
	tristate "Kontron sl28cpld Watchdog"
	depends on MFD_SL28CPLD || COMPILE_TEST
	select WATCHDOG_CORE
	help
	  Say Y here to include support for the watchdog timer
	  on the Kontron sl28 CPLD.

	  To compile this driver as a module, choose M here: the
	  module will be called sl28cpld_wdt.

# ALPHA Architecture

# ARM Architecture

config ARM_SP805_WATCHDOG
	tristate "ARM SP805 Watchdog"
	depends on (ARM || ARM64 || COMPILE_TEST) && ARM_AMBA
	select WATCHDOG_CORE
	help
	  ARM Primecell SP805 Watchdog timer. This will reboot your system when
	  the timeout is reached.

config ARM_SBSA_WATCHDOG
	tristate "ARM SBSA Generic Watchdog"
	depends on ARM64
	depends on ARM_ARCH_TIMER
	select WATCHDOG_CORE
	help
	  ARM SBSA Generic Watchdog has two stage timeouts:
	  the first signal (WS0) is for alerting the system by interrupt,
	  the second one (WS1) is a real hardware reset.
	  More details: ARM DEN0029B - Server Base System Architecture (SBSA)

	  This driver can operate ARM SBSA Generic Watchdog as a single stage
	  or a two stages watchdog, it depends on the module parameter "action".

	  Note: the maximum timeout in the two stages mode is half of that in
	  the single stage mode.

	  To compile this driver as module, choose M here: The module
	  will be called sbsa_gwdt.

config ARMADA_37XX_WATCHDOG
	tristate "Armada 37xx watchdog"
	depends on ARCH_MVEBU || COMPILE_TEST
	select MFD_SYSCON
	select WATCHDOG_CORE
	help
	   Say Y here to include support for the watchdog timer found on
	   Marvell Armada 37xx SoCs.
	   To compile this driver as a module, choose M here: the
	   module will be called armada_37xx_wdt.

config ASM9260_WATCHDOG
	tristate "Alphascale ASM9260 watchdog"
	depends on MACH_ASM9260 || COMPILE_TEST
	depends on OF
	select WATCHDOG_CORE
	select RESET_CONTROLLER
	help
	  Watchdog timer embedded into Alphascale asm9260 chips. This will reboot your
	  system when the timeout is reached.

config AT91RM9200_WATCHDOG
	tristate "AT91RM9200 watchdog"
	depends on (SOC_AT91RM9200 && MFD_SYSCON) || COMPILE_TEST
	help
	  Watchdog timer embedded into AT91RM9200 chips. This will reboot your
	  system when the timeout is reached.

config AT91SAM9X_WATCHDOG
	tristate "AT91SAM9X / AT91CAP9 watchdog"
	depends on ARCH_AT91 || COMPILE_TEST
	select WATCHDOG_CORE
	help
	  Watchdog timer embedded into AT91SAM9X and AT91CAP9 chips. This will
	  reboot your system when the timeout is reached.

config SAMA5D4_WATCHDOG
	tristate "Atmel SAMA5D4 Watchdog Timer"
	depends on ARCH_AT91 || COMPILE_TEST
	select WATCHDOG_CORE
	help
	  Atmel SAMA5D4 watchdog timer is embedded into SAMA5D4 chips.
	  Its Watchdog Timer Mode Register can be written more than once.
	  This will reboot your system when the timeout is reached.

config CADENCE_WATCHDOG
	tristate "Cadence Watchdog Timer"
	depends on HAS_IOMEM
	select WATCHDOG_CORE
	help
	  Say Y here if you want to include support for the watchdog
	  timer in the Xilinx Zynq.

config 21285_WATCHDOG
	tristate "DC21285 watchdog"
	depends on FOOTBRIDGE
	help
	  The Intel Footbridge chip contains a built-in watchdog circuit. Say Y
	  here if you wish to use this. Alternatively say M to compile the
	  driver as a module, which will be called wdt285.

	  This driver does not work on all machines. In particular, early CATS
	  boards have hardware problems that will cause the machine to simply
	  lock up if the watchdog fires.

	  "If in doubt, leave it out" - say N.

config 977_WATCHDOG
	tristate "NetWinder WB83C977 watchdog"
	depends on (FOOTBRIDGE && ARCH_NETWINDER) || (ARM && COMPILE_TEST)
	help
	  Say Y here to include support for the WB977 watchdog included in
	  NetWinder machines. Alternatively say M to compile the driver as
	  a module, which will be called wdt977.

	  Not sure? It's safe to say N.

config FTWDT010_WATCHDOG
	tristate "Faraday Technology FTWDT010 watchdog"
	depends on ARM || COMPILE_TEST
	select WATCHDOG_CORE
	default ARCH_GEMINI
	help
	  Say Y here if to include support for the Faraday Technology
	  FTWDT010 watchdog timer embedded in the Cortina Systems Gemini
	  family of devices.

	  To compile this driver as a module, choose M here: the
	  module will be called ftwdt010_wdt.

config IXP4XX_WATCHDOG
	tristate "IXP4xx Watchdog"
	depends on ARCH_IXP4XX
	help
	  Say Y here if to include support for the watchdog timer
	  in the Intel IXP4xx network processors. This driver can
	  be built as a module by choosing M. The module will
	  be called ixp4xx_wdt.

	  Note: The internal IXP4xx watchdog does a soft CPU reset
	  which doesn't reset any peripherals. There are circumstances
	  where the watchdog will fail to reset the board correctly
	  (e.g., if the boot ROM is in an unreadable state).

	  Say N if you are unsure.

config S3C2410_WATCHDOG
	tristate "S3C2410 Watchdog"
<<<<<<< HEAD
=======
	depends on ARCH_S3C24XX || ARCH_S3C64XX || ARCH_S5PV210 || ARCH_EXYNOS || \
		   COMPILE_TEST
>>>>>>> 898efae7
	select WATCHDOG_CORE
	help
	  Watchdog timer block in the Samsung SoCs. This will reboot
	  the system when the timer expires with the watchdog enabled.

	  The driver is limited by the speed of the system's PCLK
	  signal, so with reasonably fast systems (PCLK around 50-66MHz)
	  then watchdog intervals of over approximately 20seconds are
	  unavailable.

	  The driver can be built as a module by choosing M, and will
	  be called s3c2410_wdt

config S3C2410_SHUTDOWN_REBOOT
	bool "Support watchdog reset after watchdog shutdown"
	depends on S3C2410_WATCHDOG
	default n
	help
	  This config disable the shutdown function of S3C2410 watchdog.
	  To prevent stuck after watchdog driver shutdown, shutdown
	  function will not stop or disable watchdog and it will just
	  kick 30 second. It will prevent being stucked in reset
	  sequence with some other failure.
	  This feature is not recommeneded for debugging.

config SA1100_WATCHDOG
	tristate "SA1100/PXA2xx watchdog"
	depends on ARCH_SA1100 || ARCH_PXA
	help
	  Watchdog timer embedded into SA11x0 and PXA2xx chips. This will
	  reboot your system when timeout is reached.

	  NOTE: once enabled, this timer cannot be disabled.

	  To compile this driver as a module, choose M here: the
	  module will be called sa1100_wdt.

config DW_WATCHDOG
	tristate "Synopsys DesignWare watchdog"
	depends on HAS_IOMEM
	select WATCHDOG_CORE
	help
	  Say Y here if to include support for the Synopsys DesignWare
	  watchdog timer found in many chips.
	  To compile this driver as a module, choose M here: the
	  module will be called dw_wdt.

config EP93XX_WATCHDOG
	tristate "EP93xx Watchdog"
	depends on ARCH_EP93XX || COMPILE_TEST
	select WATCHDOG_CORE
	help
	  Say Y here if to include support for the watchdog timer
	  embedded in the Cirrus Logic EP93xx family of devices.

	  To compile this driver as a module, choose M here: the
	  module will be called ep93xx_wdt.

config OMAP_WATCHDOG
	tristate "OMAP Watchdog"
	depends on ARCH_OMAP16XX || ARCH_OMAP2PLUS || COMPILE_TEST
	select WATCHDOG_CORE
	help
	  Support for TI OMAP1610/OMAP1710/OMAP2420/OMAP3430/OMAP4430 watchdog.  Say 'Y'
	  here to enable the OMAP1610/OMAP1710/OMAP2420/OMAP3430/OMAP4430 watchdog timer.

config PNX4008_WATCHDOG
	tristate "LPC32XX Watchdog"
	depends on ARCH_LPC32XX || COMPILE_TEST
	select WATCHDOG_CORE
	help
	  Say Y here if to include support for the watchdog timer
	  in the LPC32XX processor.
	  This driver can be built as a module by choosing M. The module
	  will be called pnx4008_wdt.

	  Say N if you are unsure.

config IOP_WATCHDOG
	tristate "IOP Watchdog"
	depends on ARCH_IOP13XX
	select WATCHDOG_NOWAYOUT if (ARCH_IOP32X || ARCH_IOP33X)
	help
	  Say Y here if to include support for the watchdog timer
	  in the Intel IOP3XX & IOP13XX I/O Processors.  This driver can
	  be built as a module by choosing M. The module will
	  be called iop_wdt.

	  Note: The IOP13XX watchdog does an Internal Bus Reset which will
	  affect both cores and the peripherals of the IOP.  The ATU-X
	  and/or ATUe configuration registers will remain intact, but if
	  operating as an Root Complex and/or Central Resource, the PCI-X
	  and/or PCIe busses will also be reset.  THIS IS A VERY BIG HAMMER.

config DAVINCI_WATCHDOG
	tristate "DaVinci watchdog"
	depends on ARCH_DAVINCI || ARCH_KEYSTONE || COMPILE_TEST
	select WATCHDOG_CORE
	help
	  Say Y here if to include support for the watchdog timer
	  in the DaVinci DM644x/DM646x or Keystone processors.
	  To compile this driver as a module, choose M here: the
	  module will be called davinci_wdt.

	  NOTE: once enabled, this timer cannot be disabled.
	  Say N if you are unsure.

config K3_RTI_WATCHDOG
	tristate "Texas Instruments K3 RTI watchdog"
	depends on ARCH_K3 || COMPILE_TEST
	select WATCHDOG_CORE
	help
	  Say Y here if you want to include support for the K3 watchdog
	  timer (RTI module) available in the K3 generation of processors.

config ORION_WATCHDOG
	tristate "Orion watchdog"
	depends on ARCH_ORION5X || ARCH_DOVE || MACH_DOVE || ARCH_MVEBU || (COMPILE_TEST && !ARCH_EBSA110)
	depends on ARM
	select WATCHDOG_CORE
	help
	  Say Y here if to include support for the watchdog timer
	  in the Marvell Orion5x and Kirkwood ARM SoCs.
	  To compile this driver as a module, choose M here: the
	  module will be called orion_wdt.

config RN5T618_WATCHDOG
	tristate "Ricoh RN5T618 watchdog"
	depends on MFD_RN5T618 || COMPILE_TEST
	select WATCHDOG_CORE
	help
	  If you say yes here you get support for watchdog on the Ricoh
	  RN5T618 PMIC.

	  This driver can also be built as a module.  If so, the module
	  will be called rn5t618_wdt.

config SUNXI_WATCHDOG
	tristate "Allwinner SoCs watchdog support"
	depends on ARCH_SUNXI || COMPILE_TEST
	select WATCHDOG_CORE
	help
	  Say Y here to include support for the watchdog timer
	  in Allwinner SoCs.
	  To compile this driver as a module, choose M here: the
	  module will be called sunxi_wdt.

config COH901327_WATCHDOG
	bool "ST-Ericsson COH 901 327 watchdog"
	depends on ARCH_U300 || (ARM && COMPILE_TEST)
	default y if MACH_U300
	select WATCHDOG_CORE
	help
	  Say Y here to include Watchdog timer support for the
	  watchdog embedded into the ST-Ericsson U300 series platforms.
	  This watchdog is used to reset the system and thus cannot be
	  compiled as a module.

config NPCM7XX_WATCHDOG
	tristate "Nuvoton NPCM750 watchdog"
	depends on ARCH_NPCM || COMPILE_TEST
	default y if ARCH_NPCM7XX
	select WATCHDOG_CORE
	help
	  Say Y here to include Watchdog timer support for the
	  watchdog embedded into the NPCM7xx.
	  This watchdog is used to reset the system and thus cannot be
	  compiled as a module.

config TWL4030_WATCHDOG
	tristate "TWL4030 Watchdog"
	depends on TWL4030_CORE
	select WATCHDOG_CORE
	help
	  Support for TI TWL4030 watchdog.  Say 'Y' here to enable the
	  watchdog timer support for TWL4030 chips.

config STMP3XXX_RTC_WATCHDOG
	tristate "Freescale STMP3XXX & i.MX23/28 watchdog"
	depends on RTC_DRV_STMP || COMPILE_TEST
	select WATCHDOG_CORE
	help
	  Say Y here to include support for the watchdog timer inside
	  the RTC for the STMP37XX/378X or i.MX23/28 SoC.
	  To compile this driver as a module, choose M here: the
	  module will be called stmp3xxx_rtc_wdt.

config TS4800_WATCHDOG
	tristate "TS-4800 Watchdog"
	depends on HAS_IOMEM && OF
	depends on SOC_IMX51 || COMPILE_TEST
	select WATCHDOG_CORE
	select MFD_SYSCON
	help
	  Technologic Systems TS-4800 has watchdog timer implemented in
	  an external FPGA. Say Y here if you want to support for the
	  watchdog timer on TS-4800 board.

config TS72XX_WATCHDOG
	tristate "TS-72XX SBC Watchdog"
	depends on MACH_TS72XX || COMPILE_TEST
	select WATCHDOG_CORE
	help
	  Technologic Systems TS-7200, TS-7250 and TS-7260 boards have
	  watchdog timer implemented in a external CPLD chip. Say Y here
	  if you want to support for the watchdog timer on TS-72XX boards.

	  To compile this driver as a module, choose M here: the
	  module will be called ts72xx_wdt.

config MAX63XX_WATCHDOG
	tristate "Max63xx watchdog"
	depends on HAS_IOMEM
	select WATCHDOG_CORE
	help
	  Support for memory mapped max63{69,70,71,72,73,74} watchdog timer.

config MAX77620_WATCHDOG
	tristate "Maxim Max77620 Watchdog Timer"
	depends on MFD_MAX77620 || COMPILE_TEST
	select WATCHDOG_CORE
	help
	 This is the driver for the Max77620 watchdog timer.
	 Say 'Y' here to enable the watchdog timer support for
	 MAX77620 chips. To compile this driver as a module,
	 choose M here: the module will be called max77620_wdt.

config IMX2_WDT
	tristate "IMX2+ Watchdog"
	depends on ARCH_MXC || ARCH_LAYERSCAPE || COMPILE_TEST
	select REGMAP_MMIO
	select WATCHDOG_CORE
	help
	  This is the driver for the hardware watchdog
	  on the Freescale IMX2 and later processors.
	  If you have one of these processors and wish to have
	  watchdog support enabled, say Y, otherwise say N.

	  To compile this driver as a module, choose M here: the
	  module will be called imx2_wdt.

config IMX_SC_WDT
	tristate "IMX SC Watchdog"
	depends on HAVE_ARM_SMCCC
	depends on IMX_SCU
	select WATCHDOG_CORE
	help
	  This is the driver for the system controller watchdog
	  on the NXP i.MX SoCs with system controller inside, the
	  watchdog driver will call ARM SMC API and trap into
	  ARM-Trusted-Firmware for operations, ARM-Trusted-Firmware
	  will request system controller to execute the operations.
	  If you have one of these processors and wish to have
	  watchdog support enabled, say Y, otherwise say N.

	  To compile this driver as a module, choose M here: the
	  module will be called imx_sc_wdt.

config IMX7ULP_WDT
	tristate "IMX7ULP Watchdog"
	depends on ARCH_MXC || COMPILE_TEST
	select WATCHDOG_CORE
	help
	  This is the driver for the hardware watchdog on the Freescale
	  IMX7ULP and later processors. If you have one of these
	  processors and wish to have watchdog support enabled,
	  say Y, otherwise say N.

	  To compile this driver as a module, choose M here: the
	  module will be called imx7ulp_wdt.

config UX500_WATCHDOG
	tristate "ST-Ericsson Ux500 watchdog"
	depends on MFD_DB8500_PRCMU
	select WATCHDOG_CORE
	default y
	help
	  Say Y here to include Watchdog timer support for the watchdog
	  existing in the prcmu of ST-Ericsson Ux500 series platforms.

	  To compile this driver as a module, choose M here: the
	  module will be called ux500_wdt.

config RETU_WATCHDOG
	tristate "Retu watchdog"
	depends on MFD_RETU
	select WATCHDOG_CORE
	help
	  Retu watchdog driver for Nokia Internet Tablets (770, N800,
	  N810). At least on N800 the watchdog cannot be disabled, so
	  this driver is essential and you should enable it.

	  To compile this driver as a module, choose M here: the
	  module will be called retu_wdt.

config MOXART_WDT
	tristate "MOXART watchdog"
	depends on ARCH_MOXART || COMPILE_TEST
	help
	  Say Y here to include Watchdog timer support for the watchdog
	  existing on the MOXA ART SoC series platforms.

	  To compile this driver as a module, choose M here: the
	  module will be called moxart_wdt.

config SIRFSOC_WATCHDOG
	tristate "SiRFSOC watchdog"
	depends on ARCH_SIRF || COMPILE_TEST
	select WATCHDOG_CORE
	default y
	help
	  Support for CSR SiRFprimaII and SiRFatlasVI watchdog. When
	  the watchdog triggers the system will be reset.

config ST_LPC_WATCHDOG
	tristate "STMicroelectronics LPC Watchdog"
	depends on ARCH_STI || COMPILE_TEST
	depends on OF
	select WATCHDOG_CORE
	help
	  Say Y here to include STMicroelectronics Low Power Controller
	  (LPC) based Watchdog timer support.

	  To compile this driver as a module, choose M here: the
	  module will be called st_lpc_wdt.

config TEGRA_WATCHDOG
	tristate "Tegra watchdog"
	depends on (ARCH_TEGRA || COMPILE_TEST) && HAS_IOMEM
	select WATCHDOG_CORE
	help
	  Say Y here to include support for the watchdog timer
	  embedded in NVIDIA Tegra SoCs.

	  To compile this driver as a module, choose M here: the
	  module will be called tegra_wdt.

config QCOM_WDT
	tristate "QCOM watchdog"
	depends on HAS_IOMEM
	depends on ARCH_QCOM || COMPILE_TEST
	select WATCHDOG_CORE
	help
	  Say Y here to include Watchdog timer support for the watchdog found
	  on QCOM chipsets.  Currently supported targets are the MSM8960,
	  APQ8064, and IPQ8064.

	  To compile this driver as a module, choose M here: the
	  module will be called qcom_wdt.

config MESON_GXBB_WATCHDOG
	tristate "Amlogic Meson GXBB SoCs watchdog support"
	depends on ARCH_MESON || COMPILE_TEST
	select WATCHDOG_CORE
	help
	  Say Y here to include support for the watchdog timer
	  in Amlogic Meson GXBB SoCs.
	  To compile this driver as a module, choose M here: the
	  module will be called meson_gxbb_wdt.

config MESON_WATCHDOG
	tristate "Amlogic Meson SoCs watchdog support"
	depends on ARCH_MESON || COMPILE_TEST
	select WATCHDOG_CORE
	help
	  Say Y here to include support for the watchdog timer
	  in Amlogic Meson SoCs.
	  To compile this driver as a module, choose M here: the
	  module will be called meson_wdt.

config MEDIATEK_WATCHDOG
	tristate "Mediatek SoCs watchdog support"
	depends on ARCH_MEDIATEK || COMPILE_TEST
	select WATCHDOG_CORE
	select RESET_CONTROLLER
	help
	  Say Y here to include support for the watchdog timer
	  in Mediatek SoCs.
	  To compile this driver as a module, choose M here: the
	  module will be called mtk_wdt.

config DIGICOLOR_WATCHDOG
	tristate "Conexant Digicolor SoCs watchdog support"
	depends on ARCH_DIGICOLOR || COMPILE_TEST
	select WATCHDOG_CORE
	help
	  Say Y here to include support for the watchdog timer
	  in Conexant Digicolor SoCs.
	  To compile this driver as a module, choose M here: the
	  module will be called digicolor_wdt.

config ARM_SMC_WATCHDOG
	tristate "ARM Secure Monitor Call based watchdog support"
	depends on ARM || ARM64
	depends on OF
	depends on HAVE_ARM_SMCCC
	select WATCHDOG_CORE
	help
	  Say Y here to include support for a watchdog timer
	  implemented by the EL3 Secure Monitor on ARM platforms.
	  Requires firmware support.
	  To compile this driver as a module, choose M here: the
	  module will be called arm_smc_wdt.

config LPC18XX_WATCHDOG
	tristate "LPC18xx/43xx Watchdog"
	depends on ARCH_LPC18XX || COMPILE_TEST
	depends on HAS_IOMEM
	select WATCHDOG_CORE
	help
	  Say Y here if to include support for the watchdog timer
	  in NXP LPC SoCs family, which includes LPC18xx/LPC43xx
	  processors.
	  To compile this driver as a module, choose M here: the
	  module will be called lpc18xx_wdt.

config ATLAS7_WATCHDOG
	tristate "CSRatlas7 watchdog"
	depends on ARCH_ATLAS7 || COMPILE_TEST
	help
	  Say Y here to include Watchdog timer support for the watchdog
	  existing on the CSRatlas7 series platforms.

	  To compile this driver as a module, choose M here: the
	  module will be called atlas7_wdt.

config RENESAS_WDT
	tristate "Renesas WDT Watchdog"
	depends on ARCH_RENESAS || COMPILE_TEST
	select WATCHDOG_CORE
	help
	  This driver adds watchdog support for the integrated watchdogs in the
	  Renesas R-Car and other SH-Mobile SoCs (usually named RWDT or SWDT).

config RENESAS_RZAWDT
	tristate "Renesas RZ/A WDT Watchdog"
	depends on ARCH_RENESAS || COMPILE_TEST
	select WATCHDOG_CORE
	help
	  This driver adds watchdog support for the integrated watchdogs in the
	  Renesas RZ/A SoCs. These watchdogs can be used to reset a system.

config ASPEED_WATCHDOG
	tristate "Aspeed BMC watchdog support"
	depends on ARCH_ASPEED || COMPILE_TEST
	select WATCHDOG_CORE
	help
	  Say Y here to include support for the watchdog timer
	  in Aspeed BMC SoCs.

	  This driver is required to reboot the SoC.

	  To compile this driver as a module, choose M here: the
	  module will be called aspeed_wdt.

config ZX2967_WATCHDOG
	tristate "ZTE zx2967 SoCs watchdog support"
	depends on ARCH_ZX
	select WATCHDOG_CORE
	help
	  Say Y here to include support for the watchdog timer
	  in ZTE zx2967 SoCs.
	  To compile this driver as a module, choose M here: the
	  module will be called zx2967_wdt.

config STM32_WATCHDOG
	tristate "STM32 Independent WatchDoG (IWDG) support"
	depends on ARCH_STM32
	select WATCHDOG_CORE
	default y
	help
	  Say Y here to include support for the watchdog timer
	  in stm32 SoCs.

	  To compile this driver as a module, choose M here: the
	  module will be called stm32_iwdg.

config STPMIC1_WATCHDOG
	tristate "STPMIC1 PMIC watchdog support"
	depends on MFD_STPMIC1
	select WATCHDOG_CORE
	help
	  Say Y here to include watchdog support embedded into STPMIC1 PMIC.
	  If the watchdog timer expires, stpmic1 will shut down all its power
	  supplies.

	  To compile this driver as a module, choose M here: the
	  module will be called spmic1_wdt.

config UNIPHIER_WATCHDOG
	tristate "UniPhier watchdog support"
	depends on ARCH_UNIPHIER || COMPILE_TEST
	depends on OF && MFD_SYSCON
	select WATCHDOG_CORE
	help
	  Say Y here to include support watchdog timer embedded
	  into the UniPhier system.

	  To compile this driver as a module, choose M here: the
	  module will be called uniphier_wdt.

config RTD119X_WATCHDOG
	bool "Realtek RTD119x/RTD129x watchdog support"
	depends on ARCH_REALTEK || COMPILE_TEST
	depends on OF
	select WATCHDOG_CORE
	default ARCH_REALTEK
	help
	  Say Y here to include support for the watchdog timer in
	  Realtek RTD1295 SoCs.

config SPRD_WATCHDOG
	tristate "Spreadtrum watchdog support"
	depends on ARCH_SPRD || COMPILE_TEST
	select WATCHDOG_CORE
	help
	  Say Y here to include watchdog timer supported
	  by Spreadtrum system.

config PM8916_WATCHDOG
	tristate "QCOM PM8916 pmic watchdog"
	depends on OF && MFD_SPMI_PMIC
	select WATCHDOG_CORE
	help
	  Say Y here to include support watchdog timer embedded into the
	  pm8916 module.

config VISCONTI_WATCHDOG
	tristate "Toshiba Visconti series watchdog support"
	depends on ARCH_VISCONTI || COMPILE_TEST
	select WATCHDOG_CORE
	help
	  Say Y here to include support for the watchdog timer in Toshiba
	  Visconti SoCs.

# X86 (i386 + ia64 + x86_64) Architecture

config ACQUIRE_WDT
	tristate "Acquire SBC Watchdog Timer"
	depends on X86
	help
	  This is the driver for the hardware watchdog on Single Board
	  Computers produced by Acquire Inc (and others). This watchdog
	  simply watches your kernel to make sure it doesn't freeze, and if
	  it does, it reboots your computer after a certain amount of time.

	  To compile this driver as a module, choose M here: the
	  module will be called acquirewdt.

	  Most people will say N.

config ADVANTECH_WDT
	tristate "Advantech SBC Watchdog Timer"
	depends on X86
	help
	  If you are configuring a Linux kernel for the Advantech single-board
	  computer, say `Y' here to support its built-in watchdog timer
	  feature. More information can be found at
	  <https://www.advantech.com.tw/products/>

config ALIM1535_WDT
	tristate "ALi M1535 PMU Watchdog Timer"
	depends on X86 && PCI
	help
	  This is the driver for the hardware watchdog on the ALi M1535 PMU.

	  To compile this driver as a module, choose M here: the
	  module will be called alim1535_wdt.

	  Most people will say N.

config ALIM7101_WDT
	tristate "ALi M7101 PMU Computer Watchdog"
	depends on PCI
	help
	  This is the driver for the hardware watchdog on the ALi M7101 PMU
	  as used in the x86 Cobalt servers and also found in some
	  SPARC Netra servers too.

	  To compile this driver as a module, choose M here: the
	  module will be called alim7101_wdt.

	  Most people will say N.

config EBC_C384_WDT
	tristate "WinSystems EBC-C384 Watchdog Timer"
	depends on X86
	select ISA_BUS_API
	select WATCHDOG_CORE
	help
	  Enables watchdog timer support for the watchdog timer on the
	  WinSystems EBC-C384 motherboard. The timeout may be configured via
	  the timeout module parameter.

config F71808E_WDT
	tristate "Fintek F718xx, F818xx Super I/O Watchdog"
	depends on X86
	help
	  This is the driver for the hardware watchdog on the Fintek F71808E,
	  F71862FG, F71868, F71869, F71882FG, F71889FG, F81803, F81865, and
	  F81866 Super I/O controllers.

	  You can compile this driver directly into the kernel, or use
	  it as a module.  The module will be called f71808e_wdt.

config SP5100_TCO
	tristate "AMD/ATI SP5100 TCO Timer/Watchdog"
	depends on X86 && PCI
	select WATCHDOG_CORE
	help
	  Hardware watchdog driver for the AMD/ATI SP5100 chipset. The TCO
	  (Total Cost of Ownership) timer is a watchdog timer that will reboot
	  the machine after its expiration. The expiration time can be
	  configured with the "heartbeat" parameter.

	  To compile this driver as a module, choose M here: the
	  module will be called sp5100_tco.

config GEODE_WDT
	tristate "AMD Geode CS5535/CS5536 Watchdog"
	depends on CS5535_MFGPT
	help
	  This driver enables a watchdog capability built into the
	  CS5535/CS5536 companion chips for the AMD Geode GX and LX
	  processors.  This watchdog watches your kernel to make sure
	  it doesn't freeze, and if it does, it reboots your computer after
	  a certain amount of time.

	  You can compile this driver directly into the kernel, or use
	  it as a module.  The module will be called geodewdt.

config SC520_WDT
	tristate "AMD Elan SC520 processor Watchdog"
	depends on MELAN || COMPILE_TEST
	help
	  This is the driver for the hardware watchdog built in to the
	  AMD "Elan" SC520 microcomputer commonly used in embedded systems.
	  This watchdog simply watches your kernel to make sure it doesn't
	  freeze, and if it does, it reboots your computer after a certain
	  amount of time.

	  You can compile this driver directly into the kernel, or use
	  it as a module.  The module will be called sc520_wdt.

config SBC_FITPC2_WATCHDOG
	tristate "Compulab SBC-FITPC2 watchdog"
	depends on X86
	help
	  This is the driver for the built-in watchdog timer on the fit-PC2,
	  fit-PC2i, CM-iAM single-board computers made by Compulab.

	  It`s possible to enable watchdog timer either from BIOS (F2) or from booted Linux.
	  When "Watchdog Timer Value" enabled one can set 31-255 s operational range.

	  Entering BIOS setup temporary disables watchdog operation regardless to current state,
	  so system will not be restarted while user in BIOS setup.

	  Once watchdog was enabled the system will be restarted every
	  "Watchdog Timer Value" period, so to prevent it user can restart or
	  disable the watchdog.

	  To compile this driver as a module, choose M here: the
	  module will be called sbc_fitpc2_wdt.

	  Most people will say N.

config EUROTECH_WDT
	tristate "Eurotech CPU-1220/1410 Watchdog Timer"
	depends on X86
	help
	  Enable support for the watchdog timer on the Eurotech CPU-1220 and
	  CPU-1410 cards.  These are PC/104 SBCs. Spec sheets and product
	  information are at <http://www.eurotech.it/>.

config IB700_WDT
	tristate "IB700 SBC Watchdog Timer"
	depends on X86
	help
	  This is the driver for the hardware watchdog on the IB700 Single
	  Board Computer produced by TMC Technology (www.tmc-uk.com). This watchdog
	  simply watches your kernel to make sure it doesn't freeze, and if
	  it does, it reboots your computer after a certain amount of time.

	  This driver is like the WDT501 driver but for slightly different hardware.

	  To compile this driver as a module, choose M here: the
	  module will be called ib700wdt.

	  Most people will say N.

config IBMASR
	tristate "IBM Automatic Server Restart"
	depends on X86
	help
	  This is the driver for the IBM Automatic Server Restart watchdog
	  timer built-in into some eServer xSeries machines.

	  To compile this driver as a module, choose M here: the
	  module will be called ibmasr.

config WAFER_WDT
	tristate "ICP Single Board Computer Watchdog Timer"
	depends on X86
	help
	  This is a driver for the hardware watchdog on the ICP Single
	  Board Computer. This driver is working on (at least) the following
	  IPC SBC's: Wafer 5823, Rocky 4783, Rocky 3703 and Rocky 3782.

	  To compile this driver as a module, choose M here: the
	  module will be called wafer5823wdt.

config I6300ESB_WDT
	tristate "Intel 6300ESB Timer/Watchdog"
	depends on PCI
	select WATCHDOG_CORE
	help
	  Hardware driver for the watchdog timer built into the Intel
	  6300ESB controller hub.

	  To compile this driver as a module, choose M here: the
	  module will be called i6300esb.

config IE6XX_WDT
	tristate "Intel Atom E6xx Watchdog"
	depends on X86 && PCI
	select WATCHDOG_CORE
	select MFD_CORE
	select LPC_SCH
	help
	  Hardware driver for the watchdog timer built into the Intel
	  Atom E6XX (TunnelCreek) processor.

	  To compile this driver as a module, choose M here: the
	  module will be called ie6xx_wdt.

config INTEL_SCU_WATCHDOG
	bool "Intel SCU Watchdog for Mobile Platforms"
	depends on X86_INTEL_MID
	help
	  Hardware driver for the watchdog time built into the Intel SCU
	  for Intel Mobile Platforms.

	  To compile this driver as a module, choose M here.

config INTEL_MID_WATCHDOG
	tristate "Intel MID Watchdog Timer"
	depends on X86_INTEL_MID
	select WATCHDOG_CORE
	help
	  Watchdog timer driver built into the Intel SCU for Intel MID
	  Platforms.

	  This driver currently supports only the watchdog evolution
	  implementation in SCU, available for Merrifield generation.

	  To compile this driver as a module, choose M here.

config ITCO_WDT
	tristate "Intel TCO Timer/Watchdog"
	depends on (X86 || IA64) && PCI
	select WATCHDOG_CORE
	depends on I2C || I2C=n
	depends on MFD_INTEL_PMC_BXT || !MFD_INTEL_PMC_BXT
	select LPC_ICH if !EXPERT
	select I2C_I801 if !EXPERT && I2C
	help
	  Hardware driver for the intel TCO timer based watchdog devices.
	  These drivers are included in the Intel 82801 I/O Controller
	  Hub family (from ICH0 up to ICH10) and in the Intel 63xxESB
	  controller hub.

	  The TCO (Total Cost of Ownership) timer is a watchdog timer
	  that will reboot the machine after its second expiration. The
	  expiration time can be configured with the "heartbeat" parameter.

	  On some motherboards the driver may fail to reset the chipset's
	  NO_REBOOT flag which prevents the watchdog from rebooting the
	  machine. If this is the case you will get a kernel message like
	  "failed to reset NO_REBOOT flag, reboot disabled by hardware".

	  To compile this driver as a module, choose M here: the
	  module will be called iTCO_wdt.

config ITCO_VENDOR_SUPPORT
	bool "Intel TCO Timer/Watchdog Specific Vendor Support"
	depends on ITCO_WDT
	help
	  Add vendor specific support to the intel TCO timer based watchdog
	  devices. At this moment we only have additional support for some
	  SuperMicro Inc. motherboards.

config IT8712F_WDT
	tristate "IT8712F (Smart Guardian) Watchdog Timer"
	depends on X86
	help
	  This is the driver for the built-in watchdog timer on the IT8712F
	  Super I/0 chipset used on many motherboards.

	  If the driver does not work, then make sure that the game port in
	  the BIOS is enabled.

	  To compile this driver as a module, choose M here: the
	  module will be called it8712f_wdt.

config IT87_WDT
	tristate "IT87 Watchdog Timer"
	depends on X86
	select WATCHDOG_CORE
	help
	  This is the driver for the hardware watchdog on the ITE IT8607,
	  IT8620, IT8622, IT8625, IT8628, IT8655, IT8665, IT8686, IT8702,
	  IT8712, IT8716, IT8718, IT8720, IT8721, IT8726, IT8728, and
	  IT8783 Super I/O chips.

	  This watchdog simply watches your kernel to make sure it doesn't
	  freeze, and if it does, it reboots your computer after a certain
	  amount of time.

	  To compile this driver as a module, choose M here: the module will
	  be called it87_wdt.

config HP_WATCHDOG
	tristate "HP ProLiant iLO2+ Hardware Watchdog Timer"
	select WATCHDOG_CORE
	depends on X86 && PCI
	help
	  A software monitoring watchdog and NMI handling driver. This driver
	  will detect lockups and provide a stack trace. This is a driver that
	  will only load on an HP ProLiant system with a minimum of iLO2 support.
	  To compile this driver as a module, choose M here: the module will be
	  called hpwdt.

config HPWDT_NMI_DECODING
	bool "NMI support for the HP ProLiant iLO2+ Hardware Watchdog Timer"
	depends on HP_WATCHDOG
	default y
	help
	  Enables the NMI handler for the watchdog pretimeout NMI and the iLO
	  "Generate NMI to System" virtual button.  When an NMI is claimed
	  by the driver, panic is called.

config KEMPLD_WDT
	tristate "Kontron COM Watchdog Timer"
	depends on MFD_KEMPLD
	select WATCHDOG_CORE
	help
	  Support for the PLD watchdog on some Kontron ETX and COMexpress
	  (ETXexpress) modules

	  This driver can also be built as a module. If so, the module will be
	  called kempld_wdt.

config SC1200_WDT
	tristate "National Semiconductor PC87307/PC97307 (ala SC1200) Watchdog"
	depends on X86
	help
	  This is a driver for National Semiconductor PC87307/PC97307 hardware
	  watchdog cards as found on the SC1200. This watchdog is mainly used
	  for power management purposes and can be used to power down the device
	  during inactivity periods (includes interrupt activity monitoring).

	  To compile this driver as a module, choose M here: the
	  module will be called sc1200wdt.

	  Most people will say N.

config SCx200_WDT
	tristate "National Semiconductor SCx200 Watchdog"
	depends on SCx200 && PCI
	help
	  Enable the built-in watchdog timer support on the National
	  Semiconductor SCx200 processors.

	  If compiled as a module, it will be called scx200_wdt.

config PC87413_WDT
	tristate "NS PC87413 watchdog"
	depends on X86
	help
	  This is the driver for the hardware watchdog on the PC87413 chipset
	  This watchdog simply watches your kernel to make sure it doesn't
	  freeze, and if it does, it reboots your computer after a certain
	  amount of time.

	  To compile this driver as a module, choose M here: the
	  module will be called pc87413_wdt.

	  Most people will say N.

config NV_TCO
	tristate "nVidia TCO Timer/Watchdog"
	depends on X86 && PCI
	help
	  Hardware driver for the TCO timer built into the nVidia Hub family
	  (such as the MCP51).  The TCO (Total Cost of Ownership) timer is a
	  watchdog timer that will reboot the machine after its second
	  expiration. The expiration time can be configured with the
	  "heartbeat" parameter.

	  On some motherboards the driver may fail to reset the chipset's
	  NO_REBOOT flag which prevents the watchdog from rebooting the
	  machine. If this is the case you will get a kernel message like
	  "failed to reset NO_REBOOT flag, reboot disabled by hardware".

	  To compile this driver as a module, choose M here: the
	  module will be called nv_tco.

config RDC321X_WDT
	tristate "RDC R-321x SoC watchdog"
	depends on X86_RDC321X || COMPILE_TEST
	depends on PCI
	help
	  This is the driver for the built in hardware watchdog
	  in the RDC R-321x SoC.

	  To compile this driver as a module, choose M here: the
	  module will be called rdc321x_wdt.

config 60XX_WDT
	tristate "SBC-60XX Watchdog Timer"
	depends on X86
	help
	  This driver can be used with the watchdog timer found on some
	  single board computers, namely the 6010 PII based computer.
	  It may well work with other cards.  It reads port 0x443 to enable
	  and re-set the watchdog timer, and reads port 0x45 to disable
	  the watchdog.  If you have a card that behave in similar ways,
	  you can probably make this driver work with your card as well.

	  You can compile this driver directly into the kernel, or use
	  it as a module.  The module will be called sbc60xxwdt.

config SBC8360_WDT
	tristate "SBC8360 Watchdog Timer"
	depends on X86_32
	help

	  This is the driver for the hardware watchdog on the SBC8360 Single
	  Board Computer produced by Axiomtek Co., Ltd. (www.axiomtek.com).

	  To compile this driver as a module, choose M here: the
	  module will be called sbc8360.

	  Most people will say N.

config SBC7240_WDT
	tristate "SBC Nano 7240 Watchdog Timer"
	depends on X86_32 && !UML
	help
	  This is the driver for the hardware watchdog found on the IEI
	  single board computers EPIC Nano 7240 (and likely others). This
	  watchdog simply watches your kernel to make sure it doesn't freeze,
	  and if it does, it reboots your computer after a certain amount of
	  time.

	  To compile this driver as a module, choose M here: the
	  module will be called sbc7240_wdt.

config CPU5_WDT
	tristate "SMA CPU5 Watchdog"
	depends on X86
	help
	  TBD.
	  To compile this driver as a module, choose M here: the
	  module will be called cpu5wdt.

config SMSC_SCH311X_WDT
	tristate "SMSC SCH311X Watchdog Timer"
	depends on X86
	help
	  This is the driver for the hardware watchdog timer on the
	  SMSC SCH3112, SCH3114 and SCH3116 Super IO chipset
	  (LPC IO with 8042 KBC, Reset Generation, HWM and multiple
	  serial ports).

	  To compile this driver as a module, choose M here: the
	  module will be called sch311x_wdt.

config SMSC37B787_WDT
	tristate "Winbond SMsC37B787 Watchdog Timer"
	depends on X86
	help
	  This is the driver for the hardware watchdog component on the
	  Winbond SMsC37B787 chipset as used on the NetRunner Mainboard
	  from Vision Systems and maybe others.

	  This watchdog simply watches your kernel to make sure it doesn't
	  freeze, and if it does, it reboots your computer after a certain
	  amount of time.

	  Usually a userspace daemon will notify the kernel WDT driver that
	  userspace is still alive, at regular intervals.

	  To compile this driver as a module, choose M here: the
	  module will be called smsc37b787_wdt.

	  Most people will say N.

config TQMX86_WDT
	tristate "TQ-Systems TQMX86 Watchdog Timer"
	depends on X86
	select WATCHDOG_CORE
	help
	This is the driver for the hardware watchdog timer in the TQMX86 IO
	controller found on some of their ComExpress Modules.

	To compile this driver as a module, choose M here; the module
	will be called tqmx86_wdt.

	Most people will say N.

config VIA_WDT
	tristate "VIA Watchdog Timer"
	depends on X86 && PCI
	select WATCHDOG_CORE
	help
	This is the driver for the hardware watchdog timer on VIA
	southbridge chipset CX700, VX800/VX820 or VX855/VX875.

	To compile this driver as a module, choose M here; the module
	will be called via_wdt.

	Most people will say N.

config W83627HF_WDT
	tristate "Watchdog timer for W83627HF/W83627DHG and compatibles"
	depends on X86
	select WATCHDOG_CORE
	help
	  This is the driver for the hardware watchdog on the following
	  Super I/O chips.
		W83627DHG/DHG-P/EHF/EHG/F/G/HF/S/SF/THF/UHG/UG
		W83637HF
		W83667HG/HG-B
		W83687THF
		W83697HF
		W83697UG
		NCT6775
		NCT6776
		NCT6779
		NCT6791
		NCT6792
		NCT6102D/04D/06D
		NCT6116D

	  This watchdog simply watches your kernel to make sure it doesn't
	  freeze, and if it does, it reboots your computer after a certain
	  amount of time.

	  To compile this driver as a module, choose M here: the
	  module will be called w83627hf_wdt.

	  Most people will say N.

config W83877F_WDT
	tristate "W83877F (EMACS) Watchdog Timer"
	depends on X86
	help
	  This is the driver for the hardware watchdog on the W83877F chipset
	  as used in EMACS PC-104 motherboards (and likely others).  This
	  watchdog simply watches your kernel to make sure it doesn't freeze,
	  and if it does, it reboots your computer after a certain amount of
	  time.

	  To compile this driver as a module, choose M here: the
	  module will be called w83877f_wdt.

	  Most people will say N.

config W83977F_WDT
	tristate "W83977F (PCM-5335) Watchdog Timer"
	depends on X86
	help
	  This is the driver for the hardware watchdog on the W83977F I/O chip
	  as used in AAEON's PCM-5335 SBC (and likely others).  This
	  watchdog simply watches your kernel to make sure it doesn't freeze,
	  and if it does, it reboots your computer after a certain amount of
	  time.

	  To compile this driver as a module, choose M here: the
	  module will be called w83977f_wdt.

config MACHZ_WDT
	tristate "ZF MachZ Watchdog"
	depends on X86
	help
	  If you are using a ZF Micro MachZ processor, say Y here, otherwise
	  N.  This is the driver for the watchdog timer built-in on that
	  processor using ZF-Logic interface.  This watchdog simply watches
	  your kernel to make sure it doesn't freeze, and if it does, it
	  reboots your computer after a certain amount of time.

	  To compile this driver as a module, choose M here: the
	  module will be called machzwd.

config SBC_EPX_C3_WATCHDOG
	tristate "Winsystems SBC EPX-C3 watchdog"
	depends on X86
	help
	  This is the driver for the built-in watchdog timer on the EPX-C3
	  Single-board computer made by Winsystems, Inc.

	  *Note*: This hardware watchdog is not probeable and thus there
	  is no way to know if writing to its IO address will corrupt
	  your system or have any real effect.  The only way to be sure
	  that this driver does what you want is to make sure you
	  are running it on an EPX-C3 from Winsystems with the watchdog
	  timer at IO address 0x1ee and 0x1ef.  It will write to both those
	  IO ports.  Basically, the assumption is made that if you compile
	  this driver into your kernel and/or load it as a module, that you
	  know what you are doing and that you are in fact running on an
	  EPX-C3 board!

	  To compile this driver as a module, choose M here: the
	  module will be called sbc_epx_c3.

config INTEL_MEI_WDT
	tristate "Intel MEI iAMT Watchdog"
	depends on INTEL_MEI && X86
	select WATCHDOG_CORE
	help
	  A device driver for the Intel MEI iAMT watchdog.

	  The Intel AMT Watchdog is an OS Health (Hang/Crash) watchdog.
	  Whenever the OS hangs or crashes, iAMT will send an event
	  to any subscriber to this event. The watchdog doesn't reset the
	  the platform.

	  To compile this driver as a module, choose M here:
	  the module will be called mei_wdt.

config NI903X_WDT
	tristate "NI 903x/913x Watchdog"
	depends on X86 && ACPI
	select WATCHDOG_CORE
	help
	  This is the driver for the watchdog timer on the National Instruments
	  903x/913x real-time controllers.

	  To compile this driver as a module, choose M here: the module will be
	  called ni903x_wdt.

config NIC7018_WDT
	tristate "NIC7018 Watchdog"
	depends on X86 && ACPI
	select WATCHDOG_CORE
	help
	  Support for National Instruments NIC7018 Watchdog.

	  To compile this driver as a module, choose M here: the module will be
	  called nic7018_wdt.

# M68K Architecture

config M54xx_WATCHDOG
	tristate "MCF54xx watchdog support"
	depends on M548x
	help
	  To compile this driver as a module, choose M here: the
	  module will be called m54xx_wdt.

# MicroBlaze Architecture

# MIPS Architecture

config ATH79_WDT
	tristate "Atheros AR71XX/AR724X/AR913X hardware watchdog"
	depends on ATH79 || (ARM && COMPILE_TEST)
	help
	  Hardware driver for the built-in watchdog timer on the Atheros
	  AR71XX/AR724X/AR913X SoCs.

config BCM47XX_WDT
	tristate "Broadcom BCM47xx Watchdog Timer"
	depends on BCM47XX || ARCH_BCM_5301X || COMPILE_TEST
	select WATCHDOG_CORE
	help
	  Hardware driver for the Broadcom BCM47xx Watchdog Timer.

config RC32434_WDT
	tristate "IDT RC32434 SoC Watchdog Timer"
	depends on MIKROTIK_RB532
	help
	  Hardware driver for the IDT RC32434 SoC built-in
	  watchdog timer.

	  To compile this driver as a module, choose M here: the
	  module will be called rc32434_wdt.

config INDYDOG
	tristate "Indy/I2 Hardware Watchdog"
	depends on SGI_HAS_INDYDOG
	help
	  Hardware driver for the Indy's/I2's watchdog. This is a
	  watchdog timer that will reboot the machine after a 60 second
	  timer expired and no process has written to /dev/watchdog during
	  that time.

config JZ4740_WDT
	tristate "Ingenic jz4740 SoC hardware watchdog"
	depends on MIPS
	depends on COMMON_CLK
	select WATCHDOG_CORE
	select MFD_SYSCON
	help
	  Hardware driver for the built-in watchdog timer on Ingenic jz4740 SoCs.

config WDT_MTX1
	tristate "MTX-1 Hardware Watchdog"
	depends on MIPS_MTX1 || (MIPS && COMPILE_TEST)
	help
	  Hardware driver for the MTX-1 boards. This is a watchdog timer that
	  will reboot the machine after a 100 seconds timer expired.

config PNX833X_WDT
	tristate "PNX833x Hardware Watchdog"
	depends on SOC_PNX8335
	depends on BROKEN
	help
	  Hardware driver for the PNX833x's watchdog. This is a
	  watchdog timer that will reboot the machine after a programmable
	  timer has expired and no process has written to /dev/watchdog during
	  that time.

config SIBYTE_WDOG
	tristate "Sibyte SoC hardware watchdog"
	depends on CPU_SB1 || (MIPS && COMPILE_TEST)
	help
	  Watchdog driver for the built in watchdog hardware in Sibyte
	  SoC processors.  There are apparently two watchdog timers
	  on such processors; this driver supports only the first one,
	  because currently Linux only supports exporting one watchdog
	  to userspace.

	  To compile this driver as a loadable module, choose M here.
	  The module will be called sb_wdog.

config AR7_WDT
	tristate "TI AR7 Watchdog Timer"
	depends on AR7 || (MIPS && COMPILE_TEST)
	help
	  Hardware driver for the TI AR7 Watchdog Timer.

config TXX9_WDT
	tristate "Toshiba TXx9 Watchdog Timer"
	depends on CPU_TX39XX || CPU_TX49XX || (MIPS && COMPILE_TEST)
	select WATCHDOG_CORE
	help
	  Hardware driver for the built-in watchdog timer on TXx9 MIPS SoCs.

config OCTEON_WDT
	tristate "Cavium OCTEON SOC family Watchdog Timer"
	depends on CAVIUM_OCTEON_SOC
	default y
	select WATCHDOG_CORE
	select EXPORT_UASM if OCTEON_WDT = m
	help
	  Hardware driver for OCTEON's on chip watchdog timer.
	  Enables the watchdog for all cores running Linux. It
	  installs a NMI handler and pokes the watchdog based on an
	  interrupt.  On first expiration of the watchdog, the
	  interrupt handler pokes it.  The second expiration causes an
	  NMI that prints a message. The third expiration causes a
	  global soft reset.

	  When userspace has /dev/watchdog open, no poking is done
	  from the first interrupt, it is then only poked when the
	  device is written.

config BCM63XX_WDT
	tristate "Broadcom BCM63xx hardware watchdog"
	depends on BCM63XX
	help
	  Watchdog driver for the built in watchdog hardware in Broadcom
	  BCM63xx SoC.

	  To compile this driver as a loadable module, choose M here.
	  The module will be called bcm63xx_wdt.

config BCM2835_WDT
	tristate "Broadcom BCM2835 hardware watchdog"
	depends on ARCH_BCM2835 || (OF && COMPILE_TEST)
	select WATCHDOG_CORE
	help
	  Watchdog driver for the built in watchdog hardware in Broadcom
	  BCM2835 SoC.

	  To compile this driver as a loadable module, choose M here.
	  The module will be called bcm2835_wdt.

config BCM_KONA_WDT
	tristate "BCM Kona Watchdog"
	depends on ARCH_BCM_MOBILE || COMPILE_TEST
	select WATCHDOG_CORE
	help
	  Support for the watchdog timer on the following Broadcom BCM281xx
	  family, which includes BCM11130, BCM11140, BCM11351, BCM28145 and
	  BCM28155 variants.

	  Say 'Y' or 'M' here to enable the driver. The module will be called
	  bcm_kona_wdt.

config BCM_KONA_WDT_DEBUG
	bool "DEBUGFS support for BCM Kona Watchdog"
	depends on BCM_KONA_WDT
	help
	  If enabled, adds /sys/kernel/debug/bcm_kona_wdt/info which provides
	  access to the driver's internal data structures as well as watchdog
	  timer hardware registres.

	  If in doubt, say 'N'.

config BCM7038_WDT
	tristate "BCM7038 Watchdog"
	select WATCHDOG_CORE
	depends on HAS_IOMEM
	depends on ARCH_BRCMSTB || BMIPS_GENERIC || COMPILE_TEST
	help
	 Watchdog driver for the built-in hardware in Broadcom 7038 and
	 later SoCs used in set-top boxes.  BCM7038 was made public
	 during the 2004 CES, and since then, many Broadcom chips use this
	 watchdog block, including some cable modem chips.

config IMGPDC_WDT
	tristate "Imagination Technologies PDC Watchdog Timer"
	depends on HAS_IOMEM
	depends on MIPS || COMPILE_TEST
	select WATCHDOG_CORE
	help
	  Driver for Imagination Technologies PowerDown Controller
	  Watchdog Timer.

	  To compile this driver as a loadable module, choose M here.
	  The module will be called imgpdc_wdt.

config LANTIQ_WDT
	tristate "Lantiq SoC watchdog"
	depends on LANTIQ
	select WATCHDOG_CORE
	help
	  Hardware driver for the Lantiq SoC Watchdog Timer.

config LOONGSON1_WDT
	tristate "Loongson1 SoC hardware watchdog"
	depends on MACH_LOONGSON32
	select WATCHDOG_CORE
	help
	  Hardware driver for the Loongson1 SoC Watchdog Timer.

config RALINK_WDT
	tristate "Ralink SoC watchdog"
	select WATCHDOG_CORE
	depends on RALINK
	help
	  Hardware driver for the Ralink SoC Watchdog Timer.

config MT7621_WDT
	tristate "Mediatek SoC watchdog"
	select WATCHDOG_CORE
	depends on SOC_MT7620 || SOC_MT7621
	help
	  Hardware driver for the Mediatek/Ralink MT7621/8 SoC Watchdog Timer.

config PIC32_WDT
	tristate "Microchip PIC32 hardware watchdog"
	select WATCHDOG_CORE
	depends on MACH_PIC32 || (MIPS && COMPILE_TEST)
	help
	  Watchdog driver for the built in watchdog hardware in a PIC32.

	  Configuration bits must be set appropriately for the watchdog to be
	  controlled by this driver.

	  To compile this driver as a loadable module, choose M here.
	  The module will be called pic32-wdt.

config PIC32_DMT
	tristate "Microchip PIC32 Deadman Timer"
	select WATCHDOG_CORE
	depends on MACH_PIC32 || (MIPS && COMPILE_TEST)
	help
	  Watchdog driver for PIC32 instruction fetch counting timer. This specific
	  timer is typically be used in misson critical and safety critical
	  applications, where any single failure of the software functionality
	  and sequencing must be detected.

	  To compile this driver as a loadable module, choose M here.
	  The module will be called pic32-dmt.

# PARISC Architecture

# POWERPC Architecture

config GEF_WDT
	tristate "GE Watchdog Timer"
	depends on GE_FPGA
	help
	  Watchdog timer found in a number of GE single board computers.

config MPC5200_WDT
	bool "MPC52xx Watchdog Timer"
	depends on PPC_MPC52xx || COMPILE_TEST
	help
	  Use General Purpose Timer (GPT) 0 on the MPC5200 as Watchdog.

config 8xxx_WDT
	tristate "MPC8xxx Platform Watchdog Timer"
	depends on PPC_8xx || PPC_83xx || PPC_86xx || PPC_MPC512x
	select WATCHDOG_CORE
	help
	  This driver is for a SoC level watchdog that exists on some
	  Freescale PowerPC processors. So far this driver supports:
	  - MPC8xx watchdogs
	  - MPC83xx watchdogs
	  - MPC86xx watchdogs

	  For BookE processors (MPC85xx) use the BOOKE_WDT driver instead.

config MV64X60_WDT
	tristate "MV64X60 (Marvell Discovery) Watchdog Timer"
	depends on MV64X60 || COMPILE_TEST

config PIKA_WDT
	tristate "PIKA FPGA Watchdog"
	depends on WARP || (PPC64 && COMPILE_TEST)
	default y
	help
	  This enables the watchdog in the PIKA FPGA. Currently used on
	  the Warp platform.

config BOOKE_WDT
	tristate "PowerPC Book-E Watchdog Timer"
	depends on BOOKE || 4xx
	select WATCHDOG_CORE
	help
	  Watchdog driver for PowerPC Book-E chips, such as the Freescale
	  MPC85xx SOCs and the IBM PowerPC 440.

	  Please see Documentation/watchdog/watchdog-api.rst for
	  more information.

config BOOKE_WDT_DEFAULT_TIMEOUT
	int "PowerPC Book-E Watchdog Timer Default Timeout"
	depends on BOOKE_WDT
	default 38 if PPC_FSL_BOOK3E
	range 0 63 if PPC_FSL_BOOK3E
	default 3 if !PPC_FSL_BOOK3E
	range 0 3 if !PPC_FSL_BOOK3E
	help
	  Select the default watchdog timer period to be used by the PowerPC
	  Book-E watchdog driver.  A watchdog "event" occurs when the bit
	  position represented by this number transitions from zero to one.

	  For Freescale Book-E processors, this is a number between 0 and 63.
	  For other Book-E processors, this is a number between 0 and 3.

	  The value can be overridden by the wdt_period command-line parameter.

config MEN_A21_WDT
	tristate "MEN A21 VME CPU Carrier Board Watchdog Timer"
	select WATCHDOG_CORE
	depends on GPIOLIB || COMPILE_TEST
	help
	  Watchdog driver for MEN A21 VMEbus CPU Carrier Boards.

	  The driver can also be built as a module. If so, the module will be
	  called mena21_wdt.

	  If unsure select N here.

# PPC64 Architecture

config WATCHDOG_RTAS
	tristate "RTAS watchdog"
	depends on PPC_RTAS
	help
	  This driver adds watchdog support for the RTAS watchdog.

	  To compile this driver as a module, choose M here. The module
	  will be called wdrtas.

# S390 Architecture

config DIAG288_WATCHDOG
	tristate "System z diag288 Watchdog"
	depends on S390
	select WATCHDOG_CORE
	help
	  IBM s/390 and zSeries machines running under z/VM 5.1 or later
	  provide a virtual watchdog timer to their guest that cause a
	  user define Control Program command to be executed after a
	  timeout.
	  LPAR provides a very similar interface. This driver handles
	  both.

	  To compile this driver as a module, choose M here. The module
	  will be called diag288_wdt.

# SUPERH (sh + sh64) Architecture

config SH_WDT
	tristate "SuperH Watchdog"
	depends on SUPERH && (CPU_SH3 || CPU_SH4 || COMPILE_TEST)
	select WATCHDOG_CORE
	help
	  This driver adds watchdog support for the integrated watchdog in the
	  SuperH processors. If you have one of these processors and wish
	  to have watchdog support enabled, say Y, otherwise say N.

	  As a side note, saying Y here will automatically boost HZ to 1000
	  so that the timer has a chance to clear the overflow counter. On
	  slower systems (such as the SH-2 and SH-3) this will likely yield
	  some performance issues. As such, the WDT should be avoided here
	  unless it is absolutely necessary.

	  To compile this driver as a module, choose M here: the
	  module will be called shwdt.

# SPARC Architecture

# SPARC64 Architecture

config WATCHDOG_CP1XXX
	tristate "CP1XXX Hardware Watchdog support"
	depends on SPARC64 && PCI
	help
	  This is the driver for the hardware watchdog timers present on
	  Sun Microsystems CompactPCI models CP1400 and CP1500.

	  To compile this driver as a module, choose M here: the
	  module will be called cpwatchdog.

	  If you do not have a CompactPCI model CP1400 or CP1500, or
	  another UltraSPARC-IIi-cEngine boardset with hardware watchdog,
	  you should say N to this option.

config WATCHDOG_RIO
	tristate "RIO Hardware Watchdog support"
	depends on SPARC64 && PCI
	help
	  Say Y here to support the hardware watchdog capability on Sun RIO
	  machines.  The watchdog timeout period is normally one minute but
	  can be changed with a boot-time parameter.

config WATCHDOG_SUN4V
	tristate "Sun4v Watchdog support"
	select WATCHDOG_CORE
	depends on SPARC64
	help
	  Say Y here to support the hypervisor watchdog capability embedded
	  in the SPARC sun4v architecture.

	  To compile this driver as a module, choose M here. The module will
	  be called sun4v_wdt.

# XTENSA Architecture

# Xen Architecture

config XEN_WDT
	tristate "Xen Watchdog support"
	depends on XEN
	select WATCHDOG_CORE
	help
	  Say Y here to support the hypervisor watchdog capability provided
	  by Xen 4.0 and newer.  The watchdog timeout period is normally one
	  minute but can be changed with a boot-time parameter.

config UML_WATCHDOG
	tristate "UML watchdog"
	depends on UML || COMPILE_TEST

#
# ISA-based Watchdog Cards
#

comment "ISA-based Watchdog Cards"
	depends on ISA

config PCWATCHDOG
	tristate "Berkshire Products ISA-PC Watchdog"
	depends on ISA
	help
	  This is the driver for the Berkshire Products ISA-PC Watchdog card.
	  This card simply watches your kernel to make sure it doesn't freeze,
	  and if it does, it reboots your computer after a certain amount of
	  time. This driver is like the WDT501 driver but for different
	  hardware. Please read <file:Documentation/watchdog/pcwd-watchdog.rst>. The PC
	  watchdog cards can be ordered from <http://www.berkprod.com/>.

	  To compile this driver as a module, choose M here: the
	  module will be called pcwd.

	  Most people will say N.

config MIXCOMWD
	tristate "Mixcom Watchdog"
	depends on ISA
	help
	  This is a driver for the Mixcom hardware watchdog cards.  This
	  watchdog simply watches your kernel to make sure it doesn't freeze,
	  and if it does, it reboots your computer after a certain amount of
	  time.

	  To compile this driver as a module, choose M here: the
	  module will be called mixcomwd.

	  Most people will say N.

config WDT
	tristate "WDT Watchdog timer"
	depends on ISA
	help
	  If you have a WDT500P or WDT501P watchdog board, say Y here,
	  otherwise N. It is not possible to probe for this board, which means
	  that you have to inform the kernel about the IO port and IRQ that
	  is needed (you can do this via the io and irq parameters)

	  To compile this driver as a module, choose M here: the
	  module will be called wdt.

#
# PCI-based Watchdog Cards
#

comment "PCI-based Watchdog Cards"
	depends on PCI

config PCIPCWATCHDOG
	tristate "Berkshire Products PCI-PC Watchdog"
	depends on PCI
	help
	  This is the driver for the Berkshire Products PCI-PC Watchdog card.
	  This card simply watches your kernel to make sure it doesn't freeze,
	  and if it does, it reboots your computer after a certain amount of
	  time. The card can also monitor the internal temperature of the PC.
	  More info is available at <http://www.berkprod.com/pci_pc_watchdog.htm>.

	  To compile this driver as a module, choose M here: the
	  module will be called pcwd_pci.

	  Most people will say N.

config WDTPCI
	tristate "PCI-WDT500/501 Watchdog timer"
	depends on PCI
	help
	  If you have a PCI-WDT500/501 watchdog board, say Y here, otherwise N.

	  If you have a PCI-WDT501 watchdog board then you can enable the
	  temperature sensor by setting the type parameter to 501.

	  If you want to enable the Fan Tachometer on the PCI-WDT501, then you
	  can do this via the tachometer parameter. Only do this if you have a
	  fan tachometer actually set up.

	  To compile this driver as a module, choose M here: the
	  module will be called wdt_pci.

#
# USB-based Watchdog Cards
#

comment "USB-based Watchdog Cards"
	depends on USB

config USBPCWATCHDOG
	tristate "Berkshire Products USB-PC Watchdog"
	depends on USB
	help
	  This is the driver for the Berkshire Products USB-PC Watchdog card.
	  This card simply watches your kernel to make sure it doesn't freeze,
	  and if it does, it reboots your computer after a certain amount of
	  time. The card can also monitor the internal temperature of the PC.
	  More info is available at <http://www.berkprod.com/usb_pc_watchdog.htm>.

	  To compile this driver as a module, choose M here: the
	  module will be called pcwd_usb.

	  Most people will say N.

endif # WATCHDOG<|MERGE_RESOLUTION|>--- conflicted
+++ resolved
@@ -491,11 +491,8 @@
 
 config S3C2410_WATCHDOG
 	tristate "S3C2410 Watchdog"
-<<<<<<< HEAD
-=======
 	depends on ARCH_S3C24XX || ARCH_S3C64XX || ARCH_S5PV210 || ARCH_EXYNOS || \
 		   COMPILE_TEST
->>>>>>> 898efae7
 	select WATCHDOG_CORE
 	help
 	  Watchdog timer block in the Samsung SoCs. This will reboot
