#
# Makefile for the industrial I/O core.
#

obj-$(CONFIG_IIO) += industrialio.o
industrialio-y := industrialio-core.o industrialio-event.o inkern.o
industrialio-$(CONFIG_IIO_BUFFER) += industrialio-buffer.o
industrialio-$(CONFIG_IIO_TRIGGER) += industrialio-trigger.o
industrialio-$(CONFIG_IIO_BUFFER_CB) += buffer_cb.o

obj-$(CONFIG_IIO_TRIGGERED_BUFFER) += industrialio-triggered-buffer.o
obj-$(CONFIG_IIO_KFIFO_BUF) += kfifo_buf.o

obj-y += accel/
obj-y += adc/
obj-y += amplifiers/
obj-y += common/
obj-y += dac/
obj-y += gyro/
obj-y += frequency/
obj-y += imu/
obj-y += light/
obj-y += magnetometer/
<<<<<<< HEAD
obj-y += trigger/
obj-y += pressure/
=======
obj-y += pressure/
obj-y += temperature/
obj-y += trigger/
>>>>>>> d2447c53
<|MERGE_RESOLUTION|>--- conflicted
+++ resolved
@@ -21,11 +21,6 @@
 obj-y += imu/
 obj-y += light/
 obj-y += magnetometer/
-<<<<<<< HEAD
-obj-y += trigger/
-obj-y += pressure/
-=======
 obj-y += pressure/
 obj-y += temperature/
-obj-y += trigger/
->>>>>>> d2447c53
+obj-y += trigger/