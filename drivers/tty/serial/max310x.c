// SPDX-License-Identifier: GPL-2.0+
/*
 *  Maxim (Dallas) MAX3107/8/9, MAX14830 serial driver
 *
 *  Copyright (C) 2012-2016 Alexander Shiyan <shc_work@mail.ru>
 *
 *  Based on max3100.c, by Christian Pellegrin <chripell@evolware.org>
 *  Based on max3110.c, by Feng Tang <feng.tang@intel.com>
 *  Based on max3107.c, by Aavamobile
 */

#include <linux/bitops.h>
#include <linux/clk.h>
#include <linux/delay.h>
#include <linux/device.h>
#include <linux/gpio/driver.h>
#include <linux/module.h>
#include <linux/mod_devicetable.h>
#include <linux/property.h>
#include <linux/regmap.h>
#include <linux/serial_core.h>
#include <linux/serial.h>
#include <linux/tty.h>
#include <linux/tty_flip.h>
#include <linux/spi/spi.h>
#include <linux/uaccess.h>

#define MAX310X_NAME			"max310x"
#define MAX310X_MAJOR			204
#define MAX310X_MINOR			209
#define MAX310X_UART_NRMAX		16

/* MAX310X register definitions */
#define MAX310X_RHR_REG			(0x00) /* RX FIFO */
#define MAX310X_THR_REG			(0x00) /* TX FIFO */
#define MAX310X_IRQEN_REG		(0x01) /* IRQ enable */
#define MAX310X_IRQSTS_REG		(0x02) /* IRQ status */
#define MAX310X_LSR_IRQEN_REG		(0x03) /* LSR IRQ enable */
#define MAX310X_LSR_IRQSTS_REG		(0x04) /* LSR IRQ status */
#define MAX310X_REG_05			(0x05)
#define MAX310X_SPCHR_IRQEN_REG		MAX310X_REG_05 /* Special char IRQ en */
#define MAX310X_SPCHR_IRQSTS_REG	(0x06) /* Special char IRQ status */
#define MAX310X_STS_IRQEN_REG		(0x07) /* Status IRQ enable */
#define MAX310X_STS_IRQSTS_REG		(0x08) /* Status IRQ status */
#define MAX310X_MODE1_REG		(0x09) /* MODE1 */
#define MAX310X_MODE2_REG		(0x0a) /* MODE2 */
#define MAX310X_LCR_REG			(0x0b) /* LCR */
#define MAX310X_RXTO_REG		(0x0c) /* RX timeout */
#define MAX310X_HDPIXDELAY_REG		(0x0d) /* Auto transceiver delays */
#define MAX310X_IRDA_REG		(0x0e) /* IRDA settings */
#define MAX310X_FLOWLVL_REG		(0x0f) /* Flow control levels */
#define MAX310X_FIFOTRIGLVL_REG		(0x10) /* FIFO IRQ trigger levels */
#define MAX310X_TXFIFOLVL_REG		(0x11) /* TX FIFO level */
#define MAX310X_RXFIFOLVL_REG		(0x12) /* RX FIFO level */
#define MAX310X_FLOWCTRL_REG		(0x13) /* Flow control */
#define MAX310X_XON1_REG		(0x14) /* XON1 character */
#define MAX310X_XON2_REG		(0x15) /* XON2 character */
#define MAX310X_XOFF1_REG		(0x16) /* XOFF1 character */
#define MAX310X_XOFF2_REG		(0x17) /* XOFF2 character */
#define MAX310X_GPIOCFG_REG		(0x18) /* GPIO config */
#define MAX310X_GPIODATA_REG		(0x19) /* GPIO data */
#define MAX310X_PLLCFG_REG		(0x1a) /* PLL config */
#define MAX310X_BRGCFG_REG		(0x1b) /* Baud rate generator conf */
#define MAX310X_BRGDIVLSB_REG		(0x1c) /* Baud rate divisor LSB */
#define MAX310X_BRGDIVMSB_REG		(0x1d) /* Baud rate divisor MSB */
#define MAX310X_CLKSRC_REG		(0x1e) /* Clock source */
#define MAX310X_REG_1F			(0x1f)

#define MAX310X_REVID_REG		MAX310X_REG_1F /* Revision ID */

#define MAX310X_GLOBALIRQ_REG		MAX310X_REG_1F /* Global IRQ (RO) */
#define MAX310X_GLOBALCMD_REG		MAX310X_REG_1F /* Global Command (WO) */

/* Extended registers */
#define MAX310X_SPI_REVID_EXTREG	MAX310X_REG_05 /* Revision ID */

/* IRQ register bits */
#define MAX310X_IRQ_LSR_BIT		(1 << 0) /* LSR interrupt */
#define MAX310X_IRQ_SPCHR_BIT		(1 << 1) /* Special char interrupt */
#define MAX310X_IRQ_STS_BIT		(1 << 2) /* Status interrupt */
#define MAX310X_IRQ_RXFIFO_BIT		(1 << 3) /* RX FIFO interrupt */
#define MAX310X_IRQ_TXFIFO_BIT		(1 << 4) /* TX FIFO interrupt */
#define MAX310X_IRQ_TXEMPTY_BIT		(1 << 5) /* TX FIFO empty interrupt */
#define MAX310X_IRQ_RXEMPTY_BIT		(1 << 6) /* RX FIFO empty interrupt */
#define MAX310X_IRQ_CTS_BIT		(1 << 7) /* CTS interrupt */

/* LSR register bits */
#define MAX310X_LSR_RXTO_BIT		(1 << 0) /* RX timeout */
#define MAX310X_LSR_RXOVR_BIT		(1 << 1) /* RX overrun */
#define MAX310X_LSR_RXPAR_BIT		(1 << 2) /* RX parity error */
#define MAX310X_LSR_FRERR_BIT		(1 << 3) /* Frame error */
#define MAX310X_LSR_RXBRK_BIT		(1 << 4) /* RX break */
#define MAX310X_LSR_RXNOISE_BIT		(1 << 5) /* RX noise */
#define MAX310X_LSR_CTS_BIT		(1 << 7) /* CTS pin state */

/* Special character register bits */
#define MAX310X_SPCHR_XON1_BIT		(1 << 0) /* XON1 character */
#define MAX310X_SPCHR_XON2_BIT		(1 << 1) /* XON2 character */
#define MAX310X_SPCHR_XOFF1_BIT		(1 << 2) /* XOFF1 character */
#define MAX310X_SPCHR_XOFF2_BIT		(1 << 3) /* XOFF2 character */
#define MAX310X_SPCHR_BREAK_BIT		(1 << 4) /* RX break */
#define MAX310X_SPCHR_MULTIDROP_BIT	(1 << 5) /* 9-bit multidrop addr char */

/* Status register bits */
#define MAX310X_STS_GPIO0_BIT		(1 << 0) /* GPIO 0 interrupt */
#define MAX310X_STS_GPIO1_BIT		(1 << 1) /* GPIO 1 interrupt */
#define MAX310X_STS_GPIO2_BIT		(1 << 2) /* GPIO 2 interrupt */
#define MAX310X_STS_GPIO3_BIT		(1 << 3) /* GPIO 3 interrupt */
#define MAX310X_STS_CLKREADY_BIT	(1 << 5) /* Clock ready */
#define MAX310X_STS_SLEEP_BIT		(1 << 6) /* Sleep interrupt */

/* MODE1 register bits */
#define MAX310X_MODE1_RXDIS_BIT		(1 << 0) /* RX disable */
#define MAX310X_MODE1_TXDIS_BIT		(1 << 1) /* TX disable */
#define MAX310X_MODE1_TXHIZ_BIT		(1 << 2) /* TX pin three-state */
#define MAX310X_MODE1_RTSHIZ_BIT	(1 << 3) /* RTS pin three-state */
#define MAX310X_MODE1_TRNSCVCTRL_BIT	(1 << 4) /* Transceiver ctrl enable */
#define MAX310X_MODE1_FORCESLEEP_BIT	(1 << 5) /* Force sleep mode */
#define MAX310X_MODE1_AUTOSLEEP_BIT	(1 << 6) /* Auto sleep enable */
#define MAX310X_MODE1_IRQSEL_BIT	(1 << 7) /* IRQ pin enable */

/* MODE2 register bits */
#define MAX310X_MODE2_RST_BIT		(1 << 0) /* Chip reset */
#define MAX310X_MODE2_FIFORST_BIT	(1 << 1) /* FIFO reset */
#define MAX310X_MODE2_RXTRIGINV_BIT	(1 << 2) /* RX FIFO INT invert */
#define MAX310X_MODE2_RXEMPTINV_BIT	(1 << 3) /* RX FIFO empty INT invert */
#define MAX310X_MODE2_SPCHR_BIT		(1 << 4) /* Special chr detect enable */
#define MAX310X_MODE2_LOOPBACK_BIT	(1 << 5) /* Internal loopback enable */
#define MAX310X_MODE2_MULTIDROP_BIT	(1 << 6) /* 9-bit multidrop enable */
#define MAX310X_MODE2_ECHOSUPR_BIT	(1 << 7) /* ECHO suppression enable */

/* LCR register bits */
#define MAX310X_LCR_LENGTH0_BIT		(1 << 0) /* Word length bit 0 */
#define MAX310X_LCR_LENGTH1_BIT		(1 << 1) /* Word length bit 1
						  *
						  * Word length bits table:
						  * 00 -> 5 bit words
						  * 01 -> 6 bit words
						  * 10 -> 7 bit words
						  * 11 -> 8 bit words
						  */
#define MAX310X_LCR_STOPLEN_BIT		(1 << 2) /* STOP length bit
						  *
						  * STOP length bit table:
						  * 0 -> 1 stop bit
						  * 1 -> 1-1.5 stop bits if
						  *      word length is 5,
						  *      2 stop bits otherwise
						  */
#define MAX310X_LCR_PARITY_BIT		(1 << 3) /* Parity bit enable */
#define MAX310X_LCR_EVENPARITY_BIT	(1 << 4) /* Even parity bit enable */
#define MAX310X_LCR_FORCEPARITY_BIT	(1 << 5) /* 9-bit multidrop parity */
#define MAX310X_LCR_TXBREAK_BIT		(1 << 6) /* TX break enable */
#define MAX310X_LCR_RTS_BIT		(1 << 7) /* RTS pin control */

/* IRDA register bits */
#define MAX310X_IRDA_IRDAEN_BIT		(1 << 0) /* IRDA mode enable */
#define MAX310X_IRDA_SIR_BIT		(1 << 1) /* SIR mode enable */

/* Flow control trigger level register masks */
#define MAX310X_FLOWLVL_HALT_MASK	(0x000f) /* Flow control halt level */
#define MAX310X_FLOWLVL_RES_MASK	(0x00f0) /* Flow control resume level */
#define MAX310X_FLOWLVL_HALT(words)	((words / 8) & 0x0f)
#define MAX310X_FLOWLVL_RES(words)	(((words / 8) & 0x0f) << 4)

/* FIFO interrupt trigger level register masks */
#define MAX310X_FIFOTRIGLVL_TX_MASK	(0x0f) /* TX FIFO trigger level */
#define MAX310X_FIFOTRIGLVL_RX_MASK	(0xf0) /* RX FIFO trigger level */
#define MAX310X_FIFOTRIGLVL_TX(words)	((words / 8) & 0x0f)
#define MAX310X_FIFOTRIGLVL_RX(words)	(((words / 8) & 0x0f) << 4)

/* Flow control register bits */
#define MAX310X_FLOWCTRL_AUTORTS_BIT	(1 << 0) /* Auto RTS flow ctrl enable */
#define MAX310X_FLOWCTRL_AUTOCTS_BIT	(1 << 1) /* Auto CTS flow ctrl enable */
#define MAX310X_FLOWCTRL_GPIADDR_BIT	(1 << 2) /* Enables that GPIO inputs
						  * are used in conjunction with
						  * XOFF2 for definition of
						  * special character */
#define MAX310X_FLOWCTRL_SWFLOWEN_BIT	(1 << 3) /* Auto SW flow ctrl enable */
#define MAX310X_FLOWCTRL_SWFLOW0_BIT	(1 << 4) /* SWFLOW bit 0 */
#define MAX310X_FLOWCTRL_SWFLOW1_BIT	(1 << 5) /* SWFLOW bit 1
						  *
						  * SWFLOW bits 1 & 0 table:
						  * 00 -> no transmitter flow
						  *       control
						  * 01 -> receiver compares
						  *       XON2 and XOFF2
						  *       and controls
						  *       transmitter
						  * 10 -> receiver compares
						  *       XON1 and XOFF1
						  *       and controls
						  *       transmitter
						  * 11 -> receiver compares
						  *       XON1, XON2, XOFF1 and
						  *       XOFF2 and controls
						  *       transmitter
						  */
#define MAX310X_FLOWCTRL_SWFLOW2_BIT	(1 << 6) /* SWFLOW bit 2 */
#define MAX310X_FLOWCTRL_SWFLOW3_BIT	(1 << 7) /* SWFLOW bit 3
						  *
						  * SWFLOW bits 3 & 2 table:
						  * 00 -> no received flow
						  *       control
						  * 01 -> transmitter generates
						  *       XON2 and XOFF2
						  * 10 -> transmitter generates
						  *       XON1 and XOFF1
						  * 11 -> transmitter generates
						  *       XON1, XON2, XOFF1 and
						  *       XOFF2
						  */

/* PLL configuration register masks */
#define MAX310X_PLLCFG_PREDIV_MASK	(0x3f) /* PLL predivision value */
#define MAX310X_PLLCFG_PLLFACTOR_MASK	(0xc0) /* PLL multiplication factor */

/* Baud rate generator configuration register bits */
#define MAX310X_BRGCFG_2XMODE_BIT	(1 << 4) /* Double baud rate */
#define MAX310X_BRGCFG_4XMODE_BIT	(1 << 5) /* Quadruple baud rate */

/* Clock source register bits */
#define MAX310X_CLKSRC_CRYST_BIT	(1 << 1) /* Crystal osc enable */
#define MAX310X_CLKSRC_PLL_BIT		(1 << 2) /* PLL enable */
#define MAX310X_CLKSRC_PLLBYP_BIT	(1 << 3) /* PLL bypass */
#define MAX310X_CLKSRC_EXTCLK_BIT	(1 << 4) /* External clock enable */
#define MAX310X_CLKSRC_CLK2RTS_BIT	(1 << 7) /* Baud clk to RTS pin */

/* Global commands */
#define MAX310X_EXTREG_ENBL		(0xce)
#define MAX310X_EXTREG_DSBL		(0xcd)

/* Misc definitions */
#define MAX310X_FIFO_SIZE		(128)
#define MAX310x_REV_MASK		(0xf8)
#define MAX310X_WRITE_BIT		0x80

/* Port startup definitions */
#define MAX310X_PORT_STARTUP_WAIT_RETRIES	20 /* Number of retries */
#define MAX310X_PORT_STARTUP_WAIT_DELAY_MS	10 /* Delay between retries */

/* Crystal-related definitions */
#define MAX310X_XTAL_WAIT_RETRIES	20 /* Number of retries */
#define MAX310X_XTAL_WAIT_DELAY_MS	10 /* Delay between retries */

/* MAX3107 specific */
#define MAX3107_REV_ID			(0xa0)

/* MAX3109 specific */
#define MAX3109_REV_ID			(0xc0)

/* MAX14830 specific */
#define MAX14830_BRGCFG_CLKDIS_BIT	(1 << 6) /* Clock Disable */
#define MAX14830_REV_ID			(0xb0)

struct max310x_if_cfg {
	int (*extended_reg_enable)(struct device *dev, bool enable);

	unsigned int rev_id_reg;
};

struct max310x_devtype {
	char	name[9];
	int	nr;
	u8	mode1;
	int	(*detect)(struct device *);
	void	(*power)(struct uart_port *, int);
};

struct max310x_one {
	struct uart_port	port;
	struct work_struct	tx_work;
	struct work_struct	md_work;
	struct work_struct	rs_work;
	struct regmap		*regmap;

	u8 rx_buf[MAX310X_FIFO_SIZE];
};
#define to_max310x_port(_port) \
	container_of(_port, struct max310x_one, port)

struct max310x_port {
	const struct max310x_devtype *devtype;
	const struct max310x_if_cfg *if_cfg;
	struct regmap		*regmap;
	struct clk		*clk;
#ifdef CONFIG_GPIOLIB
	struct gpio_chip	gpio;
#endif
	struct max310x_one	p[];
};

static struct uart_driver max310x_uart = {
	.owner		= THIS_MODULE,
	.driver_name	= MAX310X_NAME,
	.dev_name	= "ttyMAX",
	.major		= MAX310X_MAJOR,
	.minor		= MAX310X_MINOR,
	.nr		= MAX310X_UART_NRMAX,
};

static DECLARE_BITMAP(max310x_lines, MAX310X_UART_NRMAX);

static u8 max310x_port_read(struct uart_port *port, u8 reg)
{
	struct max310x_one *one = to_max310x_port(port);
	unsigned int val = 0;

	regmap_read(one->regmap, reg, &val);

	return val;
}

static void max310x_port_write(struct uart_port *port, u8 reg, u8 val)
{
	struct max310x_one *one = to_max310x_port(port);

	regmap_write(one->regmap, reg, val);
}

static void max310x_port_update(struct uart_port *port, u8 reg, u8 mask, u8 val)
{
	struct max310x_one *one = to_max310x_port(port);

	regmap_update_bits(one->regmap, reg, mask, val);
}

static int max3107_detect(struct device *dev)
{
	struct max310x_port *s = dev_get_drvdata(dev);
	unsigned int val = 0;
	int ret;

	ret = regmap_read(s->regmap, MAX310X_REVID_REG, &val);
	if (ret)
		return ret;

	if (((val & MAX310x_REV_MASK) != MAX3107_REV_ID)) {
		dev_err(dev,
			"%s ID 0x%02x does not match\n", s->devtype->name, val);
		return -ENODEV;
	}

	return 0;
}

static int max3108_detect(struct device *dev)
{
	struct max310x_port *s = dev_get_drvdata(dev);
	unsigned int val = 0;
	int ret;

	/* MAX3108 have not REV ID register, we just check default value
	 * from clocksource register to make sure everything works.
	 */
	ret = regmap_read(s->regmap, MAX310X_CLKSRC_REG, &val);
	if (ret)
		return ret;

	if (val != (MAX310X_CLKSRC_EXTCLK_BIT | MAX310X_CLKSRC_PLLBYP_BIT)) {
		dev_err(dev, "%s not present\n", s->devtype->name);
		return -ENODEV;
	}

	return 0;
}

static int max3109_detect(struct device *dev)
{
	struct max310x_port *s = dev_get_drvdata(dev);
	unsigned int val = 0;
	int ret;

	ret = s->if_cfg->extended_reg_enable(dev, true);
	if (ret)
		return ret;

	regmap_read(s->regmap, s->if_cfg->rev_id_reg, &val);
	s->if_cfg->extended_reg_enable(dev, false);
	if (((val & MAX310x_REV_MASK) != MAX3109_REV_ID)) {
		dev_err(dev,
			"%s ID 0x%02x does not match\n", s->devtype->name, val);
		return -ENODEV;
	}

	return 0;
}

static void max310x_power(struct uart_port *port, int on)
{
	max310x_port_update(port, MAX310X_MODE1_REG,
			    MAX310X_MODE1_FORCESLEEP_BIT,
			    on ? 0 : MAX310X_MODE1_FORCESLEEP_BIT);
	if (on)
		msleep(50);
}

static int max14830_detect(struct device *dev)
{
	struct max310x_port *s = dev_get_drvdata(dev);
	unsigned int val = 0;
	int ret;

	ret = s->if_cfg->extended_reg_enable(dev, true);
	if (ret)
		return ret;
	
	regmap_read(s->regmap, s->if_cfg->rev_id_reg, &val);
	s->if_cfg->extended_reg_enable(dev, false);
	if (((val & MAX310x_REV_MASK) != MAX14830_REV_ID)) {
		dev_err(dev,
			"%s ID 0x%02x does not match\n", s->devtype->name, val);
		return -ENODEV;
	}

	return 0;
}

static void max14830_power(struct uart_port *port, int on)
{
	max310x_port_update(port, MAX310X_BRGCFG_REG,
			    MAX14830_BRGCFG_CLKDIS_BIT,
			    on ? 0 : MAX14830_BRGCFG_CLKDIS_BIT);
	if (on)
		msleep(50);
}

static const struct max310x_devtype max3107_devtype = {
	.name	= "MAX3107",
	.nr	= 1,
	.mode1	= MAX310X_MODE1_AUTOSLEEP_BIT | MAX310X_MODE1_IRQSEL_BIT,
	.detect	= max3107_detect,
	.power	= max310x_power,
};

static const struct max310x_devtype max3108_devtype = {
	.name	= "MAX3108",
	.nr	= 1,
	.mode1	= MAX310X_MODE1_AUTOSLEEP_BIT,
	.detect	= max3108_detect,
	.power	= max310x_power,
};

static const struct max310x_devtype max3109_devtype = {
	.name	= "MAX3109",
	.nr	= 2,
	.mode1	= MAX310X_MODE1_AUTOSLEEP_BIT,
	.detect	= max3109_detect,
	.power	= max310x_power,
};

static const struct max310x_devtype max14830_devtype = {
	.name	= "MAX14830",
	.nr	= 4,
	.mode1	= MAX310X_MODE1_IRQSEL_BIT,
	.detect	= max14830_detect,
	.power	= max14830_power,
};

static bool max310x_reg_writeable(struct device *dev, unsigned int reg)
{
	switch (reg) {
	case MAX310X_IRQSTS_REG:
	case MAX310X_LSR_IRQSTS_REG:
	case MAX310X_SPCHR_IRQSTS_REG:
	case MAX310X_STS_IRQSTS_REG:
	case MAX310X_TXFIFOLVL_REG:
	case MAX310X_RXFIFOLVL_REG:
		return false;
	default:
		break;
	}

	return true;
}

static bool max310x_reg_volatile(struct device *dev, unsigned int reg)
{
	switch (reg) {
	case MAX310X_RHR_REG:
	case MAX310X_IRQSTS_REG:
	case MAX310X_LSR_IRQSTS_REG:
	case MAX310X_SPCHR_IRQSTS_REG:
	case MAX310X_STS_IRQSTS_REG:
	case MAX310X_TXFIFOLVL_REG:
	case MAX310X_RXFIFOLVL_REG:
	case MAX310X_GPIODATA_REG:
	case MAX310X_BRGDIVLSB_REG:
	case MAX310X_REG_05:
	case MAX310X_REG_1F:
		return true;
	default:
		break;
	}

	return false;
}

static bool max310x_reg_precious(struct device *dev, unsigned int reg)
{
	switch (reg) {
	case MAX310X_RHR_REG:
	case MAX310X_IRQSTS_REG:
	case MAX310X_SPCHR_IRQSTS_REG:
	case MAX310X_STS_IRQSTS_REG:
		return true;
	default:
		break;
	}

	return false;
}

static bool max310x_reg_noinc(struct device *dev, unsigned int reg)
{
	return reg == MAX310X_RHR_REG;
}

static int max310x_set_baud(struct uart_port *port, int baud)
{
	unsigned int mode = 0, div = 0, frac = 0, c = 0, F = 0;

	/*
	 * Calculate the integer divisor first. Select a proper mode
	 * in case if the requested baud is too high for the pre-defined
	 * clocks frequency.
	 */
	div = port->uartclk / baud;
	if (div < 8) {
		/* Mode x4 */
		c = 4;
		mode = MAX310X_BRGCFG_4XMODE_BIT;
	} else if (div < 16) {
		/* Mode x2 */
		c = 8;
		mode = MAX310X_BRGCFG_2XMODE_BIT;
	} else {
		c = 16;
	}

	/* Calculate the divisor in accordance with the fraction coefficient */
	div /= c;
	F = c*baud;

	/* Calculate the baud rate fraction */
	if (div > 0)
		frac = (16*(port->uartclk % F)) / F;
	else
		div = 1;

	max310x_port_write(port, MAX310X_BRGDIVMSB_REG, div >> 8);
	max310x_port_write(port, MAX310X_BRGDIVLSB_REG, div);
	max310x_port_write(port, MAX310X_BRGCFG_REG, frac | mode);

	/* Return the actual baud rate we just programmed */
	return (16*port->uartclk) / (c*(16*div + frac));
}

static int max310x_update_best_err(unsigned long f, long *besterr)
{
	/* Use baudrate 115200 for calculate error */
	long err = f % (460800 * 16);

	if ((*besterr < 0) || (*besterr > err)) {
		*besterr = err;
		return 0;
	}

	return 1;
}

static s32 max310x_set_ref_clk(struct device *dev, struct max310x_port *s,
			       unsigned long freq, bool xtal)
{
	unsigned int div, clksrc, pllcfg = 0;
	long besterr = -1;
	unsigned long fdiv, fmul, bestfreq = freq;

	/* First, update error without PLL */
	max310x_update_best_err(freq, &besterr);

	/* Try all possible PLL dividers */
	for (div = 1; (div <= 63) && besterr; div++) {
		fdiv = DIV_ROUND_CLOSEST(freq, div);

		/* Try multiplier 6 */
		fmul = fdiv * 6;
		if ((fdiv >= 500000) && (fdiv <= 800000))
			if (!max310x_update_best_err(fmul, &besterr)) {
				pllcfg = (0 << 6) | div;
				bestfreq = fmul;
			}
		/* Try multiplier 48 */
		fmul = fdiv * 48;
		if ((fdiv >= 850000) && (fdiv <= 1200000))
			if (!max310x_update_best_err(fmul, &besterr)) {
				pllcfg = (1 << 6) | div;
				bestfreq = fmul;
			}
		/* Try multiplier 96 */
		fmul = fdiv * 96;
		if ((fdiv >= 425000) && (fdiv <= 1000000))
			if (!max310x_update_best_err(fmul, &besterr)) {
				pllcfg = (2 << 6) | div;
				bestfreq = fmul;
			}
		/* Try multiplier 144 */
		fmul = fdiv * 144;
		if ((fdiv >= 390000) && (fdiv <= 667000))
			if (!max310x_update_best_err(fmul, &besterr)) {
				pllcfg = (3 << 6) | div;
				bestfreq = fmul;
			}
	}

	/* Configure clock source */
	clksrc = MAX310X_CLKSRC_EXTCLK_BIT | (xtal ? MAX310X_CLKSRC_CRYST_BIT : 0);

	/* Configure PLL */
	if (pllcfg) {
		clksrc |= MAX310X_CLKSRC_PLL_BIT;
		regmap_write(s->regmap, MAX310X_PLLCFG_REG, pllcfg);
	} else
		clksrc |= MAX310X_CLKSRC_PLLBYP_BIT;

	regmap_write(s->regmap, MAX310X_CLKSRC_REG, clksrc);

	/* Wait for crystal */
	if (xtal) {
		bool stable = false;
		unsigned int try = 0, val = 0;

		do {
			msleep(MAX310X_XTAL_WAIT_DELAY_MS);
			regmap_read(s->regmap, MAX310X_STS_IRQSTS_REG, &val);

			if (val & MAX310X_STS_CLKREADY_BIT)
				stable = true;
		} while (!stable && (++try < MAX310X_XTAL_WAIT_RETRIES));

		if (!stable)
			return dev_err_probe(dev, -EAGAIN,
					     "clock is not stable\n");
	}

	return bestfreq;
}

static void max310x_batch_write(struct uart_port *port, u8 *txbuf, unsigned int len)
{
	struct max310x_one *one = to_max310x_port(port);

<<<<<<< HEAD
	regmap_noinc_write(one->regmap, MAX310X_THR_REG, txbuf, len);
=======
	regmap_raw_write(one->regmap, MAX310X_THR_REG, txbuf, len);
>>>>>>> 2447b4c0
}

static void max310x_batch_read(struct uart_port *port, u8 *rxbuf, unsigned int len)
{
	struct max310x_one *one = to_max310x_port(port);

<<<<<<< HEAD
	regmap_noinc_read(one->regmap, MAX310X_RHR_REG, rxbuf, len);
=======
	regmap_raw_read(one->regmap, MAX310X_RHR_REG, rxbuf, len);
>>>>>>> 2447b4c0
}

static void max310x_handle_rx(struct uart_port *port, unsigned int rxlen)
{
	struct max310x_one *one = to_max310x_port(port);
	unsigned int sts, ch, flag, i;

	if (port->read_status_mask == MAX310X_LSR_RXOVR_BIT) {
		/* We are just reading, happily ignoring any error conditions.
		 * Break condition, parity checking, framing errors -- they
		 * are all ignored. That means that we can do a batch-read.
		 *
		 * There is a small opportunity for race if the RX FIFO
		 * overruns while we're reading the buffer; the datasheets says
		 * that the LSR register applies to the "current" character.
		 * That's also the reason why we cannot do batched reads when
		 * asked to check the individual statuses.
		 * */

		sts = max310x_port_read(port, MAX310X_LSR_IRQSTS_REG);
		max310x_batch_read(port, one->rx_buf, rxlen);

		port->icount.rx += rxlen;
		flag = TTY_NORMAL;
		sts &= port->read_status_mask;

		if (sts & MAX310X_LSR_RXOVR_BIT) {
			dev_warn_ratelimited(port->dev, "Hardware RX FIFO overrun\n");
			port->icount.overrun++;
		}

		for (i = 0; i < (rxlen - 1); ++i)
			uart_insert_char(port, sts, 0, one->rx_buf[i], flag);

		/*
		 * Handle the overrun case for the last character only, since
		 * the RxFIFO overflow happens after it is pushed to the FIFO
		 * tail.
		 */
		uart_insert_char(port, sts, MAX310X_LSR_RXOVR_BIT,
				 one->rx_buf[rxlen-1], flag);

	} else {
		if (unlikely(rxlen >= port->fifosize)) {
			dev_warn_ratelimited(port->dev, "Possible RX FIFO overrun\n");
			port->icount.buf_overrun++;
			/* Ensure sanity of RX level */
			rxlen = port->fifosize;
		}

		while (rxlen--) {
			ch = max310x_port_read(port, MAX310X_RHR_REG);
			sts = max310x_port_read(port, MAX310X_LSR_IRQSTS_REG);

			sts &= MAX310X_LSR_RXPAR_BIT | MAX310X_LSR_FRERR_BIT |
			       MAX310X_LSR_RXOVR_BIT | MAX310X_LSR_RXBRK_BIT;

			port->icount.rx++;
			flag = TTY_NORMAL;

			if (unlikely(sts)) {
				if (sts & MAX310X_LSR_RXBRK_BIT) {
					port->icount.brk++;
					if (uart_handle_break(port))
						continue;
				} else if (sts & MAX310X_LSR_RXPAR_BIT)
					port->icount.parity++;
				else if (sts & MAX310X_LSR_FRERR_BIT)
					port->icount.frame++;
				else if (sts & MAX310X_LSR_RXOVR_BIT)
					port->icount.overrun++;

				sts &= port->read_status_mask;
				if (sts & MAX310X_LSR_RXBRK_BIT)
					flag = TTY_BREAK;
				else if (sts & MAX310X_LSR_RXPAR_BIT)
					flag = TTY_PARITY;
				else if (sts & MAX310X_LSR_FRERR_BIT)
					flag = TTY_FRAME;
				else if (sts & MAX310X_LSR_RXOVR_BIT)
					flag = TTY_OVERRUN;
			}

			if (uart_handle_sysrq_char(port, ch))
				continue;

			if (sts & port->ignore_status_mask)
				continue;

			uart_insert_char(port, sts, MAX310X_LSR_RXOVR_BIT, ch, flag);
		}
	}

	tty_flip_buffer_push(&port->state->port);
}

static void max310x_handle_tx(struct uart_port *port)
{
	struct circ_buf *xmit = &port->state->xmit;
	unsigned int txlen, to_send, until_end;

	if (unlikely(port->x_char)) {
		max310x_port_write(port, MAX310X_THR_REG, port->x_char);
		port->icount.tx++;
		port->x_char = 0;
		return;
	}

	if (uart_circ_empty(xmit) || uart_tx_stopped(port))
		return;

	/* Get length of data pending in circular buffer */
	to_send = uart_circ_chars_pending(xmit);
	until_end = CIRC_CNT_TO_END(xmit->head, xmit->tail, UART_XMIT_SIZE);
	if (likely(to_send)) {
		/* Limit to size of TX FIFO */
		txlen = max310x_port_read(port, MAX310X_TXFIFOLVL_REG);
		txlen = port->fifosize - txlen;
		to_send = (to_send > txlen) ? txlen : to_send;

		if (until_end < to_send) {
			/* It's a circ buffer -- wrap around.
			 * We could do that in one SPI transaction, but meh. */
			max310x_batch_write(port, xmit->buf + xmit->tail, until_end);
			max310x_batch_write(port, xmit->buf, to_send - until_end);
		} else {
			max310x_batch_write(port, xmit->buf + xmit->tail, to_send);
		}

		/* Add data to send */
		port->icount.tx += to_send;
		xmit->tail = (xmit->tail + to_send) & (UART_XMIT_SIZE - 1);
	}

	if (uart_circ_chars_pending(xmit) < WAKEUP_CHARS)
		uart_write_wakeup(port);
}

static void max310x_start_tx(struct uart_port *port)
{
	struct max310x_one *one = to_max310x_port(port);

	schedule_work(&one->tx_work);
}

static irqreturn_t max310x_port_irq(struct max310x_port *s, int portno)
{
	struct uart_port *port = &s->p[portno].port;
	irqreturn_t res = IRQ_NONE;

	do {
		unsigned int ists, lsr, rxlen;

		/* Read IRQ status & RX FIFO level */
		ists = max310x_port_read(port, MAX310X_IRQSTS_REG);
		rxlen = max310x_port_read(port, MAX310X_RXFIFOLVL_REG);
		if (!ists && !rxlen)
			break;

		res = IRQ_HANDLED;

		if (ists & MAX310X_IRQ_CTS_BIT) {
			lsr = max310x_port_read(port, MAX310X_LSR_IRQSTS_REG);
			uart_handle_cts_change(port,
					       !!(lsr & MAX310X_LSR_CTS_BIT));
		}
		if (rxlen)
			max310x_handle_rx(port, rxlen);
		if (ists & MAX310X_IRQ_TXEMPTY_BIT)
			max310x_start_tx(port);
	} while (1);
	return res;
}

static irqreturn_t max310x_ist(int irq, void *dev_id)
{
	struct max310x_port *s = (struct max310x_port *)dev_id;
	bool handled = false;

	if (s->devtype->nr > 1) {
		do {
			unsigned int val = ~0;

			WARN_ON_ONCE(regmap_read(s->regmap,
						 MAX310X_GLOBALIRQ_REG, &val));
			val = ((1 << s->devtype->nr) - 1) & ~val;
			if (!val)
				break;
			if (max310x_port_irq(s, fls(val) - 1) == IRQ_HANDLED)
				handled = true;
		} while (1);
	} else {
		if (max310x_port_irq(s, 0) == IRQ_HANDLED)
			handled = true;
	}

	return IRQ_RETVAL(handled);
}

static void max310x_tx_proc(struct work_struct *ws)
{
	struct max310x_one *one = container_of(ws, struct max310x_one, tx_work);

	max310x_handle_tx(&one->port);
}

static unsigned int max310x_tx_empty(struct uart_port *port)
{
	u8 lvl = max310x_port_read(port, MAX310X_TXFIFOLVL_REG);

	return lvl ? 0 : TIOCSER_TEMT;
}

static unsigned int max310x_get_mctrl(struct uart_port *port)
{
	/* DCD and DSR are not wired and CTS/RTS is handled automatically
	 * so just indicate DSR and CAR asserted
	 */
	return TIOCM_DSR | TIOCM_CAR;
}

static void max310x_md_proc(struct work_struct *ws)
{
	struct max310x_one *one = container_of(ws, struct max310x_one, md_work);

	max310x_port_update(&one->port, MAX310X_MODE2_REG,
			    MAX310X_MODE2_LOOPBACK_BIT,
			    (one->port.mctrl & TIOCM_LOOP) ?
			    MAX310X_MODE2_LOOPBACK_BIT : 0);
}

static void max310x_set_mctrl(struct uart_port *port, unsigned int mctrl)
{
	struct max310x_one *one = to_max310x_port(port);

	schedule_work(&one->md_work);
}

static void max310x_break_ctl(struct uart_port *port, int break_state)
{
	max310x_port_update(port, MAX310X_LCR_REG,
			    MAX310X_LCR_TXBREAK_BIT,
			    break_state ? MAX310X_LCR_TXBREAK_BIT : 0);
}

static void max310x_set_termios(struct uart_port *port,
				struct ktermios *termios,
				struct ktermios *old)
{
	unsigned int lcr = 0, flow = 0;
	int baud;

	/* Mask termios capabilities we don't support */
	termios->c_cflag &= ~CMSPAR;

	/* Word size */
	switch (termios->c_cflag & CSIZE) {
	case CS5:
		break;
	case CS6:
		lcr = MAX310X_LCR_LENGTH0_BIT;
		break;
	case CS7:
		lcr = MAX310X_LCR_LENGTH1_BIT;
		break;
	case CS8:
	default:
		lcr = MAX310X_LCR_LENGTH1_BIT | MAX310X_LCR_LENGTH0_BIT;
		break;
	}

	/* Parity */
	if (termios->c_cflag & PARENB) {
		lcr |= MAX310X_LCR_PARITY_BIT;
		if (!(termios->c_cflag & PARODD))
			lcr |= MAX310X_LCR_EVENPARITY_BIT;
	}

	/* Stop bits */
	if (termios->c_cflag & CSTOPB)
		lcr |= MAX310X_LCR_STOPLEN_BIT; /* 2 stops */

	/* Update LCR register */
	max310x_port_write(port, MAX310X_LCR_REG, lcr);

	/* Set read status mask */
	port->read_status_mask = MAX310X_LSR_RXOVR_BIT;
	if (termios->c_iflag & INPCK)
		port->read_status_mask |= MAX310X_LSR_RXPAR_BIT |
					  MAX310X_LSR_FRERR_BIT;
	if (termios->c_iflag & (IGNBRK | BRKINT | PARMRK))
		port->read_status_mask |= MAX310X_LSR_RXBRK_BIT;

	/* Set status ignore mask */
	port->ignore_status_mask = 0;
	if (termios->c_iflag & IGNBRK)
		port->ignore_status_mask |= MAX310X_LSR_RXBRK_BIT;
	if (!(termios->c_cflag & CREAD))
		port->ignore_status_mask |= MAX310X_LSR_RXPAR_BIT |
					    MAX310X_LSR_RXOVR_BIT |
					    MAX310X_LSR_FRERR_BIT |
					    MAX310X_LSR_RXBRK_BIT;

	/* Configure flow control */
	max310x_port_write(port, MAX310X_XON1_REG, termios->c_cc[VSTART]);
	max310x_port_write(port, MAX310X_XOFF1_REG, termios->c_cc[VSTOP]);

	/* Disable transmitter before enabling AutoCTS or auto transmitter
	 * flow control
	 */
	if (termios->c_cflag & CRTSCTS || termios->c_iflag & IXOFF) {
		max310x_port_update(port, MAX310X_MODE1_REG,
				    MAX310X_MODE1_TXDIS_BIT,
				    MAX310X_MODE1_TXDIS_BIT);
	}

	port->status &= ~(UPSTAT_AUTOCTS | UPSTAT_AUTORTS | UPSTAT_AUTOXOFF);

	if (termios->c_cflag & CRTSCTS) {
		/* Enable AUTORTS and AUTOCTS */
		port->status |= UPSTAT_AUTOCTS | UPSTAT_AUTORTS;
		flow |= MAX310X_FLOWCTRL_AUTOCTS_BIT |
			MAX310X_FLOWCTRL_AUTORTS_BIT;
	}
	if (termios->c_iflag & IXON)
		flow |= MAX310X_FLOWCTRL_SWFLOW3_BIT |
			MAX310X_FLOWCTRL_SWFLOWEN_BIT;
	if (termios->c_iflag & IXOFF) {
		port->status |= UPSTAT_AUTOXOFF;
		flow |= MAX310X_FLOWCTRL_SWFLOW1_BIT |
			MAX310X_FLOWCTRL_SWFLOWEN_BIT;
	}
	max310x_port_write(port, MAX310X_FLOWCTRL_REG, flow);

	/* Enable transmitter after disabling AutoCTS and auto transmitter
	 * flow control
	 */
	if (!(termios->c_cflag & CRTSCTS) && !(termios->c_iflag & IXOFF)) {
		max310x_port_update(port, MAX310X_MODE1_REG,
				    MAX310X_MODE1_TXDIS_BIT,
				    0);
	}

	/* Get baud rate generator configuration */
	baud = uart_get_baud_rate(port, termios, old,
				  port->uartclk / 16 / 0xffff,
				  port->uartclk / 4);

	/* Setup baudrate generator */
	baud = max310x_set_baud(port, baud);

	/* Update timeout according to new baud rate */
	uart_update_timeout(port, termios->c_cflag, baud);
}

static void max310x_rs_proc(struct work_struct *ws)
{
	struct max310x_one *one = container_of(ws, struct max310x_one, rs_work);
	unsigned int delay, mode1 = 0, mode2 = 0;

	delay = (one->port.rs485.delay_rts_before_send << 4) |
		one->port.rs485.delay_rts_after_send;
	max310x_port_write(&one->port, MAX310X_HDPIXDELAY_REG, delay);

	if (one->port.rs485.flags & SER_RS485_ENABLED) {
		mode1 = MAX310X_MODE1_TRNSCVCTRL_BIT;

		if (!(one->port.rs485.flags & SER_RS485_RX_DURING_TX))
			mode2 = MAX310X_MODE2_ECHOSUPR_BIT;
	}

	max310x_port_update(&one->port, MAX310X_MODE1_REG,
			MAX310X_MODE1_TRNSCVCTRL_BIT, mode1);
	max310x_port_update(&one->port, MAX310X_MODE2_REG,
			MAX310X_MODE2_ECHOSUPR_BIT, mode2);
}

static int max310x_rs485_config(struct uart_port *port,
				struct serial_rs485 *rs485)
{
	struct max310x_one *one = to_max310x_port(port);

	if ((rs485->delay_rts_before_send > 0x0f) ||
	    (rs485->delay_rts_after_send > 0x0f))
		return -ERANGE;

	rs485->flags &= SER_RS485_RTS_ON_SEND | SER_RS485_RX_DURING_TX |
			SER_RS485_ENABLED;
	memset(rs485->padding, 0, sizeof(rs485->padding));
	port->rs485 = *rs485;

	schedule_work(&one->rs_work);

	return 0;
}

static int max310x_startup(struct uart_port *port)
{
	struct max310x_port *s = dev_get_drvdata(port->dev);
	unsigned int val;

	s->devtype->power(port, 1);

	/* Configure MODE1 register */
	max310x_port_update(port, MAX310X_MODE1_REG,
			    MAX310X_MODE1_TRNSCVCTRL_BIT, 0);

	/* Configure MODE2 register & Reset FIFOs*/
	val = MAX310X_MODE2_RXEMPTINV_BIT | MAX310X_MODE2_FIFORST_BIT;
	max310x_port_write(port, MAX310X_MODE2_REG, val);
	max310x_port_update(port, MAX310X_MODE2_REG,
			    MAX310X_MODE2_FIFORST_BIT, 0);

	/* Configure mode1/mode2 to have rs485/rs232 enabled at startup */
	val = (clamp(port->rs485.delay_rts_before_send, 0U, 15U) << 4) |
		clamp(port->rs485.delay_rts_after_send, 0U, 15U);
	max310x_port_write(port, MAX310X_HDPIXDELAY_REG, val);

	if (port->rs485.flags & SER_RS485_ENABLED) {
		max310x_port_update(port, MAX310X_MODE1_REG,
				    MAX310X_MODE1_TRNSCVCTRL_BIT,
				    MAX310X_MODE1_TRNSCVCTRL_BIT);

		if (!(port->rs485.flags & SER_RS485_RX_DURING_TX))
			max310x_port_update(port, MAX310X_MODE2_REG,
					    MAX310X_MODE2_ECHOSUPR_BIT,
					    MAX310X_MODE2_ECHOSUPR_BIT);
	}

	/* Configure flow control levels */
	/* Flow control halt level 96, resume level 48 */
	max310x_port_write(port, MAX310X_FLOWLVL_REG,
			   MAX310X_FLOWLVL_RES(48) | MAX310X_FLOWLVL_HALT(96));

	/* Clear IRQ status register */
	max310x_port_read(port, MAX310X_IRQSTS_REG);

	/* Enable RX, TX, CTS change interrupts */
	val = MAX310X_IRQ_RXEMPTY_BIT | MAX310X_IRQ_TXEMPTY_BIT;
	max310x_port_write(port, MAX310X_IRQEN_REG, val | MAX310X_IRQ_CTS_BIT);

	return 0;
}

static void max310x_shutdown(struct uart_port *port)
{
	struct max310x_port *s = dev_get_drvdata(port->dev);

	/* Disable all interrupts */
	max310x_port_write(port, MAX310X_IRQEN_REG, 0);

	s->devtype->power(port, 0);
}

static const char *max310x_type(struct uart_port *port)
{
	struct max310x_port *s = dev_get_drvdata(port->dev);

	return (port->type == PORT_MAX310X) ? s->devtype->name : NULL;
}

static int max310x_request_port(struct uart_port *port)
{
	/* Do nothing */
	return 0;
}

static void max310x_config_port(struct uart_port *port, int flags)
{
	if (flags & UART_CONFIG_TYPE)
		port->type = PORT_MAX310X;
}

static int max310x_verify_port(struct uart_port *port, struct serial_struct *s)
{
	if ((s->type != PORT_UNKNOWN) && (s->type != PORT_MAX310X))
		return -EINVAL;
	if (s->irq != port->irq)
		return -EINVAL;

	return 0;
}

static void max310x_null_void(struct uart_port *port)
{
	/* Do nothing */
}

static const struct uart_ops max310x_ops = {
	.tx_empty	= max310x_tx_empty,
	.set_mctrl	= max310x_set_mctrl,
	.get_mctrl	= max310x_get_mctrl,
	.stop_tx	= max310x_null_void,
	.start_tx	= max310x_start_tx,
	.stop_rx	= max310x_null_void,
	.break_ctl	= max310x_break_ctl,
	.startup	= max310x_startup,
	.shutdown	= max310x_shutdown,
	.set_termios	= max310x_set_termios,
	.type		= max310x_type,
	.request_port	= max310x_request_port,
	.release_port	= max310x_null_void,
	.config_port	= max310x_config_port,
	.verify_port	= max310x_verify_port,
};

static int __maybe_unused max310x_suspend(struct device *dev)
{
	struct max310x_port *s = dev_get_drvdata(dev);
	int i;

	for (i = 0; i < s->devtype->nr; i++) {
		uart_suspend_port(&max310x_uart, &s->p[i].port);
		s->devtype->power(&s->p[i].port, 0);
	}

	return 0;
}

static int __maybe_unused max310x_resume(struct device *dev)
{
	struct max310x_port *s = dev_get_drvdata(dev);
	int i;

	for (i = 0; i < s->devtype->nr; i++) {
		s->devtype->power(&s->p[i].port, 1);
		uart_resume_port(&max310x_uart, &s->p[i].port);
	}

	return 0;
}

static SIMPLE_DEV_PM_OPS(max310x_pm_ops, max310x_suspend, max310x_resume);

#ifdef CONFIG_GPIOLIB
static int max310x_gpio_get(struct gpio_chip *chip, unsigned offset)
{
	unsigned int val;
	struct max310x_port *s = gpiochip_get_data(chip);
	struct uart_port *port = &s->p[offset / 4].port;

	val = max310x_port_read(port, MAX310X_GPIODATA_REG);

	return !!((val >> 4) & (1 << (offset % 4)));
}

static void max310x_gpio_set(struct gpio_chip *chip, unsigned offset, int value)
{
	struct max310x_port *s = gpiochip_get_data(chip);
	struct uart_port *port = &s->p[offset / 4].port;

	max310x_port_update(port, MAX310X_GPIODATA_REG, 1 << (offset % 4),
			    value ? 1 << (offset % 4) : 0);
}

static int max310x_gpio_direction_input(struct gpio_chip *chip, unsigned offset)
{
	struct max310x_port *s = gpiochip_get_data(chip);
	struct uart_port *port = &s->p[offset / 4].port;

	max310x_port_update(port, MAX310X_GPIOCFG_REG, 1 << (offset % 4), 0);

	return 0;
}

static int max310x_gpio_direction_output(struct gpio_chip *chip,
					 unsigned offset, int value)
{
	struct max310x_port *s = gpiochip_get_data(chip);
	struct uart_port *port = &s->p[offset / 4].port;

	max310x_port_update(port, MAX310X_GPIODATA_REG, 1 << (offset % 4),
			    value ? 1 << (offset % 4) : 0);
	max310x_port_update(port, MAX310X_GPIOCFG_REG, 1 << (offset % 4),
			    1 << (offset % 4));

	return 0;
}

static int max310x_gpio_set_config(struct gpio_chip *chip, unsigned int offset,
				   unsigned long config)
{
	struct max310x_port *s = gpiochip_get_data(chip);
	struct uart_port *port = &s->p[offset / 4].port;

	switch (pinconf_to_config_param(config)) {
	case PIN_CONFIG_DRIVE_OPEN_DRAIN:
		max310x_port_update(port, MAX310X_GPIOCFG_REG,
				1 << ((offset % 4) + 4),
				1 << ((offset % 4) + 4));
		return 0;
	case PIN_CONFIG_DRIVE_PUSH_PULL:
		max310x_port_update(port, MAX310X_GPIOCFG_REG,
				1 << ((offset % 4) + 4), 0);
		return 0;
	default:
		return -ENOTSUPP;
	}
}
#endif

static int max310x_probe(struct device *dev, const struct max310x_devtype *devtype,
<<<<<<< HEAD
			 const struct max310x_if_cfg *if_cfg,
=======
>>>>>>> 2447b4c0
			 struct regmap *regmaps[], int irq)
{
	int i, ret, fmin, fmax, freq;
	struct max310x_port *s;
	s32 uartclk = 0;
	bool xtal;

	for (i = 0; i < devtype->nr; i++)
		if (IS_ERR(regmaps[i]))
			return PTR_ERR(regmaps[i]);

	/* Alloc port structure */
	s = devm_kzalloc(dev, struct_size(s, p, devtype->nr), GFP_KERNEL);
	if (!s) {
		dev_err(dev, "Error allocating port structure\n");
		return -ENOMEM;
	}

	/* Always ask for fixed clock rate from a property. */
	device_property_read_u32(dev, "clock-frequency", &uartclk);

	xtal = device_property_match_string(dev, "clock-names", "osc") < 0;
	if (xtal)
		s->clk = devm_clk_get_optional(dev, "xtal");
	else
		s->clk = devm_clk_get_optional(dev, "osc");
	if (IS_ERR(s->clk))
		return PTR_ERR(s->clk);

	ret = clk_prepare_enable(s->clk);
	if (ret)
		return ret;

	freq = clk_get_rate(s->clk);
	if (freq == 0)
		freq = uartclk;
	if (freq == 0) {
		dev_err(dev, "Cannot get clock rate\n");
		ret = -EINVAL;
		goto out_clk;
	}

	if (xtal) {
		fmin = 1000000;
		fmax = 4000000;
	} else {
		fmin = 500000;
		fmax = 35000000;
	}

	/* Check frequency limits */
	if (freq < fmin || freq > fmax) {
		ret = -ERANGE;
		goto out_clk;
	}

	s->regmap = regmaps[0];
	s->devtype = devtype;
	s->if_cfg = if_cfg;
	dev_set_drvdata(dev, s);

	/* Check device to ensure we are talking to what we expect */
	ret = devtype->detect(dev);
	if (ret)
		goto out_clk;

	for (i = 0; i < devtype->nr; i++) {
		bool started = false;
		unsigned int try = 0, val = 0;

		/* Reset port */
		regmap_write(regmaps[i], MAX310X_MODE2_REG,
			     MAX310X_MODE2_RST_BIT);
		/* Clear port reset */
		regmap_write(regmaps[i], MAX310X_MODE2_REG, 0);

		/* Wait for port startup */
		do {
			msleep(MAX310X_PORT_STARTUP_WAIT_DELAY_MS);
			regmap_read(regmaps[i], MAX310X_BRGDIVLSB_REG, &val);

			if (val == 0x01)
				started = true;
		} while (!started && (++try < MAX310X_PORT_STARTUP_WAIT_RETRIES));

		if (!started) {
			ret = dev_err_probe(dev, -EAGAIN, "port reset failed\n");
			goto out_uart;
		}

		regmap_write(regmaps[i], MAX310X_MODE1_REG, devtype->mode1);
	}

	uartclk = max310x_set_ref_clk(dev, s, freq, xtal);
	if (uartclk < 0) {
		ret = uartclk;
		goto out_uart;
	}

	dev_dbg(dev, "Reference clock set to %i Hz\n", uartclk);

	for (i = 0; i < devtype->nr; i++) {
		unsigned int line;

		line = find_first_zero_bit(max310x_lines, MAX310X_UART_NRMAX);
		if (line == MAX310X_UART_NRMAX) {
			ret = -ERANGE;
			goto out_uart;
		}

		/* Initialize port data */
		s->p[i].port.line	= line;
		s->p[i].port.dev	= dev;
		s->p[i].port.irq	= irq;
		s->p[i].port.type	= PORT_MAX310X;
		s->p[i].port.fifosize	= MAX310X_FIFO_SIZE;
		s->p[i].port.flags	= UPF_FIXED_TYPE | UPF_LOW_LATENCY;
		s->p[i].port.iotype	= UPIO_PORT;
		s->p[i].port.iobase	= i;
		s->p[i].port.membase	= (void __iomem *)~0;
		s->p[i].port.uartclk	= uartclk;
		s->p[i].port.rs485_config = max310x_rs485_config;
		s->p[i].port.ops	= &max310x_ops;
		s->p[i].regmap		= regmaps[i];

		/* Disable all interrupts */
		max310x_port_write(&s->p[i].port, MAX310X_IRQEN_REG, 0);
		/* Clear IRQ status register */
		max310x_port_read(&s->p[i].port, MAX310X_IRQSTS_REG);
		/* Initialize queue for start TX */
		INIT_WORK(&s->p[i].tx_work, max310x_tx_proc);
		/* Initialize queue for changing LOOPBACK mode */
		INIT_WORK(&s->p[i].md_work, max310x_md_proc);
		/* Initialize queue for changing RS485 mode */
		INIT_WORK(&s->p[i].rs_work, max310x_rs_proc);

		/* Register port */
		ret = uart_add_one_port(&max310x_uart, &s->p[i].port);
		if (ret) {
			s->p[i].port.dev = NULL;
			goto out_uart;
		}
		set_bit(line, max310x_lines);

		/* Go to suspend mode */
		devtype->power(&s->p[i].port, 0);
	}

#ifdef CONFIG_GPIOLIB
	/* Setup GPIO cotroller */
	s->gpio.owner		= THIS_MODULE;
	s->gpio.parent		= dev;
	s->gpio.label		= devtype->name;
	s->gpio.direction_input	= max310x_gpio_direction_input;
	s->gpio.get		= max310x_gpio_get;
	s->gpio.direction_output= max310x_gpio_direction_output;
	s->gpio.set		= max310x_gpio_set;
	s->gpio.set_config	= max310x_gpio_set_config;
	s->gpio.base		= -1;
	s->gpio.ngpio		= devtype->nr * 4;
	s->gpio.can_sleep	= 1;
	ret = devm_gpiochip_add_data(dev, &s->gpio, s);
	if (ret)
		goto out_uart;
#endif

	/* Setup interrupt */
	ret = devm_request_threaded_irq(dev, irq, NULL, max310x_ist,
					IRQF_ONESHOT | IRQF_SHARED, dev_name(dev), s);
	if (!ret)
		return 0;

	dev_err(dev, "Unable to request IRQ %i\n", irq);

out_uart:
	for (i = 0; i < devtype->nr; i++) {
		if (s->p[i].port.dev) {
			uart_remove_one_port(&max310x_uart, &s->p[i].port);
			clear_bit(s->p[i].port.line, max310x_lines);
		}
	}

out_clk:
	clk_disable_unprepare(s->clk);

	return ret;
}

static int max310x_remove(struct device *dev)
{
	struct max310x_port *s = dev_get_drvdata(dev);
	int i;

	for (i = 0; i < s->devtype->nr; i++) {
		cancel_work_sync(&s->p[i].tx_work);
		cancel_work_sync(&s->p[i].md_work);
		cancel_work_sync(&s->p[i].rs_work);
		uart_remove_one_port(&max310x_uart, &s->p[i].port);
		clear_bit(s->p[i].port.line, max310x_lines);
		s->devtype->power(&s->p[i].port, 0);
	}

	clk_disable_unprepare(s->clk);

	return 0;
}

static const struct of_device_id __maybe_unused max310x_dt_ids[] = {
	{ .compatible = "maxim,max3107",	.data = &max3107_devtype, },
	{ .compatible = "maxim,max3108",	.data = &max3108_devtype, },
	{ .compatible = "maxim,max3109",	.data = &max3109_devtype, },
	{ .compatible = "maxim,max14830",	.data = &max14830_devtype },
	{ }
};
MODULE_DEVICE_TABLE(of, max310x_dt_ids);

static struct regmap_config regcfg = {
	.reg_bits = 8,
	.val_bits = 8,
	.write_flag_mask = MAX310X_WRITE_BIT,
	.cache_type = REGCACHE_RBTREE,
	.max_register = MAX310X_REG_1F,
	.writeable_reg = max310x_reg_writeable,
	.volatile_reg = max310x_reg_volatile,
	.precious_reg = max310x_reg_precious,
	.writeable_noinc_reg = max310x_reg_noinc,
	.readable_noinc_reg = max310x_reg_noinc,
	.max_raw_read = MAX310X_FIFO_SIZE,
	.max_raw_write = MAX310X_FIFO_SIZE,
};

#ifdef CONFIG_SPI_MASTER
static int max310x_spi_extended_reg_enable(struct device *dev, bool enable)
{
	struct max310x_port *s = dev_get_drvdata(dev);

	return regmap_write(s->regmap, MAX310X_GLOBALCMD_REG,
			    enable ? MAX310X_EXTREG_ENBL : MAX310X_EXTREG_DSBL);
}

static const struct max310x_if_cfg __maybe_unused max310x_spi_if_cfg = {
	.extended_reg_enable = max310x_spi_extended_reg_enable,
	.rev_id_reg = MAX310X_SPI_REVID_EXTREG,
};

static int max310x_spi_probe(struct spi_device *spi)
{
	const struct max310x_devtype *devtype;
	struct regmap *regmaps[4];
	unsigned int i;
	int ret;

	/* Setup SPI bus */
	spi->bits_per_word	= 8;
	spi->mode		= spi->mode ? : SPI_MODE_0;
	spi->max_speed_hz	= spi->max_speed_hz ? : 26000000;
	ret = spi_setup(spi);
	if (ret)
		return ret;

	devtype = device_get_match_data(&spi->dev);
	if (!devtype)
		devtype = (struct max310x_devtype *)spi_get_device_id(spi)->driver_data;

	for (i = 0; i < devtype->nr; i++) {
		u8 port_mask = i * 0x20;
		regcfg.read_flag_mask = port_mask;
		regcfg.write_flag_mask = port_mask | MAX310X_WRITE_BIT;
		regmaps[i] = devm_regmap_init_spi(spi, &regcfg);
	}

<<<<<<< HEAD
	return max310x_probe(&spi->dev, devtype, &max310x_spi_if_cfg, regmaps, spi->irq);
=======
	return max310x_probe(&spi->dev, devtype, regmaps, spi->irq);
>>>>>>> 2447b4c0
}

static int max310x_spi_remove(struct spi_device *spi)
{
	return max310x_remove(&spi->dev);
}

static const struct spi_device_id max310x_id_table[] = {
	{ "max3107",	(kernel_ulong_t)&max3107_devtype, },
	{ "max3108",	(kernel_ulong_t)&max3108_devtype, },
	{ "max3109",	(kernel_ulong_t)&max3109_devtype, },
	{ "max14830",	(kernel_ulong_t)&max14830_devtype, },
	{ }
};
MODULE_DEVICE_TABLE(spi, max310x_id_table);

static struct spi_driver max310x_spi_driver = {
	.driver = {
		.name		= MAX310X_NAME,
		.of_match_table	= max310x_dt_ids,
		.pm		= &max310x_pm_ops,
	},
	.probe		= max310x_spi_probe,
	.remove		= max310x_spi_remove,
	.id_table	= max310x_id_table,
};
#endif

static int __init max310x_uart_init(void)
{
	int ret;

	bitmap_zero(max310x_lines, MAX310X_UART_NRMAX);

	ret = uart_register_driver(&max310x_uart);
	if (ret)
		return ret;

#ifdef CONFIG_SPI_MASTER
	ret = spi_register_driver(&max310x_spi_driver);
	if (ret)
		uart_unregister_driver(&max310x_uart);
#endif

	return ret;
}
module_init(max310x_uart_init);

static void __exit max310x_uart_exit(void)
{
#ifdef CONFIG_SPI_MASTER
	spi_unregister_driver(&max310x_spi_driver);
#endif

	uart_unregister_driver(&max310x_uart);
}
module_exit(max310x_uart_exit);

MODULE_LICENSE("GPL");
MODULE_AUTHOR("Alexander Shiyan <shc_work@mail.ru>");
MODULE_DESCRIPTION("MAX310X serial driver");<|MERGE_RESOLUTION|>--- conflicted
+++ resolved
@@ -72,7 +72,7 @@
 #define MAX310X_GLOBALCMD_REG		MAX310X_REG_1F /* Global Command (WO) */
 
 /* Extended registers */
-#define MAX310X_SPI_REVID_EXTREG	MAX310X_REG_05 /* Revision ID */
+#define MAX310X_REVID_EXTREG		MAX310X_REG_05 /* Revision ID */
 
 /* IRQ register bits */
 #define MAX310X_IRQ_LSR_BIT		(1 << 0) /* LSR interrupt */
@@ -253,12 +253,6 @@
 #define MAX14830_BRGCFG_CLKDIS_BIT	(1 << 6) /* Clock Disable */
 #define MAX14830_REV_ID			(0xb0)
 
-struct max310x_if_cfg {
-	int (*extended_reg_enable)(struct device *dev, bool enable);
-
-	unsigned int rev_id_reg;
-};
-
 struct max310x_devtype {
 	char	name[9];
 	int	nr;
@@ -281,7 +275,6 @@
 
 struct max310x_port {
 	const struct max310x_devtype *devtype;
-	const struct max310x_if_cfg *if_cfg;
 	struct regmap		*regmap;
 	struct clk		*clk;
 #ifdef CONFIG_GPIOLIB
@@ -371,12 +364,13 @@
 	unsigned int val = 0;
 	int ret;
 
-	ret = s->if_cfg->extended_reg_enable(dev, true);
+	ret = regmap_write(s->regmap, MAX310X_GLOBALCMD_REG,
+			   MAX310X_EXTREG_ENBL);
 	if (ret)
 		return ret;
 
-	regmap_read(s->regmap, s->if_cfg->rev_id_reg, &val);
-	s->if_cfg->extended_reg_enable(dev, false);
+	regmap_read(s->regmap, MAX310X_REVID_EXTREG, &val);
+	regmap_write(s->regmap, MAX310X_GLOBALCMD_REG, MAX310X_EXTREG_DSBL);
 	if (((val & MAX310x_REV_MASK) != MAX3109_REV_ID)) {
 		dev_err(dev,
 			"%s ID 0x%02x does not match\n", s->devtype->name, val);
@@ -401,12 +395,13 @@
 	unsigned int val = 0;
 	int ret;
 
-	ret = s->if_cfg->extended_reg_enable(dev, true);
+	ret = regmap_write(s->regmap, MAX310X_GLOBALCMD_REG,
+			   MAX310X_EXTREG_ENBL);
 	if (ret)
 		return ret;
 	
-	regmap_read(s->regmap, s->if_cfg->rev_id_reg, &val);
-	s->if_cfg->extended_reg_enable(dev, false);
+	regmap_read(s->regmap, MAX310X_REVID_EXTREG, &val);
+	regmap_write(s->regmap, MAX310X_GLOBALCMD_REG, MAX310X_EXTREG_DSBL);
 	if (((val & MAX310x_REV_MASK) != MAX14830_REV_ID)) {
 		dev_err(dev,
 			"%s ID 0x%02x does not match\n", s->devtype->name, val);
@@ -509,11 +504,6 @@
 	}
 
 	return false;
-}
-
-static bool max310x_reg_noinc(struct device *dev, unsigned int reg)
-{
-	return reg == MAX310X_RHR_REG;
 }
 
 static int max310x_set_baud(struct uart_port *port, int baud)
@@ -650,22 +640,14 @@
 {
 	struct max310x_one *one = to_max310x_port(port);
 
-<<<<<<< HEAD
-	regmap_noinc_write(one->regmap, MAX310X_THR_REG, txbuf, len);
-=======
 	regmap_raw_write(one->regmap, MAX310X_THR_REG, txbuf, len);
->>>>>>> 2447b4c0
 }
 
 static void max310x_batch_read(struct uart_port *port, u8 *rxbuf, unsigned int len)
 {
 	struct max310x_one *one = to_max310x_port(port);
 
-<<<<<<< HEAD
-	regmap_noinc_read(one->regmap, MAX310X_RHR_REG, rxbuf, len);
-=======
 	regmap_raw_read(one->regmap, MAX310X_RHR_REG, rxbuf, len);
->>>>>>> 2447b4c0
 }
 
 static void max310x_handle_rx(struct uart_port *port, unsigned int rxlen)
@@ -1268,10 +1250,6 @@
 #endif
 
 static int max310x_probe(struct device *dev, const struct max310x_devtype *devtype,
-<<<<<<< HEAD
-			 const struct max310x_if_cfg *if_cfg,
-=======
->>>>>>> 2447b4c0
 			 struct regmap *regmaps[], int irq)
 {
 	int i, ret, fmin, fmax, freq;
@@ -1330,7 +1308,6 @@
 
 	s->regmap = regmaps[0];
 	s->devtype = devtype;
-	s->if_cfg = if_cfg;
 	dev_set_drvdata(dev, s);
 
 	/* Check device to ensure we are talking to what we expect */
@@ -1497,26 +1474,9 @@
 	.writeable_reg = max310x_reg_writeable,
 	.volatile_reg = max310x_reg_volatile,
 	.precious_reg = max310x_reg_precious,
-	.writeable_noinc_reg = max310x_reg_noinc,
-	.readable_noinc_reg = max310x_reg_noinc,
-	.max_raw_read = MAX310X_FIFO_SIZE,
-	.max_raw_write = MAX310X_FIFO_SIZE,
 };
 
 #ifdef CONFIG_SPI_MASTER
-static int max310x_spi_extended_reg_enable(struct device *dev, bool enable)
-{
-	struct max310x_port *s = dev_get_drvdata(dev);
-
-	return regmap_write(s->regmap, MAX310X_GLOBALCMD_REG,
-			    enable ? MAX310X_EXTREG_ENBL : MAX310X_EXTREG_DSBL);
-}
-
-static const struct max310x_if_cfg __maybe_unused max310x_spi_if_cfg = {
-	.extended_reg_enable = max310x_spi_extended_reg_enable,
-	.rev_id_reg = MAX310X_SPI_REVID_EXTREG,
-};
-
 static int max310x_spi_probe(struct spi_device *spi)
 {
 	const struct max310x_devtype *devtype;
@@ -1543,11 +1503,7 @@
 		regmaps[i] = devm_regmap_init_spi(spi, &regcfg);
 	}
 
-<<<<<<< HEAD
-	return max310x_probe(&spi->dev, devtype, &max310x_spi_if_cfg, regmaps, spi->irq);
-=======
 	return max310x_probe(&spi->dev, devtype, regmaps, spi->irq);
->>>>>>> 2447b4c0
 }
 
 static int max310x_spi_remove(struct spi_device *spi)
