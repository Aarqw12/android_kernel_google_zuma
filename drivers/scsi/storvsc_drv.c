// SPDX-License-Identifier: GPL-2.0-only
/*
 * Copyright (c) 2009, Microsoft Corporation.
 *
 * Authors:
 *   Haiyang Zhang <haiyangz@microsoft.com>
 *   Hank Janssen  <hjanssen@microsoft.com>
 *   K. Y. Srinivasan <kys@microsoft.com>
 */

#include <linux/kernel.h>
#include <linux/wait.h>
#include <linux/sched.h>
#include <linux/completion.h>
#include <linux/string.h>
#include <linux/mm.h>
#include <linux/delay.h>
#include <linux/init.h>
#include <linux/slab.h>
#include <linux/module.h>
#include <linux/device.h>
#include <linux/hyperv.h>
#include <linux/blkdev.h>
#include <scsi/scsi.h>
#include <scsi/scsi_cmnd.h>
#include <scsi/scsi_host.h>
#include <scsi/scsi_device.h>
#include <scsi/scsi_tcq.h>
#include <scsi/scsi_eh.h>
#include <scsi/scsi_devinfo.h>
#include <scsi/scsi_dbg.h>
#include <scsi/scsi_transport_fc.h>
#include <scsi/scsi_transport.h>

/*
 * All wire protocol details (storage protocol between the guest and the host)
 * are consolidated here.
 *
 * Begin protocol definitions.
 */

/*
 * Version history:
 * V1 Beta: 0.1
 * V1 RC < 2008/1/31: 1.0
 * V1 RC > 2008/1/31:  2.0
 * Win7: 4.2
 * Win8: 5.1
 * Win8.1: 6.0
 * Win10: 6.2
 */

#define VMSTOR_PROTO_VERSION(MAJOR_, MINOR_)	((((MAJOR_) & 0xff) << 8) | \
						(((MINOR_) & 0xff)))

#define VMSTOR_PROTO_VERSION_WIN6	VMSTOR_PROTO_VERSION(2, 0)
#define VMSTOR_PROTO_VERSION_WIN7	VMSTOR_PROTO_VERSION(4, 2)
#define VMSTOR_PROTO_VERSION_WIN8	VMSTOR_PROTO_VERSION(5, 1)
#define VMSTOR_PROTO_VERSION_WIN8_1	VMSTOR_PROTO_VERSION(6, 0)
#define VMSTOR_PROTO_VERSION_WIN10	VMSTOR_PROTO_VERSION(6, 2)

/*  Packet structure describing virtual storage requests. */
enum vstor_packet_operation {
	VSTOR_OPERATION_COMPLETE_IO		= 1,
	VSTOR_OPERATION_REMOVE_DEVICE		= 2,
	VSTOR_OPERATION_EXECUTE_SRB		= 3,
	VSTOR_OPERATION_RESET_LUN		= 4,
	VSTOR_OPERATION_RESET_ADAPTER		= 5,
	VSTOR_OPERATION_RESET_BUS		= 6,
	VSTOR_OPERATION_BEGIN_INITIALIZATION	= 7,
	VSTOR_OPERATION_END_INITIALIZATION	= 8,
	VSTOR_OPERATION_QUERY_PROTOCOL_VERSION	= 9,
	VSTOR_OPERATION_QUERY_PROPERTIES	= 10,
	VSTOR_OPERATION_ENUMERATE_BUS		= 11,
	VSTOR_OPERATION_FCHBA_DATA              = 12,
	VSTOR_OPERATION_CREATE_SUB_CHANNELS     = 13,
	VSTOR_OPERATION_MAXIMUM                 = 13
};

/*
 * WWN packet for Fibre Channel HBA
 */

struct hv_fc_wwn_packet {
	u8	primary_active;
	u8	reserved1[3];
	u8	primary_port_wwn[8];
	u8	primary_node_wwn[8];
	u8	secondary_port_wwn[8];
	u8	secondary_node_wwn[8];
};



/*
 * SRB Flag Bits
 */

#define SRB_FLAGS_QUEUE_ACTION_ENABLE		0x00000002
#define SRB_FLAGS_DISABLE_DISCONNECT		0x00000004
#define SRB_FLAGS_DISABLE_SYNCH_TRANSFER	0x00000008
#define SRB_FLAGS_BYPASS_FROZEN_QUEUE		0x00000010
#define SRB_FLAGS_DISABLE_AUTOSENSE		0x00000020
#define SRB_FLAGS_DATA_IN			0x00000040
#define SRB_FLAGS_DATA_OUT			0x00000080
#define SRB_FLAGS_NO_DATA_TRANSFER		0x00000000
#define SRB_FLAGS_UNSPECIFIED_DIRECTION	(SRB_FLAGS_DATA_IN | SRB_FLAGS_DATA_OUT)
#define SRB_FLAGS_NO_QUEUE_FREEZE		0x00000100
#define SRB_FLAGS_ADAPTER_CACHE_ENABLE		0x00000200
#define SRB_FLAGS_FREE_SENSE_BUFFER		0x00000400

/*
 * This flag indicates the request is part of the workflow for processing a D3.
 */
#define SRB_FLAGS_D3_PROCESSING			0x00000800
#define SRB_FLAGS_IS_ACTIVE			0x00010000
#define SRB_FLAGS_ALLOCATED_FROM_ZONE		0x00020000
#define SRB_FLAGS_SGLIST_FROM_POOL		0x00040000
#define SRB_FLAGS_BYPASS_LOCKED_QUEUE		0x00080000
#define SRB_FLAGS_NO_KEEP_AWAKE			0x00100000
#define SRB_FLAGS_PORT_DRIVER_ALLOCSENSE	0x00200000
#define SRB_FLAGS_PORT_DRIVER_SENSEHASPORT	0x00400000
#define SRB_FLAGS_DONT_START_NEXT_PACKET	0x00800000
#define SRB_FLAGS_PORT_DRIVER_RESERVED		0x0F000000
#define SRB_FLAGS_CLASS_DRIVER_RESERVED		0xF0000000

#define SP_UNTAGGED			((unsigned char) ~0)
#define SRB_SIMPLE_TAG_REQUEST		0x20

/*
 * Platform neutral description of a scsi request -
 * this remains the same across the write regardless of 32/64 bit
 * note: it's patterned off the SCSI_PASS_THROUGH structure
 */
#define STORVSC_MAX_CMD_LEN			0x10

#define POST_WIN7_STORVSC_SENSE_BUFFER_SIZE	0x14
#define PRE_WIN8_STORVSC_SENSE_BUFFER_SIZE	0x12

#define STORVSC_SENSE_BUFFER_SIZE		0x14
#define STORVSC_MAX_BUF_LEN_WITH_PADDING	0x14

/*
 * Sense buffer size changed in win8; have a run-time
 * variable to track the size we should use.  This value will
 * likely change during protocol negotiation but it is valid
 * to start by assuming pre-Win8.
 */
static int sense_buffer_size = PRE_WIN8_STORVSC_SENSE_BUFFER_SIZE;

/*
 * The storage protocol version is determined during the
 * initial exchange with the host.  It will indicate which
 * storage functionality is available in the host.
*/
static int vmstor_proto_version;

#define STORVSC_LOGGING_NONE	0
#define STORVSC_LOGGING_ERROR	1
#define STORVSC_LOGGING_WARN	2

static int logging_level = STORVSC_LOGGING_ERROR;
module_param(logging_level, int, S_IRUGO|S_IWUSR);
MODULE_PARM_DESC(logging_level,
	"Logging level, 0 - None, 1 - Error (default), 2 - Warning.");

static inline bool do_logging(int level)
{
	return logging_level >= level;
}

#define storvsc_log(dev, level, fmt, ...)			\
do {								\
	if (do_logging(level))					\
		dev_warn(&(dev)->device, fmt, ##__VA_ARGS__);	\
} while (0)

struct vmscsi_win8_extension {
	/*
	 * The following were added in Windows 8
	 */
	u16 reserve;
	u8  queue_tag;
	u8  queue_action;
	u32 srb_flags;
	u32 time_out_value;
	u32 queue_sort_ey;
} __packed;

struct vmscsi_request {
	u16 length;
	u8 srb_status;
	u8 scsi_status;

	u8  port_number;
	u8  path_id;
	u8  target_id;
	u8  lun;

	u8  cdb_length;
	u8  sense_info_length;
	u8  data_in;
	u8  reserved;

	u32 data_transfer_length;

	union {
		u8 cdb[STORVSC_MAX_CMD_LEN];
		u8 sense_data[STORVSC_SENSE_BUFFER_SIZE];
		u8 reserved_array[STORVSC_MAX_BUF_LEN_WITH_PADDING];
	};
	/*
	 * The following was added in win8.
	 */
	struct vmscsi_win8_extension win8_extension;

} __attribute((packed));

/*
 * The list of storage protocols in order of preference.
 */
struct vmstor_protocol {
	int protocol_version;
	int sense_buffer_size;
	int vmscsi_size_delta;
};


static const struct vmstor_protocol vmstor_protocols[] = {
	{
		VMSTOR_PROTO_VERSION_WIN10,
		POST_WIN7_STORVSC_SENSE_BUFFER_SIZE,
		0
	},
	{
		VMSTOR_PROTO_VERSION_WIN8_1,
		POST_WIN7_STORVSC_SENSE_BUFFER_SIZE,
		0
	},
	{
		VMSTOR_PROTO_VERSION_WIN8,
		POST_WIN7_STORVSC_SENSE_BUFFER_SIZE,
		0
	},
	{
		VMSTOR_PROTO_VERSION_WIN7,
		PRE_WIN8_STORVSC_SENSE_BUFFER_SIZE,
		sizeof(struct vmscsi_win8_extension),
	},
	{
		VMSTOR_PROTO_VERSION_WIN6,
		PRE_WIN8_STORVSC_SENSE_BUFFER_SIZE,
		sizeof(struct vmscsi_win8_extension),
	}
};


/*
 * This structure is sent during the initialization phase to get the different
 * properties of the channel.
 */

#define STORAGE_CHANNEL_SUPPORTS_MULTI_CHANNEL		0x1

struct vmstorage_channel_properties {
	u32 reserved;
	u16 max_channel_cnt;
	u16 reserved1;

	u32 flags;
	u32   max_transfer_bytes;

	u64  reserved2;
} __packed;

/*  This structure is sent during the storage protocol negotiations. */
struct vmstorage_protocol_version {
	/* Major (MSW) and minor (LSW) version numbers. */
	u16 major_minor;

	/*
	 * Revision number is auto-incremented whenever this file is changed
	 * (See FILL_VMSTOR_REVISION macro above).  Mismatch does not
	 * definitely indicate incompatibility--but it does indicate mismatched
	 * builds.
	 * This is only used on the windows side. Just set it to 0.
	 */
	u16 revision;
} __packed;

/* Channel Property Flags */
#define STORAGE_CHANNEL_REMOVABLE_FLAG		0x1
#define STORAGE_CHANNEL_EMULATED_IDE_FLAG	0x2

struct vstor_packet {
	/* Requested operation type */
	enum vstor_packet_operation operation;

	/*  Flags - see below for values */
	u32 flags;

	/* Status of the request returned from the server side. */
	u32 status;

	/* Data payload area */
	union {
		/*
		 * Structure used to forward SCSI commands from the
		 * client to the server.
		 */
		struct vmscsi_request vm_srb;

		/* Structure used to query channel properties. */
		struct vmstorage_channel_properties storage_channel_properties;

		/* Used during version negotiations. */
		struct vmstorage_protocol_version version;

		/* Fibre channel address packet */
		struct hv_fc_wwn_packet wwn_packet;

		/* Number of sub-channels to create */
		u16 sub_channel_count;

		/* This will be the maximum of the union members */
		u8  buffer[0x34];
	};
} __packed;

/*
 * Packet Flags:
 *
 * This flag indicates that the server should send back a completion for this
 * packet.
 */

#define REQUEST_COMPLETION_FLAG	0x1

/* Matches Windows-end */
enum storvsc_request_type {
	WRITE_TYPE = 0,
	READ_TYPE,
	UNKNOWN_TYPE,
};

/*
 * SRB status codes and masks. In the 8-bit field, the two high order bits
 * are flags, while the remaining 6 bits are an integer status code.  The
 * definitions here include only the subset of the integer status codes that
 * are tested for in this driver.
 */
#define SRB_STATUS_AUTOSENSE_VALID	0x80
#define SRB_STATUS_QUEUE_FROZEN		0x40

/* SRB status integer codes */
#define SRB_STATUS_SUCCESS		0x01
#define SRB_STATUS_ABORTED		0x02
#define SRB_STATUS_ERROR		0x04
#define SRB_STATUS_INVALID_REQUEST	0x06
#define SRB_STATUS_DATA_OVERRUN		0x12
#define SRB_STATUS_INVALID_LUN		0x20

#define SRB_STATUS(status) \
	(status & ~(SRB_STATUS_AUTOSENSE_VALID | SRB_STATUS_QUEUE_FROZEN))
/*
 * This is the end of Protocol specific defines.
 */

static int storvsc_ringbuffer_size = (128 * 1024);
static u32 max_outstanding_req_per_channel;
static int storvsc_change_queue_depth(struct scsi_device *sdev, int queue_depth);

static int storvsc_vcpus_per_sub_channel = 4;
static unsigned int storvsc_max_hw_queues;

module_param(storvsc_ringbuffer_size, int, S_IRUGO);
MODULE_PARM_DESC(storvsc_ringbuffer_size, "Ring buffer size (bytes)");

module_param(storvsc_max_hw_queues, uint, 0644);
MODULE_PARM_DESC(storvsc_max_hw_queues, "Maximum number of hardware queues");

module_param(storvsc_vcpus_per_sub_channel, int, S_IRUGO);
MODULE_PARM_DESC(storvsc_vcpus_per_sub_channel, "Ratio of VCPUs to subchannels");

static int ring_avail_percent_lowater = 10;
module_param(ring_avail_percent_lowater, int, S_IRUGO);
MODULE_PARM_DESC(ring_avail_percent_lowater,
		"Select a channel if available ring size > this in percent");

/*
 * Timeout in seconds for all devices managed by this driver.
 */
static int storvsc_timeout = 180;

#if IS_ENABLED(CONFIG_SCSI_FC_ATTRS)
static struct scsi_transport_template *fc_transport_template;
#endif

static struct scsi_host_template scsi_driver;
static void storvsc_on_channel_callback(void *context);

#define STORVSC_MAX_LUNS_PER_TARGET			255
#define STORVSC_MAX_TARGETS				2
#define STORVSC_MAX_CHANNELS				8

#define STORVSC_FC_MAX_LUNS_PER_TARGET			255
#define STORVSC_FC_MAX_TARGETS				128
#define STORVSC_FC_MAX_CHANNELS				8
#define STORVSC_FC_MAX_XFER_SIZE			((u32)(512 * 1024))

#define STORVSC_IDE_MAX_LUNS_PER_TARGET			64
#define STORVSC_IDE_MAX_TARGETS				1
#define STORVSC_IDE_MAX_CHANNELS			1

/*
 * Upper bound on the size of a storvsc packet. vmscsi_size_delta is not
 * included in the calculation because it is set after STORVSC_MAX_PKT_SIZE
 * is used in storvsc_connect_to_vsp
 */
#define STORVSC_MAX_PKT_SIZE (sizeof(struct vmpacket_descriptor) +\
			      sizeof(struct vstor_packet))

struct storvsc_cmd_request {
	struct scsi_cmnd *cmd;

	struct hv_device *device;

	/* Synchronize the request/response if needed */
	struct completion wait_event;

	struct vmbus_channel_packet_multipage_buffer mpb;
	struct vmbus_packet_mpb_array *payload;
	u32 payload_sz;

	struct vstor_packet vstor_packet;
};


/* A storvsc device is a device object that contains a vmbus channel */
struct storvsc_device {
	struct hv_device *device;

	bool	 destroy;
	bool	 drain_notify;
	atomic_t num_outstanding_req;
	struct Scsi_Host *host;

	wait_queue_head_t waiting_to_drain;

	/*
	 * Each unique Port/Path/Target represents 1 channel ie scsi
	 * controller. In reality, the pathid, targetid is always 0
	 * and the port is set by us
	 */
	unsigned int port_number;
	unsigned char path_id;
	unsigned char target_id;

	/*
	 * The size of the vmscsi_request has changed in win8. The
	 * additional size is because of new elements added to the
	 * structure. These elements are valid only when we are talking
	 * to a win8 host.
	 * Track the correction to size we need to apply. This value
	 * will likely change during protocol negotiation but it is
	 * valid to start by assuming pre-Win8.
	 */
	int vmscsi_size_delta;

	/*
	 * Max I/O, the device can support.
	 */
	u32   max_transfer_bytes;
	/*
	 * Number of sub-channels we will open.
	 */
	u16 num_sc;
	struct vmbus_channel **stor_chns;
	/*
	 * Mask of CPUs bound to subchannels.
	 */
	struct cpumask alloced_cpus;
	/*
	 * Serializes modifications of stor_chns[] from storvsc_do_io()
	 * and storvsc_change_target_cpu().
	 */
	spinlock_t lock;
	/* Used for vsc/vsp channel reset process */
	struct storvsc_cmd_request init_request;
	struct storvsc_cmd_request reset_request;
	/*
	 * Currently active port and node names for FC devices.
	 */
	u64 node_name;
	u64 port_name;
#if IS_ENABLED(CONFIG_SCSI_FC_ATTRS)
	struct fc_rport *rport;
#endif
};

struct hv_host_device {
	struct hv_device *dev;
	unsigned int port;
	unsigned char path;
	unsigned char target;
	struct workqueue_struct *handle_error_wq;
	struct work_struct host_scan_work;
	struct Scsi_Host *host;
};

struct storvsc_scan_work {
	struct work_struct work;
	struct Scsi_Host *host;
	u8 lun;
	u8 tgt_id;
};

static void storvsc_device_scan(struct work_struct *work)
{
	struct storvsc_scan_work *wrk;
	struct scsi_device *sdev;

	wrk = container_of(work, struct storvsc_scan_work, work);

	sdev = scsi_device_lookup(wrk->host, 0, wrk->tgt_id, wrk->lun);
	if (!sdev)
		goto done;
	scsi_rescan_device(&sdev->sdev_gendev);
	scsi_device_put(sdev);

done:
	kfree(wrk);
}

static void storvsc_host_scan(struct work_struct *work)
{
	struct Scsi_Host *host;
	struct scsi_device *sdev;
	struct hv_host_device *host_device =
		container_of(work, struct hv_host_device, host_scan_work);

	host = host_device->host;
	/*
	 * Before scanning the host, first check to see if any of the
	 * currrently known devices have been hot removed. We issue a
	 * "unit ready" command against all currently known devices.
	 * This I/O will result in an error for devices that have been
	 * removed. As part of handling the I/O error, we remove the device.
	 *
	 * When a LUN is added or removed, the host sends us a signal to
	 * scan the host. Thus we are forced to discover the LUNs that
	 * may have been removed this way.
	 */
	mutex_lock(&host->scan_mutex);
	shost_for_each_device(sdev, host)
		scsi_test_unit_ready(sdev, 1, 1, NULL);
	mutex_unlock(&host->scan_mutex);
	/*
	 * Now scan the host to discover LUNs that may have been added.
	 */
	scsi_scan_host(host);
}

static void storvsc_remove_lun(struct work_struct *work)
{
	struct storvsc_scan_work *wrk;
	struct scsi_device *sdev;

	wrk = container_of(work, struct storvsc_scan_work, work);
	if (!scsi_host_get(wrk->host))
		goto done;

	sdev = scsi_device_lookup(wrk->host, 0, wrk->tgt_id, wrk->lun);

	if (sdev) {
		scsi_remove_device(sdev);
		scsi_device_put(sdev);
	}
	scsi_host_put(wrk->host);

done:
	kfree(wrk);
}


/*
 * We can get incoming messages from the host that are not in response to
 * messages that we have sent out. An example of this would be messages
 * received by the guest to notify dynamic addition/removal of LUNs. To
 * deal with potential race conditions where the driver may be in the
 * midst of being unloaded when we might receive an unsolicited message
 * from the host, we have implemented a mechanism to gurantee sequential
 * consistency:
 *
 * 1) Once the device is marked as being destroyed, we will fail all
 *    outgoing messages.
 * 2) We permit incoming messages when the device is being destroyed,
 *    only to properly account for messages already sent out.
 */

static inline struct storvsc_device *get_out_stor_device(
					struct hv_device *device)
{
	struct storvsc_device *stor_device;

	stor_device = hv_get_drvdata(device);

	if (stor_device && stor_device->destroy)
		stor_device = NULL;

	return stor_device;
}


static inline void storvsc_wait_to_drain(struct storvsc_device *dev)
{
	dev->drain_notify = true;
	wait_event(dev->waiting_to_drain,
		   atomic_read(&dev->num_outstanding_req) == 0);
	dev->drain_notify = false;
}

static inline struct storvsc_device *get_in_stor_device(
					struct hv_device *device)
{
	struct storvsc_device *stor_device;

	stor_device = hv_get_drvdata(device);

	if (!stor_device)
		goto get_in_err;

	/*
	 * If the device is being destroyed; allow incoming
	 * traffic only to cleanup outstanding requests.
	 */

	if (stor_device->destroy  &&
		(atomic_read(&stor_device->num_outstanding_req) == 0))
		stor_device = NULL;

get_in_err:
	return stor_device;

}

static void storvsc_change_target_cpu(struct vmbus_channel *channel, u32 old,
				      u32 new)
{
	struct storvsc_device *stor_device;
	struct vmbus_channel *cur_chn;
	bool old_is_alloced = false;
	struct hv_device *device;
	unsigned long flags;
	int cpu;

	device = channel->primary_channel ?
			channel->primary_channel->device_obj
				: channel->device_obj;
	stor_device = get_out_stor_device(device);
	if (!stor_device)
		return;

	/* See storvsc_do_io() -> get_og_chn(). */
	spin_lock_irqsave(&stor_device->lock, flags);

	/*
	 * Determines if the storvsc device has other channels assigned to
	 * the "old" CPU to update the alloced_cpus mask and the stor_chns
	 * array.
	 */
	if (device->channel != channel && device->channel->target_cpu == old) {
		cur_chn = device->channel;
		old_is_alloced = true;
		goto old_is_alloced;
	}
	list_for_each_entry(cur_chn, &device->channel->sc_list, sc_list) {
		if (cur_chn == channel)
			continue;
		if (cur_chn->target_cpu == old) {
			old_is_alloced = true;
			goto old_is_alloced;
		}
	}

old_is_alloced:
	if (old_is_alloced)
		WRITE_ONCE(stor_device->stor_chns[old], cur_chn);
	else
		cpumask_clear_cpu(old, &stor_device->alloced_cpus);

	/* "Flush" the stor_chns array. */
	for_each_possible_cpu(cpu) {
		if (stor_device->stor_chns[cpu] && !cpumask_test_cpu(
					cpu, &stor_device->alloced_cpus))
			WRITE_ONCE(stor_device->stor_chns[cpu], NULL);
	}

	WRITE_ONCE(stor_device->stor_chns[new], channel);
	cpumask_set_cpu(new, &stor_device->alloced_cpus);

	spin_unlock_irqrestore(&stor_device->lock, flags);
}

static u64 storvsc_next_request_id(struct vmbus_channel *channel, u64 rqst_addr)
{
	struct storvsc_cmd_request *request =
		(struct storvsc_cmd_request *)(unsigned long)rqst_addr;

	if (rqst_addr == VMBUS_RQST_INIT)
		return VMBUS_RQST_INIT;
	if (rqst_addr == VMBUS_RQST_RESET)
		return VMBUS_RQST_RESET;

	/*
	 * Cannot return an ID of 0, which is reserved for an unsolicited
	 * message from Hyper-V.
	 */
	return (u64)blk_mq_unique_tag(scsi_cmd_to_rq(request->cmd)) + 1;
}

static void handle_sc_creation(struct vmbus_channel *new_sc)
{
	struct hv_device *device = new_sc->primary_channel->device_obj;
	struct device *dev = &device->device;
	struct storvsc_device *stor_device;
	struct vmstorage_channel_properties props;
	int ret;

	stor_device = get_out_stor_device(device);
	if (!stor_device)
		return;

	memset(&props, 0, sizeof(struct vmstorage_channel_properties));
	new_sc->max_pkt_size = STORVSC_MAX_PKT_SIZE;

	new_sc->next_request_id_callback = storvsc_next_request_id;

	ret = vmbus_open(new_sc,
			 storvsc_ringbuffer_size,
			 storvsc_ringbuffer_size,
			 (void *)&props,
			 sizeof(struct vmstorage_channel_properties),
			 storvsc_on_channel_callback, new_sc);

	/* In case vmbus_open() fails, we don't use the sub-channel. */
	if (ret != 0) {
		dev_err(dev, "Failed to open sub-channel: err=%d\n", ret);
		return;
	}

	new_sc->change_target_cpu_callback = storvsc_change_target_cpu;

	/* Add the sub-channel to the array of available channels. */
	stor_device->stor_chns[new_sc->target_cpu] = new_sc;
	cpumask_set_cpu(new_sc->target_cpu, &stor_device->alloced_cpus);
}

static void  handle_multichannel_storage(struct hv_device *device, int max_chns)
{
	struct device *dev = &device->device;
	struct storvsc_device *stor_device;
	int num_sc;
	struct storvsc_cmd_request *request;
	struct vstor_packet *vstor_packet;
	int ret, t;

	/*
	 * If the number of CPUs is artificially restricted, such as
	 * with maxcpus=1 on the kernel boot line, Hyper-V could offer
	 * sub-channels >= the number of CPUs. These sub-channels
	 * should not be created. The primary channel is already created
	 * and assigned to one CPU, so check against # CPUs - 1.
	 */
	num_sc = min((int)(num_online_cpus() - 1), max_chns);
	if (!num_sc)
		return;

	stor_device = get_out_stor_device(device);
	if (!stor_device)
		return;

	stor_device->num_sc = num_sc;
	request = &stor_device->init_request;
	vstor_packet = &request->vstor_packet;

	/*
	 * Establish a handler for dealing with subchannels.
	 */
	vmbus_set_sc_create_callback(device->channel, handle_sc_creation);

	/*
	 * Request the host to create sub-channels.
	 */
	memset(request, 0, sizeof(struct storvsc_cmd_request));
	init_completion(&request->wait_event);
	vstor_packet->operation = VSTOR_OPERATION_CREATE_SUB_CHANNELS;
	vstor_packet->flags = REQUEST_COMPLETION_FLAG;
	vstor_packet->sub_channel_count = num_sc;

	ret = vmbus_sendpacket(device->channel, vstor_packet,
			       (sizeof(struct vstor_packet) -
			       stor_device->vmscsi_size_delta),
			       VMBUS_RQST_INIT,
			       VM_PKT_DATA_INBAND,
			       VMBUS_DATA_PACKET_FLAG_COMPLETION_REQUESTED);

	if (ret != 0) {
		dev_err(dev, "Failed to create sub-channel: err=%d\n", ret);
		return;
	}

	t = wait_for_completion_timeout(&request->wait_event, 10*HZ);
	if (t == 0) {
		dev_err(dev, "Failed to create sub-channel: timed out\n");
		return;
	}

	if (vstor_packet->operation != VSTOR_OPERATION_COMPLETE_IO ||
	    vstor_packet->status != 0) {
		dev_err(dev, "Failed to create sub-channel: op=%d, sts=%d\n",
			vstor_packet->operation, vstor_packet->status);
		return;
	}

	/*
	 * We need to do nothing here, because vmbus_process_offer()
	 * invokes channel->sc_creation_callback, which will open and use
	 * the sub-channel(s).
	 */
}

static void cache_wwn(struct storvsc_device *stor_device,
		      struct vstor_packet *vstor_packet)
{
	/*
	 * Cache the currently active port and node ww names.
	 */
	if (vstor_packet->wwn_packet.primary_active) {
		stor_device->node_name =
			wwn_to_u64(vstor_packet->wwn_packet.primary_node_wwn);
		stor_device->port_name =
			wwn_to_u64(vstor_packet->wwn_packet.primary_port_wwn);
	} else {
		stor_device->node_name =
			wwn_to_u64(vstor_packet->wwn_packet.secondary_node_wwn);
		stor_device->port_name =
			wwn_to_u64(vstor_packet->wwn_packet.secondary_port_wwn);
	}
}


static int storvsc_execute_vstor_op(struct hv_device *device,
				    struct storvsc_cmd_request *request,
				    bool status_check)
{
	struct storvsc_device *stor_device;
	struct vstor_packet *vstor_packet;
	int ret, t;

	stor_device = get_out_stor_device(device);
	if (!stor_device)
		return -ENODEV;

	vstor_packet = &request->vstor_packet;

	init_completion(&request->wait_event);
	vstor_packet->flags = REQUEST_COMPLETION_FLAG;

	ret = vmbus_sendpacket(device->channel, vstor_packet,
			       (sizeof(struct vstor_packet) -
			       stor_device->vmscsi_size_delta),
			       VMBUS_RQST_INIT,
			       VM_PKT_DATA_INBAND,
			       VMBUS_DATA_PACKET_FLAG_COMPLETION_REQUESTED);
	if (ret != 0)
		return ret;

	t = wait_for_completion_timeout(&request->wait_event, 5*HZ);
	if (t == 0)
		return -ETIMEDOUT;

	if (!status_check)
		return ret;

	if (vstor_packet->operation != VSTOR_OPERATION_COMPLETE_IO ||
	    vstor_packet->status != 0)
		return -EINVAL;

	return ret;
}

static int storvsc_channel_init(struct hv_device *device, bool is_fc)
{
	struct storvsc_device *stor_device;
	struct storvsc_cmd_request *request;
	struct vstor_packet *vstor_packet;
	int ret, i;
	int max_chns;
	bool process_sub_channels = false;

	stor_device = get_out_stor_device(device);
	if (!stor_device)
		return -ENODEV;

	request = &stor_device->init_request;
	vstor_packet = &request->vstor_packet;

	/*
	 * Now, initiate the vsc/vsp initialization protocol on the open
	 * channel
	 */
	memset(request, 0, sizeof(struct storvsc_cmd_request));
	vstor_packet->operation = VSTOR_OPERATION_BEGIN_INITIALIZATION;
	ret = storvsc_execute_vstor_op(device, request, true);
	if (ret)
		return ret;
	/*
	 * Query host supported protocol version.
	 */

	for (i = 0; i < ARRAY_SIZE(vmstor_protocols); i++) {
		/* reuse the packet for version range supported */
		memset(vstor_packet, 0, sizeof(struct vstor_packet));
		vstor_packet->operation =
			VSTOR_OPERATION_QUERY_PROTOCOL_VERSION;

		vstor_packet->version.major_minor =
			vmstor_protocols[i].protocol_version;

		/*
		 * The revision number is only used in Windows; set it to 0.
		 */
		vstor_packet->version.revision = 0;
		ret = storvsc_execute_vstor_op(device, request, false);
		if (ret != 0)
			return ret;

		if (vstor_packet->operation != VSTOR_OPERATION_COMPLETE_IO)
			return -EINVAL;

		if (vstor_packet->status == 0) {
			vmstor_proto_version =
				vmstor_protocols[i].protocol_version;

			sense_buffer_size =
				vmstor_protocols[i].sense_buffer_size;

			stor_device->vmscsi_size_delta =
				vmstor_protocols[i].vmscsi_size_delta;

			break;
		}
	}

	if (vstor_packet->status != 0)
		return -EINVAL;


	memset(vstor_packet, 0, sizeof(struct vstor_packet));
	vstor_packet->operation = VSTOR_OPERATION_QUERY_PROPERTIES;
	ret = storvsc_execute_vstor_op(device, request, true);
	if (ret != 0)
		return ret;

	/*
	 * Check to see if multi-channel support is there.
	 * Hosts that implement protocol version of 5.1 and above
	 * support multi-channel.
	 */
	max_chns = vstor_packet->storage_channel_properties.max_channel_cnt;

	/*
	 * Allocate state to manage the sub-channels.
	 * We allocate an array based on the numbers of possible CPUs
	 * (Hyper-V does not support cpu online/offline).
	 * This Array will be sparseley populated with unique
	 * channels - primary + sub-channels.
	 * We will however populate all the slots to evenly distribute
	 * the load.
	 */
	stor_device->stor_chns = kcalloc(num_possible_cpus(), sizeof(void *),
					 GFP_KERNEL);
	if (stor_device->stor_chns == NULL)
		return -ENOMEM;

	device->channel->change_target_cpu_callback = storvsc_change_target_cpu;

	stor_device->stor_chns[device->channel->target_cpu] = device->channel;
	cpumask_set_cpu(device->channel->target_cpu,
			&stor_device->alloced_cpus);

	if (vmstor_proto_version >= VMSTOR_PROTO_VERSION_WIN8) {
		if (vstor_packet->storage_channel_properties.flags &
		    STORAGE_CHANNEL_SUPPORTS_MULTI_CHANNEL)
			process_sub_channels = true;
	}
	stor_device->max_transfer_bytes =
		vstor_packet->storage_channel_properties.max_transfer_bytes;

	if (!is_fc)
		goto done;

	/*
	 * For FC devices retrieve FC HBA data.
	 */
	memset(vstor_packet, 0, sizeof(struct vstor_packet));
	vstor_packet->operation = VSTOR_OPERATION_FCHBA_DATA;
	ret = storvsc_execute_vstor_op(device, request, true);
	if (ret != 0)
		return ret;

	/*
	 * Cache the currently active port and node ww names.
	 */
	cache_wwn(stor_device, vstor_packet);

done:

	memset(vstor_packet, 0, sizeof(struct vstor_packet));
	vstor_packet->operation = VSTOR_OPERATION_END_INITIALIZATION;
	ret = storvsc_execute_vstor_op(device, request, true);
	if (ret != 0)
		return ret;

	if (process_sub_channels)
		handle_multichannel_storage(device, max_chns);

	return ret;
}

static void storvsc_handle_error(struct vmscsi_request *vm_srb,
				struct scsi_cmnd *scmnd,
				struct Scsi_Host *host,
				u8 asc, u8 ascq)
{
	struct storvsc_scan_work *wrk;
	void (*process_err_fn)(struct work_struct *work);
	struct hv_host_device *host_dev = shost_priv(host);

	switch (SRB_STATUS(vm_srb->srb_status)) {
	case SRB_STATUS_ERROR:
	case SRB_STATUS_ABORTED:
	case SRB_STATUS_INVALID_REQUEST:
		if (vm_srb->srb_status & SRB_STATUS_AUTOSENSE_VALID) {
			/* Check for capacity change */
			if ((asc == 0x2a) && (ascq == 0x9)) {
				process_err_fn = storvsc_device_scan;
				/* Retry the I/O that triggered this. */
				set_host_byte(scmnd, DID_REQUEUE);
				goto do_work;
			}

			/*
			 * Check for "Operating parameters have changed"
			 * due to Hyper-V changing the VHD/VHDX BlockSize
			 * when adding/removing a differencing disk. This
			 * causes discard_granularity to change, so do a
			 * rescan to pick up the new granularity. We don't
			 * want scsi_report_sense() to output a message
			 * that a sysadmin wouldn't know what to do with.
			 */
			if ((asc == 0x3f) && (ascq != 0x03) &&
					(ascq != 0x0e)) {
				process_err_fn = storvsc_device_scan;
				set_host_byte(scmnd, DID_REQUEUE);
				goto do_work;
			}

			/*
			 * Otherwise, let upper layer deal with the
			 * error when sense message is present
			 */
			return;
		}

		/*
		 * If there is an error; offline the device since all
		 * error recovery strategies would have already been
		 * deployed on the host side. However, if the command
		 * were a pass-through command deal with it appropriately.
		 */
		switch (scmnd->cmnd[0]) {
		case ATA_16:
		case ATA_12:
			set_host_byte(scmnd, DID_PASSTHROUGH);
			break;
		/*
		 * On some Hyper-V hosts TEST_UNIT_READY command can
		 * return SRB_STATUS_ERROR. Let the upper level code
		 * deal with it based on the sense information.
		 */
		case TEST_UNIT_READY:
			break;
		default:
			set_host_byte(scmnd, DID_ERROR);
		}
		return;

	case SRB_STATUS_INVALID_LUN:
		set_host_byte(scmnd, DID_NO_CONNECT);
		process_err_fn = storvsc_remove_lun;
		goto do_work;

	}
	return;

do_work:
	/*
	 * We need to schedule work to process this error; schedule it.
	 */
	wrk = kmalloc(sizeof(struct storvsc_scan_work), GFP_ATOMIC);
	if (!wrk) {
		set_host_byte(scmnd, DID_TARGET_FAILURE);
		return;
	}

	wrk->host = host;
	wrk->lun = vm_srb->lun;
	wrk->tgt_id = vm_srb->target_id;
	INIT_WORK(&wrk->work, process_err_fn);
	queue_work(host_dev->handle_error_wq, &wrk->work);
}


static void storvsc_command_completion(struct storvsc_cmd_request *cmd_request,
				       struct storvsc_device *stor_dev)
{
	struct scsi_cmnd *scmnd = cmd_request->cmd;
	struct scsi_sense_hdr sense_hdr;
	struct vmscsi_request *vm_srb;
	u32 data_transfer_length;
	struct Scsi_Host *host;
	u32 payload_sz = cmd_request->payload_sz;
	void *payload = cmd_request->payload;
	bool sense_ok;

	host = stor_dev->host;

	vm_srb = &cmd_request->vstor_packet.vm_srb;
	data_transfer_length = vm_srb->data_transfer_length;

	scmnd->result = vm_srb->scsi_status;

	if (scmnd->result) {
		sense_ok = scsi_normalize_sense(scmnd->sense_buffer,
				SCSI_SENSE_BUFFERSIZE, &sense_hdr);

		if (sense_ok && do_logging(STORVSC_LOGGING_WARN))
			scsi_print_sense_hdr(scmnd->device, "storvsc",
					     &sense_hdr);
	}

	if (vm_srb->srb_status != SRB_STATUS_SUCCESS) {
		storvsc_handle_error(vm_srb, scmnd, host, sense_hdr.asc,
					 sense_hdr.ascq);
		/*
		 * The Windows driver set data_transfer_length on
		 * SRB_STATUS_DATA_OVERRUN. On other errors, this value
		 * is untouched.  In these cases we set it to 0.
		 */
		if (vm_srb->srb_status != SRB_STATUS_DATA_OVERRUN)
			data_transfer_length = 0;
	}

	/* Validate data_transfer_length (from Hyper-V) */
	if (data_transfer_length > cmd_request->payload->range.len)
		data_transfer_length = cmd_request->payload->range.len;

	scsi_set_resid(scmnd,
		cmd_request->payload->range.len - data_transfer_length);

	scmnd->scsi_done(scmnd);

	if (payload_sz >
		sizeof(struct vmbus_channel_packet_multipage_buffer))
		kfree(payload);
}

static void storvsc_on_io_completion(struct storvsc_device *stor_device,
				  struct vstor_packet *vstor_packet,
				  struct storvsc_cmd_request *request)
{
	struct vstor_packet *stor_pkt;
	struct hv_device *device = stor_device->device;

	stor_pkt = &request->vstor_packet;

	/*
	 * The current SCSI handling on the host side does
	 * not correctly handle:
	 * INQUIRY command with page code parameter set to 0x80
	 * MODE_SENSE command with cmd[2] == 0x1c
	 *
	 * Setup srb and scsi status so this won't be fatal.
	 * We do this so we can distinguish truly fatal failues
	 * (srb status == 0x4) and off-line the device in that case.
	 */

	if ((stor_pkt->vm_srb.cdb[0] == INQUIRY) ||
	   (stor_pkt->vm_srb.cdb[0] == MODE_SENSE)) {
		vstor_packet->vm_srb.scsi_status = 0;
		vstor_packet->vm_srb.srb_status = SRB_STATUS_SUCCESS;
	}

	/* Copy over the status...etc */
	stor_pkt->vm_srb.scsi_status = vstor_packet->vm_srb.scsi_status;
	stor_pkt->vm_srb.srb_status = vstor_packet->vm_srb.srb_status;

	/*
	 * Copy over the sense_info_length, but limit to the known max
	 * size if Hyper-V returns a bad value.
	 */
	stor_pkt->vm_srb.sense_info_length = min_t(u8, sense_buffer_size,
		vstor_packet->vm_srb.sense_info_length);

	if (vstor_packet->vm_srb.scsi_status != 0 ||
	    vstor_packet->vm_srb.srb_status != SRB_STATUS_SUCCESS) {

		/*
		 * Log TEST_UNIT_READY errors only as warnings. Hyper-V can
		 * return errors when detecting devices using TEST_UNIT_READY,
		 * and logging these as errors produces unhelpful noise.
		 */
		int loglevel = (stor_pkt->vm_srb.cdb[0] == TEST_UNIT_READY) ?
			STORVSC_LOGGING_WARN : STORVSC_LOGGING_ERROR;

		storvsc_log(device, loglevel,
			"tag#%d cmd 0x%x status: scsi 0x%x srb 0x%x hv 0x%x\n",
			scsi_cmd_to_rq(request->cmd)->tag,
			stor_pkt->vm_srb.cdb[0],
			vstor_packet->vm_srb.scsi_status,
			vstor_packet->vm_srb.srb_status,
			vstor_packet->status);
	}

	if (vstor_packet->vm_srb.scsi_status == SAM_STAT_CHECK_CONDITION &&
	    (vstor_packet->vm_srb.srb_status & SRB_STATUS_AUTOSENSE_VALID))
		memcpy(request->cmd->sense_buffer,
		       vstor_packet->vm_srb.sense_data,
		       stor_pkt->vm_srb.sense_info_length);

	stor_pkt->vm_srb.data_transfer_length =
		vstor_packet->vm_srb.data_transfer_length;

	storvsc_command_completion(request, stor_device);

	if (atomic_dec_and_test(&stor_device->num_outstanding_req) &&
		stor_device->drain_notify)
		wake_up(&stor_device->waiting_to_drain);
}

static void storvsc_on_receive(struct storvsc_device *stor_device,
			     struct vstor_packet *vstor_packet,
			     struct storvsc_cmd_request *request)
{
	struct hv_host_device *host_dev;
	switch (vstor_packet->operation) {
	case VSTOR_OPERATION_COMPLETE_IO:
		storvsc_on_io_completion(stor_device, vstor_packet, request);
		break;

	case VSTOR_OPERATION_REMOVE_DEVICE:
	case VSTOR_OPERATION_ENUMERATE_BUS:
		host_dev = shost_priv(stor_device->host);
		queue_work(
			host_dev->handle_error_wq, &host_dev->host_scan_work);
		break;

	case VSTOR_OPERATION_FCHBA_DATA:
		cache_wwn(stor_device, vstor_packet);
#if IS_ENABLED(CONFIG_SCSI_FC_ATTRS)
		fc_host_node_name(stor_device->host) = stor_device->node_name;
		fc_host_port_name(stor_device->host) = stor_device->port_name;
#endif
		break;
	default:
		break;
	}
}

static void storvsc_on_channel_callback(void *context)
{
	struct vmbus_channel *channel = (struct vmbus_channel *)context;
	const struct vmpacket_descriptor *desc;
	struct hv_device *device;
	struct storvsc_device *stor_device;
	struct Scsi_Host *shost;

	if (channel->primary_channel != NULL)
		device = channel->primary_channel->device_obj;
	else
		device = channel->device_obj;

	stor_device = get_in_stor_device(device);
	if (!stor_device)
		return;

	shost = stor_device->host;

	foreach_vmbus_pkt(desc, channel) {
		struct vstor_packet *packet = hv_pkt_data(desc);
		struct storvsc_cmd_request *request = NULL;
		u32 pktlen = hv_pkt_datalen(desc);
		u64 rqst_id = desc->trans_id;
		u32 minlen = rqst_id ? sizeof(struct vstor_packet) -
			stor_device->vmscsi_size_delta : sizeof(enum vstor_packet_operation);

		if (pktlen < minlen) {
			dev_err(&device->device,
				"Invalid pkt: id=%llu, len=%u, minlen=%u\n",
				rqst_id, pktlen, minlen);
			continue;
		}

		if (rqst_id == VMBUS_RQST_INIT) {
			request = &stor_device->init_request;
		} else if (rqst_id == VMBUS_RQST_RESET) {
			request = &stor_device->reset_request;
		} else {
			/* Hyper-V can send an unsolicited message with ID of 0 */
			if (rqst_id == 0) {
				/*
				 * storvsc_on_receive() looks at the vstor_packet in the message
				 * from the ring buffer.
				 *
				 * - If the operation in the vstor_packet is COMPLETE_IO, then
				 *   we call storvsc_on_io_completion(), and dereference the
				 *   guest memory address.  Make sure we don't call
				 *   storvsc_on_io_completion() with a guest memory address
				 *   that is zero if Hyper-V were to construct and send such
				 *   a bogus packet.
				 *
				 * - If the operation in the vstor_packet is FCHBA_DATA, then
				 *   we call cache_wwn(), and access the data payload area of
				 *   the packet (wwn_packet); however, there is no guarantee
				 *   that the packet is big enough to contain such area.
				 *   Future-proof the code by rejecting such a bogus packet.
				 */
				if (packet->operation == VSTOR_OPERATION_COMPLETE_IO ||
				    packet->operation == VSTOR_OPERATION_FCHBA_DATA) {
					dev_err(&device->device, "Invalid packet with ID of 0\n");
					continue;
				}
			} else {
				struct scsi_cmnd *scmnd;

				/* Transaction 'rqst_id' corresponds to tag 'rqst_id - 1' */
				scmnd = scsi_host_find_tag(shost, rqst_id - 1);
				if (scmnd == NULL) {
					dev_err(&device->device, "Incorrect transaction ID\n");
					continue;
				}
				request = (struct storvsc_cmd_request *)scsi_cmd_priv(scmnd);
			}

			storvsc_on_receive(stor_device, packet, request);
			continue;
		}

		memcpy(&request->vstor_packet, packet,
		       (sizeof(struct vstor_packet) - stor_device->vmscsi_size_delta));
		complete(&request->wait_event);
	}
}

static int storvsc_connect_to_vsp(struct hv_device *device, u32 ring_size,
				  bool is_fc)
{
	struct vmstorage_channel_properties props;
	int ret;

	memset(&props, 0, sizeof(struct vmstorage_channel_properties));

	device->channel->max_pkt_size = STORVSC_MAX_PKT_SIZE;
	device->channel->next_request_id_callback = storvsc_next_request_id;

	ret = vmbus_open(device->channel,
			 ring_size,
			 ring_size,
			 (void *)&props,
			 sizeof(struct vmstorage_channel_properties),
			 storvsc_on_channel_callback, device->channel);

	if (ret != 0)
		return ret;

	ret = storvsc_channel_init(device, is_fc);

	return ret;
}

static int storvsc_dev_remove(struct hv_device *device)
{
	struct storvsc_device *stor_device;

	stor_device = hv_get_drvdata(device);

	stor_device->destroy = true;

	/* Make sure flag is set before waiting */
	wmb();

	/*
	 * At this point, all outbound traffic should be disable. We
	 * only allow inbound traffic (responses) to proceed so that
	 * outstanding requests can be completed.
	 */

	storvsc_wait_to_drain(stor_device);

	/*
	 * Since we have already drained, we don't need to busy wait
	 * as was done in final_release_stor_device()
	 * Note that we cannot set the ext pointer to NULL until
	 * we have drained - to drain the outgoing packets, we need to
	 * allow incoming packets.
	 */
	hv_set_drvdata(device, NULL);

	/* Close the channel */
	vmbus_close(device->channel);

	kfree(stor_device->stor_chns);
	kfree(stor_device);
	return 0;
}

static struct vmbus_channel *get_og_chn(struct storvsc_device *stor_device,
					u16 q_num)
{
	u16 slot = 0;
	u16 hash_qnum;
	const struct cpumask *node_mask;
	int num_channels, tgt_cpu;

	if (stor_device->num_sc == 0) {
		stor_device->stor_chns[q_num] = stor_device->device->channel;
		return stor_device->device->channel;
	}

	/*
	 * Our channel array is sparsley populated and we
	 * initiated I/O on a processor/hw-q that does not
	 * currently have a designated channel. Fix this.
	 * The strategy is simple:
	 * I. Ensure NUMA locality
	 * II. Distribute evenly (best effort)
	 */

	node_mask = cpumask_of_node(cpu_to_node(q_num));

	num_channels = 0;
	for_each_cpu(tgt_cpu, &stor_device->alloced_cpus) {
		if (cpumask_test_cpu(tgt_cpu, node_mask))
			num_channels++;
	}
	if (num_channels == 0) {
		stor_device->stor_chns[q_num] = stor_device->device->channel;
		return stor_device->device->channel;
	}

	hash_qnum = q_num;
	while (hash_qnum >= num_channels)
		hash_qnum -= num_channels;

	for_each_cpu(tgt_cpu, &stor_device->alloced_cpus) {
		if (!cpumask_test_cpu(tgt_cpu, node_mask))
			continue;
		if (slot == hash_qnum)
			break;
		slot++;
	}

	stor_device->stor_chns[q_num] = stor_device->stor_chns[tgt_cpu];

	return stor_device->stor_chns[q_num];
}


static int storvsc_do_io(struct hv_device *device,
			 struct storvsc_cmd_request *request, u16 q_num)
{
	struct storvsc_device *stor_device;
	struct vstor_packet *vstor_packet;
	struct vmbus_channel *outgoing_channel, *channel;
	unsigned long flags;
	int ret = 0;
	const struct cpumask *node_mask;
	int tgt_cpu;

	vstor_packet = &request->vstor_packet;
	stor_device = get_out_stor_device(device);

	if (!stor_device)
		return -ENODEV;


	request->device  = device;
	/*
	 * Select an appropriate channel to send the request out.
	 */
	/* See storvsc_change_target_cpu(). */
	outgoing_channel = READ_ONCE(stor_device->stor_chns[q_num]);
	if (outgoing_channel != NULL) {
		if (outgoing_channel->target_cpu == q_num) {
			/*
			 * Ideally, we want to pick a different channel if
			 * available on the same NUMA node.
			 */
			node_mask = cpumask_of_node(cpu_to_node(q_num));
			for_each_cpu_wrap(tgt_cpu,
				 &stor_device->alloced_cpus, q_num + 1) {
				if (!cpumask_test_cpu(tgt_cpu, node_mask))
					continue;
				if (tgt_cpu == q_num)
					continue;
				channel = READ_ONCE(
					stor_device->stor_chns[tgt_cpu]);
				if (channel == NULL)
					continue;
				if (hv_get_avail_to_write_percent(
							&channel->outbound)
						> ring_avail_percent_lowater) {
					outgoing_channel = channel;
					goto found_channel;
				}
			}

			/*
			 * All the other channels on the same NUMA node are
			 * busy. Try to use the channel on the current CPU
			 */
			if (hv_get_avail_to_write_percent(
						&outgoing_channel->outbound)
					> ring_avail_percent_lowater)
				goto found_channel;

			/*
			 * If we reach here, all the channels on the current
			 * NUMA node are busy. Try to find a channel in
			 * other NUMA nodes
			 */
			for_each_cpu(tgt_cpu, &stor_device->alloced_cpus) {
				if (cpumask_test_cpu(tgt_cpu, node_mask))
					continue;
				channel = READ_ONCE(
					stor_device->stor_chns[tgt_cpu]);
				if (channel == NULL)
					continue;
				if (hv_get_avail_to_write_percent(
							&channel->outbound)
						> ring_avail_percent_lowater) {
					outgoing_channel = channel;
					goto found_channel;
				}
			}
		}
	} else {
		spin_lock_irqsave(&stor_device->lock, flags);
		outgoing_channel = stor_device->stor_chns[q_num];
		if (outgoing_channel != NULL) {
			spin_unlock_irqrestore(&stor_device->lock, flags);
			goto found_channel;
		}
		outgoing_channel = get_og_chn(stor_device, q_num);
		spin_unlock_irqrestore(&stor_device->lock, flags);
	}

found_channel:
	vstor_packet->flags |= REQUEST_COMPLETION_FLAG;

	vstor_packet->vm_srb.length = (sizeof(struct vmscsi_request) -
					stor_device->vmscsi_size_delta);


	vstor_packet->vm_srb.sense_info_length = sense_buffer_size;


	vstor_packet->vm_srb.data_transfer_length =
	request->payload->range.len;

	vstor_packet->operation = VSTOR_OPERATION_EXECUTE_SRB;

	if (request->payload->range.len) {

		ret = vmbus_sendpacket_mpb_desc(outgoing_channel,
				request->payload, request->payload_sz,
				vstor_packet,
				(sizeof(struct vstor_packet) -
				stor_device->vmscsi_size_delta),
				(unsigned long)request);
	} else {
		ret = vmbus_sendpacket(outgoing_channel, vstor_packet,
			       (sizeof(struct vstor_packet) -
				stor_device->vmscsi_size_delta),
			       (unsigned long)request,
			       VM_PKT_DATA_INBAND,
			       VMBUS_DATA_PACKET_FLAG_COMPLETION_REQUESTED);
	}

	if (ret != 0)
		return ret;

	atomic_inc(&stor_device->num_outstanding_req);

	return ret;
}

static int storvsc_device_alloc(struct scsi_device *sdevice)
{
	/*
	 * Set blist flag to permit the reading of the VPD pages even when
	 * the target may claim SPC-2 compliance. MSFT targets currently
	 * claim SPC-2 compliance while they implement post SPC-2 features.
	 * With this flag we can correctly handle WRITE_SAME_16 issues.
	 *
	 * Hypervisor reports SCSI_UNKNOWN type for DVD ROM device but
	 * still supports REPORT LUN.
	 */
	sdevice->sdev_bflags = BLIST_REPORTLUN2 | BLIST_TRY_VPD_PAGES;

	return 0;
}

static int storvsc_device_configure(struct scsi_device *sdevice)
{
	blk_queue_rq_timeout(sdevice->request_queue, (storvsc_timeout * HZ));

	sdevice->no_write_same = 1;

	/*
	 * If the host is WIN8 or WIN8 R2, claim conformance to SPC-3
	 * if the device is a MSFT virtual device.  If the host is
	 * WIN10 or newer, allow write_same.
	 */
	if (!strncmp(sdevice->vendor, "Msft", 4)) {
		switch (vmstor_proto_version) {
		case VMSTOR_PROTO_VERSION_WIN8:
		case VMSTOR_PROTO_VERSION_WIN8_1:
			sdevice->scsi_level = SCSI_SPC_3;
			break;
		}

		if (vmstor_proto_version >= VMSTOR_PROTO_VERSION_WIN10)
			sdevice->no_write_same = 0;
	}

	return 0;
}

static int storvsc_get_chs(struct scsi_device *sdev, struct block_device * bdev,
			   sector_t capacity, int *info)
{
	sector_t nsect = capacity;
	sector_t cylinders = nsect;
	int heads, sectors_pt;

	/*
	 * We are making up these values; let us keep it simple.
	 */
	heads = 0xff;
	sectors_pt = 0x3f;      /* Sectors per track */
	sector_div(cylinders, heads * sectors_pt);
	if ((sector_t)(cylinders + 1) * heads * sectors_pt < nsect)
		cylinders = 0xffff;

	info[0] = heads;
	info[1] = sectors_pt;
	info[2] = (int)cylinders;

	return 0;
}

static int storvsc_host_reset_handler(struct scsi_cmnd *scmnd)
{
	struct hv_host_device *host_dev = shost_priv(scmnd->device->host);
	struct hv_device *device = host_dev->dev;

	struct storvsc_device *stor_device;
	struct storvsc_cmd_request *request;
	struct vstor_packet *vstor_packet;
	int ret, t;

	stor_device = get_out_stor_device(device);
	if (!stor_device)
		return FAILED;

	request = &stor_device->reset_request;
	vstor_packet = &request->vstor_packet;
	memset(vstor_packet, 0, sizeof(struct vstor_packet));

	init_completion(&request->wait_event);

	vstor_packet->operation = VSTOR_OPERATION_RESET_BUS;
	vstor_packet->flags = REQUEST_COMPLETION_FLAG;
	vstor_packet->vm_srb.path_id = stor_device->path_id;

	ret = vmbus_sendpacket(device->channel, vstor_packet,
			       (sizeof(struct vstor_packet) -
				stor_device->vmscsi_size_delta),
			       VMBUS_RQST_RESET,
			       VM_PKT_DATA_INBAND,
			       VMBUS_DATA_PACKET_FLAG_COMPLETION_REQUESTED);
	if (ret != 0)
		return FAILED;

	t = wait_for_completion_timeout(&request->wait_event, 5*HZ);
	if (t == 0)
		return TIMEOUT_ERROR;


	/*
	 * At this point, all outstanding requests in the adapter
	 * should have been flushed out and return to us
	 * There is a potential race here where the host may be in
	 * the process of responding when we return from here.
	 * Just wait for all in-transit packets to be accounted for
	 * before we return from here.
	 */
	storvsc_wait_to_drain(stor_device);

	return SUCCESS;
}

/*
 * The host guarantees to respond to each command, although I/O latencies might
 * be unbounded on Azure.  Reset the timer unconditionally to give the host a
 * chance to perform EH.
 */
static enum scsi_timeout_action storvsc_eh_timed_out(struct scsi_cmnd *scmnd)
{
<<<<<<< HEAD
#if IS_ENABLED(CONFIG_SCSI_FC_ATTRS)
	if (scmnd->device->host->transportt == fc_transport_template)
		return fc_eh_timed_out(scmnd);
#endif
	return SCSI_EH_RESET_TIMER;
=======
	return BLK_EH_RESET_TIMER;
>>>>>>> f6f7927a
}

static bool storvsc_scsi_cmd_ok(struct scsi_cmnd *scmnd)
{
	bool allowed = true;
	u8 scsi_op = scmnd->cmnd[0];

	switch (scsi_op) {
	/* the host does not handle WRITE_SAME, log accident usage */
	case WRITE_SAME:
	/*
	 * smartd sends this command and the host does not handle
	 * this. So, don't send it.
	 */
	case SET_WINDOW:
		set_host_byte(scmnd, DID_ERROR);
		allowed = false;
		break;
	default:
		break;
	}
	return allowed;
}

static int storvsc_queuecommand(struct Scsi_Host *host, struct scsi_cmnd *scmnd)
{
	int ret;
	struct hv_host_device *host_dev = shost_priv(host);
	struct hv_device *dev = host_dev->dev;
	struct storvsc_cmd_request *cmd_request = scsi_cmd_priv(scmnd);
	int i;
	struct scatterlist *sgl;
	unsigned int sg_count;
	struct vmscsi_request *vm_srb;
	struct vmbus_packet_mpb_array  *payload;
	u32 payload_sz;
	u32 length;

	if (vmstor_proto_version <= VMSTOR_PROTO_VERSION_WIN8) {
		/*
		 * On legacy hosts filter unimplemented commands.
		 * Future hosts are expected to correctly handle
		 * unsupported commands. Furthermore, it is
		 * possible that some of the currently
		 * unsupported commands maybe supported in
		 * future versions of the host.
		 */
		if (!storvsc_scsi_cmd_ok(scmnd)) {
			scmnd->scsi_done(scmnd);
			return 0;
		}
	}

	/* Setup the cmd request */
	cmd_request->cmd = scmnd;

	memset(&cmd_request->vstor_packet, 0, sizeof(struct vstor_packet));
	vm_srb = &cmd_request->vstor_packet.vm_srb;
	vm_srb->win8_extension.time_out_value = 60;

	vm_srb->win8_extension.srb_flags |=
		SRB_FLAGS_DISABLE_SYNCH_TRANSFER;

	if (scmnd->device->tagged_supported) {
		vm_srb->win8_extension.srb_flags |=
		(SRB_FLAGS_QUEUE_ACTION_ENABLE | SRB_FLAGS_NO_QUEUE_FREEZE);
		vm_srb->win8_extension.queue_tag = SP_UNTAGGED;
		vm_srb->win8_extension.queue_action = SRB_SIMPLE_TAG_REQUEST;
	}

	/* Build the SRB */
	switch (scmnd->sc_data_direction) {
	case DMA_TO_DEVICE:
		vm_srb->data_in = WRITE_TYPE;
		vm_srb->win8_extension.srb_flags |= SRB_FLAGS_DATA_OUT;
		break;
	case DMA_FROM_DEVICE:
		vm_srb->data_in = READ_TYPE;
		vm_srb->win8_extension.srb_flags |= SRB_FLAGS_DATA_IN;
		break;
	case DMA_NONE:
		vm_srb->data_in = UNKNOWN_TYPE;
		vm_srb->win8_extension.srb_flags |= SRB_FLAGS_NO_DATA_TRANSFER;
		break;
	default:
		/*
		 * This is DMA_BIDIRECTIONAL or something else we are never
		 * supposed to see here.
		 */
		WARN(1, "Unexpected data direction: %d\n",
		     scmnd->sc_data_direction);
		return -EINVAL;
	}


	vm_srb->port_number = host_dev->port;
	vm_srb->path_id = scmnd->device->channel;
	vm_srb->target_id = scmnd->device->id;
	vm_srb->lun = scmnd->device->lun;

	vm_srb->cdb_length = scmnd->cmd_len;

	memcpy(vm_srb->cdb, scmnd->cmnd, vm_srb->cdb_length);

	sgl = (struct scatterlist *)scsi_sglist(scmnd);
	sg_count = scsi_sg_count(scmnd);

	length = scsi_bufflen(scmnd);
	payload = (struct vmbus_packet_mpb_array *)&cmd_request->mpb;
	payload_sz = 0;

	if (sg_count) {
		unsigned int hvpgoff, hvpfns_to_add;
		unsigned long offset_in_hvpg = offset_in_hvpage(sgl->offset);
		unsigned int hvpg_count = HVPFN_UP(offset_in_hvpg + length);
		u64 hvpfn;

		payload_sz = (hvpg_count * sizeof(u64) +
			      sizeof(struct vmbus_packet_mpb_array));

		if (hvpg_count > MAX_PAGE_BUFFER_COUNT) {
			payload = kzalloc(payload_sz, GFP_ATOMIC);
			if (!payload)
				return SCSI_MLQUEUE_DEVICE_BUSY;
		}

		payload->range.len = length;
		payload->range.offset = offset_in_hvpg;


		for (i = 0; sgl != NULL; sgl = sg_next(sgl)) {
			/*
			 * Init values for the current sgl entry. hvpgoff
			 * and hvpfns_to_add are in units of Hyper-V size
			 * pages. Handling the PAGE_SIZE != HV_HYP_PAGE_SIZE
			 * case also handles values of sgl->offset that are
			 * larger than PAGE_SIZE. Such offsets are handled
			 * even on other than the first sgl entry, provided
			 * they are a multiple of PAGE_SIZE.
			 */
			hvpgoff = HVPFN_DOWN(sgl->offset);
			hvpfn = page_to_hvpfn(sg_page(sgl)) + hvpgoff;
			hvpfns_to_add =	HVPFN_UP(sgl->offset + sgl->length) -
						hvpgoff;

			/*
			 * Fill the next portion of the PFN array with
			 * sequential Hyper-V PFNs for the continguous physical
			 * memory described by the sgl entry. The end of the
			 * last sgl should be reached at the same time that
			 * the PFN array is filled.
			 */
			while (hvpfns_to_add--)
				payload->range.pfn_array[i++] =	hvpfn++;
		}
	}

	cmd_request->payload = payload;
	cmd_request->payload_sz = payload_sz;

	/* Invokes the vsc to start an IO */
	ret = storvsc_do_io(dev, cmd_request, get_cpu());
	put_cpu();

	if (ret == -EAGAIN) {
		if (payload_sz > sizeof(cmd_request->mpb))
			kfree(payload);
		/* no more space */
		return SCSI_MLQUEUE_DEVICE_BUSY;
	}

	return 0;
}

static struct scsi_host_template scsi_driver = {
	.module	=		THIS_MODULE,
	.name =			"storvsc_host_t",
	.cmd_size =             sizeof(struct storvsc_cmd_request),
	.bios_param =		storvsc_get_chs,
	.queuecommand =		storvsc_queuecommand,
	.eh_host_reset_handler =	storvsc_host_reset_handler,
	.proc_name =		"storvsc_host",
	.eh_timed_out =		storvsc_eh_timed_out,
	.slave_alloc =		storvsc_device_alloc,
	.slave_configure =	storvsc_device_configure,
	.cmd_per_lun =		2048,
	.this_id =		-1,
	/* Ensure there are no gaps in presented sgls */
	.virt_boundary_mask =	HV_HYP_PAGE_SIZE - 1,
	.no_write_same =	1,
	.track_queue_depth =	1,
	.change_queue_depth =	storvsc_change_queue_depth,
};

enum {
	SCSI_GUID,
	IDE_GUID,
	SFC_GUID,
};

static const struct hv_vmbus_device_id id_table[] = {
	/* SCSI guid */
	{ HV_SCSI_GUID,
	  .driver_data = SCSI_GUID
	},
	/* IDE guid */
	{ HV_IDE_GUID,
	  .driver_data = IDE_GUID
	},
	/* Fibre Channel GUID */
	{
	  HV_SYNTHFC_GUID,
	  .driver_data = SFC_GUID
	},
	{ },
};

MODULE_DEVICE_TABLE(vmbus, id_table);

static const struct { guid_t guid; } fc_guid = { HV_SYNTHFC_GUID };

static bool hv_dev_is_fc(struct hv_device *hv_dev)
{
	return guid_equal(&fc_guid.guid, &hv_dev->dev_type);
}

static int storvsc_probe(struct hv_device *device,
			const struct hv_vmbus_device_id *dev_id)
{
	int ret;
	int num_cpus = num_online_cpus();
	int num_present_cpus = num_present_cpus();
	struct Scsi_Host *host;
	struct hv_host_device *host_dev;
	bool dev_is_ide = ((dev_id->driver_data == IDE_GUID) ? true : false);
	bool is_fc = ((dev_id->driver_data == SFC_GUID) ? true : false);
	int target = 0;
	struct storvsc_device *stor_device;
	int max_luns_per_target;
	int max_targets;
	int max_channels;
	int max_sub_channels = 0;
	u32 max_xfer_bytes;

	/*
	 * Based on the windows host we are running on,
	 * set state to properly communicate with the host.
	 */

	if (vmbus_proto_version < VERSION_WIN8) {
		max_luns_per_target = STORVSC_IDE_MAX_LUNS_PER_TARGET;
		max_targets = STORVSC_IDE_MAX_TARGETS;
		max_channels = STORVSC_IDE_MAX_CHANNELS;
	} else {
		max_luns_per_target = STORVSC_MAX_LUNS_PER_TARGET;
		max_targets = STORVSC_MAX_TARGETS;
		max_channels = STORVSC_MAX_CHANNELS;
		/*
		 * On Windows8 and above, we support sub-channels for storage
		 * on SCSI and FC controllers.
		 * The number of sub-channels offerred is based on the number of
		 * VCPUs in the guest.
		 */
		if (!dev_is_ide)
			max_sub_channels =
				(num_cpus - 1) / storvsc_vcpus_per_sub_channel;
	}

	scsi_driver.can_queue = max_outstanding_req_per_channel *
				(max_sub_channels + 1) *
				(100 - ring_avail_percent_lowater) / 100;

	host = scsi_host_alloc(&scsi_driver,
			       sizeof(struct hv_host_device));
	if (!host)
		return -ENOMEM;

	host_dev = shost_priv(host);
	memset(host_dev, 0, sizeof(struct hv_host_device));

	host_dev->port = host->host_no;
	host_dev->dev = device;
	host_dev->host = host;


	stor_device = kzalloc(sizeof(struct storvsc_device), GFP_KERNEL);
	if (!stor_device) {
		ret = -ENOMEM;
		goto err_out0;
	}

	stor_device->destroy = false;
	init_waitqueue_head(&stor_device->waiting_to_drain);
	stor_device->device = device;
	stor_device->host = host;
	stor_device->vmscsi_size_delta = sizeof(struct vmscsi_win8_extension);
	spin_lock_init(&stor_device->lock);
	hv_set_drvdata(device, stor_device);

	stor_device->port_number = host->host_no;
	ret = storvsc_connect_to_vsp(device, storvsc_ringbuffer_size, is_fc);
	if (ret)
		goto err_out1;

	host_dev->path = stor_device->path_id;
	host_dev->target = stor_device->target_id;

	switch (dev_id->driver_data) {
	case SFC_GUID:
		host->max_lun = STORVSC_FC_MAX_LUNS_PER_TARGET;
		host->max_id = STORVSC_FC_MAX_TARGETS;
		host->max_channel = STORVSC_FC_MAX_CHANNELS - 1;
#if IS_ENABLED(CONFIG_SCSI_FC_ATTRS)
		host->transportt = fc_transport_template;
#endif
		break;

	case SCSI_GUID:
		host->max_lun = max_luns_per_target;
		host->max_id = max_targets;
		host->max_channel = max_channels - 1;
		break;

	default:
		host->max_lun = STORVSC_IDE_MAX_LUNS_PER_TARGET;
		host->max_id = STORVSC_IDE_MAX_TARGETS;
		host->max_channel = STORVSC_IDE_MAX_CHANNELS - 1;
		break;
	}
	/* max cmd length */
	host->max_cmd_len = STORVSC_MAX_CMD_LEN;
	/*
	 * Any reasonable Hyper-V configuration should provide
	 * max_transfer_bytes value aligning to HV_HYP_PAGE_SIZE,
	 * protecting it from any weird value.
	 */
	max_xfer_bytes = round_down(stor_device->max_transfer_bytes, HV_HYP_PAGE_SIZE);
	if (is_fc)
		max_xfer_bytes = min(max_xfer_bytes, STORVSC_FC_MAX_XFER_SIZE);

	/* max_hw_sectors_kb */
	host->max_sectors = max_xfer_bytes >> 9;
	/*
	 * There are 2 requirements for Hyper-V storvsc sgl segments,
	 * based on which the below calculation for max segments is
	 * done:
	 *
	 * 1. Except for the first and last sgl segment, all sgl segments
	 *    should be align to HV_HYP_PAGE_SIZE, that also means the
	 *    maximum number of segments in a sgl can be calculated by
	 *    dividing the total max transfer length by HV_HYP_PAGE_SIZE.
	 *
	 * 2. Except for the first and last, each entry in the SGL must
	 *    have an offset that is a multiple of HV_HYP_PAGE_SIZE.
	 */
	host->sg_tablesize = (max_xfer_bytes >> HV_HYP_PAGE_SHIFT) + 1;
	/*
	 * For non-IDE disks, the host supports multiple channels.
	 * Set the number of HW queues we are supporting.
	 */
	if (!dev_is_ide) {
		if (storvsc_max_hw_queues > num_present_cpus) {
			storvsc_max_hw_queues = 0;
			storvsc_log(device, STORVSC_LOGGING_WARN,
				"Resetting invalid storvsc_max_hw_queues value to default.\n");
		}
		if (storvsc_max_hw_queues)
			host->nr_hw_queues = storvsc_max_hw_queues;
		else
			host->nr_hw_queues = num_present_cpus;
	}

	/*
	 * Set the error handler work queue.
	 */
	host_dev->handle_error_wq =
			alloc_ordered_workqueue("storvsc_error_wq_%d",
						0,
						host->host_no);
	if (!host_dev->handle_error_wq) {
		ret = -ENOMEM;
		goto err_out2;
	}
	INIT_WORK(&host_dev->host_scan_work, storvsc_host_scan);
	/* Register the HBA and start the scsi bus scan */
	ret = scsi_add_host(host, &device->device);
	if (ret != 0)
		goto err_out3;

	if (!dev_is_ide) {
		scsi_scan_host(host);
	} else {
		target = (device->dev_instance.b[5] << 8 |
			 device->dev_instance.b[4]);
		ret = scsi_add_device(host, 0, target, 0);
		if (ret)
			goto err_out4;
	}
#if IS_ENABLED(CONFIG_SCSI_FC_ATTRS)
	if (host->transportt == fc_transport_template) {
		struct fc_rport_identifiers ids = {
			.roles = FC_PORT_ROLE_FCP_DUMMY_INITIATOR,
		};

		fc_host_node_name(host) = stor_device->node_name;
		fc_host_port_name(host) = stor_device->port_name;
		stor_device->rport = fc_remote_port_add(host, 0, &ids);
		if (!stor_device->rport) {
			ret = -ENOMEM;
			goto err_out4;
		}
	}
#endif
	return 0;

err_out4:
	scsi_remove_host(host);

err_out3:
	destroy_workqueue(host_dev->handle_error_wq);

err_out2:
	/*
	 * Once we have connected with the host, we would need to
	 * to invoke storvsc_dev_remove() to rollback this state and
	 * this call also frees up the stor_device; hence the jump around
	 * err_out1 label.
	 */
	storvsc_dev_remove(device);
	goto err_out0;

err_out1:
	kfree(stor_device->stor_chns);
	kfree(stor_device);

err_out0:
	scsi_host_put(host);
	return ret;
}

/* Change a scsi target's queue depth */
static int storvsc_change_queue_depth(struct scsi_device *sdev, int queue_depth)
{
	if (queue_depth > scsi_driver.can_queue)
		queue_depth = scsi_driver.can_queue;

	return scsi_change_queue_depth(sdev, queue_depth);
}

static int storvsc_remove(struct hv_device *dev)
{
	struct storvsc_device *stor_device = hv_get_drvdata(dev);
	struct Scsi_Host *host = stor_device->host;
	struct hv_host_device *host_dev = shost_priv(host);

#if IS_ENABLED(CONFIG_SCSI_FC_ATTRS)
	if (host->transportt == fc_transport_template) {
		fc_remote_port_delete(stor_device->rport);
		fc_remove_host(host);
	}
#endif
	destroy_workqueue(host_dev->handle_error_wq);
	scsi_remove_host(host);
	storvsc_dev_remove(dev);
	scsi_host_put(host);

	return 0;
}

static int storvsc_suspend(struct hv_device *hv_dev)
{
	struct storvsc_device *stor_device = hv_get_drvdata(hv_dev);
	struct Scsi_Host *host = stor_device->host;
	struct hv_host_device *host_dev = shost_priv(host);

	storvsc_wait_to_drain(stor_device);

	drain_workqueue(host_dev->handle_error_wq);

	vmbus_close(hv_dev->channel);

	kfree(stor_device->stor_chns);
	stor_device->stor_chns = NULL;

	cpumask_clear(&stor_device->alloced_cpus);

	return 0;
}

static int storvsc_resume(struct hv_device *hv_dev)
{
	int ret;

	ret = storvsc_connect_to_vsp(hv_dev, storvsc_ringbuffer_size,
				     hv_dev_is_fc(hv_dev));
	return ret;
}

static struct hv_driver storvsc_drv = {
	.name = KBUILD_MODNAME,
	.id_table = id_table,
	.probe = storvsc_probe,
	.remove = storvsc_remove,
	.suspend = storvsc_suspend,
	.resume = storvsc_resume,
	.driver = {
		.probe_type = PROBE_PREFER_ASYNCHRONOUS,
	},
};

#if IS_ENABLED(CONFIG_SCSI_FC_ATTRS)
static struct fc_function_template fc_transport_functions = {
	.show_host_node_name = 1,
	.show_host_port_name = 1,
};
#endif

static int __init storvsc_drv_init(void)
{
	int ret;

	/*
	 * Divide the ring buffer data size (which is 1 page less
	 * than the ring buffer size since that page is reserved for
	 * the ring buffer indices) by the max request size (which is
	 * vmbus_channel_packet_multipage_buffer + struct vstor_packet + u64)
	 *
	 * The computation underestimates max_outstanding_req_per_channel
	 * for Win7 and older hosts because it does not take into account
	 * the vmscsi_size_delta correction to the max request size.
	 */
	max_outstanding_req_per_channel =
		((storvsc_ringbuffer_size - PAGE_SIZE) /
		ALIGN(MAX_MULTIPAGE_BUFFER_PACKET +
		sizeof(struct vstor_packet) + sizeof(u64),
		sizeof(u64)));

#if IS_ENABLED(CONFIG_SCSI_FC_ATTRS)
	fc_transport_template = fc_attach_transport(&fc_transport_functions);
	if (!fc_transport_template)
		return -ENODEV;
#endif

	ret = vmbus_driver_register(&storvsc_drv);

#if IS_ENABLED(CONFIG_SCSI_FC_ATTRS)
	if (ret)
		fc_release_transport(fc_transport_template);
#endif

	return ret;
}

static void __exit storvsc_drv_exit(void)
{
	vmbus_driver_unregister(&storvsc_drv);
#if IS_ENABLED(CONFIG_SCSI_FC_ATTRS)
	fc_release_transport(fc_transport_template);
#endif
}

MODULE_LICENSE("GPL");
MODULE_DESCRIPTION("Microsoft Hyper-V virtual storage driver");
module_init(storvsc_drv_init);
module_exit(storvsc_drv_exit);<|MERGE_RESOLUTION|>--- conflicted
+++ resolved
@@ -1730,15 +1730,7 @@
  */
 static enum scsi_timeout_action storvsc_eh_timed_out(struct scsi_cmnd *scmnd)
 {
-<<<<<<< HEAD
-#if IS_ENABLED(CONFIG_SCSI_FC_ATTRS)
-	if (scmnd->device->host->transportt == fc_transport_template)
-		return fc_eh_timed_out(scmnd);
-#endif
 	return SCSI_EH_RESET_TIMER;
-=======
-	return BLK_EH_RESET_TIMER;
->>>>>>> f6f7927a
 }
 
 static bool storvsc_scsi_cmd_ok(struct scsi_cmnd *scmnd)
