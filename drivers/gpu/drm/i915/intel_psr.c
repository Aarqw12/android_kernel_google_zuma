/*
 * Copyright © 2014 Intel Corporation
 *
 * Permission is hereby granted, free of charge, to any person obtaining a
 * copy of this software and associated documentation files (the "Software"),
 * to deal in the Software without restriction, including without limitation
 * the rights to use, copy, modify, merge, publish, distribute, sublicense,
 * and/or sell copies of the Software, and to permit persons to whom the
 * Software is furnished to do so, subject to the following conditions:
 *
 * The above copyright notice and this permission notice (including the next
 * paragraph) shall be included in all copies or substantial portions of the
 * Software.
 *
 * THE SOFTWARE IS PROVIDED "AS IS", WITHOUT WARRANTY OF ANY KIND, EXPRESS OR
 * IMPLIED, INCLUDING BUT NOT LIMITED TO THE WARRANTIES OF MERCHANTABILITY,
 * FITNESS FOR A PARTICULAR PURPOSE AND NONINFRINGEMENT.  IN NO EVENT SHALL
 * THE AUTHORS OR COPYRIGHT HOLDERS BE LIABLE FOR ANY CLAIM, DAMAGES OR OTHER
 * LIABILITY, WHETHER IN AN ACTION OF CONTRACT, TORT OR OTHERWISE, ARISING
 * FROM, OUT OF OR IN CONNECTION WITH THE SOFTWARE OR THE USE OR OTHER
 * DEALINGS IN THE SOFTWARE.
 */

/**
 * DOC: Panel Self Refresh (PSR/SRD)
 *
 * Since Haswell Display controller supports Panel Self-Refresh on display
 * panels witch have a remote frame buffer (RFB) implemented according to PSR
 * spec in eDP1.3. PSR feature allows the display to go to lower standby states
 * when system is idle but display is on as it eliminates display refresh
 * request to DDR memory completely as long as the frame buffer for that
 * display is unchanged.
 *
 * Panel Self Refresh must be supported by both Hardware (source) and
 * Panel (sink).
 *
 * PSR saves power by caching the framebuffer in the panel RFB, which allows us
 * to power down the link and memory controller. For DSI panels the same idea
 * is called "manual mode".
 *
 * The implementation uses the hardware-based PSR support which automatically
 * enters/exits self-refresh mode. The hardware takes care of sending the
 * required DP aux message and could even retrain the link (that part isn't
 * enabled yet though). The hardware also keeps track of any frontbuffer
 * changes to know when to exit self-refresh mode again. Unfortunately that
 * part doesn't work too well, hence why the i915 PSR support uses the
 * software frontbuffer tracking to make sure it doesn't miss a screen
 * update. For this integration intel_psr_invalidate() and intel_psr_flush()
 * get called by the frontbuffer tracking code. Note that because of locking
 * issues the self-refresh re-enable code is done from a work queue, which
 * must be correctly synchronized/cancelled when shutting down the pipe."
 */

#include <drm/drmP.h>

#include "intel_drv.h"
#include "i915_drv.h"

static bool is_edp_psr(struct intel_dp *intel_dp)
{
	return intel_dp->psr_dpcd[0] & DP_PSR_IS_SUPPORTED;
}

static bool vlv_is_psr_active_on_pipe(struct drm_device *dev, int pipe)
{
	struct drm_i915_private *dev_priv = dev->dev_private;
	uint32_t val;

	val = I915_READ(VLV_PSRSTAT(pipe)) &
	      VLV_EDP_PSR_CURR_STATE_MASK;
	return (val == VLV_EDP_PSR_ACTIVE_NORFB_UP) ||
	       (val == VLV_EDP_PSR_ACTIVE_SF_UPDATE);
}

static void intel_psr_write_vsc(struct intel_dp *intel_dp,
				    struct edp_vsc_psr *vsc_psr)
{
	struct intel_digital_port *dig_port = dp_to_dig_port(intel_dp);
	struct drm_device *dev = dig_port->base.base.dev;
	struct drm_i915_private *dev_priv = dev->dev_private;
	struct intel_crtc *crtc = to_intel_crtc(dig_port->base.base.crtc);
	u32 ctl_reg = HSW_TVIDEO_DIP_CTL(crtc->config.cpu_transcoder);
	u32 data_reg = HSW_TVIDEO_DIP_VSC_DATA(crtc->config.cpu_transcoder);
	uint32_t *data = (uint32_t *) vsc_psr;
	unsigned int i;

	/* As per BSPec (Pipe Video Data Island Packet), we need to disable
	   the video DIP being updated before program video DIP data buffer
	   registers for DIP being updated. */
	I915_WRITE(ctl_reg, 0);
	POSTING_READ(ctl_reg);

	for (i = 0; i < VIDEO_DIP_VSC_DATA_SIZE; i += 4) {
		if (i < sizeof(struct edp_vsc_psr))
			I915_WRITE(data_reg + i, *data++);
		else
			I915_WRITE(data_reg + i, 0);
	}

	I915_WRITE(ctl_reg, VIDEO_DIP_ENABLE_VSC_HSW);
	POSTING_READ(ctl_reg);
}

static void vlv_psr_setup_vsc(struct intel_dp *intel_dp)
{
	struct intel_digital_port *intel_dig_port = dp_to_dig_port(intel_dp);
	struct drm_device *dev = intel_dig_port->base.base.dev;
	struct drm_i915_private *dev_priv = dev->dev_private;
	struct drm_crtc *crtc = intel_dig_port->base.base.crtc;
	enum pipe pipe = to_intel_crtc(crtc)->pipe;
	uint32_t val;

	/* VLV auto-generate VSC package as per EDP 1.3 spec, Table 3.10 */
	val  = I915_READ(VLV_VSCSDP(pipe));
	val &= ~VLV_EDP_PSR_SDP_FREQ_MASK;
	val |= VLV_EDP_PSR_SDP_FREQ_EVFRAME;
	I915_WRITE(VLV_VSCSDP(pipe), val);
}

static void hsw_psr_setup_vsc(struct intel_dp *intel_dp)
{
	struct edp_vsc_psr psr_vsc;

	/* Prepare VSC packet as per EDP 1.3 spec, Table 3.10 */
	memset(&psr_vsc, 0, sizeof(psr_vsc));
	psr_vsc.sdp_header.HB0 = 0;
	psr_vsc.sdp_header.HB1 = 0x7;
	psr_vsc.sdp_header.HB2 = 0x2;
	psr_vsc.sdp_header.HB3 = 0x8;
	intel_psr_write_vsc(intel_dp, &psr_vsc);
}

static void vlv_psr_enable_sink(struct intel_dp *intel_dp)
{
	drm_dp_dpcd_writeb(&intel_dp->aux, DP_PSR_EN_CFG,
			   DP_PSR_ENABLE);
}

static void hsw_psr_enable_sink(struct intel_dp *intel_dp)
{
	struct intel_digital_port *dig_port = dp_to_dig_port(intel_dp);
	struct drm_device *dev = dig_port->base.base.dev;
	struct drm_i915_private *dev_priv = dev->dev_private;
	uint32_t aux_clock_divider;
	int precharge = 0x3;
<<<<<<< HEAD
	bool only_standby = dev_priv->vbt.psr.full_link;
=======
>>>>>>> 0a0c0018
	static const uint8_t aux_msg[] = {
		[0] = DP_AUX_NATIVE_WRITE << 4,
		[1] = DP_SET_POWER >> 8,
		[2] = DP_SET_POWER & 0xff,
		[3] = 1 - 1,
		[4] = DP_SET_POWER_D0,
	};
	int i;

	BUILD_BUG_ON(sizeof(aux_msg) > 20);

	aux_clock_divider = intel_dp->get_aux_clock_divider(intel_dp, 0);

	/* Enable PSR in sink */
	if (dev_priv->psr.link_standby)
		drm_dp_dpcd_writeb(&intel_dp->aux, DP_PSR_EN_CFG,
				   DP_PSR_ENABLE | DP_PSR_MAIN_LINK_ACTIVE);
	else
		drm_dp_dpcd_writeb(&intel_dp->aux, DP_PSR_EN_CFG,
				   DP_PSR_ENABLE & ~DP_PSR_MAIN_LINK_ACTIVE);

	/* Setup AUX registers */
	for (i = 0; i < sizeof(aux_msg); i += 4)
		I915_WRITE(EDP_PSR_AUX_DATA1(dev) + i,
			   intel_dp_pack_aux(&aux_msg[i], sizeof(aux_msg) - i));

	I915_WRITE(EDP_PSR_AUX_CTL(dev),
		   DP_AUX_CH_CTL_TIME_OUT_400us |
		   (sizeof(aux_msg) << DP_AUX_CH_CTL_MESSAGE_SIZE_SHIFT) |
		   (precharge << DP_AUX_CH_CTL_PRECHARGE_2US_SHIFT) |
		   (aux_clock_divider << DP_AUX_CH_CTL_BIT_CLOCK_2X_SHIFT));
}

static void vlv_psr_enable_source(struct intel_dp *intel_dp)
{
	struct intel_digital_port *dig_port = dp_to_dig_port(intel_dp);
	struct drm_device *dev = dig_port->base.base.dev;
	struct drm_i915_private *dev_priv = dev->dev_private;
	struct drm_crtc *crtc = dig_port->base.base.crtc;
	enum pipe pipe = to_intel_crtc(crtc)->pipe;

	/* Transition from PSR_state 0 to PSR_state 1, i.e. PSR Inactive */
	I915_WRITE(VLV_PSRCTL(pipe),
		   VLV_EDP_PSR_MODE_SW_TIMER |
		   VLV_EDP_PSR_SRC_TRANSMITTER_STATE |
		   VLV_EDP_PSR_ENABLE);
}

static void vlv_psr_activate(struct intel_dp *intel_dp)
{
	struct intel_digital_port *dig_port = dp_to_dig_port(intel_dp);
	struct drm_device *dev = dig_port->base.base.dev;
	struct drm_i915_private *dev_priv = dev->dev_private;
	struct drm_crtc *crtc = dig_port->base.base.crtc;
	enum pipe pipe = to_intel_crtc(crtc)->pipe;

	/* Let's do the transition from PSR_state 1 to PSR_state 2
	 * that is PSR transition to active - static frame transmission.
	 * Then Hardware is responsible for the transition to PSR_state 3
	 * that is PSR active - no Remote Frame Buffer (RFB) update.
	 */
	I915_WRITE(VLV_PSRCTL(pipe), I915_READ(VLV_PSRCTL(pipe)) |
		   VLV_EDP_PSR_ACTIVE_ENTRY);
}

static void hsw_psr_enable_source(struct intel_dp *intel_dp)
{
	struct intel_digital_port *dig_port = dp_to_dig_port(intel_dp);
	struct drm_device *dev = dig_port->base.base.dev;
	struct drm_i915_private *dev_priv = dev->dev_private;
	uint32_t max_sleep_time = 0x1f;
	/* Lately it was identified that depending on panel idle frame count
	 * calculated at HW can be off by 1. So let's use what came
	 * from VBT + 1 and at minimum 2 to be on the safe side.
	 */
	uint32_t idle_frames = dev_priv->vbt.psr.idle_frames ?
			       dev_priv->vbt.psr.idle_frames + 1 : 2;
	uint32_t val = 0x0;
	const uint32_t link_entry_time = EDP_PSR_MIN_LINK_ENTRY_TIME_8_LINES;

	if (dev_priv->psr.link_standby) {
		val |= EDP_PSR_LINK_STANDBY;
		val |= EDP_PSR_TP2_TP3_TIME_0us;
		val |= EDP_PSR_TP1_TIME_0us;
		val |= EDP_PSR_SKIP_AUX_EXIT;
	} else
		val |= EDP_PSR_LINK_DISABLE;

	I915_WRITE(EDP_PSR_CTL(dev), val |
		   (IS_BROADWELL(dev) ? 0 : link_entry_time) |
		   max_sleep_time << EDP_PSR_MAX_SLEEP_TIME_SHIFT |
		   idle_frames << EDP_PSR_IDLE_FRAME_SHIFT |
		   EDP_PSR_ENABLE);
}

static bool intel_psr_match_conditions(struct intel_dp *intel_dp)
{
	struct intel_digital_port *dig_port = dp_to_dig_port(intel_dp);
	struct drm_device *dev = dig_port->base.base.dev;
	struct drm_i915_private *dev_priv = dev->dev_private;
	struct drm_crtc *crtc = dig_port->base.base.crtc;
	struct intel_crtc *intel_crtc = to_intel_crtc(crtc);

	lockdep_assert_held(&dev_priv->psr.lock);
	WARN_ON(!drm_modeset_is_locked(&dev->mode_config.connection_mutex));
	WARN_ON(!drm_modeset_is_locked(&crtc->mutex));

	dev_priv->psr.source_ok = false;

	if (IS_HASWELL(dev) && dig_port->port != PORT_A) {
		DRM_DEBUG_KMS("HSW ties PSR to DDI A (eDP)\n");
		return false;
	}

	if (!i915.enable_psr) {
		DRM_DEBUG_KMS("PSR disable by flag\n");
		return false;
	}

	if (IS_HASWELL(dev) &&
	    I915_READ(HSW_STEREO_3D_CTL(intel_crtc->config.cpu_transcoder)) &
		      S3D_ENABLE) {
		DRM_DEBUG_KMS("PSR condition failed: Stereo 3D is Enabled\n");
		return false;
	}

	if (IS_HASWELL(dev) &&
	    intel_crtc->config.adjusted_mode.flags & DRM_MODE_FLAG_INTERLACE) {
		DRM_DEBUG_KMS("PSR condition failed: Interlaced is Enabled\n");
		return false;
	}

	dev_priv->psr.source_ok = true;
	return true;
}

static void intel_psr_activate(struct intel_dp *intel_dp)
{
	struct intel_digital_port *intel_dig_port = dp_to_dig_port(intel_dp);
	struct drm_device *dev = intel_dig_port->base.base.dev;
	struct drm_i915_private *dev_priv = dev->dev_private;

	WARN_ON(I915_READ(EDP_PSR_CTL(dev)) & EDP_PSR_ENABLE);
	WARN_ON(dev_priv->psr.active);
	lockdep_assert_held(&dev_priv->psr.lock);

	/* Enable/Re-enable PSR on the host */
	if (HAS_DDI(dev))
		/* On HSW+ after we enable PSR on source it will activate it
		 * as soon as it match configure idle_frame count. So
		 * we just actually enable it here on activation time.
		 */
		hsw_psr_enable_source(intel_dp);
	else
		vlv_psr_activate(intel_dp);

	dev_priv->psr.active = true;
}

/**
 * intel_psr_enable - Enable PSR
 * @intel_dp: Intel DP
 *
 * This function can only be called after the pipe is fully trained and enabled.
 */
void intel_psr_enable(struct intel_dp *intel_dp)
{
	struct intel_digital_port *intel_dig_port = dp_to_dig_port(intel_dp);
	struct drm_device *dev = intel_dig_port->base.base.dev;
	struct drm_i915_private *dev_priv = dev->dev_private;

	if (!HAS_PSR(dev)) {
		DRM_DEBUG_KMS("PSR not supported on this platform\n");
		return;
	}

	if (!is_edp_psr(intel_dp)) {
		DRM_DEBUG_KMS("PSR not supported by this panel\n");
		return;
	}

	mutex_lock(&dev_priv->psr.lock);
	if (dev_priv->psr.enabled) {
		DRM_DEBUG_KMS("PSR already in use\n");
		goto unlock;
	}

	if (!intel_psr_match_conditions(intel_dp))
		goto unlock;

	/* First we check VBT, but we must respect sink and source
	 * known restrictions */
	dev_priv->psr.link_standby = dev_priv->vbt.psr.full_link;
	if ((intel_dp->psr_dpcd[1] & DP_PSR_NO_TRAIN_ON_EXIT) ||
	    (IS_BROADWELL(dev) && intel_dig_port->port != PORT_A))
		dev_priv->psr.link_standby = true;

	dev_priv->psr.busy_frontbuffer_bits = 0;

	if (HAS_DDI(dev)) {
		hsw_psr_setup_vsc(intel_dp);

		/* Avoid continuous PSR exit by masking memup and hpd */
		I915_WRITE(EDP_PSR_DEBUG_CTL(dev), EDP_PSR_DEBUG_MASK_MEMUP |
			   EDP_PSR_DEBUG_MASK_HPD | EDP_PSR_DEBUG_MASK_LPSP);

		/* Enable PSR on the panel */
		hsw_psr_enable_sink(intel_dp);
	} else {
		vlv_psr_setup_vsc(intel_dp);

		/* Enable PSR on the panel */
		vlv_psr_enable_sink(intel_dp);

		/* On HSW+ enable_source also means go to PSR entry/active
		 * state as soon as idle_frame achieved and here would be
		 * to soon. However on VLV enable_source just enable PSR
		 * but let it on inactive state. So we might do this prior
		 * to active transition, i.e. here.
		 */
		vlv_psr_enable_source(intel_dp);
	}

	dev_priv->psr.enabled = intel_dp;
unlock:
	mutex_unlock(&dev_priv->psr.lock);
}

static void vlv_psr_disable(struct intel_dp *intel_dp)
{
	struct intel_digital_port *intel_dig_port = dp_to_dig_port(intel_dp);
	struct drm_device *dev = intel_dig_port->base.base.dev;
	struct drm_i915_private *dev_priv = dev->dev_private;
	struct intel_crtc *intel_crtc =
		to_intel_crtc(intel_dig_port->base.base.crtc);
	uint32_t val;

	if (dev_priv->psr.active) {
		/* Put VLV PSR back to PSR_state 0 that is PSR Disabled. */
		if (wait_for((I915_READ(VLV_PSRSTAT(intel_crtc->pipe)) &
			      VLV_EDP_PSR_IN_TRANS) == 0, 1))
			WARN(1, "PSR transition took longer than expected\n");

		val = I915_READ(VLV_PSRCTL(intel_crtc->pipe));
		val &= ~VLV_EDP_PSR_ACTIVE_ENTRY;
		val &= ~VLV_EDP_PSR_ENABLE;
		val &= ~VLV_EDP_PSR_MODE_MASK;
		I915_WRITE(VLV_PSRCTL(intel_crtc->pipe), val);

		dev_priv->psr.active = false;
	} else {
		WARN_ON(vlv_is_psr_active_on_pipe(dev, intel_crtc->pipe));
	}
}

static void hsw_psr_disable(struct intel_dp *intel_dp)
{
	struct intel_digital_port *intel_dig_port = dp_to_dig_port(intel_dp);
	struct drm_device *dev = intel_dig_port->base.base.dev;
	struct drm_i915_private *dev_priv = dev->dev_private;

	if (dev_priv->psr.active) {
		I915_WRITE(EDP_PSR_CTL(dev),
			   I915_READ(EDP_PSR_CTL(dev)) & ~EDP_PSR_ENABLE);

		/* Wait till PSR is idle */
		if (_wait_for((I915_READ(EDP_PSR_STATUS_CTL(dev)) &
			       EDP_PSR_STATUS_STATE_MASK) == 0, 2000, 10))
			DRM_ERROR("Timed out waiting for PSR Idle State\n");

		dev_priv->psr.active = false;
	} else {
		WARN_ON(I915_READ(EDP_PSR_CTL(dev)) & EDP_PSR_ENABLE);
	}
}

/**
 * intel_psr_disable - Disable PSR
 * @intel_dp: Intel DP
 *
 * This function needs to be called before disabling pipe.
 */
void intel_psr_disable(struct intel_dp *intel_dp)
{
	struct intel_digital_port *intel_dig_port = dp_to_dig_port(intel_dp);
	struct drm_device *dev = intel_dig_port->base.base.dev;
	struct drm_i915_private *dev_priv = dev->dev_private;

	mutex_lock(&dev_priv->psr.lock);
	if (!dev_priv->psr.enabled) {
		mutex_unlock(&dev_priv->psr.lock);
		return;
	}

	if (HAS_DDI(dev))
		hsw_psr_disable(intel_dp);
	else
		vlv_psr_disable(intel_dp);

	dev_priv->psr.enabled = NULL;
	mutex_unlock(&dev_priv->psr.lock);

	cancel_delayed_work_sync(&dev_priv->psr.work);
}

static void intel_psr_work(struct work_struct *work)
{
	struct drm_i915_private *dev_priv =
		container_of(work, typeof(*dev_priv), psr.work.work);
	struct intel_dp *intel_dp = dev_priv->psr.enabled;
	struct drm_crtc *crtc = dp_to_dig_port(intel_dp)->base.base.crtc;
	enum pipe pipe = to_intel_crtc(crtc)->pipe;

	/* We have to make sure PSR is ready for re-enable
	 * otherwise it keeps disabled until next full enable/disable cycle.
	 * PSR might take some time to get fully disabled
	 * and be ready for re-enable.
	 */
	if (HAS_DDI(dev_priv->dev)) {
		if (wait_for((I915_READ(EDP_PSR_STATUS_CTL(dev_priv->dev)) &
			      EDP_PSR_STATUS_STATE_MASK) == 0, 50)) {
			DRM_ERROR("Timed out waiting for PSR Idle for re-enable\n");
			return;
		}
	} else {
		if (wait_for((I915_READ(VLV_PSRSTAT(pipe)) &
			      VLV_EDP_PSR_IN_TRANS) == 0, 1)) {
			DRM_ERROR("Timed out waiting for PSR Idle for re-enable\n");
			return;
		}
	}
	mutex_lock(&dev_priv->psr.lock);
	intel_dp = dev_priv->psr.enabled;

	if (!intel_dp)
		goto unlock;

	/*
	 * The delayed work can race with an invalidate hence we need to
	 * recheck. Since psr_flush first clears this and then reschedules we
	 * won't ever miss a flush when bailing out here.
	 */
	if (dev_priv->psr.busy_frontbuffer_bits)
		goto unlock;

	intel_psr_activate(intel_dp);
unlock:
	mutex_unlock(&dev_priv->psr.lock);
}

static void intel_psr_exit(struct drm_device *dev)
{
	struct drm_i915_private *dev_priv = dev->dev_private;
	struct intel_dp *intel_dp = dev_priv->psr.enabled;
	struct drm_crtc *crtc = dp_to_dig_port(intel_dp)->base.base.crtc;
	enum pipe pipe = to_intel_crtc(crtc)->pipe;
	u32 val;

	if (!dev_priv->psr.active)
		return;

	if (HAS_DDI(dev)) {
		val = I915_READ(EDP_PSR_CTL(dev));

		WARN_ON(!(val & EDP_PSR_ENABLE));

		I915_WRITE(EDP_PSR_CTL(dev), val & ~EDP_PSR_ENABLE);

		dev_priv->psr.active = false;
	} else {
		val = I915_READ(VLV_PSRCTL(pipe));

		/* Here we do the transition from PSR_state 3 to PSR_state 5
		 * directly once PSR State 4 that is active with single frame
		 * update can be skipped. PSR_state 5 that is PSR exit then
		 * Hardware is responsible to transition back to PSR_state 1
		 * that is PSR inactive. Same state after
		 * vlv_edp_psr_enable_source.
		 */
		val &= ~VLV_EDP_PSR_ACTIVE_ENTRY;
		I915_WRITE(VLV_PSRCTL(pipe), val);

		/* Send AUX wake up - Spec says after transitioning to PSR
		 * active we have to send AUX wake up by writing 01h in DPCD
		 * 600h of sink device.
		 * XXX: This might slow down the transition, but without this
		 * HW doesn't complete the transition to PSR_state 1 and we
		 * never get the screen updated.
		 */
		drm_dp_dpcd_writeb(&intel_dp->aux, DP_SET_POWER,
				   DP_SET_POWER_D0);
	}

	dev_priv->psr.active = false;
}

/**
 * intel_psr_invalidate - Invalidade PSR
 * @dev: DRM device
 * @frontbuffer_bits: frontbuffer plane tracking bits
 *
 * Since the hardware frontbuffer tracking has gaps we need to integrate
 * with the software frontbuffer tracking. This function gets called every
 * time frontbuffer rendering starts and a buffer gets dirtied. PSR must be
 * disabled if the frontbuffer mask contains a buffer relevant to PSR.
 *
 * Dirty frontbuffers relevant to PSR are tracked in busy_frontbuffer_bits."
 */
void intel_psr_invalidate(struct drm_device *dev,
			      unsigned frontbuffer_bits)
{
	struct drm_i915_private *dev_priv = dev->dev_private;
	struct drm_crtc *crtc;
	enum pipe pipe;

	mutex_lock(&dev_priv->psr.lock);
	if (!dev_priv->psr.enabled) {
		mutex_unlock(&dev_priv->psr.lock);
		return;
	}

	crtc = dp_to_dig_port(dev_priv->psr.enabled)->base.base.crtc;
	pipe = to_intel_crtc(crtc)->pipe;

	intel_psr_exit(dev);

	frontbuffer_bits &= INTEL_FRONTBUFFER_ALL_MASK(pipe);

	dev_priv->psr.busy_frontbuffer_bits |= frontbuffer_bits;
	mutex_unlock(&dev_priv->psr.lock);
}

/**
 * intel_psr_flush - Flush PSR
 * @dev: DRM device
 * @frontbuffer_bits: frontbuffer plane tracking bits
 *
 * Since the hardware frontbuffer tracking has gaps we need to integrate
 * with the software frontbuffer tracking. This function gets called every
 * time frontbuffer rendering has completed and flushed out to memory. PSR
 * can be enabled again if no other frontbuffer relevant to PSR is dirty.
 *
 * Dirty frontbuffers relevant to PSR are tracked in busy_frontbuffer_bits.
 */
void intel_psr_flush(struct drm_device *dev,
			 unsigned frontbuffer_bits)
{
	struct drm_i915_private *dev_priv = dev->dev_private;
	struct drm_crtc *crtc;
	enum pipe pipe;

	mutex_lock(&dev_priv->psr.lock);
	if (!dev_priv->psr.enabled) {
		mutex_unlock(&dev_priv->psr.lock);
		return;
	}

	crtc = dp_to_dig_port(dev_priv->psr.enabled)->base.base.crtc;
	pipe = to_intel_crtc(crtc)->pipe;
	dev_priv->psr.busy_frontbuffer_bits &= ~frontbuffer_bits;

	/*
	 * On Haswell sprite plane updates don't result in a psr invalidating
	 * signal in the hardware. Which means we need to manually fake this in
	 * software for all flushes, not just when we've seen a preceding
	 * invalidation through frontbuffer rendering.
	 */
	if (IS_HASWELL(dev) &&
	    (frontbuffer_bits & INTEL_FRONTBUFFER_SPRITE(pipe)))
		intel_psr_exit(dev);

	/*
	 * On Valleyview and Cherryview we don't use hardware tracking so
<<<<<<< HEAD
	 * sprite plane updates or cursor moves don't result in a PSR
	 * invalidating. Which means we need to manually fake this in
	 * software for all flushes, not just when we've seen a preceding
	 * invalidation through frontbuffer rendering. */
	if (!HAS_DDI(dev) &&
	    ((frontbuffer_bits & INTEL_FRONTBUFFER_SPRITE(pipe)) ||
	     (frontbuffer_bits & INTEL_FRONTBUFFER_CURSOR(pipe))))
=======
	 * any plane updates or cursor moves don't result in a PSR
	 * invalidating. Which means we need to manually fake this in
	 * software for all flushes, not just when we've seen a preceding
	 * invalidation through frontbuffer rendering. */
	if (!HAS_DDI(dev))
>>>>>>> 0a0c0018
		intel_psr_exit(dev);

	if (!dev_priv->psr.active && !dev_priv->psr.busy_frontbuffer_bits)
		schedule_delayed_work(&dev_priv->psr.work,
				      msecs_to_jiffies(100));
	mutex_unlock(&dev_priv->psr.lock);
}

/**
 * intel_psr_init - Init basic PSR work and mutex.
 * @dev: DRM device
 *
 * This function is  called only once at driver load to initialize basic
 * PSR stuff.
 */
void intel_psr_init(struct drm_device *dev)
{
	struct drm_i915_private *dev_priv = dev->dev_private;

	INIT_DELAYED_WORK(&dev_priv->psr.work, intel_psr_work);
	mutex_init(&dev_priv->psr.lock);
}<|MERGE_RESOLUTION|>--- conflicted
+++ resolved
@@ -143,10 +143,6 @@
 	struct drm_i915_private *dev_priv = dev->dev_private;
 	uint32_t aux_clock_divider;
 	int precharge = 0x3;
-<<<<<<< HEAD
-	bool only_standby = dev_priv->vbt.psr.full_link;
-=======
->>>>>>> 0a0c0018
 	static const uint8_t aux_msg[] = {
 		[0] = DP_AUX_NATIVE_WRITE << 4,
 		[1] = DP_SET_POWER >> 8,
@@ -620,21 +616,11 @@
 
 	/*
 	 * On Valleyview and Cherryview we don't use hardware tracking so
-<<<<<<< HEAD
-	 * sprite plane updates or cursor moves don't result in a PSR
-	 * invalidating. Which means we need to manually fake this in
-	 * software for all flushes, not just when we've seen a preceding
-	 * invalidation through frontbuffer rendering. */
-	if (!HAS_DDI(dev) &&
-	    ((frontbuffer_bits & INTEL_FRONTBUFFER_SPRITE(pipe)) ||
-	     (frontbuffer_bits & INTEL_FRONTBUFFER_CURSOR(pipe))))
-=======
 	 * any plane updates or cursor moves don't result in a PSR
 	 * invalidating. Which means we need to manually fake this in
 	 * software for all flushes, not just when we've seen a preceding
 	 * invalidation through frontbuffer rendering. */
 	if (!HAS_DDI(dev))
->>>>>>> 0a0c0018
 		intel_psr_exit(dev);
 
 	if (!dev_priv->psr.active && !dev_priv->psr.busy_frontbuffer_bits)
