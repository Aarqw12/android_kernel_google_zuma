--- conflicted
+++ resolved
@@ -1930,8 +1930,6 @@
 	}
 }
 
-<<<<<<< HEAD
-=======
 static enum port get_edp_port(struct drm_i915_private *i915)
 {
 	const struct intel_bios_encoder_data *devdata;
@@ -1976,7 +1974,6 @@
 	child->device_type &= ~DEVICE_TYPE_INTERNAL_CONNECTOR;
 }
 
->>>>>>> 56d33754
 static bool is_port_valid(struct drm_i915_private *i915, enum port port)
 {
 	/*
@@ -2034,18 +2031,12 @@
 		    supports_typec_usb, supports_tbt,
 		    devdata->dsc != NULL);
 
-<<<<<<< HEAD
+	if (is_edp)
+		sanitize_dual_edp(devdata, port);
+
 	if (is_dvi)
 		sanitize_ddc_pin(devdata, port);
 
-=======
-	if (is_edp)
-		sanitize_dual_edp(devdata, port);
-
-	if (is_dvi)
-		sanitize_ddc_pin(devdata, port);
-
->>>>>>> 56d33754
 	if (is_dp)
 		sanitize_aux_ch(devdata, port);
 
