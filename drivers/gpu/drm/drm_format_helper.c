--- conflicted
+++ resolved
@@ -165,11 +165,7 @@
 }
 EXPORT_SYMBOL(drm_fb_swab);
 
-<<<<<<< HEAD
-static void drm_fb_xrgb8888_to_rgb332_line(u8 *dbuf, __le32 *sbuf, unsigned int pixels)
-=======
 static void drm_fb_xrgb8888_to_rgb332_line(u8 *dbuf, const __le32 *sbuf, unsigned int pixels)
->>>>>>> 754e0b0e
 {
 	unsigned int x;
 	u32 pix;
@@ -185,39 +181,24 @@
 /**
  * drm_fb_xrgb8888_to_rgb332 - Convert XRGB8888 to RGB332 clip buffer
  * @dst: RGB332 destination buffer
-<<<<<<< HEAD
-=======
- * @dst_pitch: Number of bytes between two consecutive scanlines within dst
->>>>>>> 754e0b0e
+ * @dst_pitch: Number of bytes between two consecutive scanlines within dst
  * @src: XRGB8888 source buffer
  * @fb: DRM framebuffer
  * @clip: Clip rectangle area to copy
  *
  * Drivers can use this function for RGB332 devices that don't natively support XRGB8888.
-<<<<<<< HEAD
- *
- * This function does not apply clipping on dst, i.e. the destination is a small buffer
- * containing the clip rect only.
- */
-void drm_fb_xrgb8888_to_rgb332(void *dst, void *src, struct drm_framebuffer *fb,
-			       struct drm_rect *clip)
-=======
  */
 void drm_fb_xrgb8888_to_rgb332(void *dst, unsigned int dst_pitch, const void *src,
 			       const struct drm_framebuffer *fb, const struct drm_rect *clip)
->>>>>>> 754e0b0e
 {
 	size_t width = drm_rect_width(clip);
 	size_t src_len = width * sizeof(u32);
 	unsigned int y;
 	void *sbuf;
 
-<<<<<<< HEAD
-=======
 	if (!dst_pitch)
 		dst_pitch = width;
 
->>>>>>> 754e0b0e
 	/* Use a buffer to speed up access on buffers with uncached read mapping (i.e. WC) */
 	sbuf = kmalloc(src_len, GFP_KERNEL);
 	if (!sbuf)
@@ -228,22 +209,14 @@
 		memcpy(sbuf, src, src_len);
 		drm_fb_xrgb8888_to_rgb332_line(dst, sbuf, width);
 		src += fb->pitches[0];
-<<<<<<< HEAD
-		dst += width;
-=======
-		dst += dst_pitch;
->>>>>>> 754e0b0e
+		dst += dst_pitch;
 	}
 
 	kfree(sbuf);
 }
 EXPORT_SYMBOL(drm_fb_xrgb8888_to_rgb332);
 
-<<<<<<< HEAD
-static void drm_fb_xrgb8888_to_rgb565_line(u16 *dbuf, u32 *sbuf,
-=======
 static void drm_fb_xrgb8888_to_rgb565_line(u16 *dbuf, const u32 *sbuf,
->>>>>>> 754e0b0e
 					   unsigned int pixels,
 					   bool swab)
 {
@@ -361,40 +334,25 @@
 /**
  * drm_fb_xrgb8888_to_rgb888 - Convert XRGB8888 to RGB888 clip buffer
  * @dst: RGB888 destination buffer
-<<<<<<< HEAD
-=======
- * @dst_pitch: Number of bytes between two consecutive scanlines within dst
->>>>>>> 754e0b0e
+ * @dst_pitch: Number of bytes between two consecutive scanlines within dst
  * @src: XRGB8888 source buffer
  * @fb: DRM framebuffer
  * @clip: Clip rectangle area to copy
  *
  * Drivers can use this function for RGB888 devices that don't natively
  * support XRGB8888.
-<<<<<<< HEAD
- *
- * This function does not apply clipping on dst, i.e. the destination
- * is a small buffer containing the clip rect only.
- */
-void drm_fb_xrgb8888_to_rgb888(void *dst, void *src, struct drm_framebuffer *fb,
-			       struct drm_rect *clip)
-=======
  */
 void drm_fb_xrgb8888_to_rgb888(void *dst, unsigned int dst_pitch, const void *src,
 			       const struct drm_framebuffer *fb, const struct drm_rect *clip)
->>>>>>> 754e0b0e
 {
 	size_t width = drm_rect_width(clip);
 	size_t src_len = width * sizeof(u32);
 	unsigned int y;
 	void *sbuf;
 
-<<<<<<< HEAD
-=======
 	if (!dst_pitch)
 		dst_pitch = width * 3;
 
->>>>>>> 754e0b0e
 	/* Use a buffer to speed up access on buffers with uncached read mapping (i.e. WC) */
 	sbuf = kmalloc(src_len, GFP_KERNEL);
 	if (!sbuf)
@@ -405,11 +363,7 @@
 		memcpy(sbuf, src, src_len);
 		drm_fb_xrgb8888_to_rgb888_line(dst, sbuf, width);
 		src += fb->pitches[0];
-<<<<<<< HEAD
-		dst += width * 3;
-=======
-		dst += dst_pitch;
->>>>>>> 754e0b0e
+		dst += dst_pitch;
 	}
 
 	kfree(sbuf);
@@ -417,11 +371,7 @@
 EXPORT_SYMBOL(drm_fb_xrgb8888_to_rgb888);
 
 /**
-<<<<<<< HEAD
- * drm_fb_xrgb8888_to_rgb888_dstclip - Convert XRGB8888 to RGB888 clip buffer
-=======
  * drm_fb_xrgb8888_to_rgb888_toio - Convert XRGB8888 to RGB888 clip buffer
->>>>>>> 754e0b0e
  * @dst: RGB565 destination buffer (iomem)
  * @dst_pitch: Number of bytes between two consecutive scanlines within dst
  * @vaddr: XRGB8888 source buffer
