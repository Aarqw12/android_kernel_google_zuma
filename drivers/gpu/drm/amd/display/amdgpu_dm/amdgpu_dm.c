/*
 * Copyright 2015 Advanced Micro Devices, Inc.
 *
 * Permission is hereby granted, free of charge, to any person obtaining a
 * copy of this software and associated documentation files (the "Software"),
 * to deal in the Software without restriction, including without limitation
 * the rights to use, copy, modify, merge, publish, distribute, sublicense,
 * and/or sell copies of the Software, and to permit persons to whom the
 * Software is furnished to do so, subject to the following conditions:
 *
 * The above copyright notice and this permission notice shall be included in
 * all copies or substantial portions of the Software.
 *
 * THE SOFTWARE IS PROVIDED "AS IS", WITHOUT WARRANTY OF ANY KIND, EXPRESS OR
 * IMPLIED, INCLUDING BUT NOT LIMITED TO THE WARRANTIES OF MERCHANTABILITY,
 * FITNESS FOR A PARTICULAR PURPOSE AND NONINFRINGEMENT.  IN NO EVENT SHALL
 * THE COPYRIGHT HOLDER(S) OR AUTHOR(S) BE LIABLE FOR ANY CLAIM, DAMAGES OR
 * OTHER LIABILITY, WHETHER IN AN ACTION OF CONTRACT, TORT OR OTHERWISE,
 * ARISING FROM, OUT OF OR IN CONNECTION WITH THE SOFTWARE OR THE USE OR
 * OTHER DEALINGS IN THE SOFTWARE.
 *
 * Authors: AMD
 *
 */

/* The caprices of the preprocessor require that this be declared right here */
#define CREATE_TRACE_POINTS

#include "dm_services_types.h"
#include "dc.h"
#include "dc_link_dp.h"
#include "dc/inc/core_types.h"
#include "dal_asic_id.h"
#include "dmub/dmub_srv.h"
#include "dc/inc/hw/dmcu.h"
#include "dc/inc/hw/abm.h"
#include "dc/dc_dmub_srv.h"
#include "dc/dc_edid_parser.h"
#include "dc/dc_stat.h"
#include "amdgpu_dm_trace.h"

#include "vid.h"
#include "amdgpu.h"
#include "amdgpu_display.h"
#include "amdgpu_ucode.h"
#include "atom.h"
#include "amdgpu_dm.h"
#ifdef CONFIG_DRM_AMD_DC_HDCP
#include "amdgpu_dm_hdcp.h"
#include <drm/drm_hdcp.h>
#endif
#include "amdgpu_pm.h"

#include "amd_shared.h"
#include "amdgpu_dm_irq.h"
#include "dm_helpers.h"
#include "amdgpu_dm_mst_types.h"
#if defined(CONFIG_DEBUG_FS)
#include "amdgpu_dm_debugfs.h"
#endif
#include "amdgpu_dm_psr.h"

#include "ivsrcid/ivsrcid_vislands30.h"

#include "i2caux_interface.h"
#include <linux/module.h>
#include <linux/moduleparam.h>
#include <linux/types.h>
#include <linux/pm_runtime.h>
#include <linux/pci.h>
#include <linux/firmware.h>
#include <linux/component.h>
#include <linux/dmi.h>

#include <drm/drm_atomic.h>
#include <drm/drm_atomic_uapi.h>
#include <drm/drm_atomic_helper.h>
#include <drm/drm_dp_mst_helper.h>
#include <drm/drm_fb_helper.h>
#include <drm/drm_fourcc.h>
#include <drm/drm_edid.h>
#include <drm/drm_vblank.h>
#include <drm/drm_audio_component.h>

#if defined(CONFIG_DRM_AMD_DC_DCN)
#include "ivsrcid/dcn/irqsrcs_dcn_1_0.h"

#include "dcn/dcn_1_0_offset.h"
#include "dcn/dcn_1_0_sh_mask.h"
#include "soc15_hw_ip.h"
#include "vega10_ip_offset.h"

#include "soc15_common.h"
#endif

#include "modules/inc/mod_freesync.h"
#include "modules/power/power_helpers.h"
#include "modules/inc/mod_info_packet.h"

#define FIRMWARE_RENOIR_DMUB "amdgpu/renoir_dmcub.bin"
MODULE_FIRMWARE(FIRMWARE_RENOIR_DMUB);
#define FIRMWARE_SIENNA_CICHLID_DMUB "amdgpu/sienna_cichlid_dmcub.bin"
MODULE_FIRMWARE(FIRMWARE_SIENNA_CICHLID_DMUB);
#define FIRMWARE_NAVY_FLOUNDER_DMUB "amdgpu/navy_flounder_dmcub.bin"
MODULE_FIRMWARE(FIRMWARE_NAVY_FLOUNDER_DMUB);
#define FIRMWARE_GREEN_SARDINE_DMUB "amdgpu/green_sardine_dmcub.bin"
MODULE_FIRMWARE(FIRMWARE_GREEN_SARDINE_DMUB);
#define FIRMWARE_VANGOGH_DMUB "amdgpu/vangogh_dmcub.bin"
MODULE_FIRMWARE(FIRMWARE_VANGOGH_DMUB);
#define FIRMWARE_DIMGREY_CAVEFISH_DMUB "amdgpu/dimgrey_cavefish_dmcub.bin"
MODULE_FIRMWARE(FIRMWARE_DIMGREY_CAVEFISH_DMUB);
#define FIRMWARE_BEIGE_GOBY_DMUB "amdgpu/beige_goby_dmcub.bin"
MODULE_FIRMWARE(FIRMWARE_BEIGE_GOBY_DMUB);
#define FIRMWARE_YELLOW_CARP_DMUB "amdgpu/yellow_carp_dmcub.bin"
MODULE_FIRMWARE(FIRMWARE_YELLOW_CARP_DMUB);

#define FIRMWARE_RAVEN_DMCU		"amdgpu/raven_dmcu.bin"
MODULE_FIRMWARE(FIRMWARE_RAVEN_DMCU);

#define FIRMWARE_NAVI12_DMCU            "amdgpu/navi12_dmcu.bin"
MODULE_FIRMWARE(FIRMWARE_NAVI12_DMCU);

/* Number of bytes in PSP header for firmware. */
#define PSP_HEADER_BYTES 0x100

/* Number of bytes in PSP footer for firmware. */
#define PSP_FOOTER_BYTES 0x100

/**
 * DOC: overview
 *
 * The AMDgpu display manager, **amdgpu_dm** (or even simpler,
 * **dm**) sits between DRM and DC. It acts as a liaison, converting DRM
 * requests into DC requests, and DC responses into DRM responses.
 *
 * The root control structure is &struct amdgpu_display_manager.
 */

/* basic init/fini API */
static int amdgpu_dm_init(struct amdgpu_device *adev);
static void amdgpu_dm_fini(struct amdgpu_device *adev);
static bool is_freesync_video_mode(const struct drm_display_mode *mode, struct amdgpu_dm_connector *aconnector);

static enum drm_mode_subconnector get_subconnector_type(struct dc_link *link)
{
	switch (link->dpcd_caps.dongle_type) {
	case DISPLAY_DONGLE_NONE:
		return DRM_MODE_SUBCONNECTOR_Native;
	case DISPLAY_DONGLE_DP_VGA_CONVERTER:
		return DRM_MODE_SUBCONNECTOR_VGA;
	case DISPLAY_DONGLE_DP_DVI_CONVERTER:
	case DISPLAY_DONGLE_DP_DVI_DONGLE:
		return DRM_MODE_SUBCONNECTOR_DVID;
	case DISPLAY_DONGLE_DP_HDMI_CONVERTER:
	case DISPLAY_DONGLE_DP_HDMI_DONGLE:
		return DRM_MODE_SUBCONNECTOR_HDMIA;
	case DISPLAY_DONGLE_DP_HDMI_MISMATCHED_DONGLE:
	default:
		return DRM_MODE_SUBCONNECTOR_Unknown;
	}
}

static void update_subconnector_property(struct amdgpu_dm_connector *aconnector)
{
	struct dc_link *link = aconnector->dc_link;
	struct drm_connector *connector = &aconnector->base;
	enum drm_mode_subconnector subconnector = DRM_MODE_SUBCONNECTOR_Unknown;

	if (connector->connector_type != DRM_MODE_CONNECTOR_DisplayPort)
		return;

	if (aconnector->dc_sink)
		subconnector = get_subconnector_type(link);

	drm_object_property_set_value(&connector->base,
			connector->dev->mode_config.dp_subconnector_property,
			subconnector);
}

/*
 * initializes drm_device display related structures, based on the information
 * provided by DAL. The drm strcutures are: drm_crtc, drm_connector,
 * drm_encoder, drm_mode_config
 *
 * Returns 0 on success
 */
static int amdgpu_dm_initialize_drm_device(struct amdgpu_device *adev);
/* removes and deallocates the drm structures, created by the above function */
static void amdgpu_dm_destroy_drm_device(struct amdgpu_display_manager *dm);

static int amdgpu_dm_plane_init(struct amdgpu_display_manager *dm,
				struct drm_plane *plane,
				unsigned long possible_crtcs,
				const struct dc_plane_cap *plane_cap);
static int amdgpu_dm_crtc_init(struct amdgpu_display_manager *dm,
			       struct drm_plane *plane,
			       uint32_t link_index);
static int amdgpu_dm_connector_init(struct amdgpu_display_manager *dm,
				    struct amdgpu_dm_connector *amdgpu_dm_connector,
				    uint32_t link_index,
				    struct amdgpu_encoder *amdgpu_encoder);
static int amdgpu_dm_encoder_init(struct drm_device *dev,
				  struct amdgpu_encoder *aencoder,
				  uint32_t link_index);

static int amdgpu_dm_connector_get_modes(struct drm_connector *connector);

static void amdgpu_dm_atomic_commit_tail(struct drm_atomic_state *state);

static int amdgpu_dm_atomic_check(struct drm_device *dev,
				  struct drm_atomic_state *state);

static void handle_cursor_update(struct drm_plane *plane,
				 struct drm_plane_state *old_plane_state);

static const struct drm_format_info *
amd_get_format_info(const struct drm_mode_fb_cmd2 *cmd);

static void handle_hpd_irq_helper(struct amdgpu_dm_connector *aconnector);

static bool
is_timing_unchanged_for_freesync(struct drm_crtc_state *old_crtc_state,
				 struct drm_crtc_state *new_crtc_state);
/*
 * dm_vblank_get_counter
 *
 * @brief
 * Get counter for number of vertical blanks
 *
 * @param
 * struct amdgpu_device *adev - [in] desired amdgpu device
 * int disp_idx - [in] which CRTC to get the counter from
 *
 * @return
 * Counter for vertical blanks
 */
static u32 dm_vblank_get_counter(struct amdgpu_device *adev, int crtc)
{
	if (crtc >= adev->mode_info.num_crtc)
		return 0;
	else {
		struct amdgpu_crtc *acrtc = adev->mode_info.crtcs[crtc];

		if (acrtc->dm_irq_params.stream == NULL) {
			DRM_ERROR("dc_stream_state is NULL for crtc '%d'!\n",
				  crtc);
			return 0;
		}

		return dc_stream_get_vblank_counter(acrtc->dm_irq_params.stream);
	}
}

static int dm_crtc_get_scanoutpos(struct amdgpu_device *adev, int crtc,
				  u32 *vbl, u32 *position)
{
	uint32_t v_blank_start, v_blank_end, h_position, v_position;

	if ((crtc < 0) || (crtc >= adev->mode_info.num_crtc))
		return -EINVAL;
	else {
		struct amdgpu_crtc *acrtc = adev->mode_info.crtcs[crtc];

		if (acrtc->dm_irq_params.stream ==  NULL) {
			DRM_ERROR("dc_stream_state is NULL for crtc '%d'!\n",
				  crtc);
			return 0;
		}

		/*
		 * TODO rework base driver to use values directly.
		 * for now parse it back into reg-format
		 */
		dc_stream_get_scanoutpos(acrtc->dm_irq_params.stream,
					 &v_blank_start,
					 &v_blank_end,
					 &h_position,
					 &v_position);

		*position = v_position | (h_position << 16);
		*vbl = v_blank_start | (v_blank_end << 16);
	}

	return 0;
}

static bool dm_is_idle(void *handle)
{
	/* XXX todo */
	return true;
}

static int dm_wait_for_idle(void *handle)
{
	/* XXX todo */
	return 0;
}

static bool dm_check_soft_reset(void *handle)
{
	return false;
}

static int dm_soft_reset(void *handle)
{
	/* XXX todo */
	return 0;
}

static struct amdgpu_crtc *
get_crtc_by_otg_inst(struct amdgpu_device *adev,
		     int otg_inst)
{
	struct drm_device *dev = adev_to_drm(adev);
	struct drm_crtc *crtc;
	struct amdgpu_crtc *amdgpu_crtc;

	if (WARN_ON(otg_inst == -1))
		return adev->mode_info.crtcs[0];

	list_for_each_entry(crtc, &dev->mode_config.crtc_list, head) {
		amdgpu_crtc = to_amdgpu_crtc(crtc);

		if (amdgpu_crtc->otg_inst == otg_inst)
			return amdgpu_crtc;
	}

	return NULL;
}

static inline bool amdgpu_dm_vrr_active_irq(struct amdgpu_crtc *acrtc)
{
	return acrtc->dm_irq_params.freesync_config.state ==
		       VRR_STATE_ACTIVE_VARIABLE ||
	       acrtc->dm_irq_params.freesync_config.state ==
		       VRR_STATE_ACTIVE_FIXED;
}

static inline bool amdgpu_dm_vrr_active(struct dm_crtc_state *dm_state)
{
	return dm_state->freesync_config.state == VRR_STATE_ACTIVE_VARIABLE ||
	       dm_state->freesync_config.state == VRR_STATE_ACTIVE_FIXED;
}

static inline bool is_dc_timing_adjust_needed(struct dm_crtc_state *old_state,
					      struct dm_crtc_state *new_state)
{
	if (new_state->freesync_config.state ==  VRR_STATE_ACTIVE_FIXED)
		return true;
	else if (amdgpu_dm_vrr_active(old_state) != amdgpu_dm_vrr_active(new_state))
		return true;
	else
		return false;
}

/**
 * update_planes_and_stream_adapter() - Send planes to be updated in DC
 *
 * DC has a generic way to update planes and stream via
 * dc_update_planes_and_stream function; however, DM might need some
 * adjustments and preparation before calling it. This function is a wrapper
 * for the dc_update_planes_and_stream that does any required configuration
 * before passing control to DC.
 */
static inline bool update_planes_and_stream_adapter(struct dc *dc,
						    int update_type,
						    int planes_count,
						    struct dc_stream_state *stream,
						    struct dc_stream_update *stream_update,
						    struct dc_surface_update *array_of_surface_update)
{
	/*
	 * Previous frame finished and HW is ready for optimization.
	 */
	if (update_type == UPDATE_TYPE_FAST)
		dc_post_update_surfaces_to_stream(dc);

	return dc_update_planes_and_stream(dc,
					   array_of_surface_update,
					   planes_count,
					   stream,
					   stream_update);
}

/**
 * dm_pflip_high_irq() - Handle pageflip interrupt
 * @interrupt_params: ignored
 *
 * Handles the pageflip interrupt by notifying all interested parties
 * that the pageflip has been completed.
 */
static void dm_pflip_high_irq(void *interrupt_params)
{
	struct amdgpu_crtc *amdgpu_crtc;
	struct common_irq_params *irq_params = interrupt_params;
	struct amdgpu_device *adev = irq_params->adev;
	unsigned long flags;
	struct drm_pending_vblank_event *e;
	uint32_t vpos, hpos, v_blank_start, v_blank_end;
	bool vrr_active;

	amdgpu_crtc = get_crtc_by_otg_inst(adev, irq_params->irq_src - IRQ_TYPE_PFLIP);

	/* IRQ could occur when in initial stage */
	/* TODO work and BO cleanup */
	if (amdgpu_crtc == NULL) {
		DC_LOG_PFLIP("CRTC is null, returning.\n");
		return;
	}

	spin_lock_irqsave(&adev_to_drm(adev)->event_lock, flags);

	if (amdgpu_crtc->pflip_status != AMDGPU_FLIP_SUBMITTED){
		DC_LOG_PFLIP("amdgpu_crtc->pflip_status = %d !=AMDGPU_FLIP_SUBMITTED(%d) on crtc:%d[%p] \n",
						 amdgpu_crtc->pflip_status,
						 AMDGPU_FLIP_SUBMITTED,
						 amdgpu_crtc->crtc_id,
						 amdgpu_crtc);
		spin_unlock_irqrestore(&adev_to_drm(adev)->event_lock, flags);
		return;
	}

	/* page flip completed. */
	e = amdgpu_crtc->event;
	amdgpu_crtc->event = NULL;

	WARN_ON(!e);

	vrr_active = amdgpu_dm_vrr_active_irq(amdgpu_crtc);

	/* Fixed refresh rate, or VRR scanout position outside front-porch? */
	if (!vrr_active ||
	    !dc_stream_get_scanoutpos(amdgpu_crtc->dm_irq_params.stream, &v_blank_start,
				      &v_blank_end, &hpos, &vpos) ||
	    (vpos < v_blank_start)) {
		/* Update to correct count and vblank timestamp if racing with
		 * vblank irq. This also updates to the correct vblank timestamp
		 * even in VRR mode, as scanout is past the front-porch atm.
		 */
		drm_crtc_accurate_vblank_count(&amdgpu_crtc->base);

		/* Wake up userspace by sending the pageflip event with proper
		 * count and timestamp of vblank of flip completion.
		 */
		if (e) {
			drm_crtc_send_vblank_event(&amdgpu_crtc->base, e);

			/* Event sent, so done with vblank for this flip */
			drm_crtc_vblank_put(&amdgpu_crtc->base);
		}
	} else if (e) {
		/* VRR active and inside front-porch: vblank count and
		 * timestamp for pageflip event will only be up to date after
		 * drm_crtc_handle_vblank() has been executed from late vblank
		 * irq handler after start of back-porch (vline 0). We queue the
		 * pageflip event for send-out by drm_crtc_handle_vblank() with
		 * updated timestamp and count, once it runs after us.
		 *
		 * We need to open-code this instead of using the helper
		 * drm_crtc_arm_vblank_event(), as that helper would
		 * call drm_crtc_accurate_vblank_count(), which we must
		 * not call in VRR mode while we are in front-porch!
		 */

		/* sequence will be replaced by real count during send-out. */
		e->sequence = drm_crtc_vblank_count(&amdgpu_crtc->base);
		e->pipe = amdgpu_crtc->crtc_id;

		list_add_tail(&e->base.link, &adev_to_drm(adev)->vblank_event_list);
		e = NULL;
	}

	/* Keep track of vblank of this flip for flip throttling. We use the
	 * cooked hw counter, as that one incremented at start of this vblank
	 * of pageflip completion, so last_flip_vblank is the forbidden count
	 * for queueing new pageflips if vsync + VRR is enabled.
	 */
	amdgpu_crtc->dm_irq_params.last_flip_vblank =
		amdgpu_get_vblank_counter_kms(&amdgpu_crtc->base);

	amdgpu_crtc->pflip_status = AMDGPU_FLIP_NONE;
	spin_unlock_irqrestore(&adev_to_drm(adev)->event_lock, flags);

	DC_LOG_PFLIP("crtc:%d[%p], pflip_stat:AMDGPU_FLIP_NONE, vrr[%d]-fp %d\n",
		     amdgpu_crtc->crtc_id, amdgpu_crtc,
		     vrr_active, (int) !e);
}

static void dm_vupdate_high_irq(void *interrupt_params)
{
	struct common_irq_params *irq_params = interrupt_params;
	struct amdgpu_device *adev = irq_params->adev;
	struct amdgpu_crtc *acrtc;
	struct drm_device *drm_dev;
	struct drm_vblank_crtc *vblank;
	ktime_t frame_duration_ns, previous_timestamp;
	unsigned long flags;
	int vrr_active;

	acrtc = get_crtc_by_otg_inst(adev, irq_params->irq_src - IRQ_TYPE_VUPDATE);

	if (acrtc) {
		vrr_active = amdgpu_dm_vrr_active_irq(acrtc);
		drm_dev = acrtc->base.dev;
		vblank = &drm_dev->vblank[acrtc->base.index];
		previous_timestamp = atomic64_read(&irq_params->previous_timestamp);
		frame_duration_ns = vblank->time - previous_timestamp;

		if (frame_duration_ns > 0) {
			trace_amdgpu_refresh_rate_track(acrtc->base.index,
						frame_duration_ns,
						ktime_divns(NSEC_PER_SEC, frame_duration_ns));
			atomic64_set(&irq_params->previous_timestamp, vblank->time);
		}

		DC_LOG_VBLANK("crtc:%d, vupdate-vrr:%d\n",
			      acrtc->crtc_id,
			      vrr_active);

		/* Core vblank handling is done here after end of front-porch in
		 * vrr mode, as vblank timestamping will give valid results
		 * while now done after front-porch. This will also deliver
		 * page-flip completion events that have been queued to us
		 * if a pageflip happened inside front-porch.
		 */
		if (vrr_active) {
			drm_crtc_handle_vblank(&acrtc->base);

			/* BTR processing for pre-DCE12 ASICs */
			if (acrtc->dm_irq_params.stream &&
			    adev->family < AMDGPU_FAMILY_AI) {
				spin_lock_irqsave(&adev_to_drm(adev)->event_lock, flags);
				mod_freesync_handle_v_update(
				    adev->dm.freesync_module,
				    acrtc->dm_irq_params.stream,
				    &acrtc->dm_irq_params.vrr_params);

				dc_stream_adjust_vmin_vmax(
				    adev->dm.dc,
				    acrtc->dm_irq_params.stream,
				    &acrtc->dm_irq_params.vrr_params.adjust);
				spin_unlock_irqrestore(&adev_to_drm(adev)->event_lock, flags);
			}
		}
	}
}

/**
 * dm_crtc_high_irq() - Handles CRTC interrupt
 * @interrupt_params: used for determining the CRTC instance
 *
 * Handles the CRTC/VSYNC interrupt by notfying DRM's VBLANK
 * event handler.
 */
static void dm_crtc_high_irq(void *interrupt_params)
{
	struct common_irq_params *irq_params = interrupt_params;
	struct amdgpu_device *adev = irq_params->adev;
	struct amdgpu_crtc *acrtc;
	unsigned long flags;
	int vrr_active;

	acrtc = get_crtc_by_otg_inst(adev, irq_params->irq_src - IRQ_TYPE_VBLANK);
	if (!acrtc)
		return;

	vrr_active = amdgpu_dm_vrr_active_irq(acrtc);

	DC_LOG_VBLANK("crtc:%d, vupdate-vrr:%d, planes:%d\n", acrtc->crtc_id,
		      vrr_active, acrtc->dm_irq_params.active_planes);

	/**
	 * Core vblank handling at start of front-porch is only possible
	 * in non-vrr mode, as only there vblank timestamping will give
	 * valid results while done in front-porch. Otherwise defer it
	 * to dm_vupdate_high_irq after end of front-porch.
	 */
	if (!vrr_active)
		drm_crtc_handle_vblank(&acrtc->base);

	/**
	 * Following stuff must happen at start of vblank, for crc
	 * computation and below-the-range btr support in vrr mode.
	 */
	amdgpu_dm_crtc_handle_crc_irq(&acrtc->base);

	/* BTR updates need to happen before VUPDATE on Vega and above. */
	if (adev->family < AMDGPU_FAMILY_AI)
		return;

	spin_lock_irqsave(&adev_to_drm(adev)->event_lock, flags);

	if (acrtc->dm_irq_params.stream &&
	    acrtc->dm_irq_params.vrr_params.supported &&
	    acrtc->dm_irq_params.freesync_config.state ==
		    VRR_STATE_ACTIVE_VARIABLE) {
		mod_freesync_handle_v_update(adev->dm.freesync_module,
					     acrtc->dm_irq_params.stream,
					     &acrtc->dm_irq_params.vrr_params);

		dc_stream_adjust_vmin_vmax(adev->dm.dc, acrtc->dm_irq_params.stream,
					   &acrtc->dm_irq_params.vrr_params.adjust);
	}

	/*
	 * If there aren't any active_planes then DCH HUBP may be clock-gated.
	 * In that case, pageflip completion interrupts won't fire and pageflip
	 * completion events won't get delivered. Prevent this by sending
	 * pending pageflip events from here if a flip is still pending.
	 *
	 * If any planes are enabled, use dm_pflip_high_irq() instead, to
	 * avoid race conditions between flip programming and completion,
	 * which could cause too early flip completion events.
	 */
	if (adev->family >= AMDGPU_FAMILY_RV &&
	    acrtc->pflip_status == AMDGPU_FLIP_SUBMITTED &&
	    acrtc->dm_irq_params.active_planes == 0) {
		if (acrtc->event) {
			drm_crtc_send_vblank_event(&acrtc->base, acrtc->event);
			acrtc->event = NULL;
			drm_crtc_vblank_put(&acrtc->base);
		}
		acrtc->pflip_status = AMDGPU_FLIP_NONE;
	}

	spin_unlock_irqrestore(&adev_to_drm(adev)->event_lock, flags);
}

#if defined(CONFIG_DRM_AMD_DC_DCN)
#if defined(CONFIG_DRM_AMD_SECURE_DISPLAY)
/**
 * dm_dcn_vertical_interrupt0_high_irq() - Handles OTG Vertical interrupt0 for
 * DCN generation ASICs
 * @interrupt_params: interrupt parameters
 *
 * Used to set crc window/read out crc value at vertical line 0 position
 */
static void dm_dcn_vertical_interrupt0_high_irq(void *interrupt_params)
{
	struct common_irq_params *irq_params = interrupt_params;
	struct amdgpu_device *adev = irq_params->adev;
	struct amdgpu_crtc *acrtc;

	acrtc = get_crtc_by_otg_inst(adev, irq_params->irq_src - IRQ_TYPE_VLINE0);

	if (!acrtc)
		return;

	amdgpu_dm_crtc_handle_crc_window_irq(&acrtc->base);
}
#endif

/**
 * dmub_aux_setconfig_reply_callback - Callback for AUX or SET_CONFIG command.
 * @adev: amdgpu_device pointer
 * @notify: dmub notification structure
 *
 * Dmub AUX or SET_CONFIG command completion processing callback
 * Copies dmub notification to DM which is to be read by AUX command.
 * issuing thread and also signals the event to wake up the thread.
 */
void dmub_aux_setconfig_callback(struct amdgpu_device *adev, struct dmub_notification *notify)
{
	if (adev->dm.dmub_notify)
		memcpy(adev->dm.dmub_notify, notify, sizeof(struct dmub_notification));
	if (notify->type == DMUB_NOTIFICATION_AUX_REPLY)
		complete(&adev->dm.dmub_aux_transfer_done);
}

/**
 * dmub_hpd_callback - DMUB HPD interrupt processing callback.
 * @adev: amdgpu_device pointer
 * @notify: dmub notification structure
 *
 * Dmub Hpd interrupt processing callback. Gets displayindex through the
 * ink index and calls helper to do the processing.
 */
void dmub_hpd_callback(struct amdgpu_device *adev, struct dmub_notification *notify)
{
	struct amdgpu_dm_connector *aconnector;
	struct drm_connector *connector;
	struct drm_connector_list_iter iter;
	struct dc_link *link;
	uint8_t link_index = 0;
	struct drm_device *dev;

	if (adev == NULL)
		return;

	if (notify == NULL) {
		DRM_ERROR("DMUB HPD callback notification was NULL");
		return;
	}

	if (notify->link_index > adev->dm.dc->link_count) {
		DRM_ERROR("DMUB HPD index (%u)is abnormal", notify->link_index);
		return;
	}

	link_index = notify->link_index;
	link = adev->dm.dc->links[link_index];
	dev = adev->dm.ddev;

	drm_connector_list_iter_begin(dev, &iter);
	drm_for_each_connector_iter(connector, &iter) {
		aconnector = to_amdgpu_dm_connector(connector);
		if (link && aconnector->dc_link == link) {
			DRM_INFO("DMUB HPD callback: link_index=%u\n", link_index);
			handle_hpd_irq_helper(aconnector);
			break;
		}
	}
	drm_connector_list_iter_end(&iter);

}

/**
 * register_dmub_notify_callback - Sets callback for DMUB notify
 * @adev: amdgpu_device pointer
 * @type: Type of dmub notification
 * @callback: Dmub interrupt callback function
 * @dmub_int_thread_offload: offload indicator
 *
 * API to register a dmub callback handler for a dmub notification
 * Also sets indicator whether callback processing to be offloaded.
 * to dmub interrupt handling thread
 * Return: true if successfully registered, false if there is existing registration
 */
bool register_dmub_notify_callback(struct amdgpu_device *adev, enum dmub_notification_type type,
dmub_notify_interrupt_callback_t callback, bool dmub_int_thread_offload)
{
	if (callback != NULL && type < ARRAY_SIZE(adev->dm.dmub_thread_offload)) {
		adev->dm.dmub_callback[type] = callback;
		adev->dm.dmub_thread_offload[type] = dmub_int_thread_offload;
	} else
		return false;

	return true;
}

static void dm_handle_hpd_work(struct work_struct *work)
{
	struct dmub_hpd_work *dmub_hpd_wrk;

	dmub_hpd_wrk = container_of(work, struct dmub_hpd_work, handle_hpd_work);

	if (!dmub_hpd_wrk->dmub_notify) {
		DRM_ERROR("dmub_hpd_wrk dmub_notify is NULL");
		return;
	}

	if (dmub_hpd_wrk->dmub_notify->type < ARRAY_SIZE(dmub_hpd_wrk->adev->dm.dmub_callback)) {
		dmub_hpd_wrk->adev->dm.dmub_callback[dmub_hpd_wrk->dmub_notify->type](dmub_hpd_wrk->adev,
		dmub_hpd_wrk->dmub_notify);
	}
	kfree(dmub_hpd_wrk);

}

#define DMUB_TRACE_MAX_READ 64
/**
 * dm_dmub_outbox1_low_irq() - Handles Outbox interrupt
 * @interrupt_params: used for determining the Outbox instance
 *
 * Handles the Outbox Interrupt
 * event handler.
 */
static void dm_dmub_outbox1_low_irq(void *interrupt_params)
{
	struct dmub_notification notify;
	struct common_irq_params *irq_params = interrupt_params;
	struct amdgpu_device *adev = irq_params->adev;
	struct amdgpu_display_manager *dm = &adev->dm;
	struct dmcub_trace_buf_entry entry = { 0 };
	uint32_t count = 0;
	struct dmub_hpd_work *dmub_hpd_wrk;

	if (dc_enable_dmub_notifications(adev->dm.dc)) {
		dmub_hpd_wrk = kzalloc(sizeof(*dmub_hpd_wrk), GFP_ATOMIC);
		if (!dmub_hpd_wrk) {
			DRM_ERROR("Failed to allocate dmub_hpd_wrk");
			return;
		}
		INIT_WORK(&dmub_hpd_wrk->handle_hpd_work, dm_handle_hpd_work);

		if (irq_params->irq_src == DC_IRQ_SOURCE_DMCUB_OUTBOX) {
			do {
				dc_stat_get_dmub_notification(adev->dm.dc, &notify);
				if (notify.type >= ARRAY_SIZE(dm->dmub_thread_offload)) {
					DRM_ERROR("DM: notify type %d larger than the array size %zu!", notify.type,
					ARRAY_SIZE(dm->dmub_thread_offload));
					continue;
				}
				if (dm->dmub_thread_offload[notify.type] == true) {
					dmub_hpd_wrk->dmub_notify = &notify;
					dmub_hpd_wrk->adev = adev;
					queue_work(adev->dm.delayed_hpd_wq, &dmub_hpd_wrk->handle_hpd_work);
				} else {
					dm->dmub_callback[notify.type](adev, &notify);
				}

			} while (notify.pending_notification);

		} else {
			DRM_ERROR("DM: Failed to receive correct outbox IRQ !");
		}
	}


	do {
		if (dc_dmub_srv_get_dmub_outbox0_msg(dm->dc, &entry)) {
			trace_amdgpu_dmub_trace_high_irq(entry.trace_code, entry.tick_count,
							entry.param0, entry.param1);

			DRM_DEBUG_DRIVER("trace_code:%u, tick_count:%u, param0:%u, param1:%u\n",
				 entry.trace_code, entry.tick_count, entry.param0, entry.param1);
		} else
			break;

		count++;

	} while (count <= DMUB_TRACE_MAX_READ);

	ASSERT(count <= DMUB_TRACE_MAX_READ);
}
#endif

static int dm_set_clockgating_state(void *handle,
		  enum amd_clockgating_state state)
{
	return 0;
}

static int dm_set_powergating_state(void *handle,
		  enum amd_powergating_state state)
{
	return 0;
}

/* Prototypes of private functions */
static int dm_early_init(void* handle);

/* Allocate memory for FBC compressed data  */
static void amdgpu_dm_fbc_init(struct drm_connector *connector)
{
	struct drm_device *dev = connector->dev;
	struct amdgpu_device *adev = drm_to_adev(dev);
	struct dm_compressor_info *compressor = &adev->dm.compressor;
	struct amdgpu_dm_connector *aconn = to_amdgpu_dm_connector(connector);
	struct drm_display_mode *mode;
	unsigned long max_size = 0;

	if (adev->dm.dc->fbc_compressor == NULL)
		return;

	if (aconn->dc_link->connector_signal != SIGNAL_TYPE_EDP)
		return;

	if (compressor->bo_ptr)
		return;


	list_for_each_entry(mode, &connector->modes, head) {
		if (max_size < mode->htotal * mode->vtotal)
			max_size = mode->htotal * mode->vtotal;
	}

	if (max_size) {
		int r = amdgpu_bo_create_kernel(adev, max_size * 4, PAGE_SIZE,
			    AMDGPU_GEM_DOMAIN_GTT, &compressor->bo_ptr,
			    &compressor->gpu_addr, &compressor->cpu_addr);

		if (r)
			DRM_ERROR("DM: Failed to initialize FBC\n");
		else {
			adev->dm.dc->ctx->fbc_gpu_addr = compressor->gpu_addr;
			DRM_INFO("DM: FBC alloc %lu\n", max_size*4);
		}

	}

}

static int amdgpu_dm_audio_component_get_eld(struct device *kdev, int port,
					  int pipe, bool *enabled,
					  unsigned char *buf, int max_bytes)
{
	struct drm_device *dev = dev_get_drvdata(kdev);
	struct amdgpu_device *adev = drm_to_adev(dev);
	struct drm_connector *connector;
	struct drm_connector_list_iter conn_iter;
	struct amdgpu_dm_connector *aconnector;
	int ret = 0;

	*enabled = false;

	mutex_lock(&adev->dm.audio_lock);

	drm_connector_list_iter_begin(dev, &conn_iter);
	drm_for_each_connector_iter(connector, &conn_iter) {
		aconnector = to_amdgpu_dm_connector(connector);
		if (aconnector->audio_inst != port)
			continue;

		*enabled = true;
		ret = drm_eld_size(connector->eld);
		memcpy(buf, connector->eld, min(max_bytes, ret));

		break;
	}
	drm_connector_list_iter_end(&conn_iter);

	mutex_unlock(&adev->dm.audio_lock);

	DRM_DEBUG_KMS("Get ELD : idx=%d ret=%d en=%d\n", port, ret, *enabled);

	return ret;
}

static const struct drm_audio_component_ops amdgpu_dm_audio_component_ops = {
	.get_eld = amdgpu_dm_audio_component_get_eld,
};

static int amdgpu_dm_audio_component_bind(struct device *kdev,
				       struct device *hda_kdev, void *data)
{
	struct drm_device *dev = dev_get_drvdata(kdev);
	struct amdgpu_device *adev = drm_to_adev(dev);
	struct drm_audio_component *acomp = data;

	acomp->ops = &amdgpu_dm_audio_component_ops;
	acomp->dev = kdev;
	adev->dm.audio_component = acomp;

	return 0;
}

static void amdgpu_dm_audio_component_unbind(struct device *kdev,
					  struct device *hda_kdev, void *data)
{
	struct drm_device *dev = dev_get_drvdata(kdev);
	struct amdgpu_device *adev = drm_to_adev(dev);
	struct drm_audio_component *acomp = data;

	acomp->ops = NULL;
	acomp->dev = NULL;
	adev->dm.audio_component = NULL;
}

static const struct component_ops amdgpu_dm_audio_component_bind_ops = {
	.bind	= amdgpu_dm_audio_component_bind,
	.unbind	= amdgpu_dm_audio_component_unbind,
};

static int amdgpu_dm_audio_init(struct amdgpu_device *adev)
{
	int i, ret;

	if (!amdgpu_audio)
		return 0;

	adev->mode_info.audio.enabled = true;

	adev->mode_info.audio.num_pins = adev->dm.dc->res_pool->audio_count;

	for (i = 0; i < adev->mode_info.audio.num_pins; i++) {
		adev->mode_info.audio.pin[i].channels = -1;
		adev->mode_info.audio.pin[i].rate = -1;
		adev->mode_info.audio.pin[i].bits_per_sample = -1;
		adev->mode_info.audio.pin[i].status_bits = 0;
		adev->mode_info.audio.pin[i].category_code = 0;
		adev->mode_info.audio.pin[i].connected = false;
		adev->mode_info.audio.pin[i].id =
			adev->dm.dc->res_pool->audios[i]->inst;
		adev->mode_info.audio.pin[i].offset = 0;
	}

	ret = component_add(adev->dev, &amdgpu_dm_audio_component_bind_ops);
	if (ret < 0)
		return ret;

	adev->dm.audio_registered = true;

	return 0;
}

static void amdgpu_dm_audio_fini(struct amdgpu_device *adev)
{
	if (!amdgpu_audio)
		return;

	if (!adev->mode_info.audio.enabled)
		return;

	if (adev->dm.audio_registered) {
		component_del(adev->dev, &amdgpu_dm_audio_component_bind_ops);
		adev->dm.audio_registered = false;
	}

	/* TODO: Disable audio? */

	adev->mode_info.audio.enabled = false;
}

static  void amdgpu_dm_audio_eld_notify(struct amdgpu_device *adev, int pin)
{
	struct drm_audio_component *acomp = adev->dm.audio_component;

	if (acomp && acomp->audio_ops && acomp->audio_ops->pin_eld_notify) {
		DRM_DEBUG_KMS("Notify ELD: %d\n", pin);

		acomp->audio_ops->pin_eld_notify(acomp->audio_ops->audio_ptr,
						 pin, -1);
	}
}

static int dm_dmub_hw_init(struct amdgpu_device *adev)
{
	const struct dmcub_firmware_header_v1_0 *hdr;
	struct dmub_srv *dmub_srv = adev->dm.dmub_srv;
	struct dmub_srv_fb_info *fb_info = adev->dm.dmub_fb_info;
	const struct firmware *dmub_fw = adev->dm.dmub_fw;
	struct dmcu *dmcu = adev->dm.dc->res_pool->dmcu;
	struct abm *abm = adev->dm.dc->res_pool->abm;
	struct dmub_srv_hw_params hw_params;
	enum dmub_status status;
	const unsigned char *fw_inst_const, *fw_bss_data;
	uint32_t i, fw_inst_const_size, fw_bss_data_size;
	bool has_hw_support;

	if (!dmub_srv)
		/* DMUB isn't supported on the ASIC. */
		return 0;

	if (!fb_info) {
		DRM_ERROR("No framebuffer info for DMUB service.\n");
		return -EINVAL;
	}

	if (!dmub_fw) {
		/* Firmware required for DMUB support. */
		DRM_ERROR("No firmware provided for DMUB.\n");
		return -EINVAL;
	}

	status = dmub_srv_has_hw_support(dmub_srv, &has_hw_support);
	if (status != DMUB_STATUS_OK) {
		DRM_ERROR("Error checking HW support for DMUB: %d\n", status);
		return -EINVAL;
	}

	if (!has_hw_support) {
		DRM_INFO("DMUB unsupported on ASIC\n");
		return 0;
	}

	/* Reset DMCUB if it was previously running - before we overwrite its memory. */
	status = dmub_srv_hw_reset(dmub_srv);
	if (status != DMUB_STATUS_OK)
		DRM_WARN("Error resetting DMUB HW: %d\n", status);

	hdr = (const struct dmcub_firmware_header_v1_0 *)dmub_fw->data;

	fw_inst_const = dmub_fw->data +
			le32_to_cpu(hdr->header.ucode_array_offset_bytes) +
			PSP_HEADER_BYTES;

	fw_bss_data = dmub_fw->data +
		      le32_to_cpu(hdr->header.ucode_array_offset_bytes) +
		      le32_to_cpu(hdr->inst_const_bytes);

	/* Copy firmware and bios info into FB memory. */
	fw_inst_const_size = le32_to_cpu(hdr->inst_const_bytes) -
			     PSP_HEADER_BYTES - PSP_FOOTER_BYTES;

	fw_bss_data_size = le32_to_cpu(hdr->bss_data_bytes);

	/* if adev->firmware.load_type == AMDGPU_FW_LOAD_PSP,
	 * amdgpu_ucode_init_single_fw will load dmub firmware
	 * fw_inst_const part to cw0; otherwise, the firmware back door load
	 * will be done by dm_dmub_hw_init
	 */
	if (adev->firmware.load_type != AMDGPU_FW_LOAD_PSP) {
		memcpy(fb_info->fb[DMUB_WINDOW_0_INST_CONST].cpu_addr, fw_inst_const,
				fw_inst_const_size);
	}

	if (fw_bss_data_size)
		memcpy(fb_info->fb[DMUB_WINDOW_2_BSS_DATA].cpu_addr,
		       fw_bss_data, fw_bss_data_size);

	/* Copy firmware bios info into FB memory. */
	memcpy(fb_info->fb[DMUB_WINDOW_3_VBIOS].cpu_addr, adev->bios,
	       adev->bios_size);

	/* Reset regions that need to be reset. */
	memset(fb_info->fb[DMUB_WINDOW_4_MAILBOX].cpu_addr, 0,
	fb_info->fb[DMUB_WINDOW_4_MAILBOX].size);

	memset(fb_info->fb[DMUB_WINDOW_5_TRACEBUFF].cpu_addr, 0,
	       fb_info->fb[DMUB_WINDOW_5_TRACEBUFF].size);

	memset(fb_info->fb[DMUB_WINDOW_6_FW_STATE].cpu_addr, 0,
	       fb_info->fb[DMUB_WINDOW_6_FW_STATE].size);

	/* Initialize hardware. */
	memset(&hw_params, 0, sizeof(hw_params));
	hw_params.fb_base = adev->gmc.fb_start;
	hw_params.fb_offset = adev->gmc.aper_base;

	/* backdoor load firmware and trigger dmub running */
	if (adev->firmware.load_type != AMDGPU_FW_LOAD_PSP)
		hw_params.load_inst_const = true;

	if (dmcu)
		hw_params.psp_version = dmcu->psp_version;

	for (i = 0; i < fb_info->num_fb; ++i)
		hw_params.fb[i] = &fb_info->fb[i];

	status = dmub_srv_hw_init(dmub_srv, &hw_params);
	if (status != DMUB_STATUS_OK) {
		DRM_ERROR("Error initializing DMUB HW: %d\n", status);
		return -EINVAL;
	}

	/* Wait for firmware load to finish. */
	status = dmub_srv_wait_for_auto_load(dmub_srv, 100000);
	if (status != DMUB_STATUS_OK)
		DRM_WARN("Wait for DMUB auto-load failed: %d\n", status);

	/* Init DMCU and ABM if available. */
	if (dmcu && abm) {
		dmcu->funcs->dmcu_init(dmcu);
		abm->dmcu_is_running = dmcu->funcs->is_dmcu_initialized(dmcu);
	}

	if (!adev->dm.dc->ctx->dmub_srv)
		adev->dm.dc->ctx->dmub_srv = dc_dmub_srv_create(adev->dm.dc, dmub_srv);
	if (!adev->dm.dc->ctx->dmub_srv) {
		DRM_ERROR("Couldn't allocate DC DMUB server!\n");
		return -ENOMEM;
	}

	DRM_INFO("DMUB hardware initialized: version=0x%08X\n",
		 adev->dm.dmcub_fw_version);

	return 0;
}

static void dm_dmub_hw_resume(struct amdgpu_device *adev)
{
	struct dmub_srv *dmub_srv = adev->dm.dmub_srv;
	enum dmub_status status;
	bool init;

	if (!dmub_srv) {
		/* DMUB isn't supported on the ASIC. */
		return;
	}

	status = dmub_srv_is_hw_init(dmub_srv, &init);
	if (status != DMUB_STATUS_OK)
		DRM_WARN("DMUB hardware init check failed: %d\n", status);

	if (status == DMUB_STATUS_OK && init) {
		/* Wait for firmware load to finish. */
		status = dmub_srv_wait_for_auto_load(dmub_srv, 100000);
		if (status != DMUB_STATUS_OK)
			DRM_WARN("Wait for DMUB auto-load failed: %d\n", status);
	} else {
		/* Perform the full hardware initialization. */
		dm_dmub_hw_init(adev);
	}
}

#if defined(CONFIG_DRM_AMD_DC_DCN)
static void mmhub_read_system_context(struct amdgpu_device *adev, struct dc_phy_addr_space_config *pa_config)
{
	uint64_t pt_base;
	uint32_t logical_addr_low;
	uint32_t logical_addr_high;
	uint32_t agp_base, agp_bot, agp_top;
	PHYSICAL_ADDRESS_LOC page_table_start, page_table_end, page_table_base;

	memset(pa_config, 0, sizeof(*pa_config));

	logical_addr_low  = min(adev->gmc.fb_start, adev->gmc.agp_start) >> 18;
	pt_base = amdgpu_gmc_pd_addr(adev->gart.bo);

	if (adev->apu_flags & AMD_APU_IS_RAVEN2)
		/*
		 * Raven2 has a HW issue that it is unable to use the vram which
		 * is out of MC_VM_SYSTEM_APERTURE_HIGH_ADDR. So here is the
		 * workaround that increase system aperture high address (add 1)
		 * to get rid of the VM fault and hardware hang.
		 */
		logical_addr_high = max((adev->gmc.fb_end >> 18) + 0x1, adev->gmc.agp_end >> 18);
	else
		logical_addr_high = max(adev->gmc.fb_end, adev->gmc.agp_end) >> 18;

	agp_base = 0;
	agp_bot = adev->gmc.agp_start >> 24;
	agp_top = adev->gmc.agp_end >> 24;


	page_table_start.high_part = upper_32_bits(adev->gmc.gart_start >>
						   AMDGPU_GPU_PAGE_SHIFT);
	page_table_start.low_part = lower_32_bits(adev->gmc.gart_start >>
						  AMDGPU_GPU_PAGE_SHIFT);
	page_table_end.high_part = upper_32_bits(adev->gmc.gart_end >>
						 AMDGPU_GPU_PAGE_SHIFT);
	page_table_end.low_part = lower_32_bits(adev->gmc.gart_end >>
						AMDGPU_GPU_PAGE_SHIFT);
	page_table_base.high_part = upper_32_bits(pt_base);
	page_table_base.low_part = lower_32_bits(pt_base);

	pa_config->system_aperture.start_addr = (uint64_t)logical_addr_low << 18;
	pa_config->system_aperture.end_addr = (uint64_t)logical_addr_high << 18;

	pa_config->system_aperture.agp_base = (uint64_t)agp_base << 24 ;
	pa_config->system_aperture.agp_bot = (uint64_t)agp_bot << 24;
	pa_config->system_aperture.agp_top = (uint64_t)agp_top << 24;

	pa_config->system_aperture.fb_base = adev->gmc.fb_start;
	pa_config->system_aperture.fb_offset = adev->gmc.aper_base;
	pa_config->system_aperture.fb_top = adev->gmc.fb_end;

	pa_config->gart_config.page_table_start_addr = page_table_start.quad_part << 12;
	pa_config->gart_config.page_table_end_addr = page_table_end.quad_part << 12;
	pa_config->gart_config.page_table_base_addr = page_table_base.quad_part;

	pa_config->is_hvm_enabled = 0;

}
#endif
#if defined(CONFIG_DRM_AMD_DC_DCN)
static void vblank_control_worker(struct work_struct *work)
{
	struct vblank_control_work *vblank_work =
		container_of(work, struct vblank_control_work, work);
	struct amdgpu_display_manager *dm = vblank_work->dm;

	mutex_lock(&dm->dc_lock);

	if (vblank_work->enable)
		dm->active_vblank_irq_count++;
	else if(dm->active_vblank_irq_count)
		dm->active_vblank_irq_count--;

	dc_allow_idle_optimizations(dm->dc, dm->active_vblank_irq_count == 0);

	DRM_DEBUG_KMS("Allow idle optimizations (MALL): %d\n", dm->active_vblank_irq_count == 0);

	/* Control PSR based on vblank requirements from OS */
	if (vblank_work->stream && vblank_work->stream->link) {
		if (vblank_work->enable) {
			if (vblank_work->stream->link->psr_settings.psr_allow_active)
				amdgpu_dm_psr_disable(vblank_work->stream);
		} else if (vblank_work->stream->link->psr_settings.psr_feature_enabled &&
			   !vblank_work->stream->link->psr_settings.psr_allow_active &&
			   vblank_work->acrtc->dm_irq_params.allow_psr_entry) {
			amdgpu_dm_psr_enable(vblank_work->stream);
		}
	}

	mutex_unlock(&dm->dc_lock);

	dc_stream_release(vblank_work->stream);

	kfree(vblank_work);
}

#endif

static void dm_handle_hpd_rx_offload_work(struct work_struct *work)
{
	struct hpd_rx_irq_offload_work *offload_work;
	struct amdgpu_dm_connector *aconnector;
	struct dc_link *dc_link;
	struct amdgpu_device *adev;
	enum dc_connection_type new_connection_type = dc_connection_none;
	unsigned long flags;

	offload_work = container_of(work, struct hpd_rx_irq_offload_work, work);
	aconnector = offload_work->offload_wq->aconnector;

	if (!aconnector) {
		DRM_ERROR("Can't retrieve aconnector in hpd_rx_irq_offload_work");
		goto skip;
	}

	adev = drm_to_adev(aconnector->base.dev);
	dc_link = aconnector->dc_link;

	mutex_lock(&aconnector->hpd_lock);
	if (!dc_link_detect_sink(dc_link, &new_connection_type))
		DRM_ERROR("KMS: Failed to detect connector\n");
	mutex_unlock(&aconnector->hpd_lock);

	if (new_connection_type == dc_connection_none)
		goto skip;

	if (amdgpu_in_reset(adev))
		goto skip;

	mutex_lock(&adev->dm.dc_lock);
	if (offload_work->data.bytes.device_service_irq.bits.AUTOMATED_TEST)
		dc_link_dp_handle_automated_test(dc_link);
	else if ((dc_link->connector_signal != SIGNAL_TYPE_EDP) &&
			hpd_rx_irq_check_link_loss_status(dc_link, &offload_work->data) &&
			dc_link_dp_allow_hpd_rx_irq(dc_link)) {
		dc_link_dp_handle_link_loss(dc_link);
		spin_lock_irqsave(&offload_work->offload_wq->offload_lock, flags);
		offload_work->offload_wq->is_handling_link_loss = false;
		spin_unlock_irqrestore(&offload_work->offload_wq->offload_lock, flags);
	}
	mutex_unlock(&adev->dm.dc_lock);

skip:
	kfree(offload_work);

}

static struct hpd_rx_irq_offload_work_queue *hpd_rx_irq_create_workqueue(struct dc *dc)
{
	int max_caps = dc->caps.max_links;
	int i = 0;
	struct hpd_rx_irq_offload_work_queue *hpd_rx_offload_wq = NULL;

	hpd_rx_offload_wq = kcalloc(max_caps, sizeof(*hpd_rx_offload_wq), GFP_KERNEL);

	if (!hpd_rx_offload_wq)
		return NULL;


	for (i = 0; i < max_caps; i++) {
		hpd_rx_offload_wq[i].wq =
				    create_singlethread_workqueue("amdgpu_dm_hpd_rx_offload_wq");

		if (hpd_rx_offload_wq[i].wq == NULL) {
			DRM_ERROR("create amdgpu_dm_hpd_rx_offload_wq fail!");
			goto out_err;
		}

		spin_lock_init(&hpd_rx_offload_wq[i].offload_lock);
	}

	return hpd_rx_offload_wq;

out_err:
	for (i = 0; i < max_caps; i++) {
		if (hpd_rx_offload_wq[i].wq)
			destroy_workqueue(hpd_rx_offload_wq[i].wq);
	}
	kfree(hpd_rx_offload_wq);
	return NULL;
}

struct amdgpu_stutter_quirk {
	u16 chip_vendor;
	u16 chip_device;
	u16 subsys_vendor;
	u16 subsys_device;
	u8 revision;
};

static const struct amdgpu_stutter_quirk amdgpu_stutter_quirk_list[] = {
	/* https://bugzilla.kernel.org/show_bug.cgi?id=214417 */
	{ 0x1002, 0x15dd, 0x1002, 0x15dd, 0xc8 },
	{ 0, 0, 0, 0, 0 },
};

static bool dm_should_disable_stutter(struct pci_dev *pdev)
{
	const struct amdgpu_stutter_quirk *p = amdgpu_stutter_quirk_list;

	while (p && p->chip_device != 0) {
		if (pdev->vendor == p->chip_vendor &&
		    pdev->device == p->chip_device &&
		    pdev->subsystem_vendor == p->subsys_vendor &&
		    pdev->subsystem_device == p->subsys_device &&
		    pdev->revision == p->revision) {
			return true;
		}
		++p;
	}
	return false;
}

static const struct dmi_system_id hpd_disconnect_quirk_table[] = {
	{
		.matches = {
			DMI_MATCH(DMI_SYS_VENDOR, "Dell Inc."),
			DMI_MATCH(DMI_PRODUCT_NAME, "Precision 3660"),
		},
	},
	{
		.matches = {
			DMI_MATCH(DMI_SYS_VENDOR, "Dell Inc."),
			DMI_MATCH(DMI_PRODUCT_NAME, "Precision 3260"),
		},
	},
	{
		.matches = {
			DMI_MATCH(DMI_SYS_VENDOR, "Dell Inc."),
			DMI_MATCH(DMI_PRODUCT_NAME, "Precision 3460"),
		},
	},
	{
		.matches = {
			DMI_MATCH(DMI_SYS_VENDOR, "Dell Inc."),
			DMI_MATCH(DMI_PRODUCT_NAME, "OptiPlex Tower Plus 7010"),
		},
	},
	{
		.matches = {
			DMI_MATCH(DMI_SYS_VENDOR, "Dell Inc."),
			DMI_MATCH(DMI_PRODUCT_NAME, "OptiPlex Tower 7010"),
		},
	},
	{
		.matches = {
			DMI_MATCH(DMI_SYS_VENDOR, "Dell Inc."),
			DMI_MATCH(DMI_PRODUCT_NAME, "OptiPlex SFF Plus 7010"),
		},
	},
	{
		.matches = {
			DMI_MATCH(DMI_SYS_VENDOR, "Dell Inc."),
			DMI_MATCH(DMI_PRODUCT_NAME, "OptiPlex SFF 7010"),
		},
	},
	{
		.matches = {
			DMI_MATCH(DMI_SYS_VENDOR, "Dell Inc."),
			DMI_MATCH(DMI_PRODUCT_NAME, "OptiPlex Micro Plus 7010"),
		},
	},
	{
		.matches = {
			DMI_MATCH(DMI_SYS_VENDOR, "Dell Inc."),
			DMI_MATCH(DMI_PRODUCT_NAME, "OptiPlex Micro 7010"),
		},
	},
	{}
	/* TODO: refactor this from a fixed table to a dynamic option */
};

static void retrieve_dmi_info(struct amdgpu_display_manager *dm)
{
	const struct dmi_system_id *dmi_id;

	dm->aux_hpd_discon_quirk = false;

	dmi_id = dmi_first_match(hpd_disconnect_quirk_table);
	if (dmi_id) {
		dm->aux_hpd_discon_quirk = true;
		DRM_INFO("aux_hpd_discon_quirk attached\n");
	}
}

static int amdgpu_dm_init(struct amdgpu_device *adev)
{
	struct dc_init_data init_data;
#ifdef CONFIG_DRM_AMD_DC_HDCP
	struct dc_callback_init init_params;
#endif
	int r;

	adev->dm.ddev = adev_to_drm(adev);
	adev->dm.adev = adev;

	/* Zero all the fields */
	memset(&init_data, 0, sizeof(init_data));
#ifdef CONFIG_DRM_AMD_DC_HDCP
	memset(&init_params, 0, sizeof(init_params));
#endif

	mutex_init(&adev->dm.dc_lock);
	mutex_init(&adev->dm.audio_lock);
#if defined(CONFIG_DRM_AMD_DC_DCN)
	spin_lock_init(&adev->dm.vblank_lock);
#endif

	if(amdgpu_dm_irq_init(adev)) {
		DRM_ERROR("amdgpu: failed to initialize DM IRQ support.\n");
		goto error;
	}

	init_data.asic_id.chip_family = adev->family;

	init_data.asic_id.pci_revision_id = adev->pdev->revision;
	init_data.asic_id.hw_internal_rev = adev->external_rev_id;
	init_data.asic_id.chip_id = adev->pdev->device;

	init_data.asic_id.vram_width = adev->gmc.vram_width;
	/* TODO: initialize init_data.asic_id.vram_type here!!!! */
	init_data.asic_id.atombios_base_address =
		adev->mode_info.atom_context->bios;

	init_data.driver = adev;

	adev->dm.cgs_device = amdgpu_cgs_create_device(adev);

	if (!adev->dm.cgs_device) {
		DRM_ERROR("amdgpu: failed to create cgs device.\n");
		goto error;
	}

	init_data.cgs_device = adev->dm.cgs_device;

	init_data.dce_environment = DCE_ENV_PRODUCTION_DRV;

	switch (adev->asic_type) {
	case CHIP_CARRIZO:
	case CHIP_STONEY:
	case CHIP_RAVEN:
	case CHIP_RENOIR:
		init_data.flags.gpu_vm_support = true;
		switch (adev->dm.dmcub_fw_version) {
		case 0: /* development */
		case 0x1: /* linux-firmware.git hash 6d9f399 */
		case 0x01000000: /* linux-firmware.git hash 9a0b0f4 */
			init_data.flags.disable_dmcu = false;
			break;
		default:
			init_data.flags.disable_dmcu = true;
		}
		break;
	case CHIP_VANGOGH:
	case CHIP_YELLOW_CARP:
		init_data.flags.gpu_vm_support = true;
		break;
	default:
		break;
	}

	if (amdgpu_dc_feature_mask & DC_FBC_MASK)
		init_data.flags.fbc_support = true;

	if (amdgpu_dc_feature_mask & DC_MULTI_MON_PP_MCLK_SWITCH_MASK)
		init_data.flags.multi_mon_pp_mclk_switch = true;

	if (amdgpu_dc_feature_mask & DC_DISABLE_FRACTIONAL_PWM_MASK)
		init_data.flags.disable_fractional_pwm = true;

	if (amdgpu_dc_feature_mask & DC_EDP_NO_POWER_SEQUENCING)
		init_data.flags.edp_no_power_sequencing = true;

	init_data.flags.power_down_display_on_boot = true;

	INIT_LIST_HEAD(&adev->dm.da_list);

	retrieve_dmi_info(&adev->dm);

	/* Display Core create. */
	adev->dm.dc = dc_create(&init_data);

	if (adev->dm.dc) {
		DRM_INFO("Display Core initialized with v%s!\n", DC_VER);
	} else {
		DRM_INFO("Display Core failed to initialize with v%s!\n", DC_VER);
		goto error;
	}

	if (amdgpu_dc_debug_mask & DC_DISABLE_PIPE_SPLIT) {
		adev->dm.dc->debug.force_single_disp_pipe_split = false;
		adev->dm.dc->debug.pipe_split_policy = MPC_SPLIT_AVOID;
	}

	if (adev->asic_type != CHIP_CARRIZO && adev->asic_type != CHIP_STONEY)
		adev->dm.dc->debug.disable_stutter = amdgpu_pp_feature_mask & PP_STUTTER_MODE ? false : true;
	if (dm_should_disable_stutter(adev->pdev))
		adev->dm.dc->debug.disable_stutter = true;

	if (amdgpu_dc_debug_mask & DC_DISABLE_STUTTER)
		adev->dm.dc->debug.disable_stutter = true;

	if (amdgpu_dc_debug_mask & DC_DISABLE_DSC)
		adev->dm.dc->debug.disable_dsc = true;

	if (amdgpu_dc_debug_mask & DC_DISABLE_CLOCK_GATING)
		adev->dm.dc->debug.disable_clock_gate = true;

	r = dm_dmub_hw_init(adev);
	if (r) {
		DRM_ERROR("DMUB interface failed to initialize: status=%d\n", r);
		goto error;
	}

	dc_hardware_init(adev->dm.dc);

	adev->dm.hpd_rx_offload_wq = hpd_rx_irq_create_workqueue(adev->dm.dc);
	if (!adev->dm.hpd_rx_offload_wq) {
		DRM_ERROR("amdgpu: failed to create hpd rx offload workqueue.\n");
		goto error;
	}

#if defined(CONFIG_DRM_AMD_DC_DCN)
	if ((adev->flags & AMD_IS_APU) && (adev->asic_type >= CHIP_CARRIZO)) {
		struct dc_phy_addr_space_config pa_config;

		mmhub_read_system_context(adev, &pa_config);

		// Call the DC init_memory func
		dc_setup_system_context(adev->dm.dc, &pa_config);
	}
#endif

	adev->dm.freesync_module = mod_freesync_create(adev->dm.dc);
	if (!adev->dm.freesync_module) {
		DRM_ERROR(
		"amdgpu: failed to initialize freesync_module.\n");
	} else
		DRM_DEBUG_DRIVER("amdgpu: freesync_module init done %p.\n",
				adev->dm.freesync_module);

	amdgpu_dm_init_color_mod();

#if defined(CONFIG_DRM_AMD_DC_DCN)
	if (adev->dm.dc->caps.max_links > 0) {
		adev->dm.vblank_control_workqueue =
			create_singlethread_workqueue("dm_vblank_control_workqueue");
		if (!adev->dm.vblank_control_workqueue)
			DRM_ERROR("amdgpu: failed to initialize vblank_workqueue.\n");
	}
#endif

#ifdef CONFIG_DRM_AMD_DC_HDCP
	if (adev->dm.dc->caps.max_links > 0 && adev->asic_type >= CHIP_RAVEN) {
		adev->dm.hdcp_workqueue = hdcp_create_workqueue(adev, &init_params.cp_psp, adev->dm.dc);

		if (!adev->dm.hdcp_workqueue)
			DRM_ERROR("amdgpu: failed to initialize hdcp_workqueue.\n");
		else
			DRM_DEBUG_DRIVER("amdgpu: hdcp_workqueue init done %p.\n", adev->dm.hdcp_workqueue);

		dc_init_callbacks(adev->dm.dc, &init_params);
	}
#endif
#if defined(CONFIG_DRM_AMD_SECURE_DISPLAY)
	adev->dm.crc_rd_wrk = amdgpu_dm_crtc_secure_display_create_work();
#endif
	if (dc_enable_dmub_notifications(adev->dm.dc)) {
		init_completion(&adev->dm.dmub_aux_transfer_done);
		adev->dm.dmub_notify = kzalloc(sizeof(struct dmub_notification), GFP_KERNEL);
		if (!adev->dm.dmub_notify) {
			DRM_INFO("amdgpu: fail to allocate adev->dm.dmub_notify");
			goto error;
		}

		adev->dm.delayed_hpd_wq = create_singlethread_workqueue("amdgpu_dm_hpd_wq");
		if (!adev->dm.delayed_hpd_wq) {
			DRM_ERROR("amdgpu: failed to create hpd offload workqueue.\n");
			goto error;
		}

		amdgpu_dm_outbox_init(adev);
#if defined(CONFIG_DRM_AMD_DC_DCN)
		if (!register_dmub_notify_callback(adev, DMUB_NOTIFICATION_AUX_REPLY,
			dmub_aux_setconfig_callback, false)) {
			DRM_ERROR("amdgpu: fail to register dmub aux callback");
			goto error;
		}
		if (!register_dmub_notify_callback(adev, DMUB_NOTIFICATION_HPD, dmub_hpd_callback, true)) {
			DRM_ERROR("amdgpu: fail to register dmub hpd callback");
			goto error;
		}
#endif
	}

	if (amdgpu_dm_initialize_drm_device(adev)) {
		DRM_ERROR(
		"amdgpu: failed to initialize sw for display support.\n");
		goto error;
	}

	/* create fake encoders for MST */
	dm_dp_create_fake_mst_encoders(adev);

	/* TODO: Add_display_info? */

	/* TODO use dynamic cursor width */
	adev_to_drm(adev)->mode_config.cursor_width = adev->dm.dc->caps.max_cursor_size;
	adev_to_drm(adev)->mode_config.cursor_height = adev->dm.dc->caps.max_cursor_size;

	if (drm_vblank_init(adev_to_drm(adev), adev->dm.display_indexes_num)) {
		DRM_ERROR(
		"amdgpu: failed to initialize sw for display support.\n");
		goto error;
	}


	DRM_DEBUG_DRIVER("KMS initialized.\n");

	return 0;
error:
	amdgpu_dm_fini(adev);

	return -EINVAL;
}

static int amdgpu_dm_early_fini(void *handle)
{
	struct amdgpu_device *adev = (struct amdgpu_device *)handle;

	amdgpu_dm_audio_fini(adev);

	return 0;
}

static void amdgpu_dm_fini(struct amdgpu_device *adev)
{
	int i;

#if defined(CONFIG_DRM_AMD_DC_DCN)
	if (adev->dm.vblank_control_workqueue) {
		destroy_workqueue(adev->dm.vblank_control_workqueue);
		adev->dm.vblank_control_workqueue = NULL;
	}
#endif

	amdgpu_dm_destroy_drm_device(&adev->dm);

#if defined(CONFIG_DRM_AMD_SECURE_DISPLAY)
	if (adev->dm.crc_rd_wrk) {
		flush_work(&adev->dm.crc_rd_wrk->notify_ta_work);
		kfree(adev->dm.crc_rd_wrk);
		adev->dm.crc_rd_wrk = NULL;
	}
#endif
#ifdef CONFIG_DRM_AMD_DC_HDCP
	if (adev->dm.hdcp_workqueue) {
		hdcp_destroy(&adev->dev->kobj, adev->dm.hdcp_workqueue);
		adev->dm.hdcp_workqueue = NULL;
	}

	if (adev->dm.dc)
		dc_deinit_callbacks(adev->dm.dc);
#endif

	if (adev->dm.dc)
		dc_dmub_srv_destroy(&adev->dm.dc->ctx->dmub_srv);

	if (dc_enable_dmub_notifications(adev->dm.dc)) {
		kfree(adev->dm.dmub_notify);
		adev->dm.dmub_notify = NULL;
		destroy_workqueue(adev->dm.delayed_hpd_wq);
		adev->dm.delayed_hpd_wq = NULL;
	}

	if (adev->dm.dmub_bo)
		amdgpu_bo_free_kernel(&adev->dm.dmub_bo,
				      &adev->dm.dmub_bo_gpu_addr,
				      &adev->dm.dmub_bo_cpu_addr);

	/* DC Destroy TODO: Replace destroy DAL */
	if (adev->dm.dc)
		dc_destroy(&adev->dm.dc);
	/*
	 * TODO: pageflip, vlank interrupt
	 *
	 * amdgpu_dm_irq_fini(adev);
	 */

	if (adev->dm.cgs_device) {
		amdgpu_cgs_destroy_device(adev->dm.cgs_device);
		adev->dm.cgs_device = NULL;
	}
	if (adev->dm.freesync_module) {
		mod_freesync_destroy(adev->dm.freesync_module);
		adev->dm.freesync_module = NULL;
	}

	if (adev->dm.hpd_rx_offload_wq) {
		for (i = 0; i < adev->dm.dc->caps.max_links; i++) {
			if (adev->dm.hpd_rx_offload_wq[i].wq) {
				destroy_workqueue(adev->dm.hpd_rx_offload_wq[i].wq);
				adev->dm.hpd_rx_offload_wq[i].wq = NULL;
			}
		}

		kfree(adev->dm.hpd_rx_offload_wq);
		adev->dm.hpd_rx_offload_wq = NULL;
	}

	mutex_destroy(&adev->dm.audio_lock);
	mutex_destroy(&adev->dm.dc_lock);

	return;
}

static int load_dmcu_fw(struct amdgpu_device *adev)
{
	const char *fw_name_dmcu = NULL;
	int r;
	const struct dmcu_firmware_header_v1_0 *hdr;

	switch(adev->asic_type) {
#if defined(CONFIG_DRM_AMD_DC_SI)
	case CHIP_TAHITI:
	case CHIP_PITCAIRN:
	case CHIP_VERDE:
	case CHIP_OLAND:
#endif
	case CHIP_BONAIRE:
	case CHIP_HAWAII:
	case CHIP_KAVERI:
	case CHIP_KABINI:
	case CHIP_MULLINS:
	case CHIP_TONGA:
	case CHIP_FIJI:
	case CHIP_CARRIZO:
	case CHIP_STONEY:
	case CHIP_POLARIS11:
	case CHIP_POLARIS10:
	case CHIP_POLARIS12:
	case CHIP_VEGAM:
	case CHIP_VEGA10:
	case CHIP_VEGA12:
	case CHIP_VEGA20:
	case CHIP_NAVI10:
	case CHIP_NAVI14:
	case CHIP_RENOIR:
	case CHIP_SIENNA_CICHLID:
	case CHIP_NAVY_FLOUNDER:
	case CHIP_DIMGREY_CAVEFISH:
	case CHIP_BEIGE_GOBY:
	case CHIP_VANGOGH:
	case CHIP_YELLOW_CARP:
		return 0;
	case CHIP_NAVI12:
		fw_name_dmcu = FIRMWARE_NAVI12_DMCU;
		break;
	case CHIP_RAVEN:
		if (ASICREV_IS_PICASSO(adev->external_rev_id))
			fw_name_dmcu = FIRMWARE_RAVEN_DMCU;
		else if (ASICREV_IS_RAVEN2(adev->external_rev_id))
			fw_name_dmcu = FIRMWARE_RAVEN_DMCU;
		else
			return 0;
		break;
	default:
		DRM_ERROR("Unsupported ASIC type: 0x%X\n", adev->asic_type);
		return -EINVAL;
	}

	if (adev->firmware.load_type != AMDGPU_FW_LOAD_PSP) {
		DRM_DEBUG_KMS("dm: DMCU firmware not supported on direct or SMU loading\n");
		return 0;
	}

	r = request_firmware_direct(&adev->dm.fw_dmcu, fw_name_dmcu, adev->dev);
	if (r == -ENOENT) {
		/* DMCU firmware is not necessary, so don't raise a fuss if it's missing */
		DRM_DEBUG_KMS("dm: DMCU firmware not found\n");
		adev->dm.fw_dmcu = NULL;
		return 0;
	}
	if (r) {
		dev_err(adev->dev, "amdgpu_dm: Can't load firmware \"%s\"\n",
			fw_name_dmcu);
		return r;
	}

	r = amdgpu_ucode_validate(adev->dm.fw_dmcu);
	if (r) {
		dev_err(adev->dev, "amdgpu_dm: Can't validate firmware \"%s\"\n",
			fw_name_dmcu);
		release_firmware(adev->dm.fw_dmcu);
		adev->dm.fw_dmcu = NULL;
		return r;
	}

	hdr = (const struct dmcu_firmware_header_v1_0 *)adev->dm.fw_dmcu->data;
	adev->firmware.ucode[AMDGPU_UCODE_ID_DMCU_ERAM].ucode_id = AMDGPU_UCODE_ID_DMCU_ERAM;
	adev->firmware.ucode[AMDGPU_UCODE_ID_DMCU_ERAM].fw = adev->dm.fw_dmcu;
	adev->firmware.fw_size +=
		ALIGN(le32_to_cpu(hdr->header.ucode_size_bytes) - le32_to_cpu(hdr->intv_size_bytes), PAGE_SIZE);

	adev->firmware.ucode[AMDGPU_UCODE_ID_DMCU_INTV].ucode_id = AMDGPU_UCODE_ID_DMCU_INTV;
	adev->firmware.ucode[AMDGPU_UCODE_ID_DMCU_INTV].fw = adev->dm.fw_dmcu;
	adev->firmware.fw_size +=
		ALIGN(le32_to_cpu(hdr->intv_size_bytes), PAGE_SIZE);

	adev->dm.dmcu_fw_version = le32_to_cpu(hdr->header.ucode_version);

	DRM_DEBUG_KMS("PSP loading DMCU firmware\n");

	return 0;
}

static uint32_t amdgpu_dm_dmub_reg_read(void *ctx, uint32_t address)
{
	struct amdgpu_device *adev = ctx;

	return dm_read_reg(adev->dm.dc->ctx, address);
}

static void amdgpu_dm_dmub_reg_write(void *ctx, uint32_t address,
				     uint32_t value)
{
	struct amdgpu_device *adev = ctx;

	return dm_write_reg(adev->dm.dc->ctx, address, value);
}

static int dm_dmub_sw_init(struct amdgpu_device *adev)
{
	struct dmub_srv_create_params create_params;
	struct dmub_srv_region_params region_params;
	struct dmub_srv_region_info region_info;
	struct dmub_srv_fb_params fb_params;
	struct dmub_srv_fb_info *fb_info;
	struct dmub_srv *dmub_srv;
	const struct dmcub_firmware_header_v1_0 *hdr;
	const char *fw_name_dmub;
	enum dmub_asic dmub_asic;
	enum dmub_status status;
	int r;

	switch (adev->asic_type) {
	case CHIP_RENOIR:
		dmub_asic = DMUB_ASIC_DCN21;
		fw_name_dmub = FIRMWARE_RENOIR_DMUB;
		if (ASICREV_IS_GREEN_SARDINE(adev->external_rev_id))
			fw_name_dmub = FIRMWARE_GREEN_SARDINE_DMUB;
		break;
	case CHIP_SIENNA_CICHLID:
		dmub_asic = DMUB_ASIC_DCN30;
		fw_name_dmub = FIRMWARE_SIENNA_CICHLID_DMUB;
		break;
	case CHIP_NAVY_FLOUNDER:
		dmub_asic = DMUB_ASIC_DCN30;
		fw_name_dmub = FIRMWARE_NAVY_FLOUNDER_DMUB;
		break;
	case CHIP_VANGOGH:
		dmub_asic = DMUB_ASIC_DCN301;
		fw_name_dmub = FIRMWARE_VANGOGH_DMUB;
		break;
	case CHIP_DIMGREY_CAVEFISH:
		dmub_asic = DMUB_ASIC_DCN302;
		fw_name_dmub = FIRMWARE_DIMGREY_CAVEFISH_DMUB;
		break;
	case CHIP_BEIGE_GOBY:
		dmub_asic = DMUB_ASIC_DCN303;
		fw_name_dmub = FIRMWARE_BEIGE_GOBY_DMUB;
		break;
	case CHIP_YELLOW_CARP:
		dmub_asic = DMUB_ASIC_DCN31;
		fw_name_dmub = FIRMWARE_YELLOW_CARP_DMUB;
		break;

	default:
		/* ASIC doesn't support DMUB. */
		return 0;
	}

	r = request_firmware_direct(&adev->dm.dmub_fw, fw_name_dmub, adev->dev);
	if (r) {
		DRM_ERROR("DMUB firmware loading failed: %d\n", r);
		return 0;
	}

	r = amdgpu_ucode_validate(adev->dm.dmub_fw);
	if (r) {
		DRM_ERROR("Couldn't validate DMUB firmware: %d\n", r);
		return 0;
	}

	hdr = (const struct dmcub_firmware_header_v1_0 *)adev->dm.dmub_fw->data;
	adev->dm.dmcub_fw_version = le32_to_cpu(hdr->header.ucode_version);

	if (adev->firmware.load_type == AMDGPU_FW_LOAD_PSP) {
		adev->firmware.ucode[AMDGPU_UCODE_ID_DMCUB].ucode_id =
			AMDGPU_UCODE_ID_DMCUB;
		adev->firmware.ucode[AMDGPU_UCODE_ID_DMCUB].fw =
			adev->dm.dmub_fw;
		adev->firmware.fw_size +=
			ALIGN(le32_to_cpu(hdr->inst_const_bytes), PAGE_SIZE);

		DRM_INFO("Loading DMUB firmware via PSP: version=0x%08X\n",
			 adev->dm.dmcub_fw_version);
	}


	adev->dm.dmub_srv = kzalloc(sizeof(*adev->dm.dmub_srv), GFP_KERNEL);
	dmub_srv = adev->dm.dmub_srv;

	if (!dmub_srv) {
		DRM_ERROR("Failed to allocate DMUB service!\n");
		return -ENOMEM;
	}

	memset(&create_params, 0, sizeof(create_params));
	create_params.user_ctx = adev;
	create_params.funcs.reg_read = amdgpu_dm_dmub_reg_read;
	create_params.funcs.reg_write = amdgpu_dm_dmub_reg_write;
	create_params.asic = dmub_asic;

	/* Create the DMUB service. */
	status = dmub_srv_create(dmub_srv, &create_params);
	if (status != DMUB_STATUS_OK) {
		DRM_ERROR("Error creating DMUB service: %d\n", status);
		return -EINVAL;
	}

	/* Calculate the size of all the regions for the DMUB service. */
	memset(&region_params, 0, sizeof(region_params));

	region_params.inst_const_size = le32_to_cpu(hdr->inst_const_bytes) -
					PSP_HEADER_BYTES - PSP_FOOTER_BYTES;
	region_params.bss_data_size = le32_to_cpu(hdr->bss_data_bytes);
	region_params.vbios_size = adev->bios_size;
	region_params.fw_bss_data = region_params.bss_data_size ?
		adev->dm.dmub_fw->data +
		le32_to_cpu(hdr->header.ucode_array_offset_bytes) +
		le32_to_cpu(hdr->inst_const_bytes) : NULL;
	region_params.fw_inst_const =
		adev->dm.dmub_fw->data +
		le32_to_cpu(hdr->header.ucode_array_offset_bytes) +
		PSP_HEADER_BYTES;

	status = dmub_srv_calc_region_info(dmub_srv, &region_params,
					   &region_info);

	if (status != DMUB_STATUS_OK) {
		DRM_ERROR("Error calculating DMUB region info: %d\n", status);
		return -EINVAL;
	}

	/*
	 * Allocate a framebuffer based on the total size of all the regions.
	 * TODO: Move this into GART.
	 */
	r = amdgpu_bo_create_kernel(adev, region_info.fb_size, PAGE_SIZE,
				    AMDGPU_GEM_DOMAIN_VRAM, &adev->dm.dmub_bo,
				    &adev->dm.dmub_bo_gpu_addr,
				    &adev->dm.dmub_bo_cpu_addr);
	if (r)
		return r;

	/* Rebase the regions on the framebuffer address. */
	memset(&fb_params, 0, sizeof(fb_params));
	fb_params.cpu_addr = adev->dm.dmub_bo_cpu_addr;
	fb_params.gpu_addr = adev->dm.dmub_bo_gpu_addr;
	fb_params.region_info = &region_info;

	adev->dm.dmub_fb_info =
		kzalloc(sizeof(*adev->dm.dmub_fb_info), GFP_KERNEL);
	fb_info = adev->dm.dmub_fb_info;

	if (!fb_info) {
		DRM_ERROR(
			"Failed to allocate framebuffer info for DMUB service!\n");
		return -ENOMEM;
	}

	status = dmub_srv_calc_fb_info(dmub_srv, &fb_params, fb_info);
	if (status != DMUB_STATUS_OK) {
		DRM_ERROR("Error calculating DMUB FB info: %d\n", status);
		return -EINVAL;
	}

	return 0;
}

static int dm_sw_init(void *handle)
{
	struct amdgpu_device *adev = (struct amdgpu_device *)handle;
	int r;

	r = dm_dmub_sw_init(adev);
	if (r)
		return r;

	return load_dmcu_fw(adev);
}

static int dm_sw_fini(void *handle)
{
	struct amdgpu_device *adev = (struct amdgpu_device *)handle;

	kfree(adev->dm.dmub_fb_info);
	adev->dm.dmub_fb_info = NULL;

	if (adev->dm.dmub_srv) {
		dmub_srv_destroy(adev->dm.dmub_srv);
		adev->dm.dmub_srv = NULL;
	}

	release_firmware(adev->dm.dmub_fw);
	adev->dm.dmub_fw = NULL;

	release_firmware(adev->dm.fw_dmcu);
	adev->dm.fw_dmcu = NULL;

	return 0;
}

static int detect_mst_link_for_all_connectors(struct drm_device *dev)
{
	struct amdgpu_dm_connector *aconnector;
	struct drm_connector *connector;
	struct drm_connector_list_iter iter;
	int ret = 0;

	drm_connector_list_iter_begin(dev, &iter);
	drm_for_each_connector_iter(connector, &iter) {
		aconnector = to_amdgpu_dm_connector(connector);
		if (aconnector->dc_link->type == dc_connection_mst_branch &&
		    aconnector->mst_mgr.aux) {
			DRM_DEBUG_DRIVER("DM_MST: starting TM on aconnector: %p [id: %d]\n",
					 aconnector,
					 aconnector->base.base.id);

			ret = drm_dp_mst_topology_mgr_set_mst(&aconnector->mst_mgr, true);
			if (ret < 0) {
				DRM_ERROR("DM_MST: Failed to start MST\n");
				aconnector->dc_link->type =
					dc_connection_single;
				break;
			}
		}
	}
	drm_connector_list_iter_end(&iter);

	return ret;
}

static int dm_late_init(void *handle)
{
	struct amdgpu_device *adev = (struct amdgpu_device *)handle;

	struct dmcu_iram_parameters params;
	unsigned int linear_lut[16];
	int i;
	struct dmcu *dmcu = NULL;

	dmcu = adev->dm.dc->res_pool->dmcu;

	for (i = 0; i < 16; i++)
		linear_lut[i] = 0xFFFF * i / 15;

	params.set = 0;
	params.backlight_ramping_override = false;
	params.backlight_ramping_start = 0xCCCC;
	params.backlight_ramping_reduction = 0xCCCCCCCC;
	params.backlight_lut_array_size = 16;
	params.backlight_lut_array = linear_lut;

	/* Min backlight level after ABM reduction,  Don't allow below 1%
	 * 0xFFFF x 0.01 = 0x28F
	 */
	params.min_abm_backlight = 0x28F;
	/* In the case where abm is implemented on dmcub,
	* dmcu object will be null.
	* ABM 2.4 and up are implemented on dmcub.
	*/
	if (dmcu) {
		if (!dmcu_load_iram(dmcu, params))
			return -EINVAL;
	} else if (adev->dm.dc->ctx->dmub_srv) {
		struct dc_link *edp_links[MAX_NUM_EDP];
		int edp_num;

		get_edp_links(adev->dm.dc, edp_links, &edp_num);
		for (i = 0; i < edp_num; i++) {
			if (!dmub_init_abm_config(adev->dm.dc->res_pool, params, i))
				return -EINVAL;
		}
	}

	return detect_mst_link_for_all_connectors(adev_to_drm(adev));
}

static void s3_handle_mst(struct drm_device *dev, bool suspend)
{
	struct amdgpu_dm_connector *aconnector;
	struct drm_connector *connector;
	struct drm_connector_list_iter iter;
	struct drm_dp_mst_topology_mgr *mgr;
	int ret;
	bool need_hotplug = false;

	drm_connector_list_iter_begin(dev, &iter);
	drm_for_each_connector_iter(connector, &iter) {
		aconnector = to_amdgpu_dm_connector(connector);
		if (aconnector->dc_link->type != dc_connection_mst_branch ||
		    aconnector->mst_port)
			continue;

		mgr = &aconnector->mst_mgr;

		if (suspend) {
			drm_dp_mst_topology_mgr_suspend(mgr);
		} else {
			ret = drm_dp_mst_topology_mgr_resume(mgr, true);
			if (ret < 0) {
				drm_dp_mst_topology_mgr_set_mst(mgr, false);
				need_hotplug = true;
			}
		}
	}
	drm_connector_list_iter_end(&iter);

	if (need_hotplug)
		drm_kms_helper_hotplug_event(dev);
}

static int amdgpu_dm_smu_write_watermarks_table(struct amdgpu_device *adev)
{
	struct smu_context *smu = &adev->smu;
	int ret = 0;

	if (!is_support_sw_smu(adev))
		return 0;

	/* This interface is for dGPU Navi1x.Linux dc-pplib interface depends
	 * on window driver dc implementation.
	 * For Navi1x, clock settings of dcn watermarks are fixed. the settings
	 * should be passed to smu during boot up and resume from s3.
	 * boot up: dc calculate dcn watermark clock settings within dc_create,
	 * dcn20_resource_construct
	 * then call pplib functions below to pass the settings to smu:
	 * smu_set_watermarks_for_clock_ranges
	 * smu_set_watermarks_table
	 * navi10_set_watermarks_table
	 * smu_write_watermarks_table
	 *
	 * For Renoir, clock settings of dcn watermark are also fixed values.
	 * dc has implemented different flow for window driver:
	 * dc_hardware_init / dc_set_power_state
	 * dcn10_init_hw
	 * notify_wm_ranges
	 * set_wm_ranges
	 * -- Linux
	 * smu_set_watermarks_for_clock_ranges
	 * renoir_set_watermarks_table
	 * smu_write_watermarks_table
	 *
	 * For Linux,
	 * dc_hardware_init -> amdgpu_dm_init
	 * dc_set_power_state --> dm_resume
	 *
	 * therefore, this function apply to navi10/12/14 but not Renoir
	 * *
	 */
	switch(adev->asic_type) {
	case CHIP_NAVI10:
	case CHIP_NAVI14:
	case CHIP_NAVI12:
		break;
	default:
		return 0;
	}

	ret = smu_write_watermarks_table(smu);
	if (ret) {
		DRM_ERROR("Failed to update WMTABLE!\n");
		return ret;
	}

	return 0;
}

/**
 * dm_hw_init() - Initialize DC device
 * @handle: The base driver device containing the amdgpu_dm device.
 *
 * Initialize the &struct amdgpu_display_manager device. This involves calling
 * the initializers of each DM component, then populating the struct with them.
 *
 * Although the function implies hardware initialization, both hardware and
 * software are initialized here. Splitting them out to their relevant init
 * hooks is a future TODO item.
 *
 * Some notable things that are initialized here:
 *
 * - Display Core, both software and hardware
 * - DC modules that we need (freesync and color management)
 * - DRM software states
 * - Interrupt sources and handlers
 * - Vblank support
 * - Debug FS entries, if enabled
 */
static int dm_hw_init(void *handle)
{
	struct amdgpu_device *adev = (struct amdgpu_device *)handle;
	/* Create DAL display manager */
	amdgpu_dm_init(adev);
	amdgpu_dm_hpd_init(adev);

	return 0;
}

/**
 * dm_hw_fini() - Teardown DC device
 * @handle: The base driver device containing the amdgpu_dm device.
 *
 * Teardown components within &struct amdgpu_display_manager that require
 * cleanup. This involves cleaning up the DRM device, DC, and any modules that
 * were loaded. Also flush IRQ workqueues and disable them.
 */
static int dm_hw_fini(void *handle)
{
	struct amdgpu_device *adev = (struct amdgpu_device *)handle;

	amdgpu_dm_hpd_fini(adev);

	amdgpu_dm_irq_fini(adev);
	amdgpu_dm_fini(adev);
	return 0;
}


static int dm_enable_vblank(struct drm_crtc *crtc);
static void dm_disable_vblank(struct drm_crtc *crtc);

static void dm_gpureset_toggle_interrupts(struct amdgpu_device *adev,
				 struct dc_state *state, bool enable)
{
	enum dc_irq_source irq_source;
	struct amdgpu_crtc *acrtc;
	int rc = -EBUSY;
	int i = 0;

	for (i = 0; i < state->stream_count; i++) {
		acrtc = get_crtc_by_otg_inst(
				adev, state->stream_status[i].primary_otg_inst);

		if (acrtc && state->stream_status[i].plane_count != 0) {
			irq_source = IRQ_TYPE_PFLIP + acrtc->otg_inst;
			rc = dc_interrupt_set(adev->dm.dc, irq_source, enable) ? 0 : -EBUSY;
			DRM_DEBUG_VBL("crtc %d - vupdate irq %sabling: r=%d\n",
				      acrtc->crtc_id, enable ? "en" : "dis", rc);
			if (rc)
				DRM_WARN("Failed to %s pflip interrupts\n",
					 enable ? "enable" : "disable");

			if (enable) {
				rc = dm_enable_vblank(&acrtc->base);
				if (rc)
					DRM_WARN("Failed to enable vblank interrupts\n");
			} else {
				dm_disable_vblank(&acrtc->base);
			}

		}
	}

}

static enum dc_status amdgpu_dm_commit_zero_streams(struct dc *dc)
{
	struct dc_state *context = NULL;
	enum dc_status res = DC_ERROR_UNEXPECTED;
	int i;
	struct dc_stream_state *del_streams[MAX_PIPES];
	int del_streams_count = 0;

	memset(del_streams, 0, sizeof(del_streams));

	context = dc_create_state(dc);
	if (context == NULL)
		goto context_alloc_fail;

	dc_resource_state_copy_construct_current(dc, context);

	/* First remove from context all streams */
	for (i = 0; i < context->stream_count; i++) {
		struct dc_stream_state *stream = context->streams[i];

		del_streams[del_streams_count++] = stream;
	}

	/* Remove all planes for removed streams and then remove the streams */
	for (i = 0; i < del_streams_count; i++) {
		if (!dc_rem_all_planes_for_stream(dc, del_streams[i], context)) {
			res = DC_FAIL_DETACH_SURFACES;
			goto fail;
		}

		res = dc_remove_stream_from_ctx(dc, context, del_streams[i]);
		if (res != DC_OK)
			goto fail;
	}


	res = dc_validate_global_state(dc, context, false);

	if (res != DC_OK) {
		DRM_ERROR("%s:resource validation failed, dc_status:%d\n", __func__, res);
		goto fail;
	}

	res = dc_commit_state(dc, context);

fail:
	dc_release_state(context);

context_alloc_fail:
	return res;
}

static void hpd_rx_irq_work_suspend(struct amdgpu_display_manager *dm)
{
	int i;

	if (dm->hpd_rx_offload_wq) {
		for (i = 0; i < dm->dc->caps.max_links; i++)
			flush_workqueue(dm->hpd_rx_offload_wq[i].wq);
	}
}

static int dm_suspend(void *handle)
{
	struct amdgpu_device *adev = handle;
	struct amdgpu_display_manager *dm = &adev->dm;
	int ret = 0;

	if (amdgpu_in_reset(adev)) {
		mutex_lock(&dm->dc_lock);

#if defined(CONFIG_DRM_AMD_DC_DCN)
		dc_allow_idle_optimizations(adev->dm.dc, false);
#endif

		dm->cached_dc_state = dc_copy_state(dm->dc->current_state);

		dm_gpureset_toggle_interrupts(adev, dm->cached_dc_state, false);

		amdgpu_dm_commit_zero_streams(dm->dc);

		amdgpu_dm_irq_suspend(adev);

		hpd_rx_irq_work_suspend(dm);

		return ret;
	}

	WARN_ON(adev->dm.cached_state);
	adev->dm.cached_state = drm_atomic_helper_suspend(adev_to_drm(adev));

	s3_handle_mst(adev_to_drm(adev), true);

	amdgpu_dm_irq_suspend(adev);

	hpd_rx_irq_work_suspend(dm);

	dc_set_power_state(dm->dc, DC_ACPI_CM_POWER_STATE_D3);

	return 0;
}

static struct amdgpu_dm_connector *
amdgpu_dm_find_first_crtc_matching_connector(struct drm_atomic_state *state,
					     struct drm_crtc *crtc)
{
	uint32_t i;
	struct drm_connector_state *new_con_state;
	struct drm_connector *connector;
	struct drm_crtc *crtc_from_state;

	for_each_new_connector_in_state(state, connector, new_con_state, i) {
		crtc_from_state = new_con_state->crtc;

		if (crtc_from_state == crtc)
			return to_amdgpu_dm_connector(connector);
	}

	return NULL;
}

static void emulated_link_detect(struct dc_link *link)
{
	struct dc_sink_init_data sink_init_data = { 0 };
	struct display_sink_capability sink_caps = { 0 };
	enum dc_edid_status edid_status;
	struct dc_context *dc_ctx = link->ctx;
	struct dc_sink *sink = NULL;
	struct dc_sink *prev_sink = NULL;

	link->type = dc_connection_none;
	prev_sink = link->local_sink;

	if (prev_sink)
		dc_sink_release(prev_sink);

	switch (link->connector_signal) {
	case SIGNAL_TYPE_HDMI_TYPE_A: {
		sink_caps.transaction_type = DDC_TRANSACTION_TYPE_I2C;
		sink_caps.signal = SIGNAL_TYPE_HDMI_TYPE_A;
		break;
	}

	case SIGNAL_TYPE_DVI_SINGLE_LINK: {
		sink_caps.transaction_type = DDC_TRANSACTION_TYPE_I2C;
		sink_caps.signal = SIGNAL_TYPE_DVI_SINGLE_LINK;
		break;
	}

	case SIGNAL_TYPE_DVI_DUAL_LINK: {
		sink_caps.transaction_type = DDC_TRANSACTION_TYPE_I2C;
		sink_caps.signal = SIGNAL_TYPE_DVI_DUAL_LINK;
		break;
	}

	case SIGNAL_TYPE_LVDS: {
		sink_caps.transaction_type = DDC_TRANSACTION_TYPE_I2C;
		sink_caps.signal = SIGNAL_TYPE_LVDS;
		break;
	}

	case SIGNAL_TYPE_EDP: {
		sink_caps.transaction_type =
			DDC_TRANSACTION_TYPE_I2C_OVER_AUX;
		sink_caps.signal = SIGNAL_TYPE_EDP;
		break;
	}

	case SIGNAL_TYPE_DISPLAY_PORT: {
		sink_caps.transaction_type =
			DDC_TRANSACTION_TYPE_I2C_OVER_AUX;
		sink_caps.signal = SIGNAL_TYPE_VIRTUAL;
		break;
	}

	default:
		DC_ERROR("Invalid connector type! signal:%d\n",
			link->connector_signal);
		return;
	}

	sink_init_data.link = link;
	sink_init_data.sink_signal = sink_caps.signal;

	sink = dc_sink_create(&sink_init_data);
	if (!sink) {
		DC_ERROR("Failed to create sink!\n");
		return;
	}

	/* dc_sink_create returns a new reference */
	link->local_sink = sink;

	edid_status = dm_helpers_read_local_edid(
			link->ctx,
			link,
			sink);

	if (edid_status != EDID_OK)
		DC_ERROR("Failed to read EDID");

}

static void dm_gpureset_commit_state(struct dc_state *dc_state,
				     struct amdgpu_display_manager *dm)
{
	struct {
		struct dc_surface_update surface_updates[MAX_SURFACES];
		struct dc_plane_info plane_infos[MAX_SURFACES];
		struct dc_scaling_info scaling_infos[MAX_SURFACES];
		struct dc_flip_addrs flip_addrs[MAX_SURFACES];
		struct dc_stream_update stream_update;
	} * bundle;
	int k, m;

	bundle = kzalloc(sizeof(*bundle), GFP_KERNEL);

	if (!bundle) {
		dm_error("Failed to allocate update bundle\n");
		goto cleanup;
	}

	for (k = 0; k < dc_state->stream_count; k++) {
		bundle->stream_update.stream = dc_state->streams[k];

		for (m = 0; m < dc_state->stream_status->plane_count; m++) {
			bundle->surface_updates[m].surface =
				dc_state->stream_status->plane_states[m];
			bundle->surface_updates[m].surface->force_full_update =
				true;
		}

		update_planes_and_stream_adapter(dm->dc,
					 UPDATE_TYPE_FULL,
					 dc_state->stream_status->plane_count,
					 dc_state->streams[k],
					 &bundle->stream_update,
					 bundle->surface_updates);
	}

cleanup:
	kfree(bundle);

	return;
}

static void dm_set_dpms_off(struct dc_link *link)
{
	struct dc_stream_state *stream_state;
	struct amdgpu_dm_connector *aconnector = link->priv;
	struct amdgpu_device *adev = drm_to_adev(aconnector->base.dev);
	struct dc_stream_update stream_update;
	bool dpms_off = true;

	memset(&stream_update, 0, sizeof(stream_update));
	stream_update.dpms_off = &dpms_off;

	mutex_lock(&adev->dm.dc_lock);
	stream_state = dc_stream_find_from_link(link);

	if (stream_state == NULL) {
		DRM_DEBUG_DRIVER("Error finding stream state associated with link!\n");
		mutex_unlock(&adev->dm.dc_lock);
		return;
	}

	stream_update.stream = stream_state;
	dc_commit_updates_for_stream(stream_state->ctx->dc, NULL, 0,
				     stream_state, &stream_update,
				     stream_state->ctx->dc->current_state);
	mutex_unlock(&adev->dm.dc_lock);
}

static int dm_resume(void *handle)
{
	struct amdgpu_device *adev = handle;
	struct drm_device *ddev = adev_to_drm(adev);
	struct amdgpu_display_manager *dm = &adev->dm;
	struct amdgpu_dm_connector *aconnector;
	struct drm_connector *connector;
	struct drm_connector_list_iter iter;
	struct drm_crtc *crtc;
	struct drm_crtc_state *new_crtc_state;
	struct dm_crtc_state *dm_new_crtc_state;
	struct drm_plane *plane;
	struct drm_plane_state *new_plane_state;
	struct dm_plane_state *dm_new_plane_state;
	struct dm_atomic_state *dm_state = to_dm_atomic_state(dm->atomic_obj.state);
	enum dc_connection_type new_connection_type = dc_connection_none;
	struct dc_state *dc_state;
	int i, r, j;

	if (amdgpu_in_reset(adev)) {
		dc_state = dm->cached_dc_state;

		if (dc_enable_dmub_notifications(adev->dm.dc))
			amdgpu_dm_outbox_init(adev);

		r = dm_dmub_hw_init(adev);
		if (r)
			DRM_ERROR("DMUB interface failed to initialize: status=%d\n", r);

		dc_set_power_state(dm->dc, DC_ACPI_CM_POWER_STATE_D0);
		dc_resume(dm->dc);

		amdgpu_dm_irq_resume_early(adev);

		for (i = 0; i < dc_state->stream_count; i++) {
			dc_state->streams[i]->mode_changed = true;
			for (j = 0; j < dc_state->stream_status[i].plane_count; j++) {
				dc_state->stream_status[i].plane_states[j]->update_flags.raw
					= 0xffffffff;
			}
		}
#if defined(CONFIG_DRM_AMD_DC_DCN)
		/*
		 * Resource allocation happens for link encoders for newer ASIC in
		 * dc_validate_global_state, so we need to revalidate it.
		 *
		 * This shouldn't fail (it passed once before), so warn if it does.
		 */
		WARN_ON(dc_validate_global_state(dm->dc, dc_state, false) != DC_OK);
#endif

		WARN_ON(!dc_commit_state(dm->dc, dc_state));

		dm_gpureset_commit_state(dm->cached_dc_state, dm);

		dm_gpureset_toggle_interrupts(adev, dm->cached_dc_state, true);

		dc_release_state(dm->cached_dc_state);
		dm->cached_dc_state = NULL;

		amdgpu_dm_irq_resume_late(adev);

		mutex_unlock(&dm->dc_lock);

		return 0;
	}
	/* Recreate dc_state - DC invalidates it when setting power state to S3. */
	dc_release_state(dm_state->context);
	dm_state->context = dc_create_state(dm->dc);
	/* TODO: Remove dc_state->dccg, use dc->dccg directly. */
	dc_resource_state_construct(dm->dc, dm_state->context);

	/* Re-enable outbox interrupts for DPIA. */
	if (dc_enable_dmub_notifications(adev->dm.dc))
		amdgpu_dm_outbox_init(adev);

	/* Before powering on DC we need to re-initialize DMUB. */
	dm_dmub_hw_resume(adev);

	/* power on hardware */
	dc_set_power_state(dm->dc, DC_ACPI_CM_POWER_STATE_D0);

	/* program HPD filter */
	dc_resume(dm->dc);

	/*
	 * early enable HPD Rx IRQ, should be done before set mode as short
	 * pulse interrupts are used for MST
	 */
	amdgpu_dm_irq_resume_early(adev);

	/* On resume we need to rewrite the MSTM control bits to enable MST*/
	s3_handle_mst(ddev, false);

	/* Do detection*/
	drm_connector_list_iter_begin(ddev, &iter);
	drm_for_each_connector_iter(connector, &iter) {
		aconnector = to_amdgpu_dm_connector(connector);

		if (!aconnector->dc_link)
			continue;

		/*
		 * this is the case when traversing through already created
		 * MST connectors, should be skipped
		 */
		if (aconnector->dc_link->type == dc_connection_mst_branch)
			continue;

		mutex_lock(&aconnector->hpd_lock);
		if (!dc_link_detect_sink(aconnector->dc_link, &new_connection_type))
			DRM_ERROR("KMS: Failed to detect connector\n");

		if (aconnector->base.force && new_connection_type == dc_connection_none)
			emulated_link_detect(aconnector->dc_link);
		else
			dc_link_detect(aconnector->dc_link, DETECT_REASON_HPD);

		if (aconnector->fake_enable && aconnector->dc_link->local_sink)
			aconnector->fake_enable = false;

		if (aconnector->dc_sink)
			dc_sink_release(aconnector->dc_sink);
		aconnector->dc_sink = NULL;
		amdgpu_dm_update_connector_after_detect(aconnector);
		mutex_unlock(&aconnector->hpd_lock);
	}
	drm_connector_list_iter_end(&iter);

	/* Force mode set in atomic commit */
	for_each_new_crtc_in_state(dm->cached_state, crtc, new_crtc_state, i)
		new_crtc_state->active_changed = true;

	/*
	 * atomic_check is expected to create the dc states. We need to release
	 * them here, since they were duplicated as part of the suspend
	 * procedure.
	 */
	for_each_new_crtc_in_state(dm->cached_state, crtc, new_crtc_state, i) {
		dm_new_crtc_state = to_dm_crtc_state(new_crtc_state);
		if (dm_new_crtc_state->stream) {
			WARN_ON(kref_read(&dm_new_crtc_state->stream->refcount) > 1);
			dc_stream_release(dm_new_crtc_state->stream);
			dm_new_crtc_state->stream = NULL;
		}
	}

	for_each_new_plane_in_state(dm->cached_state, plane, new_plane_state, i) {
		dm_new_plane_state = to_dm_plane_state(new_plane_state);
		if (dm_new_plane_state->dc_state) {
			WARN_ON(kref_read(&dm_new_plane_state->dc_state->refcount) > 1);
			dc_plane_state_release(dm_new_plane_state->dc_state);
			dm_new_plane_state->dc_state = NULL;
		}
	}

	drm_atomic_helper_resume(ddev, dm->cached_state);

	dm->cached_state = NULL;

	amdgpu_dm_irq_resume_late(adev);

	amdgpu_dm_smu_write_watermarks_table(adev);

	return 0;
}

/**
 * DOC: DM Lifecycle
 *
 * DM (and consequently DC) is registered in the amdgpu base driver as a IP
 * block. When CONFIG_DRM_AMD_DC is enabled, the DM device IP block is added to
 * the base driver's device list to be initialized and torn down accordingly.
 *
 * The functions to do so are provided as hooks in &struct amd_ip_funcs.
 */

static const struct amd_ip_funcs amdgpu_dm_funcs = {
	.name = "dm",
	.early_init = dm_early_init,
	.late_init = dm_late_init,
	.sw_init = dm_sw_init,
	.sw_fini = dm_sw_fini,
	.early_fini = amdgpu_dm_early_fini,
	.hw_init = dm_hw_init,
	.hw_fini = dm_hw_fini,
	.suspend = dm_suspend,
	.resume = dm_resume,
	.is_idle = dm_is_idle,
	.wait_for_idle = dm_wait_for_idle,
	.check_soft_reset = dm_check_soft_reset,
	.soft_reset = dm_soft_reset,
	.set_clockgating_state = dm_set_clockgating_state,
	.set_powergating_state = dm_set_powergating_state,
};

const struct amdgpu_ip_block_version dm_ip_block =
{
	.type = AMD_IP_BLOCK_TYPE_DCE,
	.major = 1,
	.minor = 0,
	.rev = 0,
	.funcs = &amdgpu_dm_funcs,
};


/**
 * DOC: atomic
 *
 * *WIP*
 */

static const struct drm_mode_config_funcs amdgpu_dm_mode_funcs = {
	.fb_create = amdgpu_display_user_framebuffer_create,
	.get_format_info = amd_get_format_info,
	.output_poll_changed = drm_fb_helper_output_poll_changed,
	.atomic_check = amdgpu_dm_atomic_check,
	.atomic_commit = drm_atomic_helper_commit,
};

static struct drm_mode_config_helper_funcs amdgpu_dm_mode_config_helperfuncs = {
	.atomic_commit_tail = amdgpu_dm_atomic_commit_tail
};

static void update_connector_ext_caps(struct amdgpu_dm_connector *aconnector)
{
	u32 max_avg, min_cll, max, min, q, r;
	struct amdgpu_dm_backlight_caps *caps;
	struct amdgpu_display_manager *dm;
	struct drm_connector *conn_base;
	struct amdgpu_device *adev;
	struct dc_link *link = NULL;
	static const u8 pre_computed_values[] = {
		50, 51, 52, 53, 55, 56, 57, 58, 59, 61, 62, 63, 65, 66, 68, 69,
		71, 72, 74, 75, 77, 79, 81, 82, 84, 86, 88, 90, 92, 94, 96, 98};
	int i;

	if (!aconnector || !aconnector->dc_link)
		return;

	link = aconnector->dc_link;
	if (link->connector_signal != SIGNAL_TYPE_EDP)
		return;

	conn_base = &aconnector->base;
	adev = drm_to_adev(conn_base->dev);
	dm = &adev->dm;
	for (i = 0; i < dm->num_of_edps; i++) {
		if (link == dm->backlight_link[i])
			break;
	}
	if (i >= dm->num_of_edps)
		return;
	caps = &dm->backlight_caps[i];
	caps->ext_caps = &aconnector->dc_link->dpcd_sink_ext_caps;
	caps->aux_support = false;
	max_avg = conn_base->hdr_sink_metadata.hdmi_type1.max_fall;
	min_cll = conn_base->hdr_sink_metadata.hdmi_type1.min_cll;

	if (caps->ext_caps->bits.oled == 1 /*||
	    caps->ext_caps->bits.sdr_aux_backlight_control == 1 ||
	    caps->ext_caps->bits.hdr_aux_backlight_control == 1*/)
		caps->aux_support = true;

	if (amdgpu_backlight == 0)
		caps->aux_support = false;
	else if (amdgpu_backlight == 1)
		caps->aux_support = true;

	/* From the specification (CTA-861-G), for calculating the maximum
	 * luminance we need to use:
	 *	Luminance = 50*2**(CV/32)
	 * Where CV is a one-byte value.
	 * For calculating this expression we may need float point precision;
	 * to avoid this complexity level, we take advantage that CV is divided
	 * by a constant. From the Euclids division algorithm, we know that CV
	 * can be written as: CV = 32*q + r. Next, we replace CV in the
	 * Luminance expression and get 50*(2**q)*(2**(r/32)), hence we just
	 * need to pre-compute the value of r/32. For pre-computing the values
	 * We just used the following Ruby line:
	 *	(0...32).each {|cv| puts (50*2**(cv/32.0)).round}
	 * The results of the above expressions can be verified at
	 * pre_computed_values.
	 */
	q = max_avg >> 5;
	r = max_avg % 32;
	max = (1 << q) * pre_computed_values[r];

	// min luminance: maxLum * (CV/255)^2 / 100
	q = DIV_ROUND_CLOSEST(min_cll, 255);
	min = max * DIV_ROUND_CLOSEST((q * q), 100);

	caps->aux_max_input_signal = max;
	caps->aux_min_input_signal = min;
}

void amdgpu_dm_update_connector_after_detect(
		struct amdgpu_dm_connector *aconnector)
{
	struct drm_connector *connector = &aconnector->base;
	struct drm_device *dev = connector->dev;
	struct dc_sink *sink;

	/* MST handled by drm_mst framework */
	if (aconnector->mst_mgr.mst_state == true)
		return;

	sink = aconnector->dc_link->local_sink;
	if (sink)
		dc_sink_retain(sink);

	/*
	 * Edid mgmt connector gets first update only in mode_valid hook and then
	 * the connector sink is set to either fake or physical sink depends on link status.
	 * Skip if already done during boot.
	 */
	if (aconnector->base.force != DRM_FORCE_UNSPECIFIED
			&& aconnector->dc_em_sink) {

		/*
		 * For S3 resume with headless use eml_sink to fake stream
		 * because on resume connector->sink is set to NULL
		 */
		mutex_lock(&dev->mode_config.mutex);

		if (sink) {
			if (aconnector->dc_sink) {
				amdgpu_dm_update_freesync_caps(connector, NULL);
				/*
				 * retain and release below are used to
				 * bump up refcount for sink because the link doesn't point
				 * to it anymore after disconnect, so on next crtc to connector
				 * reshuffle by UMD we will get into unwanted dc_sink release
				 */
				dc_sink_release(aconnector->dc_sink);
			}
			aconnector->dc_sink = sink;
			dc_sink_retain(aconnector->dc_sink);
			amdgpu_dm_update_freesync_caps(connector,
					aconnector->edid);
		} else {
			amdgpu_dm_update_freesync_caps(connector, NULL);
			if (!aconnector->dc_sink) {
				aconnector->dc_sink = aconnector->dc_em_sink;
				dc_sink_retain(aconnector->dc_sink);
			}
		}

		mutex_unlock(&dev->mode_config.mutex);

		if (sink)
			dc_sink_release(sink);
		return;
	}

	/*
	 * TODO: temporary guard to look for proper fix
	 * if this sink is MST sink, we should not do anything
	 */
	if (sink && sink->sink_signal == SIGNAL_TYPE_DISPLAY_PORT_MST) {
		dc_sink_release(sink);
		return;
	}

	if (aconnector->dc_sink == sink) {
		/*
		 * We got a DP short pulse (Link Loss, DP CTS, etc...).
		 * Do nothing!!
		 */
		DRM_DEBUG_DRIVER("DCHPD: connector_id=%d: dc_sink didn't change.\n",
				aconnector->connector_id);
		if (sink)
			dc_sink_release(sink);
		return;
	}

	DRM_DEBUG_DRIVER("DCHPD: connector_id=%d: Old sink=%p New sink=%p\n",
		aconnector->connector_id, aconnector->dc_sink, sink);

	mutex_lock(&dev->mode_config.mutex);

	/*
	 * 1. Update status of the drm connector
	 * 2. Send an event and let userspace tell us what to do
	 */
	if (sink) {
		/*
		 * TODO: check if we still need the S3 mode update workaround.
		 * If yes, put it here.
		 */
		if (aconnector->dc_sink) {
			amdgpu_dm_update_freesync_caps(connector, NULL);
			dc_sink_release(aconnector->dc_sink);
		}

		aconnector->dc_sink = sink;
		dc_sink_retain(aconnector->dc_sink);
		if (sink->dc_edid.length == 0) {
			aconnector->edid = NULL;
			if (aconnector->dc_link->aux_mode) {
				drm_dp_cec_unset_edid(
					&aconnector->dm_dp_aux.aux);
			}
		} else {
			aconnector->edid =
				(struct edid *)sink->dc_edid.raw_edid;

			if (aconnector->dc_link->aux_mode)
				drm_dp_cec_set_edid(&aconnector->dm_dp_aux.aux,
						    aconnector->edid);
		}

		drm_connector_update_edid_property(connector, aconnector->edid);
		amdgpu_dm_update_freesync_caps(connector, aconnector->edid);
		update_connector_ext_caps(aconnector);
	} else {
		drm_dp_cec_unset_edid(&aconnector->dm_dp_aux.aux);
		amdgpu_dm_update_freesync_caps(connector, NULL);
		drm_connector_update_edid_property(connector, NULL);
		aconnector->num_modes = 0;
		dc_sink_release(aconnector->dc_sink);
		aconnector->dc_sink = NULL;
		aconnector->edid = NULL;
#ifdef CONFIG_DRM_AMD_DC_HDCP
		/* Set CP to DESIRED if it was ENABLED, so we can re-enable it again on hotplug */
		if (connector->state->content_protection == DRM_MODE_CONTENT_PROTECTION_ENABLED)
			connector->state->content_protection = DRM_MODE_CONTENT_PROTECTION_DESIRED;
#endif
	}

	mutex_unlock(&dev->mode_config.mutex);

	update_subconnector_property(aconnector);

	if (sink)
		dc_sink_release(sink);
}

static void handle_hpd_irq_helper(struct amdgpu_dm_connector *aconnector)
{
	struct drm_connector *connector = &aconnector->base;
	struct drm_device *dev = connector->dev;
	enum dc_connection_type new_connection_type = dc_connection_none;
	struct amdgpu_device *adev = drm_to_adev(dev);
#ifdef CONFIG_DRM_AMD_DC_HDCP
	struct dm_connector_state *dm_con_state = to_dm_connector_state(connector->state);
#endif

	if (adev->dm.disable_hpd_irq)
		return;

	/*
	 * In case of failure or MST no need to update connector status or notify the OS
	 * since (for MST case) MST does this in its own context.
	 */
	mutex_lock(&aconnector->hpd_lock);

#ifdef CONFIG_DRM_AMD_DC_HDCP
	if (adev->dm.hdcp_workqueue) {
		hdcp_reset_display(adev->dm.hdcp_workqueue, aconnector->dc_link->link_index);
		dm_con_state->update_hdcp = true;
	}
#endif
	if (aconnector->fake_enable)
		aconnector->fake_enable = false;

	if (!dc_link_detect_sink(aconnector->dc_link, &new_connection_type))
		DRM_ERROR("KMS: Failed to detect connector\n");

	if (aconnector->base.force && new_connection_type == dc_connection_none) {
		emulated_link_detect(aconnector->dc_link);


		drm_modeset_lock_all(dev);
		dm_restore_drm_connector_state(dev, connector);
		drm_modeset_unlock_all(dev);

		if (aconnector->base.force == DRM_FORCE_UNSPECIFIED)
			drm_kms_helper_hotplug_event(dev);

	} else if (dc_link_detect(aconnector->dc_link, DETECT_REASON_HPD)) {
		if (new_connection_type == dc_connection_none &&
		    aconnector->dc_link->type == dc_connection_none)
			dm_set_dpms_off(aconnector->dc_link);

		amdgpu_dm_update_connector_after_detect(aconnector);

		drm_modeset_lock_all(dev);
		dm_restore_drm_connector_state(dev, connector);
		drm_modeset_unlock_all(dev);

		if (aconnector->base.force == DRM_FORCE_UNSPECIFIED)
			drm_kms_helper_hotplug_event(dev);
	}
	mutex_unlock(&aconnector->hpd_lock);

}

static void handle_hpd_irq(void *param)
{
	struct amdgpu_dm_connector *aconnector = (struct amdgpu_dm_connector *)param;

	handle_hpd_irq_helper(aconnector);

}

static void dm_handle_mst_sideband_msg(struct amdgpu_dm_connector *aconnector)
{
	uint8_t esi[DP_PSR_ERROR_STATUS - DP_SINK_COUNT_ESI] = { 0 };
	uint8_t dret;
	bool new_irq_handled = false;
	int dpcd_addr;
	int dpcd_bytes_to_read;

	const int max_process_count = 30;
	int process_count = 0;

	const struct dc_link_status *link_status = dc_link_get_status(aconnector->dc_link);

	if (link_status->dpcd_caps->dpcd_rev.raw < 0x12) {
		dpcd_bytes_to_read = DP_LANE0_1_STATUS - DP_SINK_COUNT;
		/* DPCD 0x200 - 0x201 for downstream IRQ */
		dpcd_addr = DP_SINK_COUNT;
	} else {
		dpcd_bytes_to_read = DP_PSR_ERROR_STATUS - DP_SINK_COUNT_ESI;
		/* DPCD 0x2002 - 0x2005 for downstream IRQ */
		dpcd_addr = DP_SINK_COUNT_ESI;
	}

	dret = drm_dp_dpcd_read(
		&aconnector->dm_dp_aux.aux,
		dpcd_addr,
		esi,
		dpcd_bytes_to_read);

	while (dret == dpcd_bytes_to_read &&
		process_count < max_process_count) {
		uint8_t retry;
		dret = 0;

		process_count++;

		DRM_DEBUG_DRIVER("ESI %02x %02x %02x\n", esi[0], esi[1], esi[2]);
		/* handle HPD short pulse irq */
		if (aconnector->mst_mgr.mst_state)
			drm_dp_mst_hpd_irq(
				&aconnector->mst_mgr,
				esi,
				&new_irq_handled);

		if (new_irq_handled) {
			/* ACK at DPCD to notify down stream */
			const int ack_dpcd_bytes_to_write =
				dpcd_bytes_to_read - 1;

			for (retry = 0; retry < 3; retry++) {
				uint8_t wret;

				wret = drm_dp_dpcd_write(
					&aconnector->dm_dp_aux.aux,
					dpcd_addr + 1,
					&esi[1],
					ack_dpcd_bytes_to_write);
				if (wret == ack_dpcd_bytes_to_write)
					break;
			}

			/* check if there is new irq to be handled */
			dret = drm_dp_dpcd_read(
				&aconnector->dm_dp_aux.aux,
				dpcd_addr,
				esi,
				dpcd_bytes_to_read);

			new_irq_handled = false;
		} else {
			break;
		}
	}

	if (process_count == max_process_count)
		DRM_DEBUG_DRIVER("Loop exceeded max iterations\n");
}

static void schedule_hpd_rx_offload_work(struct hpd_rx_irq_offload_work_queue *offload_wq,
							union hpd_irq_data hpd_irq_data)
{
	struct hpd_rx_irq_offload_work *offload_work =
				kzalloc(sizeof(*offload_work), GFP_KERNEL);

	if (!offload_work) {
		DRM_ERROR("Failed to allocate hpd_rx_irq_offload_work.\n");
		return;
	}

	INIT_WORK(&offload_work->work, dm_handle_hpd_rx_offload_work);
	offload_work->data = hpd_irq_data;
	offload_work->offload_wq = offload_wq;

	queue_work(offload_wq->wq, &offload_work->work);
	DRM_DEBUG_KMS("queue work to handle hpd_rx offload work");
}

static void handle_hpd_rx_irq(void *param)
{
	struct amdgpu_dm_connector *aconnector = (struct amdgpu_dm_connector *)param;
	struct drm_connector *connector = &aconnector->base;
	struct drm_device *dev = connector->dev;
	struct dc_link *dc_link = aconnector->dc_link;
	bool is_mst_root_connector = aconnector->mst_mgr.mst_state;
	bool result = false;
	enum dc_connection_type new_connection_type = dc_connection_none;
	struct amdgpu_device *adev = drm_to_adev(dev);
	union hpd_irq_data hpd_irq_data;
	bool link_loss = false;
	bool has_left_work = false;
	int idx = aconnector->base.index;
	struct hpd_rx_irq_offload_work_queue *offload_wq = &adev->dm.hpd_rx_offload_wq[idx];

	memset(&hpd_irq_data, 0, sizeof(hpd_irq_data));

	if (adev->dm.disable_hpd_irq)
		return;

	/*
	 * TODO:Temporary add mutex to protect hpd interrupt not have a gpio
	 * conflict, after implement i2c helper, this mutex should be
	 * retired.
	 */
	mutex_lock(&aconnector->hpd_lock);

	result = dc_link_handle_hpd_rx_irq(dc_link, &hpd_irq_data,
						&link_loss, true, &has_left_work);

	if (!has_left_work)
		goto out;

	if (hpd_irq_data.bytes.device_service_irq.bits.AUTOMATED_TEST) {
		schedule_hpd_rx_offload_work(offload_wq, hpd_irq_data);
		goto out;
	}

	if (dc_link_dp_allow_hpd_rx_irq(dc_link)) {
		if (hpd_irq_data.bytes.device_service_irq.bits.UP_REQ_MSG_RDY ||
			hpd_irq_data.bytes.device_service_irq.bits.DOWN_REP_MSG_RDY) {
			dm_handle_mst_sideband_msg(aconnector);
			goto out;
		}

		if (link_loss) {
			bool skip = false;

			spin_lock(&offload_wq->offload_lock);
			skip = offload_wq->is_handling_link_loss;

			if (!skip)
				offload_wq->is_handling_link_loss = true;

			spin_unlock(&offload_wq->offload_lock);

			if (!skip)
				schedule_hpd_rx_offload_work(offload_wq, hpd_irq_data);

			goto out;
		}
	}

out:
	if (result && !is_mst_root_connector) {
		/* Downstream Port status changed. */
		if (!dc_link_detect_sink(dc_link, &new_connection_type))
			DRM_ERROR("KMS: Failed to detect connector\n");

		if (aconnector->base.force && new_connection_type == dc_connection_none) {
			emulated_link_detect(dc_link);

			if (aconnector->fake_enable)
				aconnector->fake_enable = false;

			amdgpu_dm_update_connector_after_detect(aconnector);


			drm_modeset_lock_all(dev);
			dm_restore_drm_connector_state(dev, connector);
			drm_modeset_unlock_all(dev);

			drm_kms_helper_hotplug_event(dev);
		} else if (dc_link_detect(dc_link, DETECT_REASON_HPDRX)) {

			if (aconnector->fake_enable)
				aconnector->fake_enable = false;

			amdgpu_dm_update_connector_after_detect(aconnector);


			drm_modeset_lock_all(dev);
			dm_restore_drm_connector_state(dev, connector);
			drm_modeset_unlock_all(dev);

			drm_kms_helper_hotplug_event(dev);
		}
	}
#ifdef CONFIG_DRM_AMD_DC_HDCP
	if (hpd_irq_data.bytes.device_service_irq.bits.CP_IRQ) {
		if (adev->dm.hdcp_workqueue)
			hdcp_handle_cpirq(adev->dm.hdcp_workqueue,  aconnector->base.index);
	}
#endif

	if (dc_link->type != dc_connection_mst_branch)
		drm_dp_cec_irq(&aconnector->dm_dp_aux.aux);

	mutex_unlock(&aconnector->hpd_lock);
}

static void register_hpd_handlers(struct amdgpu_device *adev)
{
	struct drm_device *dev = adev_to_drm(adev);
	struct drm_connector *connector;
	struct amdgpu_dm_connector *aconnector;
	const struct dc_link *dc_link;
	struct dc_interrupt_params int_params = {0};

	int_params.requested_polarity = INTERRUPT_POLARITY_DEFAULT;
	int_params.current_polarity = INTERRUPT_POLARITY_DEFAULT;

	list_for_each_entry(connector,
			&dev->mode_config.connector_list, head)	{

		aconnector = to_amdgpu_dm_connector(connector);
		dc_link = aconnector->dc_link;

		if (DC_IRQ_SOURCE_INVALID != dc_link->irq_source_hpd) {
			int_params.int_context = INTERRUPT_LOW_IRQ_CONTEXT;
			int_params.irq_source = dc_link->irq_source_hpd;

			amdgpu_dm_irq_register_interrupt(adev, &int_params,
					handle_hpd_irq,
					(void *) aconnector);
		}

		if (DC_IRQ_SOURCE_INVALID != dc_link->irq_source_hpd_rx) {

			/* Also register for DP short pulse (hpd_rx). */
			int_params.int_context = INTERRUPT_LOW_IRQ_CONTEXT;
			int_params.irq_source =	dc_link->irq_source_hpd_rx;

			amdgpu_dm_irq_register_interrupt(adev, &int_params,
					handle_hpd_rx_irq,
					(void *) aconnector);

			if (adev->dm.hpd_rx_offload_wq)
				adev->dm.hpd_rx_offload_wq[connector->index].aconnector =
					aconnector;
		}
	}
}

#if defined(CONFIG_DRM_AMD_DC_SI)
/* Register IRQ sources and initialize IRQ callbacks */
static int dce60_register_irq_handlers(struct amdgpu_device *adev)
{
	struct dc *dc = adev->dm.dc;
	struct common_irq_params *c_irq_params;
	struct dc_interrupt_params int_params = {0};
	int r;
	int i;
	unsigned client_id = AMDGPU_IRQ_CLIENTID_LEGACY;

	int_params.requested_polarity = INTERRUPT_POLARITY_DEFAULT;
	int_params.current_polarity = INTERRUPT_POLARITY_DEFAULT;

	/*
	 * Actions of amdgpu_irq_add_id():
	 * 1. Register a set() function with base driver.
	 *    Base driver will call set() function to enable/disable an
	 *    interrupt in DC hardware.
	 * 2. Register amdgpu_dm_irq_handler().
	 *    Base driver will call amdgpu_dm_irq_handler() for ALL interrupts
	 *    coming from DC hardware.
	 *    amdgpu_dm_irq_handler() will re-direct the interrupt to DC
	 *    for acknowledging and handling. */

	/* Use VBLANK interrupt */
	for (i = 0; i < adev->mode_info.num_crtc; i++) {
		r = amdgpu_irq_add_id(adev, client_id, i+1 , &adev->crtc_irq);
		if (r) {
			DRM_ERROR("Failed to add crtc irq id!\n");
			return r;
		}

		int_params.int_context = INTERRUPT_HIGH_IRQ_CONTEXT;
		int_params.irq_source =
			dc_interrupt_to_irq_source(dc, i+1 , 0);

		c_irq_params = &adev->dm.vblank_params[int_params.irq_source - DC_IRQ_SOURCE_VBLANK1];

		c_irq_params->adev = adev;
		c_irq_params->irq_src = int_params.irq_source;

		amdgpu_dm_irq_register_interrupt(adev, &int_params,
				dm_crtc_high_irq, c_irq_params);
	}

	/* Use GRPH_PFLIP interrupt */
	for (i = VISLANDS30_IV_SRCID_D1_GRPH_PFLIP;
			i <= VISLANDS30_IV_SRCID_D6_GRPH_PFLIP; i += 2) {
		r = amdgpu_irq_add_id(adev, client_id, i, &adev->pageflip_irq);
		if (r) {
			DRM_ERROR("Failed to add page flip irq id!\n");
			return r;
		}

		int_params.int_context = INTERRUPT_HIGH_IRQ_CONTEXT;
		int_params.irq_source =
			dc_interrupt_to_irq_source(dc, i, 0);

		c_irq_params = &adev->dm.pflip_params[int_params.irq_source - DC_IRQ_SOURCE_PFLIP_FIRST];

		c_irq_params->adev = adev;
		c_irq_params->irq_src = int_params.irq_source;

		amdgpu_dm_irq_register_interrupt(adev, &int_params,
				dm_pflip_high_irq, c_irq_params);

	}

	/* HPD */
	r = amdgpu_irq_add_id(adev, client_id,
			VISLANDS30_IV_SRCID_HOTPLUG_DETECT_A, &adev->hpd_irq);
	if (r) {
		DRM_ERROR("Failed to add hpd irq id!\n");
		return r;
	}

	register_hpd_handlers(adev);

	return 0;
}
#endif

/* Register IRQ sources and initialize IRQ callbacks */
static int dce110_register_irq_handlers(struct amdgpu_device *adev)
{
	struct dc *dc = adev->dm.dc;
	struct common_irq_params *c_irq_params;
	struct dc_interrupt_params int_params = {0};
	int r;
	int i;
	unsigned client_id = AMDGPU_IRQ_CLIENTID_LEGACY;

	if (adev->asic_type >= CHIP_VEGA10)
		client_id = SOC15_IH_CLIENTID_DCE;

	int_params.requested_polarity = INTERRUPT_POLARITY_DEFAULT;
	int_params.current_polarity = INTERRUPT_POLARITY_DEFAULT;

	/*
	 * Actions of amdgpu_irq_add_id():
	 * 1. Register a set() function with base driver.
	 *    Base driver will call set() function to enable/disable an
	 *    interrupt in DC hardware.
	 * 2. Register amdgpu_dm_irq_handler().
	 *    Base driver will call amdgpu_dm_irq_handler() for ALL interrupts
	 *    coming from DC hardware.
	 *    amdgpu_dm_irq_handler() will re-direct the interrupt to DC
	 *    for acknowledging and handling. */

	/* Use VBLANK interrupt */
	for (i = VISLANDS30_IV_SRCID_D1_VERTICAL_INTERRUPT0; i <= VISLANDS30_IV_SRCID_D6_VERTICAL_INTERRUPT0; i++) {
		r = amdgpu_irq_add_id(adev, client_id, i, &adev->crtc_irq);
		if (r) {
			DRM_ERROR("Failed to add crtc irq id!\n");
			return r;
		}

		int_params.int_context = INTERRUPT_HIGH_IRQ_CONTEXT;
		int_params.irq_source =
			dc_interrupt_to_irq_source(dc, i, 0);

		c_irq_params = &adev->dm.vblank_params[int_params.irq_source - DC_IRQ_SOURCE_VBLANK1];

		c_irq_params->adev = adev;
		c_irq_params->irq_src = int_params.irq_source;

		amdgpu_dm_irq_register_interrupt(adev, &int_params,
				dm_crtc_high_irq, c_irq_params);
	}

	/* Use VUPDATE interrupt */
	for (i = VISLANDS30_IV_SRCID_D1_V_UPDATE_INT; i <= VISLANDS30_IV_SRCID_D6_V_UPDATE_INT; i += 2) {
		r = amdgpu_irq_add_id(adev, client_id, i, &adev->vupdate_irq);
		if (r) {
			DRM_ERROR("Failed to add vupdate irq id!\n");
			return r;
		}

		int_params.int_context = INTERRUPT_HIGH_IRQ_CONTEXT;
		int_params.irq_source =
			dc_interrupt_to_irq_source(dc, i, 0);

		c_irq_params = &adev->dm.vupdate_params[int_params.irq_source - DC_IRQ_SOURCE_VUPDATE1];

		c_irq_params->adev = adev;
		c_irq_params->irq_src = int_params.irq_source;

		amdgpu_dm_irq_register_interrupt(adev, &int_params,
				dm_vupdate_high_irq, c_irq_params);
	}

	/* Use GRPH_PFLIP interrupt */
	for (i = VISLANDS30_IV_SRCID_D1_GRPH_PFLIP;
			i <= VISLANDS30_IV_SRCID_D6_GRPH_PFLIP; i += 2) {
		r = amdgpu_irq_add_id(adev, client_id, i, &adev->pageflip_irq);
		if (r) {
			DRM_ERROR("Failed to add page flip irq id!\n");
			return r;
		}

		int_params.int_context = INTERRUPT_HIGH_IRQ_CONTEXT;
		int_params.irq_source =
			dc_interrupt_to_irq_source(dc, i, 0);

		c_irq_params = &adev->dm.pflip_params[int_params.irq_source - DC_IRQ_SOURCE_PFLIP_FIRST];

		c_irq_params->adev = adev;
		c_irq_params->irq_src = int_params.irq_source;

		amdgpu_dm_irq_register_interrupt(adev, &int_params,
				dm_pflip_high_irq, c_irq_params);

	}

	/* HPD */
	r = amdgpu_irq_add_id(adev, client_id,
			VISLANDS30_IV_SRCID_HOTPLUG_DETECT_A, &adev->hpd_irq);
	if (r) {
		DRM_ERROR("Failed to add hpd irq id!\n");
		return r;
	}

	register_hpd_handlers(adev);

	return 0;
}

#if defined(CONFIG_DRM_AMD_DC_DCN)
/* Register IRQ sources and initialize IRQ callbacks */
static int dcn10_register_irq_handlers(struct amdgpu_device *adev)
{
	struct dc *dc = adev->dm.dc;
	struct common_irq_params *c_irq_params;
	struct dc_interrupt_params int_params = {0};
	int r;
	int i;
#if defined(CONFIG_DRM_AMD_SECURE_DISPLAY)
	static const unsigned int vrtl_int_srcid[] = {
		DCN_1_0__SRCID__OTG1_VERTICAL_INTERRUPT0_CONTROL,
		DCN_1_0__SRCID__OTG2_VERTICAL_INTERRUPT0_CONTROL,
		DCN_1_0__SRCID__OTG3_VERTICAL_INTERRUPT0_CONTROL,
		DCN_1_0__SRCID__OTG4_VERTICAL_INTERRUPT0_CONTROL,
		DCN_1_0__SRCID__OTG5_VERTICAL_INTERRUPT0_CONTROL,
		DCN_1_0__SRCID__OTG6_VERTICAL_INTERRUPT0_CONTROL
	};
#endif

	int_params.requested_polarity = INTERRUPT_POLARITY_DEFAULT;
	int_params.current_polarity = INTERRUPT_POLARITY_DEFAULT;

	/*
	 * Actions of amdgpu_irq_add_id():
	 * 1. Register a set() function with base driver.
	 *    Base driver will call set() function to enable/disable an
	 *    interrupt in DC hardware.
	 * 2. Register amdgpu_dm_irq_handler().
	 *    Base driver will call amdgpu_dm_irq_handler() for ALL interrupts
	 *    coming from DC hardware.
	 *    amdgpu_dm_irq_handler() will re-direct the interrupt to DC
	 *    for acknowledging and handling.
	 */

	/* Use VSTARTUP interrupt */
	for (i = DCN_1_0__SRCID__DC_D1_OTG_VSTARTUP;
			i <= DCN_1_0__SRCID__DC_D1_OTG_VSTARTUP + adev->mode_info.num_crtc - 1;
			i++) {
		r = amdgpu_irq_add_id(adev, SOC15_IH_CLIENTID_DCE, i, &adev->crtc_irq);

		if (r) {
			DRM_ERROR("Failed to add crtc irq id!\n");
			return r;
		}

		int_params.int_context = INTERRUPT_HIGH_IRQ_CONTEXT;
		int_params.irq_source =
			dc_interrupt_to_irq_source(dc, i, 0);

		c_irq_params = &adev->dm.vblank_params[int_params.irq_source - DC_IRQ_SOURCE_VBLANK1];

		c_irq_params->adev = adev;
		c_irq_params->irq_src = int_params.irq_source;

		amdgpu_dm_irq_register_interrupt(
			adev, &int_params, dm_crtc_high_irq, c_irq_params);
	}

	/* Use otg vertical line interrupt */
#if defined(CONFIG_DRM_AMD_SECURE_DISPLAY)
	for (i = 0; i <= adev->mode_info.num_crtc - 1; i++) {
		r = amdgpu_irq_add_id(adev, SOC15_IH_CLIENTID_DCE,
				vrtl_int_srcid[i], &adev->vline0_irq);

		if (r) {
			DRM_ERROR("Failed to add vline0 irq id!\n");
			return r;
		}

		int_params.int_context = INTERRUPT_HIGH_IRQ_CONTEXT;
		int_params.irq_source =
			dc_interrupt_to_irq_source(dc, vrtl_int_srcid[i], 0);

		if (int_params.irq_source == DC_IRQ_SOURCE_INVALID) {
			DRM_ERROR("Failed to register vline0 irq %d!\n", vrtl_int_srcid[i]);
			break;
		}

		c_irq_params = &adev->dm.vline0_params[int_params.irq_source
					- DC_IRQ_SOURCE_DC1_VLINE0];

		c_irq_params->adev = adev;
		c_irq_params->irq_src = int_params.irq_source;

		amdgpu_dm_irq_register_interrupt(adev, &int_params,
				dm_dcn_vertical_interrupt0_high_irq, c_irq_params);
	}
#endif

	/* Use VUPDATE_NO_LOCK interrupt on DCN, which seems to correspond to
	 * the regular VUPDATE interrupt on DCE. We want DC_IRQ_SOURCE_VUPDATEx
	 * to trigger at end of each vblank, regardless of state of the lock,
	 * matching DCE behaviour.
	 */
	for (i = DCN_1_0__SRCID__OTG0_IHC_V_UPDATE_NO_LOCK_INTERRUPT;
	     i <= DCN_1_0__SRCID__OTG0_IHC_V_UPDATE_NO_LOCK_INTERRUPT + adev->mode_info.num_crtc - 1;
	     i++) {
		r = amdgpu_irq_add_id(adev, SOC15_IH_CLIENTID_DCE, i, &adev->vupdate_irq);

		if (r) {
			DRM_ERROR("Failed to add vupdate irq id!\n");
			return r;
		}

		int_params.int_context = INTERRUPT_HIGH_IRQ_CONTEXT;
		int_params.irq_source =
			dc_interrupt_to_irq_source(dc, i, 0);

		c_irq_params = &adev->dm.vupdate_params[int_params.irq_source - DC_IRQ_SOURCE_VUPDATE1];

		c_irq_params->adev = adev;
		c_irq_params->irq_src = int_params.irq_source;

		amdgpu_dm_irq_register_interrupt(adev, &int_params,
				dm_vupdate_high_irq, c_irq_params);
	}

	/* Use GRPH_PFLIP interrupt */
	for (i = DCN_1_0__SRCID__HUBP0_FLIP_INTERRUPT;
			i <= DCN_1_0__SRCID__HUBP0_FLIP_INTERRUPT + dc->caps.max_otg_num - 1;
			i++) {
		r = amdgpu_irq_add_id(adev, SOC15_IH_CLIENTID_DCE, i, &adev->pageflip_irq);
		if (r) {
			DRM_ERROR("Failed to add page flip irq id!\n");
			return r;
		}

		int_params.int_context = INTERRUPT_HIGH_IRQ_CONTEXT;
		int_params.irq_source =
			dc_interrupt_to_irq_source(dc, i, 0);

		c_irq_params = &adev->dm.pflip_params[int_params.irq_source - DC_IRQ_SOURCE_PFLIP_FIRST];

		c_irq_params->adev = adev;
		c_irq_params->irq_src = int_params.irq_source;

		amdgpu_dm_irq_register_interrupt(adev, &int_params,
				dm_pflip_high_irq, c_irq_params);

	}

	/* HPD */
	r = amdgpu_irq_add_id(adev, SOC15_IH_CLIENTID_DCE, DCN_1_0__SRCID__DC_HPD1_INT,
			&adev->hpd_irq);
	if (r) {
		DRM_ERROR("Failed to add hpd irq id!\n");
		return r;
	}

	register_hpd_handlers(adev);

	return 0;
}
/* Register Outbox IRQ sources and initialize IRQ callbacks */
static int register_outbox_irq_handlers(struct amdgpu_device *adev)
{
	struct dc *dc = adev->dm.dc;
	struct common_irq_params *c_irq_params;
	struct dc_interrupt_params int_params = {0};
	int r, i;

	int_params.requested_polarity = INTERRUPT_POLARITY_DEFAULT;
	int_params.current_polarity = INTERRUPT_POLARITY_DEFAULT;

	r = amdgpu_irq_add_id(adev, SOC15_IH_CLIENTID_DCE, DCN_1_0__SRCID__DMCUB_OUTBOX_LOW_PRIORITY_READY_INT,
			&adev->dmub_outbox_irq);
	if (r) {
		DRM_ERROR("Failed to add outbox irq id!\n");
		return r;
	}

	if (dc->ctx->dmub_srv) {
		i = DCN_1_0__SRCID__DMCUB_OUTBOX_LOW_PRIORITY_READY_INT;
		int_params.int_context = INTERRUPT_LOW_IRQ_CONTEXT;
		int_params.irq_source =
		dc_interrupt_to_irq_source(dc, i, 0);

		c_irq_params = &adev->dm.dmub_outbox_params[0];

		c_irq_params->adev = adev;
		c_irq_params->irq_src = int_params.irq_source;

		amdgpu_dm_irq_register_interrupt(adev, &int_params,
				dm_dmub_outbox1_low_irq, c_irq_params);
	}

	return 0;
}
#endif

/*
 * Acquires the lock for the atomic state object and returns
 * the new atomic state.
 *
 * This should only be called during atomic check.
 */
static int dm_atomic_get_state(struct drm_atomic_state *state,
			       struct dm_atomic_state **dm_state)
{
	struct drm_device *dev = state->dev;
	struct amdgpu_device *adev = drm_to_adev(dev);
	struct amdgpu_display_manager *dm = &adev->dm;
	struct drm_private_state *priv_state;

	if (*dm_state)
		return 0;

	priv_state = drm_atomic_get_private_obj_state(state, &dm->atomic_obj);
	if (IS_ERR(priv_state))
		return PTR_ERR(priv_state);

	*dm_state = to_dm_atomic_state(priv_state);

	return 0;
}

static struct dm_atomic_state *
dm_atomic_get_new_state(struct drm_atomic_state *state)
{
	struct drm_device *dev = state->dev;
	struct amdgpu_device *adev = drm_to_adev(dev);
	struct amdgpu_display_manager *dm = &adev->dm;
	struct drm_private_obj *obj;
	struct drm_private_state *new_obj_state;
	int i;

	for_each_new_private_obj_in_state(state, obj, new_obj_state, i) {
		if (obj->funcs == dm->atomic_obj.funcs)
			return to_dm_atomic_state(new_obj_state);
	}

	return NULL;
}

static struct drm_private_state *
dm_atomic_duplicate_state(struct drm_private_obj *obj)
{
	struct dm_atomic_state *old_state, *new_state;

	new_state = kzalloc(sizeof(*new_state), GFP_KERNEL);
	if (!new_state)
		return NULL;

	__drm_atomic_helper_private_obj_duplicate_state(obj, &new_state->base);

	old_state = to_dm_atomic_state(obj->state);

	if (old_state && old_state->context)
		new_state->context = dc_copy_state(old_state->context);

	if (!new_state->context) {
		kfree(new_state);
		return NULL;
	}

	return &new_state->base;
}

static void dm_atomic_destroy_state(struct drm_private_obj *obj,
				    struct drm_private_state *state)
{
	struct dm_atomic_state *dm_state = to_dm_atomic_state(state);

	if (dm_state && dm_state->context)
		dc_release_state(dm_state->context);

	kfree(dm_state);
}

static struct drm_private_state_funcs dm_atomic_state_funcs = {
	.atomic_duplicate_state = dm_atomic_duplicate_state,
	.atomic_destroy_state = dm_atomic_destroy_state,
};

static int amdgpu_dm_mode_config_init(struct amdgpu_device *adev)
{
	struct dm_atomic_state *state;
	int r;

	adev->mode_info.mode_config_initialized = true;

	adev_to_drm(adev)->mode_config.funcs = (void *)&amdgpu_dm_mode_funcs;
	adev_to_drm(adev)->mode_config.helper_private = &amdgpu_dm_mode_config_helperfuncs;

	adev_to_drm(adev)->mode_config.max_width = 16384;
	adev_to_drm(adev)->mode_config.max_height = 16384;

	adev_to_drm(adev)->mode_config.preferred_depth = 24;
	adev_to_drm(adev)->mode_config.prefer_shadow = 1;
	/* indicates support for immediate flip */
	adev_to_drm(adev)->mode_config.async_page_flip = true;

	adev_to_drm(adev)->mode_config.fb_base = adev->gmc.aper_base;

	state = kzalloc(sizeof(*state), GFP_KERNEL);
	if (!state)
		return -ENOMEM;

	state->context = dc_create_state(adev->dm.dc);
	if (!state->context) {
		kfree(state);
		return -ENOMEM;
	}

	dc_resource_state_copy_construct_current(adev->dm.dc, state->context);

	drm_atomic_private_obj_init(adev_to_drm(adev),
				    &adev->dm.atomic_obj,
				    &state->base,
				    &dm_atomic_state_funcs);

	r = amdgpu_display_modeset_create_props(adev);
	if (r) {
		dc_release_state(state->context);
		kfree(state);
		return r;
	}

	r = amdgpu_dm_audio_init(adev);
	if (r) {
		dc_release_state(state->context);
		kfree(state);
		return r;
	}

	return 0;
}

#define AMDGPU_DM_DEFAULT_MIN_BACKLIGHT 12
#define AMDGPU_DM_DEFAULT_MAX_BACKLIGHT 255
#define AUX_BL_DEFAULT_TRANSITION_TIME_MS 50

#if defined(CONFIG_BACKLIGHT_CLASS_DEVICE) ||\
	defined(CONFIG_BACKLIGHT_CLASS_DEVICE_MODULE)

static void amdgpu_dm_update_backlight_caps(struct amdgpu_display_manager *dm,
					    int bl_idx)
{
#if defined(CONFIG_ACPI)
	struct amdgpu_dm_backlight_caps caps;

	memset(&caps, 0, sizeof(caps));

	if (dm->backlight_caps[bl_idx].caps_valid)
		return;

	amdgpu_acpi_get_backlight_caps(&caps);
	if (caps.caps_valid) {
		dm->backlight_caps[bl_idx].caps_valid = true;
		if (caps.aux_support)
			return;
		dm->backlight_caps[bl_idx].min_input_signal = caps.min_input_signal;
		dm->backlight_caps[bl_idx].max_input_signal = caps.max_input_signal;
	} else {
		dm->backlight_caps[bl_idx].min_input_signal =
				AMDGPU_DM_DEFAULT_MIN_BACKLIGHT;
		dm->backlight_caps[bl_idx].max_input_signal =
				AMDGPU_DM_DEFAULT_MAX_BACKLIGHT;
	}
#else
	if (dm->backlight_caps[bl_idx].aux_support)
		return;

	dm->backlight_caps[bl_idx].min_input_signal = AMDGPU_DM_DEFAULT_MIN_BACKLIGHT;
	dm->backlight_caps[bl_idx].max_input_signal = AMDGPU_DM_DEFAULT_MAX_BACKLIGHT;
#endif
}

static int get_brightness_range(const struct amdgpu_dm_backlight_caps *caps,
				unsigned *min, unsigned *max)
{
	if (!caps)
		return 0;

	if (caps->aux_support) {
		// Firmware limits are in nits, DC API wants millinits.
		*max = 1000 * caps->aux_max_input_signal;
		*min = 1000 * caps->aux_min_input_signal;
	} else {
		// Firmware limits are 8-bit, PWM control is 16-bit.
		*max = 0x101 * caps->max_input_signal;
		*min = 0x101 * caps->min_input_signal;
	}
	return 1;
}

static u32 convert_brightness_from_user(const struct amdgpu_dm_backlight_caps *caps,
					uint32_t brightness)
{
	unsigned min, max;

	if (!get_brightness_range(caps, &min, &max))
		return brightness;

	// Rescale 0..255 to min..max
	return min + DIV_ROUND_CLOSEST((max - min) * brightness,
				       AMDGPU_MAX_BL_LEVEL);
}

static u32 convert_brightness_to_user(const struct amdgpu_dm_backlight_caps *caps,
				      uint32_t brightness)
{
	unsigned min, max;

	if (!get_brightness_range(caps, &min, &max))
		return brightness;

	if (brightness < min)
		return 0;
	// Rescale min..max to 0..255
	return DIV_ROUND_CLOSEST(AMDGPU_MAX_BL_LEVEL * (brightness - min),
				 max - min);
}

static void amdgpu_dm_backlight_set_level(struct amdgpu_display_manager *dm,
					 int bl_idx,
					 u32 user_brightness)
{
	struct amdgpu_dm_backlight_caps caps;
	struct dc_link *link;
	u32 brightness;
	bool rc;

	amdgpu_dm_update_backlight_caps(dm, bl_idx);
	caps = dm->backlight_caps[bl_idx];

	dm->brightness[bl_idx] = user_brightness;
	brightness = convert_brightness_from_user(&caps, dm->brightness[bl_idx]);
	link = (struct dc_link *)dm->backlight_link[bl_idx];

	/* Change brightness based on AUX property */
	if (caps.aux_support) {
		rc = dc_link_set_backlight_level_nits(link, true, brightness,
						      AUX_BL_DEFAULT_TRANSITION_TIME_MS);
		if (!rc)
			DRM_DEBUG("DM: Failed to update backlight via AUX on eDP[%d]\n", bl_idx);
	} else {
		rc = dc_link_set_backlight_level(link, brightness, 0);
		if (!rc)
			DRM_DEBUG("DM: Failed to update backlight on eDP[%d]\n", bl_idx);
	}

	if (rc)
		dm->actual_brightness[bl_idx] = user_brightness;
}

static int amdgpu_dm_backlight_update_status(struct backlight_device *bd)
{
	struct amdgpu_display_manager *dm = bl_get_data(bd);
	int i;

	for (i = 0; i < dm->num_of_edps; i++) {
		if (bd == dm->backlight_dev[i])
			break;
	}
	if (i >= AMDGPU_DM_MAX_NUM_EDP)
		i = 0;
	amdgpu_dm_backlight_set_level(dm, i, bd->props.brightness);

	return 0;
}

static u32 amdgpu_dm_backlight_get_level(struct amdgpu_display_manager *dm,
					 int bl_idx)
{
	struct amdgpu_dm_backlight_caps caps;
	struct dc_link *link = (struct dc_link *)dm->backlight_link[bl_idx];

	amdgpu_dm_update_backlight_caps(dm, bl_idx);
	caps = dm->backlight_caps[bl_idx];

	if (caps.aux_support) {
		u32 avg, peak;
		bool rc;

		rc = dc_link_get_backlight_level_nits(link, &avg, &peak);
		if (!rc)
			return dm->brightness[bl_idx];
		return convert_brightness_to_user(&caps, avg);
	} else {
		int ret = dc_link_get_backlight_level(link);

		if (ret == DC_ERROR_UNEXPECTED)
			return dm->brightness[bl_idx];
		return convert_brightness_to_user(&caps, ret);
	}
}

static int amdgpu_dm_backlight_get_brightness(struct backlight_device *bd)
{
	struct amdgpu_display_manager *dm = bl_get_data(bd);
	int i;

	for (i = 0; i < dm->num_of_edps; i++) {
		if (bd == dm->backlight_dev[i])
			break;
	}
	if (i >= AMDGPU_DM_MAX_NUM_EDP)
		i = 0;
	return amdgpu_dm_backlight_get_level(dm, i);
}

static const struct backlight_ops amdgpu_dm_backlight_ops = {
	.options = BL_CORE_SUSPENDRESUME,
	.get_brightness = amdgpu_dm_backlight_get_brightness,
	.update_status	= amdgpu_dm_backlight_update_status,
};

static void
amdgpu_dm_register_backlight_device(struct amdgpu_display_manager *dm)
{
	char bl_name[16];
	struct backlight_properties props = { 0 };

	amdgpu_dm_update_backlight_caps(dm, dm->num_of_edps);
	dm->brightness[dm->num_of_edps] = AMDGPU_MAX_BL_LEVEL;

	props.max_brightness = AMDGPU_MAX_BL_LEVEL;
	props.brightness = AMDGPU_MAX_BL_LEVEL;
	props.type = BACKLIGHT_RAW;

	snprintf(bl_name, sizeof(bl_name), "amdgpu_bl%d",
		 adev_to_drm(dm->adev)->primary->index + dm->num_of_edps);

	dm->backlight_dev[dm->num_of_edps] = backlight_device_register(bl_name,
								       adev_to_drm(dm->adev)->dev,
								       dm,
								       &amdgpu_dm_backlight_ops,
								       &props);

	if (IS_ERR(dm->backlight_dev[dm->num_of_edps]))
		DRM_ERROR("DM: Backlight registration failed!\n");
	else
		DRM_DEBUG_DRIVER("DM: Registered Backlight device: %s\n", bl_name);
}
#endif

static int initialize_plane(struct amdgpu_display_manager *dm,
			    struct amdgpu_mode_info *mode_info, int plane_id,
			    enum drm_plane_type plane_type,
			    const struct dc_plane_cap *plane_cap)
{
	struct drm_plane *plane;
	unsigned long possible_crtcs;
	int ret = 0;

	plane = kzalloc(sizeof(struct drm_plane), GFP_KERNEL);
	if (!plane) {
		DRM_ERROR("KMS: Failed to allocate plane\n");
		return -ENOMEM;
	}
	plane->type = plane_type;

	/*
	 * HACK: IGT tests expect that the primary plane for a CRTC
	 * can only have one possible CRTC. Only expose support for
	 * any CRTC if they're not going to be used as a primary plane
	 * for a CRTC - like overlay or underlay planes.
	 */
	possible_crtcs = 1 << plane_id;
	if (plane_id >= dm->dc->caps.max_streams)
		possible_crtcs = 0xff;

	ret = amdgpu_dm_plane_init(dm, plane, possible_crtcs, plane_cap);

	if (ret) {
		DRM_ERROR("KMS: Failed to initialize plane\n");
		kfree(plane);
		return ret;
	}

	if (mode_info)
		mode_info->planes[plane_id] = plane;

	return ret;
}


static void register_backlight_device(struct amdgpu_display_manager *dm,
				      struct dc_link *link)
{
#if defined(CONFIG_BACKLIGHT_CLASS_DEVICE) ||\
	defined(CONFIG_BACKLIGHT_CLASS_DEVICE_MODULE)

	if ((link->connector_signal & (SIGNAL_TYPE_EDP | SIGNAL_TYPE_LVDS)) &&
	    link->type != dc_connection_none) {
		/*
		 * Event if registration failed, we should continue with
		 * DM initialization because not having a backlight control
		 * is better then a black screen.
		 */
		if (!dm->backlight_dev[dm->num_of_edps])
			amdgpu_dm_register_backlight_device(dm);

		if (dm->backlight_dev[dm->num_of_edps]) {
			dm->backlight_link[dm->num_of_edps] = link;
			dm->num_of_edps++;
		}
	}
#endif
}


/*
 * In this architecture, the association
 * connector -> encoder -> crtc
 * id not really requried. The crtc and connector will hold the
 * display_index as an abstraction to use with DAL component
 *
 * Returns 0 on success
 */
static int amdgpu_dm_initialize_drm_device(struct amdgpu_device *adev)
{
	struct amdgpu_display_manager *dm = &adev->dm;
	int32_t i;
	struct amdgpu_dm_connector *aconnector = NULL;
	struct amdgpu_encoder *aencoder = NULL;
	struct amdgpu_mode_info *mode_info = &adev->mode_info;
	uint32_t link_cnt;
	int32_t primary_planes;
	enum dc_connection_type new_connection_type = dc_connection_none;
	const struct dc_plane_cap *plane;

	dm->display_indexes_num = dm->dc->caps.max_streams;
	/* Update the actual used number of crtc */
	adev->mode_info.num_crtc = adev->dm.display_indexes_num;

	link_cnt = dm->dc->caps.max_links;
	if (amdgpu_dm_mode_config_init(dm->adev)) {
		DRM_ERROR("DM: Failed to initialize mode config\n");
		return -EINVAL;
	}

	/* There is one primary plane per CRTC */
	primary_planes = dm->dc->caps.max_streams;
	ASSERT(primary_planes <= AMDGPU_MAX_PLANES);

	/*
	 * Initialize primary planes, implicit planes for legacy IOCTLS.
	 * Order is reversed to match iteration order in atomic check.
	 */
	for (i = (primary_planes - 1); i >= 0; i--) {
		plane = &dm->dc->caps.planes[i];

		if (initialize_plane(dm, mode_info, i,
				     DRM_PLANE_TYPE_PRIMARY, plane)) {
			DRM_ERROR("KMS: Failed to initialize primary plane\n");
			goto fail;
		}
	}

	/*
	 * Initialize overlay planes, index starting after primary planes.
	 * These planes have a higher DRM index than the primary planes since
	 * they should be considered as having a higher z-order.
	 * Order is reversed to match iteration order in atomic check.
	 *
	 * Only support DCN for now, and only expose one so we don't encourage
	 * userspace to use up all the pipes.
	 */
	for (i = 0; i < dm->dc->caps.max_planes; ++i) {
		struct dc_plane_cap *plane = &dm->dc->caps.planes[i];

		if (plane->type != DC_PLANE_TYPE_DCN_UNIVERSAL)
			continue;

		if (!plane->blends_with_above || !plane->blends_with_below)
			continue;

		if (!plane->pixel_format_support.argb8888)
			continue;

		if (initialize_plane(dm, NULL, primary_planes + i,
				     DRM_PLANE_TYPE_OVERLAY, plane)) {
			DRM_ERROR("KMS: Failed to initialize overlay plane\n");
			goto fail;
		}

		/* Only create one overlay plane. */
		break;
	}

	for (i = 0; i < dm->dc->caps.max_streams; i++)
		if (amdgpu_dm_crtc_init(dm, mode_info->planes[i], i)) {
			DRM_ERROR("KMS: Failed to initialize crtc\n");
			goto fail;
		}

#if defined(CONFIG_DRM_AMD_DC_DCN)
	/* Use Outbox interrupt */
	switch (adev->asic_type) {
	case CHIP_SIENNA_CICHLID:
	case CHIP_NAVY_FLOUNDER:
	case CHIP_YELLOW_CARP:
	case CHIP_RENOIR:
		if (register_outbox_irq_handlers(dm->adev)) {
			DRM_ERROR("DM: Failed to initialize IRQ\n");
			goto fail;
		}
		break;
	default:
		DRM_DEBUG_KMS("Unsupported ASIC type for outbox: 0x%X\n", adev->asic_type);
	}
#endif

	/* loops over all connectors on the board */
	for (i = 0; i < link_cnt; i++) {
		struct dc_link *link = NULL;

		if (i > AMDGPU_DM_MAX_DISPLAY_INDEX) {
			DRM_ERROR(
				"KMS: Cannot support more than %d display indexes\n",
					AMDGPU_DM_MAX_DISPLAY_INDEX);
			continue;
		}

		aconnector = kzalloc(sizeof(*aconnector), GFP_KERNEL);
		if (!aconnector)
			goto fail;

		aencoder = kzalloc(sizeof(*aencoder), GFP_KERNEL);
		if (!aencoder)
			goto fail;

		if (amdgpu_dm_encoder_init(dm->ddev, aencoder, i)) {
			DRM_ERROR("KMS: Failed to initialize encoder\n");
			goto fail;
		}

		if (amdgpu_dm_connector_init(dm, aconnector, i, aencoder)) {
			DRM_ERROR("KMS: Failed to initialize connector\n");
			goto fail;
		}

		link = dc_get_link_at_index(dm->dc, i);

		if (!dc_link_detect_sink(link, &new_connection_type))
			DRM_ERROR("KMS: Failed to detect connector\n");

		if (aconnector->base.force && new_connection_type == dc_connection_none) {
			emulated_link_detect(link);
			amdgpu_dm_update_connector_after_detect(aconnector);

		} else if (dc_link_detect(link, DETECT_REASON_BOOT)) {
			amdgpu_dm_update_connector_after_detect(aconnector);
			register_backlight_device(dm, link);

			if (dm->num_of_edps)
				update_connector_ext_caps(aconnector);
			if (amdgpu_dc_feature_mask & DC_PSR_MASK)
				amdgpu_dm_set_psr_caps(link);

			/* TODO: Fix vblank control helpers to delay PSR entry to allow this when
			 * PSR is also supported.
			 */
			if (link->psr_settings.psr_feature_enabled)
				adev_to_drm(adev)->vblank_disable_immediate = false;
		}


	}

	/* Software is initialized. Now we can register interrupt handlers. */
	switch (adev->asic_type) {
#if defined(CONFIG_DRM_AMD_DC_SI)
	case CHIP_TAHITI:
	case CHIP_PITCAIRN:
	case CHIP_VERDE:
	case CHIP_OLAND:
		if (dce60_register_irq_handlers(dm->adev)) {
			DRM_ERROR("DM: Failed to initialize IRQ\n");
			goto fail;
		}
		break;
#endif
	case CHIP_BONAIRE:
	case CHIP_HAWAII:
	case CHIP_KAVERI:
	case CHIP_KABINI:
	case CHIP_MULLINS:
	case CHIP_TONGA:
	case CHIP_FIJI:
	case CHIP_CARRIZO:
	case CHIP_STONEY:
	case CHIP_POLARIS11:
	case CHIP_POLARIS10:
	case CHIP_POLARIS12:
	case CHIP_VEGAM:
	case CHIP_VEGA10:
	case CHIP_VEGA12:
	case CHIP_VEGA20:
		if (dce110_register_irq_handlers(dm->adev)) {
			DRM_ERROR("DM: Failed to initialize IRQ\n");
			goto fail;
		}
		break;
#if defined(CONFIG_DRM_AMD_DC_DCN)
	case CHIP_RAVEN:
	case CHIP_NAVI12:
	case CHIP_NAVI10:
	case CHIP_NAVI14:
	case CHIP_RENOIR:
	case CHIP_SIENNA_CICHLID:
	case CHIP_NAVY_FLOUNDER:
	case CHIP_DIMGREY_CAVEFISH:
	case CHIP_BEIGE_GOBY:
	case CHIP_VANGOGH:
	case CHIP_YELLOW_CARP:
		if (dcn10_register_irq_handlers(dm->adev)) {
			DRM_ERROR("DM: Failed to initialize IRQ\n");
			goto fail;
		}
		break;
#endif
	default:
		DRM_ERROR("Unsupported ASIC type: 0x%X\n", adev->asic_type);
		goto fail;
	}

	return 0;
fail:
	kfree(aencoder);
	kfree(aconnector);

	return -EINVAL;
}

static void amdgpu_dm_destroy_drm_device(struct amdgpu_display_manager *dm)
{
	drm_atomic_private_obj_fini(&dm->atomic_obj);
	return;
}

/******************************************************************************
 * amdgpu_display_funcs functions
 *****************************************************************************/

/*
 * dm_bandwidth_update - program display watermarks
 *
 * @adev: amdgpu_device pointer
 *
 * Calculate and program the display watermarks and line buffer allocation.
 */
static void dm_bandwidth_update(struct amdgpu_device *adev)
{
	/* TODO: implement later */
}

static const struct amdgpu_display_funcs dm_display_funcs = {
	.bandwidth_update = dm_bandwidth_update, /* called unconditionally */
	.vblank_get_counter = dm_vblank_get_counter,/* called unconditionally */
	.backlight_set_level = NULL, /* never called for DC */
	.backlight_get_level = NULL, /* never called for DC */
	.hpd_sense = NULL,/* called unconditionally */
	.hpd_set_polarity = NULL, /* called unconditionally */
	.hpd_get_gpio_reg = NULL, /* VBIOS parsing. DAL does it. */
	.page_flip_get_scanoutpos =
		dm_crtc_get_scanoutpos,/* called unconditionally */
	.add_encoder = NULL, /* VBIOS parsing. DAL does it. */
	.add_connector = NULL, /* VBIOS parsing. DAL does it. */
};

#if defined(CONFIG_DEBUG_KERNEL_DC)

static ssize_t s3_debug_store(struct device *device,
			      struct device_attribute *attr,
			      const char *buf,
			      size_t count)
{
	int ret;
	int s3_state;
	struct drm_device *drm_dev = dev_get_drvdata(device);
	struct amdgpu_device *adev = drm_to_adev(drm_dev);

	ret = kstrtoint(buf, 0, &s3_state);

	if (ret == 0) {
		if (s3_state) {
			dm_resume(adev);
			drm_kms_helper_hotplug_event(adev_to_drm(adev));
		} else
			dm_suspend(adev);
	}

	return ret == 0 ? count : 0;
}

DEVICE_ATTR_WO(s3_debug);

#endif

static int dm_early_init(void *handle)
{
	struct amdgpu_device *adev = (struct amdgpu_device *)handle;
	struct amdgpu_mode_info *mode_info = &adev->mode_info;
	struct atom_context *ctx = mode_info->atom_context;
	int index = GetIndexIntoMasterTable(DATA, Object_Header);
	u16 data_offset;

	/* if there is no object header, skip DM */
	if (!amdgpu_atom_parse_data_header(ctx, index, NULL, NULL, NULL, &data_offset)) {
		adev->harvest_ip_mask |= AMD_HARVEST_IP_DMU_MASK;
		dev_info(adev->dev, "No object header, skipping DM\n");
		return -ENOENT;
	}

	switch (adev->asic_type) {
#if defined(CONFIG_DRM_AMD_DC_SI)
	case CHIP_TAHITI:
	case CHIP_PITCAIRN:
	case CHIP_VERDE:
		adev->mode_info.num_crtc = 6;
		adev->mode_info.num_hpd = 6;
		adev->mode_info.num_dig = 6;
		break;
	case CHIP_OLAND:
		adev->mode_info.num_crtc = 2;
		adev->mode_info.num_hpd = 2;
		adev->mode_info.num_dig = 2;
		break;
#endif
	case CHIP_BONAIRE:
	case CHIP_HAWAII:
		adev->mode_info.num_crtc = 6;
		adev->mode_info.num_hpd = 6;
		adev->mode_info.num_dig = 6;
		break;
	case CHIP_KAVERI:
		adev->mode_info.num_crtc = 4;
		adev->mode_info.num_hpd = 6;
		adev->mode_info.num_dig = 7;
		break;
	case CHIP_KABINI:
	case CHIP_MULLINS:
		adev->mode_info.num_crtc = 2;
		adev->mode_info.num_hpd = 6;
		adev->mode_info.num_dig = 6;
		break;
	case CHIP_FIJI:
	case CHIP_TONGA:
		adev->mode_info.num_crtc = 6;
		adev->mode_info.num_hpd = 6;
		adev->mode_info.num_dig = 7;
		break;
	case CHIP_CARRIZO:
		adev->mode_info.num_crtc = 3;
		adev->mode_info.num_hpd = 6;
		adev->mode_info.num_dig = 9;
		break;
	case CHIP_STONEY:
		adev->mode_info.num_crtc = 2;
		adev->mode_info.num_hpd = 6;
		adev->mode_info.num_dig = 9;
		break;
	case CHIP_POLARIS11:
	case CHIP_POLARIS12:
		adev->mode_info.num_crtc = 5;
		adev->mode_info.num_hpd = 5;
		adev->mode_info.num_dig = 5;
		break;
	case CHIP_POLARIS10:
	case CHIP_VEGAM:
		adev->mode_info.num_crtc = 6;
		adev->mode_info.num_hpd = 6;
		adev->mode_info.num_dig = 6;
		break;
	case CHIP_VEGA10:
	case CHIP_VEGA12:
	case CHIP_VEGA20:
		adev->mode_info.num_crtc = 6;
		adev->mode_info.num_hpd = 6;
		adev->mode_info.num_dig = 6;
		break;
#if defined(CONFIG_DRM_AMD_DC_DCN)
	case CHIP_RAVEN:
	case CHIP_RENOIR:
	case CHIP_VANGOGH:
		adev->mode_info.num_crtc = 4;
		adev->mode_info.num_hpd = 4;
		adev->mode_info.num_dig = 4;
		break;
	case CHIP_NAVI10:
	case CHIP_NAVI12:
	case CHIP_SIENNA_CICHLID:
	case CHIP_NAVY_FLOUNDER:
		adev->mode_info.num_crtc = 6;
		adev->mode_info.num_hpd = 6;
		adev->mode_info.num_dig = 6;
		break;
	case CHIP_YELLOW_CARP:
		adev->mode_info.num_crtc = 4;
		adev->mode_info.num_hpd = 4;
		adev->mode_info.num_dig = 4;
		break;
	case CHIP_NAVI14:
	case CHIP_DIMGREY_CAVEFISH:
		adev->mode_info.num_crtc = 5;
		adev->mode_info.num_hpd = 5;
		adev->mode_info.num_dig = 5;
		break;
	case CHIP_BEIGE_GOBY:
		adev->mode_info.num_crtc = 2;
		adev->mode_info.num_hpd = 2;
		adev->mode_info.num_dig = 2;
		break;
#endif
	default:
		DRM_ERROR("Unsupported ASIC type: 0x%X\n", adev->asic_type);
		return -EINVAL;
	}

	amdgpu_dm_set_irq_funcs(adev);

	if (adev->mode_info.funcs == NULL)
		adev->mode_info.funcs = &dm_display_funcs;

	/*
	 * Note: Do NOT change adev->audio_endpt_rreg and
	 * adev->audio_endpt_wreg because they are initialised in
	 * amdgpu_device_init()
	 */
#if defined(CONFIG_DEBUG_KERNEL_DC)
	device_create_file(
		adev_to_drm(adev)->dev,
		&dev_attr_s3_debug);
#endif

	return 0;
}

static bool modeset_required(struct drm_crtc_state *crtc_state,
			     struct dc_stream_state *new_stream,
			     struct dc_stream_state *old_stream)
{
	return crtc_state->active && drm_atomic_crtc_needs_modeset(crtc_state);
}

static bool modereset_required(struct drm_crtc_state *crtc_state)
{
	return !crtc_state->active && drm_atomic_crtc_needs_modeset(crtc_state);
}

static void amdgpu_dm_encoder_destroy(struct drm_encoder *encoder)
{
	drm_encoder_cleanup(encoder);
	kfree(encoder);
}

static const struct drm_encoder_funcs amdgpu_dm_encoder_funcs = {
	.destroy = amdgpu_dm_encoder_destroy,
};


static void get_min_max_dc_plane_scaling(struct drm_device *dev,
					 struct drm_framebuffer *fb,
					 int *min_downscale, int *max_upscale)
{
	struct amdgpu_device *adev = drm_to_adev(dev);
	struct dc *dc = adev->dm.dc;
	/* Caps for all supported planes are the same on DCE and DCN 1 - 3 */
	struct dc_plane_cap *plane_cap = &dc->caps.planes[0];

	switch (fb->format->format) {
	case DRM_FORMAT_P010:
	case DRM_FORMAT_NV12:
	case DRM_FORMAT_NV21:
		*max_upscale = plane_cap->max_upscale_factor.nv12;
		*min_downscale = plane_cap->max_downscale_factor.nv12;
		break;

	case DRM_FORMAT_XRGB16161616F:
	case DRM_FORMAT_ARGB16161616F:
	case DRM_FORMAT_XBGR16161616F:
	case DRM_FORMAT_ABGR16161616F:
		*max_upscale = plane_cap->max_upscale_factor.fp16;
		*min_downscale = plane_cap->max_downscale_factor.fp16;
		break;

	default:
		*max_upscale = plane_cap->max_upscale_factor.argb8888;
		*min_downscale = plane_cap->max_downscale_factor.argb8888;
		break;
	}

	/*
	 * A factor of 1 in the plane_cap means to not allow scaling, ie. use a
	 * scaling factor of 1.0 == 1000 units.
	 */
	if (*max_upscale == 1)
		*max_upscale = 1000;

	if (*min_downscale == 1)
		*min_downscale = 1000;
}


static int fill_dc_scaling_info(const struct drm_plane_state *state,
				struct dc_scaling_info *scaling_info)
{
	int scale_w, scale_h, min_downscale, max_upscale;

	memset(scaling_info, 0, sizeof(*scaling_info));

	/* Source is fixed 16.16 but we ignore mantissa for now... */
	scaling_info->src_rect.x = state->src_x >> 16;
	scaling_info->src_rect.y = state->src_y >> 16;

	/*
	 * For reasons we don't (yet) fully understand a non-zero
	 * src_y coordinate into an NV12 buffer can cause a
	 * system hang. To avoid hangs (and maybe be overly cautious)
	 * let's reject both non-zero src_x and src_y.
	 *
	 * We currently know of only one use-case to reproduce a
	 * scenario with non-zero src_x and src_y for NV12, which
	 * is to gesture the YouTube Android app into full screen
	 * on ChromeOS.
	 */
	if (state->fb &&
	    state->fb->format->format == DRM_FORMAT_NV12 &&
	    (scaling_info->src_rect.x != 0 ||
	     scaling_info->src_rect.y != 0))
		return -EINVAL;

	scaling_info->src_rect.width = state->src_w >> 16;
	if (scaling_info->src_rect.width == 0)
		return -EINVAL;

	scaling_info->src_rect.height = state->src_h >> 16;
	if (scaling_info->src_rect.height == 0)
		return -EINVAL;

	scaling_info->dst_rect.x = state->crtc_x;
	scaling_info->dst_rect.y = state->crtc_y;

	if (state->crtc_w == 0)
		return -EINVAL;

	scaling_info->dst_rect.width = state->crtc_w;

	if (state->crtc_h == 0)
		return -EINVAL;

	scaling_info->dst_rect.height = state->crtc_h;

	/* DRM doesn't specify clipping on destination output. */
	scaling_info->clip_rect = scaling_info->dst_rect;

	/* Validate scaling per-format with DC plane caps */
	if (state->plane && state->plane->dev && state->fb) {
		get_min_max_dc_plane_scaling(state->plane->dev, state->fb,
					     &min_downscale, &max_upscale);
	} else {
		min_downscale = 250;
		max_upscale = 16000;
	}

	scale_w = scaling_info->dst_rect.width * 1000 /
		  scaling_info->src_rect.width;

	if (scale_w < min_downscale || scale_w > max_upscale)
		return -EINVAL;

	scale_h = scaling_info->dst_rect.height * 1000 /
		  scaling_info->src_rect.height;

	if (scale_h < min_downscale || scale_h > max_upscale)
		return -EINVAL;

	/*
	 * The "scaling_quality" can be ignored for now, quality = 0 has DC
	 * assume reasonable defaults based on the format.
	 */

	return 0;
}

static void
fill_gfx8_tiling_info_from_flags(union dc_tiling_info *tiling_info,
				 uint64_t tiling_flags)
{
	/* Fill GFX8 params */
	if (AMDGPU_TILING_GET(tiling_flags, ARRAY_MODE) == DC_ARRAY_2D_TILED_THIN1) {
		unsigned int bankw, bankh, mtaspect, tile_split, num_banks;

		bankw = AMDGPU_TILING_GET(tiling_flags, BANK_WIDTH);
		bankh = AMDGPU_TILING_GET(tiling_flags, BANK_HEIGHT);
		mtaspect = AMDGPU_TILING_GET(tiling_flags, MACRO_TILE_ASPECT);
		tile_split = AMDGPU_TILING_GET(tiling_flags, TILE_SPLIT);
		num_banks = AMDGPU_TILING_GET(tiling_flags, NUM_BANKS);

		/* XXX fix me for VI */
		tiling_info->gfx8.num_banks = num_banks;
		tiling_info->gfx8.array_mode =
				DC_ARRAY_2D_TILED_THIN1;
		tiling_info->gfx8.tile_split = tile_split;
		tiling_info->gfx8.bank_width = bankw;
		tiling_info->gfx8.bank_height = bankh;
		tiling_info->gfx8.tile_aspect = mtaspect;
		tiling_info->gfx8.tile_mode =
				DC_ADDR_SURF_MICRO_TILING_DISPLAY;
	} else if (AMDGPU_TILING_GET(tiling_flags, ARRAY_MODE)
			== DC_ARRAY_1D_TILED_THIN1) {
		tiling_info->gfx8.array_mode = DC_ARRAY_1D_TILED_THIN1;
	}

	tiling_info->gfx8.pipe_config =
			AMDGPU_TILING_GET(tiling_flags, PIPE_CONFIG);
}

static void
fill_gfx9_tiling_info_from_device(const struct amdgpu_device *adev,
				  union dc_tiling_info *tiling_info)
{
	tiling_info->gfx9.num_pipes =
		adev->gfx.config.gb_addr_config_fields.num_pipes;
	tiling_info->gfx9.num_banks =
		adev->gfx.config.gb_addr_config_fields.num_banks;
	tiling_info->gfx9.pipe_interleave =
		adev->gfx.config.gb_addr_config_fields.pipe_interleave_size;
	tiling_info->gfx9.num_shader_engines =
		adev->gfx.config.gb_addr_config_fields.num_se;
	tiling_info->gfx9.max_compressed_frags =
		adev->gfx.config.gb_addr_config_fields.max_compress_frags;
	tiling_info->gfx9.num_rb_per_se =
		adev->gfx.config.gb_addr_config_fields.num_rb_per_se;
	tiling_info->gfx9.shaderEnable = 1;
	if (adev->asic_type == CHIP_SIENNA_CICHLID ||
	    adev->asic_type == CHIP_NAVY_FLOUNDER ||
	    adev->asic_type == CHIP_DIMGREY_CAVEFISH ||
	    adev->asic_type == CHIP_BEIGE_GOBY ||
	    adev->asic_type == CHIP_YELLOW_CARP ||
	    adev->asic_type == CHIP_VANGOGH)
		tiling_info->gfx9.num_pkrs = adev->gfx.config.gb_addr_config_fields.num_pkrs;
}

static int
validate_dcc(struct amdgpu_device *adev,
	     const enum surface_pixel_format format,
	     const enum dc_rotation_angle rotation,
	     const union dc_tiling_info *tiling_info,
	     const struct dc_plane_dcc_param *dcc,
	     const struct dc_plane_address *address,
	     const struct plane_size *plane_size)
{
	struct dc *dc = adev->dm.dc;
	struct dc_dcc_surface_param input;
	struct dc_surface_dcc_cap output;

	memset(&input, 0, sizeof(input));
	memset(&output, 0, sizeof(output));

	if (!dcc->enable)
		return 0;

	if (format >= SURFACE_PIXEL_FORMAT_VIDEO_BEGIN ||
	    !dc->cap_funcs.get_dcc_compression_cap)
		return -EINVAL;

	input.format = format;
	input.surface_size.width = plane_size->surface_size.width;
	input.surface_size.height = plane_size->surface_size.height;
	input.swizzle_mode = tiling_info->gfx9.swizzle;

	if (rotation == ROTATION_ANGLE_0 || rotation == ROTATION_ANGLE_180)
		input.scan = SCAN_DIRECTION_HORIZONTAL;
	else if (rotation == ROTATION_ANGLE_90 || rotation == ROTATION_ANGLE_270)
		input.scan = SCAN_DIRECTION_VERTICAL;

	if (!dc->cap_funcs.get_dcc_compression_cap(dc, &input, &output))
		return -EINVAL;

	if (!output.capable)
		return -EINVAL;

	if (dcc->independent_64b_blks == 0 &&
	    output.grph.rgb.independent_64b_blks != 0)
		return -EINVAL;

	return 0;
}

static bool
modifier_has_dcc(uint64_t modifier)
{
	return IS_AMD_FMT_MOD(modifier) && AMD_FMT_MOD_GET(DCC, modifier);
}

static unsigned
modifier_gfx9_swizzle_mode(uint64_t modifier)
{
	if (modifier == DRM_FORMAT_MOD_LINEAR)
		return 0;

	return AMD_FMT_MOD_GET(TILE, modifier);
}

static const struct drm_format_info *
amd_get_format_info(const struct drm_mode_fb_cmd2 *cmd)
{
	return amdgpu_lookup_format_info(cmd->pixel_format, cmd->modifier[0]);
}

static void
fill_gfx9_tiling_info_from_modifier(const struct amdgpu_device *adev,
				    union dc_tiling_info *tiling_info,
				    uint64_t modifier)
{
	unsigned int mod_bank_xor_bits = AMD_FMT_MOD_GET(BANK_XOR_BITS, modifier);
	unsigned int mod_pipe_xor_bits = AMD_FMT_MOD_GET(PIPE_XOR_BITS, modifier);
	unsigned int pkrs_log2 = AMD_FMT_MOD_GET(PACKERS, modifier);
	unsigned int pipes_log2 = min(4u, mod_pipe_xor_bits);

	fill_gfx9_tiling_info_from_device(adev, tiling_info);

	if (!IS_AMD_FMT_MOD(modifier))
		return;

	tiling_info->gfx9.num_pipes = 1u << pipes_log2;
	tiling_info->gfx9.num_shader_engines = 1u << (mod_pipe_xor_bits - pipes_log2);

	if (adev->family >= AMDGPU_FAMILY_NV) {
		tiling_info->gfx9.num_pkrs = 1u << pkrs_log2;
	} else {
		tiling_info->gfx9.num_banks = 1u << mod_bank_xor_bits;

		/* for DCC we know it isn't rb aligned, so rb_per_se doesn't matter. */
	}
}

enum dm_micro_swizzle {
	MICRO_SWIZZLE_Z = 0,
	MICRO_SWIZZLE_S = 1,
	MICRO_SWIZZLE_D = 2,
	MICRO_SWIZZLE_R = 3
};

static bool dm_plane_format_mod_supported(struct drm_plane *plane,
					  uint32_t format,
					  uint64_t modifier)
{
	struct amdgpu_device *adev = drm_to_adev(plane->dev);
	const struct drm_format_info *info = drm_format_info(format);
	int i;

	enum dm_micro_swizzle microtile = modifier_gfx9_swizzle_mode(modifier) & 3;

	if (!info)
		return false;

	/*
	 * We always have to allow these modifiers:
	 * 1. Core DRM checks for LINEAR support if userspace does not provide modifiers.
	 * 2. Not passing any modifiers is the same as explicitly passing INVALID.
	 */
	if (modifier == DRM_FORMAT_MOD_LINEAR ||
	    modifier == DRM_FORMAT_MOD_INVALID) {
		return true;
	}

	/* Check that the modifier is on the list of the plane's supported modifiers. */
	for (i = 0; i < plane->modifier_count; i++) {
		if (modifier == plane->modifiers[i])
			break;
	}
	if (i == plane->modifier_count)
		return false;

	/*
	 * For D swizzle the canonical modifier depends on the bpp, so check
	 * it here.
	 */
	if (AMD_FMT_MOD_GET(TILE_VERSION, modifier) == AMD_FMT_MOD_TILE_VER_GFX9 &&
	    adev->family >= AMDGPU_FAMILY_NV) {
		if (microtile == MICRO_SWIZZLE_D && info->cpp[0] == 4)
			return false;
	}

	if (adev->family >= AMDGPU_FAMILY_RV && microtile == MICRO_SWIZZLE_D &&
	    info->cpp[0] < 8)
		return false;

	if (modifier_has_dcc(modifier)) {
		/* Per radeonsi comments 16/64 bpp are more complicated. */
		if (info->cpp[0] != 4)
			return false;
		/* We support multi-planar formats, but not when combined with
		 * additional DCC metadata planes. */
		if (info->num_planes > 1)
			return false;
	}

	return true;
}

static void
add_modifier(uint64_t **mods, uint64_t *size, uint64_t *cap, uint64_t mod)
{
	if (!*mods)
		return;

	if (*cap - *size < 1) {
		uint64_t new_cap = *cap * 2;
		uint64_t *new_mods = kmalloc(new_cap * sizeof(uint64_t), GFP_KERNEL);

		if (!new_mods) {
			kfree(*mods);
			*mods = NULL;
			return;
		}

		memcpy(new_mods, *mods, sizeof(uint64_t) * *size);
		kfree(*mods);
		*mods = new_mods;
		*cap = new_cap;
	}

	(*mods)[*size] = mod;
	*size += 1;
}

static void
add_gfx9_modifiers(const struct amdgpu_device *adev,
		   uint64_t **mods, uint64_t *size, uint64_t *capacity)
{
	int pipes = ilog2(adev->gfx.config.gb_addr_config_fields.num_pipes);
	int pipe_xor_bits = min(8, pipes +
				ilog2(adev->gfx.config.gb_addr_config_fields.num_se));
	int bank_xor_bits = min(8 - pipe_xor_bits,
				ilog2(adev->gfx.config.gb_addr_config_fields.num_banks));
	int rb = ilog2(adev->gfx.config.gb_addr_config_fields.num_se) +
		 ilog2(adev->gfx.config.gb_addr_config_fields.num_rb_per_se);


	if (adev->family == AMDGPU_FAMILY_RV) {
		/* Raven2 and later */
		bool has_constant_encode = adev->asic_type > CHIP_RAVEN || adev->external_rev_id >= 0x81;

		/*
		 * No _D DCC swizzles yet because we only allow 32bpp, which
		 * doesn't support _D on DCN
		 */

		if (has_constant_encode) {
			add_modifier(mods, size, capacity, AMD_FMT_MOD |
				    AMD_FMT_MOD_SET(TILE, AMD_FMT_MOD_TILE_GFX9_64K_S_X) |
				    AMD_FMT_MOD_SET(TILE_VERSION, AMD_FMT_MOD_TILE_VER_GFX9) |
				    AMD_FMT_MOD_SET(PIPE_XOR_BITS, pipe_xor_bits) |
				    AMD_FMT_MOD_SET(BANK_XOR_BITS, bank_xor_bits) |
				    AMD_FMT_MOD_SET(DCC, 1) |
				    AMD_FMT_MOD_SET(DCC_INDEPENDENT_64B, 1) |
				    AMD_FMT_MOD_SET(DCC_MAX_COMPRESSED_BLOCK, AMD_FMT_MOD_DCC_BLOCK_64B) |
				    AMD_FMT_MOD_SET(DCC_CONSTANT_ENCODE, 1));
		}

		add_modifier(mods, size, capacity, AMD_FMT_MOD |
			    AMD_FMT_MOD_SET(TILE, AMD_FMT_MOD_TILE_GFX9_64K_S_X) |
			    AMD_FMT_MOD_SET(TILE_VERSION, AMD_FMT_MOD_TILE_VER_GFX9) |
			    AMD_FMT_MOD_SET(PIPE_XOR_BITS, pipe_xor_bits) |
			    AMD_FMT_MOD_SET(BANK_XOR_BITS, bank_xor_bits) |
			    AMD_FMT_MOD_SET(DCC, 1) |
			    AMD_FMT_MOD_SET(DCC_INDEPENDENT_64B, 1) |
			    AMD_FMT_MOD_SET(DCC_MAX_COMPRESSED_BLOCK, AMD_FMT_MOD_DCC_BLOCK_64B) |
			    AMD_FMT_MOD_SET(DCC_CONSTANT_ENCODE, 0));

		if (has_constant_encode) {
			add_modifier(mods, size, capacity, AMD_FMT_MOD |
				    AMD_FMT_MOD_SET(TILE, AMD_FMT_MOD_TILE_GFX9_64K_S_X) |
				    AMD_FMT_MOD_SET(TILE_VERSION, AMD_FMT_MOD_TILE_VER_GFX9) |
				    AMD_FMT_MOD_SET(PIPE_XOR_BITS, pipe_xor_bits) |
				    AMD_FMT_MOD_SET(BANK_XOR_BITS, bank_xor_bits) |
				    AMD_FMT_MOD_SET(DCC, 1) |
				    AMD_FMT_MOD_SET(DCC_RETILE, 1) |
				    AMD_FMT_MOD_SET(DCC_INDEPENDENT_64B, 1) |
				    AMD_FMT_MOD_SET(DCC_MAX_COMPRESSED_BLOCK, AMD_FMT_MOD_DCC_BLOCK_64B) |

				    AMD_FMT_MOD_SET(DCC_CONSTANT_ENCODE, 1) |
				    AMD_FMT_MOD_SET(RB, rb) |
				    AMD_FMT_MOD_SET(PIPE, pipes));
		}

		add_modifier(mods, size, capacity, AMD_FMT_MOD |
			    AMD_FMT_MOD_SET(TILE, AMD_FMT_MOD_TILE_GFX9_64K_S_X) |
			    AMD_FMT_MOD_SET(TILE_VERSION, AMD_FMT_MOD_TILE_VER_GFX9) |
			    AMD_FMT_MOD_SET(PIPE_XOR_BITS, pipe_xor_bits) |
			    AMD_FMT_MOD_SET(BANK_XOR_BITS, bank_xor_bits) |
			    AMD_FMT_MOD_SET(DCC, 1) |
			    AMD_FMT_MOD_SET(DCC_RETILE, 1) |
			    AMD_FMT_MOD_SET(DCC_INDEPENDENT_64B, 1) |
			    AMD_FMT_MOD_SET(DCC_MAX_COMPRESSED_BLOCK, AMD_FMT_MOD_DCC_BLOCK_64B) |
			    AMD_FMT_MOD_SET(DCC_CONSTANT_ENCODE, 0) |
			    AMD_FMT_MOD_SET(RB, rb) |
			    AMD_FMT_MOD_SET(PIPE, pipes));
	}

	/*
	 * Only supported for 64bpp on Raven, will be filtered on format in
	 * dm_plane_format_mod_supported.
	 */
	add_modifier(mods, size, capacity, AMD_FMT_MOD |
		    AMD_FMT_MOD_SET(TILE, AMD_FMT_MOD_TILE_GFX9_64K_D_X) |
		    AMD_FMT_MOD_SET(TILE_VERSION, AMD_FMT_MOD_TILE_VER_GFX9) |
		    AMD_FMT_MOD_SET(PIPE_XOR_BITS, pipe_xor_bits) |
		    AMD_FMT_MOD_SET(BANK_XOR_BITS, bank_xor_bits));

	if (adev->family == AMDGPU_FAMILY_RV) {
		add_modifier(mods, size, capacity, AMD_FMT_MOD |
			    AMD_FMT_MOD_SET(TILE, AMD_FMT_MOD_TILE_GFX9_64K_S_X) |
			    AMD_FMT_MOD_SET(TILE_VERSION, AMD_FMT_MOD_TILE_VER_GFX9) |
			    AMD_FMT_MOD_SET(PIPE_XOR_BITS, pipe_xor_bits) |
			    AMD_FMT_MOD_SET(BANK_XOR_BITS, bank_xor_bits));
	}

	/*
	 * Only supported for 64bpp on Raven, will be filtered on format in
	 * dm_plane_format_mod_supported.
	 */
	add_modifier(mods, size, capacity, AMD_FMT_MOD |
		    AMD_FMT_MOD_SET(TILE, AMD_FMT_MOD_TILE_GFX9_64K_D) |
		    AMD_FMT_MOD_SET(TILE_VERSION, AMD_FMT_MOD_TILE_VER_GFX9));

	if (adev->family == AMDGPU_FAMILY_RV) {
		add_modifier(mods, size, capacity, AMD_FMT_MOD |
			    AMD_FMT_MOD_SET(TILE, AMD_FMT_MOD_TILE_GFX9_64K_S) |
			    AMD_FMT_MOD_SET(TILE_VERSION, AMD_FMT_MOD_TILE_VER_GFX9));
	}
}

static void
add_gfx10_1_modifiers(const struct amdgpu_device *adev,
		      uint64_t **mods, uint64_t *size, uint64_t *capacity)
{
	int pipe_xor_bits = ilog2(adev->gfx.config.gb_addr_config_fields.num_pipes);

	add_modifier(mods, size, capacity, AMD_FMT_MOD |
		    AMD_FMT_MOD_SET(TILE, AMD_FMT_MOD_TILE_GFX9_64K_R_X) |
		    AMD_FMT_MOD_SET(TILE_VERSION, AMD_FMT_MOD_TILE_VER_GFX10) |
		    AMD_FMT_MOD_SET(PIPE_XOR_BITS, pipe_xor_bits) |
		    AMD_FMT_MOD_SET(DCC, 1) |
		    AMD_FMT_MOD_SET(DCC_CONSTANT_ENCODE, 1) |
		    AMD_FMT_MOD_SET(DCC_INDEPENDENT_64B, 1) |
		    AMD_FMT_MOD_SET(DCC_MAX_COMPRESSED_BLOCK, AMD_FMT_MOD_DCC_BLOCK_64B));

	add_modifier(mods, size, capacity, AMD_FMT_MOD |
		    AMD_FMT_MOD_SET(TILE, AMD_FMT_MOD_TILE_GFX9_64K_R_X) |
		    AMD_FMT_MOD_SET(TILE_VERSION, AMD_FMT_MOD_TILE_VER_GFX10) |
		    AMD_FMT_MOD_SET(PIPE_XOR_BITS, pipe_xor_bits) |
		    AMD_FMT_MOD_SET(DCC, 1) |
		    AMD_FMT_MOD_SET(DCC_RETILE, 1) |
		    AMD_FMT_MOD_SET(DCC_CONSTANT_ENCODE, 1) |
		    AMD_FMT_MOD_SET(DCC_INDEPENDENT_64B, 1) |
		    AMD_FMT_MOD_SET(DCC_MAX_COMPRESSED_BLOCK, AMD_FMT_MOD_DCC_BLOCK_64B));

	add_modifier(mods, size, capacity, AMD_FMT_MOD |
		    AMD_FMT_MOD_SET(TILE, AMD_FMT_MOD_TILE_GFX9_64K_R_X) |
		    AMD_FMT_MOD_SET(TILE_VERSION, AMD_FMT_MOD_TILE_VER_GFX10) |
		    AMD_FMT_MOD_SET(PIPE_XOR_BITS, pipe_xor_bits));

	add_modifier(mods, size, capacity, AMD_FMT_MOD |
		    AMD_FMT_MOD_SET(TILE, AMD_FMT_MOD_TILE_GFX9_64K_S_X) |
		    AMD_FMT_MOD_SET(TILE_VERSION, AMD_FMT_MOD_TILE_VER_GFX10) |
		    AMD_FMT_MOD_SET(PIPE_XOR_BITS, pipe_xor_bits));


	/* Only supported for 64bpp, will be filtered in dm_plane_format_mod_supported */
	add_modifier(mods, size, capacity, AMD_FMT_MOD |
		    AMD_FMT_MOD_SET(TILE, AMD_FMT_MOD_TILE_GFX9_64K_D) |
		    AMD_FMT_MOD_SET(TILE_VERSION, AMD_FMT_MOD_TILE_VER_GFX9));

	add_modifier(mods, size, capacity, AMD_FMT_MOD |
		    AMD_FMT_MOD_SET(TILE, AMD_FMT_MOD_TILE_GFX9_64K_S) |
		    AMD_FMT_MOD_SET(TILE_VERSION, AMD_FMT_MOD_TILE_VER_GFX9));
}

static void
add_gfx10_3_modifiers(const struct amdgpu_device *adev,
		      uint64_t **mods, uint64_t *size, uint64_t *capacity)
{
	int pipe_xor_bits = ilog2(adev->gfx.config.gb_addr_config_fields.num_pipes);
	int pkrs = ilog2(adev->gfx.config.gb_addr_config_fields.num_pkrs);

	add_modifier(mods, size, capacity, AMD_FMT_MOD |
		    AMD_FMT_MOD_SET(TILE, AMD_FMT_MOD_TILE_GFX9_64K_R_X) |
		    AMD_FMT_MOD_SET(TILE_VERSION, AMD_FMT_MOD_TILE_VER_GFX10_RBPLUS) |
		    AMD_FMT_MOD_SET(PIPE_XOR_BITS, pipe_xor_bits) |
		    AMD_FMT_MOD_SET(PACKERS, pkrs) |
		    AMD_FMT_MOD_SET(DCC, 1) |
		    AMD_FMT_MOD_SET(DCC_CONSTANT_ENCODE, 1) |
		    AMD_FMT_MOD_SET(DCC_INDEPENDENT_64B, 1) |
		    AMD_FMT_MOD_SET(DCC_INDEPENDENT_128B, 1) |
		    AMD_FMT_MOD_SET(DCC_MAX_COMPRESSED_BLOCK, AMD_FMT_MOD_DCC_BLOCK_64B));

	add_modifier(mods, size, capacity, AMD_FMT_MOD |
		    AMD_FMT_MOD_SET(TILE, AMD_FMT_MOD_TILE_GFX9_64K_R_X) |
		    AMD_FMT_MOD_SET(TILE_VERSION, AMD_FMT_MOD_TILE_VER_GFX10_RBPLUS) |
		    AMD_FMT_MOD_SET(PIPE_XOR_BITS, pipe_xor_bits) |
		    AMD_FMT_MOD_SET(PACKERS, pkrs) |
		    AMD_FMT_MOD_SET(DCC, 1) |
		    AMD_FMT_MOD_SET(DCC_RETILE, 1) |
		    AMD_FMT_MOD_SET(DCC_CONSTANT_ENCODE, 1) |
		    AMD_FMT_MOD_SET(DCC_INDEPENDENT_64B, 1) |
		    AMD_FMT_MOD_SET(DCC_INDEPENDENT_128B, 1) |
		    AMD_FMT_MOD_SET(DCC_MAX_COMPRESSED_BLOCK, AMD_FMT_MOD_DCC_BLOCK_64B));

	add_modifier(mods, size, capacity, AMD_FMT_MOD |
		    AMD_FMT_MOD_SET(TILE, AMD_FMT_MOD_TILE_GFX9_64K_R_X) |
		    AMD_FMT_MOD_SET(TILE_VERSION, AMD_FMT_MOD_TILE_VER_GFX10_RBPLUS) |
		    AMD_FMT_MOD_SET(PIPE_XOR_BITS, pipe_xor_bits) |
		    AMD_FMT_MOD_SET(PACKERS, pkrs));

	add_modifier(mods, size, capacity, AMD_FMT_MOD |
		    AMD_FMT_MOD_SET(TILE, AMD_FMT_MOD_TILE_GFX9_64K_S_X) |
		    AMD_FMT_MOD_SET(TILE_VERSION, AMD_FMT_MOD_TILE_VER_GFX10_RBPLUS) |
		    AMD_FMT_MOD_SET(PIPE_XOR_BITS, pipe_xor_bits) |
		    AMD_FMT_MOD_SET(PACKERS, pkrs));

	/* Only supported for 64bpp, will be filtered in dm_plane_format_mod_supported */
	add_modifier(mods, size, capacity, AMD_FMT_MOD |
		    AMD_FMT_MOD_SET(TILE, AMD_FMT_MOD_TILE_GFX9_64K_D) |
		    AMD_FMT_MOD_SET(TILE_VERSION, AMD_FMT_MOD_TILE_VER_GFX9));

	add_modifier(mods, size, capacity, AMD_FMT_MOD |
		    AMD_FMT_MOD_SET(TILE, AMD_FMT_MOD_TILE_GFX9_64K_S) |
		    AMD_FMT_MOD_SET(TILE_VERSION, AMD_FMT_MOD_TILE_VER_GFX9));
}

static int
get_plane_modifiers(const struct amdgpu_device *adev, unsigned int plane_type, uint64_t **mods)
{
	uint64_t size = 0, capacity = 128;
	*mods = NULL;

	/* We have not hooked up any pre-GFX9 modifiers. */
	if (adev->family < AMDGPU_FAMILY_AI)
		return 0;

	*mods = kmalloc(capacity * sizeof(uint64_t), GFP_KERNEL);

	if (plane_type == DRM_PLANE_TYPE_CURSOR) {
		add_modifier(mods, &size, &capacity, DRM_FORMAT_MOD_LINEAR);
		add_modifier(mods, &size, &capacity, DRM_FORMAT_MOD_INVALID);
		return *mods ? 0 : -ENOMEM;
	}

	switch (adev->family) {
	case AMDGPU_FAMILY_AI:
	case AMDGPU_FAMILY_RV:
		add_gfx9_modifiers(adev, mods, &size, &capacity);
		break;
	case AMDGPU_FAMILY_NV:
	case AMDGPU_FAMILY_VGH:
	case AMDGPU_FAMILY_YC:
		if (adev->asic_type >= CHIP_SIENNA_CICHLID)
			add_gfx10_3_modifiers(adev, mods, &size, &capacity);
		else
			add_gfx10_1_modifiers(adev, mods, &size, &capacity);
		break;
	}

	add_modifier(mods, &size, &capacity, DRM_FORMAT_MOD_LINEAR);

	/* INVALID marks the end of the list. */
	add_modifier(mods, &size, &capacity, DRM_FORMAT_MOD_INVALID);

	if (!*mods)
		return -ENOMEM;

	return 0;
}

static int
fill_gfx9_plane_attributes_from_modifiers(struct amdgpu_device *adev,
					  const struct amdgpu_framebuffer *afb,
					  const enum surface_pixel_format format,
					  const enum dc_rotation_angle rotation,
					  const struct plane_size *plane_size,
					  union dc_tiling_info *tiling_info,
					  struct dc_plane_dcc_param *dcc,
					  struct dc_plane_address *address,
					  const bool force_disable_dcc)
{
	const uint64_t modifier = afb->base.modifier;
	int ret = 0;

	fill_gfx9_tiling_info_from_modifier(adev, tiling_info, modifier);
	tiling_info->gfx9.swizzle = modifier_gfx9_swizzle_mode(modifier);

	if (modifier_has_dcc(modifier) && !force_disable_dcc) {
		uint64_t dcc_address = afb->address + afb->base.offsets[1];

		dcc->enable = 1;
		dcc->meta_pitch = afb->base.pitches[1];
		dcc->independent_64b_blks = AMD_FMT_MOD_GET(DCC_INDEPENDENT_64B, modifier);

		address->grph.meta_addr.low_part = lower_32_bits(dcc_address);
		address->grph.meta_addr.high_part = upper_32_bits(dcc_address);
	}

	ret = validate_dcc(adev, format, rotation, tiling_info, dcc, address, plane_size);
	if (ret)
		drm_dbg_kms(adev_to_drm(adev), "validate_dcc: returned error: %d\n", ret);

	return ret;
}

static int
fill_plane_buffer_attributes(struct amdgpu_device *adev,
			     const struct amdgpu_framebuffer *afb,
			     const enum surface_pixel_format format,
			     const enum dc_rotation_angle rotation,
			     const uint64_t tiling_flags,
			     union dc_tiling_info *tiling_info,
			     struct plane_size *plane_size,
			     struct dc_plane_dcc_param *dcc,
			     struct dc_plane_address *address,
			     bool tmz_surface,
			     bool force_disable_dcc)
{
	const struct drm_framebuffer *fb = &afb->base;
	int ret;

	memset(tiling_info, 0, sizeof(*tiling_info));
	memset(plane_size, 0, sizeof(*plane_size));
	memset(dcc, 0, sizeof(*dcc));
	memset(address, 0, sizeof(*address));

	address->tmz_surface = tmz_surface;

	if (format < SURFACE_PIXEL_FORMAT_VIDEO_BEGIN) {
		uint64_t addr = afb->address + fb->offsets[0];

		plane_size->surface_size.x = 0;
		plane_size->surface_size.y = 0;
		plane_size->surface_size.width = fb->width;
		plane_size->surface_size.height = fb->height;
		plane_size->surface_pitch =
			fb->pitches[0] / fb->format->cpp[0];

		address->type = PLN_ADDR_TYPE_GRAPHICS;
		address->grph.addr.low_part = lower_32_bits(addr);
		address->grph.addr.high_part = upper_32_bits(addr);
	} else if (format < SURFACE_PIXEL_FORMAT_INVALID) {
		uint64_t luma_addr = afb->address + fb->offsets[0];
		uint64_t chroma_addr = afb->address + fb->offsets[1];

		plane_size->surface_size.x = 0;
		plane_size->surface_size.y = 0;
		plane_size->surface_size.width = fb->width;
		plane_size->surface_size.height = fb->height;
		plane_size->surface_pitch =
			fb->pitches[0] / fb->format->cpp[0];

		plane_size->chroma_size.x = 0;
		plane_size->chroma_size.y = 0;
		/* TODO: set these based on surface format */
		plane_size->chroma_size.width = fb->width / 2;
		plane_size->chroma_size.height = fb->height / 2;

		plane_size->chroma_pitch =
			fb->pitches[1] / fb->format->cpp[1];

		address->type = PLN_ADDR_TYPE_VIDEO_PROGRESSIVE;
		address->video_progressive.luma_addr.low_part =
			lower_32_bits(luma_addr);
		address->video_progressive.luma_addr.high_part =
			upper_32_bits(luma_addr);
		address->video_progressive.chroma_addr.low_part =
			lower_32_bits(chroma_addr);
		address->video_progressive.chroma_addr.high_part =
			upper_32_bits(chroma_addr);
	}

	if (adev->family >= AMDGPU_FAMILY_AI) {
		ret = fill_gfx9_plane_attributes_from_modifiers(adev, afb, format,
								rotation, plane_size,
								tiling_info, dcc,
								address,
								force_disable_dcc);
		if (ret)
			return ret;
	} else {
		fill_gfx8_tiling_info_from_flags(tiling_info, tiling_flags);
	}

	return 0;
}

static void
fill_blending_from_plane_state(const struct drm_plane_state *plane_state,
			       bool *per_pixel_alpha, bool *global_alpha,
			       int *global_alpha_value)
{
	*per_pixel_alpha = false;
	*global_alpha = false;
	*global_alpha_value = 0xff;

	if (plane_state->plane->type != DRM_PLANE_TYPE_OVERLAY)
		return;

	if (plane_state->pixel_blend_mode == DRM_MODE_BLEND_PREMULTI) {
		static const uint32_t alpha_formats[] = {
			DRM_FORMAT_ARGB8888,
			DRM_FORMAT_RGBA8888,
			DRM_FORMAT_ABGR8888,
		};
		uint32_t format = plane_state->fb->format->format;
		unsigned int i;

		for (i = 0; i < ARRAY_SIZE(alpha_formats); ++i) {
			if (format == alpha_formats[i]) {
				*per_pixel_alpha = true;
				break;
			}
		}
	}

	if (plane_state->alpha < 0xffff) {
		*global_alpha = true;
		*global_alpha_value = plane_state->alpha >> 8;
	}
}

static int
fill_plane_color_attributes(const struct drm_plane_state *plane_state,
			    const enum surface_pixel_format format,
			    enum dc_color_space *color_space)
{
	bool full_range;

	*color_space = COLOR_SPACE_SRGB;

	/* DRM color properties only affect non-RGB formats. */
	if (format < SURFACE_PIXEL_FORMAT_VIDEO_BEGIN)
		return 0;

	full_range = (plane_state->color_range == DRM_COLOR_YCBCR_FULL_RANGE);

	switch (plane_state->color_encoding) {
	case DRM_COLOR_YCBCR_BT601:
		if (full_range)
			*color_space = COLOR_SPACE_YCBCR601;
		else
			*color_space = COLOR_SPACE_YCBCR601_LIMITED;
		break;

	case DRM_COLOR_YCBCR_BT709:
		if (full_range)
			*color_space = COLOR_SPACE_YCBCR709;
		else
			*color_space = COLOR_SPACE_YCBCR709_LIMITED;
		break;

	case DRM_COLOR_YCBCR_BT2020:
		if (full_range)
			*color_space = COLOR_SPACE_2020_YCBCR;
		else
			return -EINVAL;
		break;

	default:
		return -EINVAL;
	}

	return 0;
}

static int
fill_dc_plane_info_and_addr(struct amdgpu_device *adev,
			    const struct drm_plane_state *plane_state,
			    const uint64_t tiling_flags,
			    struct dc_plane_info *plane_info,
			    struct dc_plane_address *address,
			    bool tmz_surface,
			    bool force_disable_dcc)
{
	const struct drm_framebuffer *fb = plane_state->fb;
	const struct amdgpu_framebuffer *afb =
		to_amdgpu_framebuffer(plane_state->fb);
	int ret;

	memset(plane_info, 0, sizeof(*plane_info));

	switch (fb->format->format) {
	case DRM_FORMAT_C8:
		plane_info->format =
			SURFACE_PIXEL_FORMAT_GRPH_PALETA_256_COLORS;
		break;
	case DRM_FORMAT_RGB565:
		plane_info->format = SURFACE_PIXEL_FORMAT_GRPH_RGB565;
		break;
	case DRM_FORMAT_XRGB8888:
	case DRM_FORMAT_ARGB8888:
		plane_info->format = SURFACE_PIXEL_FORMAT_GRPH_ARGB8888;
		break;
	case DRM_FORMAT_XRGB2101010:
	case DRM_FORMAT_ARGB2101010:
		plane_info->format = SURFACE_PIXEL_FORMAT_GRPH_ARGB2101010;
		break;
	case DRM_FORMAT_XBGR2101010:
	case DRM_FORMAT_ABGR2101010:
		plane_info->format = SURFACE_PIXEL_FORMAT_GRPH_ABGR2101010;
		break;
	case DRM_FORMAT_XBGR8888:
	case DRM_FORMAT_ABGR8888:
		plane_info->format = SURFACE_PIXEL_FORMAT_GRPH_ABGR8888;
		break;
	case DRM_FORMAT_NV21:
		plane_info->format = SURFACE_PIXEL_FORMAT_VIDEO_420_YCbCr;
		break;
	case DRM_FORMAT_NV12:
		plane_info->format = SURFACE_PIXEL_FORMAT_VIDEO_420_YCrCb;
		break;
	case DRM_FORMAT_P010:
		plane_info->format = SURFACE_PIXEL_FORMAT_VIDEO_420_10bpc_YCrCb;
		break;
	case DRM_FORMAT_XRGB16161616F:
	case DRM_FORMAT_ARGB16161616F:
		plane_info->format = SURFACE_PIXEL_FORMAT_GRPH_ARGB16161616F;
		break;
	case DRM_FORMAT_XBGR16161616F:
	case DRM_FORMAT_ABGR16161616F:
		plane_info->format = SURFACE_PIXEL_FORMAT_GRPH_ABGR16161616F;
		break;
	case DRM_FORMAT_XRGB16161616:
	case DRM_FORMAT_ARGB16161616:
		plane_info->format = SURFACE_PIXEL_FORMAT_GRPH_ARGB16161616;
		break;
	case DRM_FORMAT_XBGR16161616:
	case DRM_FORMAT_ABGR16161616:
		plane_info->format = SURFACE_PIXEL_FORMAT_GRPH_ABGR16161616;
		break;
	default:
		DRM_ERROR(
			"Unsupported screen format %p4cc\n",
			&fb->format->format);
		return -EINVAL;
	}

	switch (plane_state->rotation & DRM_MODE_ROTATE_MASK) {
	case DRM_MODE_ROTATE_0:
		plane_info->rotation = ROTATION_ANGLE_0;
		break;
	case DRM_MODE_ROTATE_90:
		plane_info->rotation = ROTATION_ANGLE_90;
		break;
	case DRM_MODE_ROTATE_180:
		plane_info->rotation = ROTATION_ANGLE_180;
		break;
	case DRM_MODE_ROTATE_270:
		plane_info->rotation = ROTATION_ANGLE_270;
		break;
	default:
		plane_info->rotation = ROTATION_ANGLE_0;
		break;
	}

	plane_info->visible = true;
	plane_info->stereo_format = PLANE_STEREO_FORMAT_NONE;

	plane_info->layer_index = plane_state->normalized_zpos;

	ret = fill_plane_color_attributes(plane_state, plane_info->format,
					  &plane_info->color_space);
	if (ret)
		return ret;

	ret = fill_plane_buffer_attributes(adev, afb, plane_info->format,
					   plane_info->rotation, tiling_flags,
					   &plane_info->tiling_info,
					   &plane_info->plane_size,
					   &plane_info->dcc, address, tmz_surface,
					   force_disable_dcc);
	if (ret)
		return ret;

	fill_blending_from_plane_state(
		plane_state, &plane_info->per_pixel_alpha,
		&plane_info->global_alpha, &plane_info->global_alpha_value);

	return 0;
}

static int fill_dc_plane_attributes(struct amdgpu_device *adev,
				    struct dc_plane_state *dc_plane_state,
				    struct drm_plane_state *plane_state,
				    struct drm_crtc_state *crtc_state)
{
	struct dm_crtc_state *dm_crtc_state = to_dm_crtc_state(crtc_state);
	struct amdgpu_framebuffer *afb = (struct amdgpu_framebuffer *)plane_state->fb;
	struct dc_scaling_info scaling_info;
	struct dc_plane_info plane_info;
	int ret;
	bool force_disable_dcc = false;

	ret = fill_dc_scaling_info(plane_state, &scaling_info);
	if (ret)
		return ret;

	dc_plane_state->src_rect = scaling_info.src_rect;
	dc_plane_state->dst_rect = scaling_info.dst_rect;
	dc_plane_state->clip_rect = scaling_info.clip_rect;
	dc_plane_state->scaling_quality = scaling_info.scaling_quality;

	force_disable_dcc = adev->asic_type == CHIP_RAVEN && adev->in_suspend;
	ret = fill_dc_plane_info_and_addr(adev, plane_state,
					  afb->tiling_flags,
					  &plane_info,
					  &dc_plane_state->address,
					  afb->tmz_surface,
					  force_disable_dcc);
	if (ret)
		return ret;

	dc_plane_state->format = plane_info.format;
	dc_plane_state->color_space = plane_info.color_space;
	dc_plane_state->format = plane_info.format;
	dc_plane_state->plane_size = plane_info.plane_size;
	dc_plane_state->rotation = plane_info.rotation;
	dc_plane_state->horizontal_mirror = plane_info.horizontal_mirror;
	dc_plane_state->stereo_format = plane_info.stereo_format;
	dc_plane_state->tiling_info = plane_info.tiling_info;
	dc_plane_state->visible = plane_info.visible;
	dc_plane_state->per_pixel_alpha = plane_info.per_pixel_alpha;
	dc_plane_state->global_alpha = plane_info.global_alpha;
	dc_plane_state->global_alpha_value = plane_info.global_alpha_value;
	dc_plane_state->dcc = plane_info.dcc;
	dc_plane_state->layer_index = plane_info.layer_index;
	dc_plane_state->flip_int_enabled = true;

	/*
	 * Always set input transfer function, since plane state is refreshed
	 * every time.
	 */
	ret = amdgpu_dm_update_plane_color_mgmt(dm_crtc_state, dc_plane_state);
	if (ret)
		return ret;

	return 0;
}

static void update_stream_scaling_settings(const struct drm_display_mode *mode,
					   const struct dm_connector_state *dm_state,
					   struct dc_stream_state *stream)
{
	enum amdgpu_rmx_type rmx_type;

	struct rect src = { 0 }; /* viewport in composition space*/
	struct rect dst = { 0 }; /* stream addressable area */

	/* no mode. nothing to be done */
	if (!mode)
		return;

	/* Full screen scaling by default */
	src.width = mode->hdisplay;
	src.height = mode->vdisplay;
	dst.width = stream->timing.h_addressable;
	dst.height = stream->timing.v_addressable;

	if (dm_state) {
		rmx_type = dm_state->scaling;
		if (rmx_type == RMX_ASPECT || rmx_type == RMX_OFF) {
			if (src.width * dst.height <
					src.height * dst.width) {
				/* height needs less upscaling/more downscaling */
				dst.width = src.width *
						dst.height / src.height;
			} else {
				/* width needs less upscaling/more downscaling */
				dst.height = src.height *
						dst.width / src.width;
			}
		} else if (rmx_type == RMX_CENTER) {
			dst = src;
		}

		dst.x = (stream->timing.h_addressable - dst.width) / 2;
		dst.y = (stream->timing.v_addressable - dst.height) / 2;

		if (dm_state->underscan_enable) {
			dst.x += dm_state->underscan_hborder / 2;
			dst.y += dm_state->underscan_vborder / 2;
			dst.width -= dm_state->underscan_hborder;
			dst.height -= dm_state->underscan_vborder;
		}
	}

	stream->src = src;
	stream->dst = dst;

	DRM_DEBUG_KMS("Destination Rectangle x:%d  y:%d  width:%d  height:%d\n",
		      dst.x, dst.y, dst.width, dst.height);

}

static enum dc_color_depth
convert_color_depth_from_display_info(const struct drm_connector *connector,
				      bool is_y420, int requested_bpc)
{
	uint8_t bpc;

	if (is_y420) {
		bpc = 8;

		/* Cap display bpc based on HDMI 2.0 HF-VSDB */
		if (connector->display_info.hdmi.y420_dc_modes & DRM_EDID_YCBCR420_DC_48)
			bpc = 16;
		else if (connector->display_info.hdmi.y420_dc_modes & DRM_EDID_YCBCR420_DC_36)
			bpc = 12;
		else if (connector->display_info.hdmi.y420_dc_modes & DRM_EDID_YCBCR420_DC_30)
			bpc = 10;
	} else {
		bpc = (uint8_t)connector->display_info.bpc;
		/* Assume 8 bpc by default if no bpc is specified. */
		bpc = bpc ? bpc : 8;
	}

	if (requested_bpc > 0) {
		/*
		 * Cap display bpc based on the user requested value.
		 *
		 * The value for state->max_bpc may not correctly updated
		 * depending on when the connector gets added to the state
		 * or if this was called outside of atomic check, so it
		 * can't be used directly.
		 */
		bpc = min_t(u8, bpc, requested_bpc);

		/* Round down to the nearest even number. */
		bpc = bpc - (bpc & 1);
	}

	switch (bpc) {
	case 0:
		/*
		 * Temporary Work around, DRM doesn't parse color depth for
		 * EDID revision before 1.4
		 * TODO: Fix edid parsing
		 */
		return COLOR_DEPTH_888;
	case 6:
		return COLOR_DEPTH_666;
	case 8:
		return COLOR_DEPTH_888;
	case 10:
		return COLOR_DEPTH_101010;
	case 12:
		return COLOR_DEPTH_121212;
	case 14:
		return COLOR_DEPTH_141414;
	case 16:
		return COLOR_DEPTH_161616;
	default:
		return COLOR_DEPTH_UNDEFINED;
	}
}

static enum dc_aspect_ratio
get_aspect_ratio(const struct drm_display_mode *mode_in)
{
	/* 1-1 mapping, since both enums follow the HDMI spec. */
	return (enum dc_aspect_ratio) mode_in->picture_aspect_ratio;
}

static enum dc_color_space
get_output_color_space(const struct dc_crtc_timing *dc_crtc_timing)
{
	enum dc_color_space color_space = COLOR_SPACE_SRGB;

	switch (dc_crtc_timing->pixel_encoding)	{
	case PIXEL_ENCODING_YCBCR422:
	case PIXEL_ENCODING_YCBCR444:
	case PIXEL_ENCODING_YCBCR420:
	{
		/*
		 * 27030khz is the separation point between HDTV and SDTV
		 * according to HDMI spec, we use YCbCr709 and YCbCr601
		 * respectively
		 */
		if (dc_crtc_timing->pix_clk_100hz > 270300) {
			if (dc_crtc_timing->flags.Y_ONLY)
				color_space =
					COLOR_SPACE_YCBCR709_LIMITED;
			else
				color_space = COLOR_SPACE_YCBCR709;
		} else {
			if (dc_crtc_timing->flags.Y_ONLY)
				color_space =
					COLOR_SPACE_YCBCR601_LIMITED;
			else
				color_space = COLOR_SPACE_YCBCR601;
		}

	}
	break;
	case PIXEL_ENCODING_RGB:
		color_space = COLOR_SPACE_SRGB;
		break;

	default:
		WARN_ON(1);
		break;
	}

	return color_space;
}

static bool adjust_colour_depth_from_display_info(
	struct dc_crtc_timing *timing_out,
	const struct drm_display_info *info)
{
	enum dc_color_depth depth = timing_out->display_color_depth;
	int normalized_clk;
	do {
		normalized_clk = timing_out->pix_clk_100hz / 10;
		/* YCbCr 4:2:0 requires additional adjustment of 1/2 */
		if (timing_out->pixel_encoding == PIXEL_ENCODING_YCBCR420)
			normalized_clk /= 2;
		/* Adjusting pix clock following on HDMI spec based on colour depth */
		switch (depth) {
		case COLOR_DEPTH_888:
			break;
		case COLOR_DEPTH_101010:
			normalized_clk = (normalized_clk * 30) / 24;
			break;
		case COLOR_DEPTH_121212:
			normalized_clk = (normalized_clk * 36) / 24;
			break;
		case COLOR_DEPTH_161616:
			normalized_clk = (normalized_clk * 48) / 24;
			break;
		default:
			/* The above depths are the only ones valid for HDMI. */
			return false;
		}
		if (normalized_clk <= info->max_tmds_clock) {
			timing_out->display_color_depth = depth;
			return true;
		}
	} while (--depth > COLOR_DEPTH_666);
	return false;
}

static void fill_stream_properties_from_drm_display_mode(
	struct dc_stream_state *stream,
	const struct drm_display_mode *mode_in,
	const struct drm_connector *connector,
	const struct drm_connector_state *connector_state,
	const struct dc_stream_state *old_stream,
	int requested_bpc)
{
	struct dc_crtc_timing *timing_out = &stream->timing;
	const struct drm_display_info *info = &connector->display_info;
	struct amdgpu_dm_connector *aconnector = to_amdgpu_dm_connector(connector);
	struct hdmi_vendor_infoframe hv_frame;
	struct hdmi_avi_infoframe avi_frame;

	memset(&hv_frame, 0, sizeof(hv_frame));
	memset(&avi_frame, 0, sizeof(avi_frame));

	timing_out->h_border_left = 0;
	timing_out->h_border_right = 0;
	timing_out->v_border_top = 0;
	timing_out->v_border_bottom = 0;
	/* TODO: un-hardcode */
	if (drm_mode_is_420_only(info, mode_in)
			&& stream->signal == SIGNAL_TYPE_HDMI_TYPE_A)
		timing_out->pixel_encoding = PIXEL_ENCODING_YCBCR420;
	else if (drm_mode_is_420_also(info, mode_in)
			&& aconnector->force_yuv420_output)
		timing_out->pixel_encoding = PIXEL_ENCODING_YCBCR420;
	else if ((connector->display_info.color_formats & DRM_COLOR_FORMAT_YCRCB444)
			&& stream->signal == SIGNAL_TYPE_HDMI_TYPE_A)
		timing_out->pixel_encoding = PIXEL_ENCODING_YCBCR444;
	else
		timing_out->pixel_encoding = PIXEL_ENCODING_RGB;

	timing_out->timing_3d_format = TIMING_3D_FORMAT_NONE;
	timing_out->display_color_depth = convert_color_depth_from_display_info(
		connector,
		(timing_out->pixel_encoding == PIXEL_ENCODING_YCBCR420),
		requested_bpc);
	timing_out->scan_type = SCANNING_TYPE_NODATA;
	timing_out->hdmi_vic = 0;

	if(old_stream) {
		timing_out->vic = old_stream->timing.vic;
		timing_out->flags.HSYNC_POSITIVE_POLARITY = old_stream->timing.flags.HSYNC_POSITIVE_POLARITY;
		timing_out->flags.VSYNC_POSITIVE_POLARITY = old_stream->timing.flags.VSYNC_POSITIVE_POLARITY;
	} else {
		timing_out->vic = drm_match_cea_mode(mode_in);
		if (mode_in->flags & DRM_MODE_FLAG_PHSYNC)
			timing_out->flags.HSYNC_POSITIVE_POLARITY = 1;
		if (mode_in->flags & DRM_MODE_FLAG_PVSYNC)
			timing_out->flags.VSYNC_POSITIVE_POLARITY = 1;
	}

	if (stream->signal == SIGNAL_TYPE_HDMI_TYPE_A) {
		drm_hdmi_avi_infoframe_from_display_mode(&avi_frame, (struct drm_connector *)connector, mode_in);
		timing_out->vic = avi_frame.video_code;
		drm_hdmi_vendor_infoframe_from_display_mode(&hv_frame, (struct drm_connector *)connector, mode_in);
		timing_out->hdmi_vic = hv_frame.vic;
	}

	if (is_freesync_video_mode(mode_in, aconnector)) {
		timing_out->h_addressable = mode_in->hdisplay;
		timing_out->h_total = mode_in->htotal;
		timing_out->h_sync_width = mode_in->hsync_end - mode_in->hsync_start;
		timing_out->h_front_porch = mode_in->hsync_start - mode_in->hdisplay;
		timing_out->v_total = mode_in->vtotal;
		timing_out->v_addressable = mode_in->vdisplay;
		timing_out->v_front_porch = mode_in->vsync_start - mode_in->vdisplay;
		timing_out->v_sync_width = mode_in->vsync_end - mode_in->vsync_start;
		timing_out->pix_clk_100hz = mode_in->clock * 10;
	} else {
		timing_out->h_addressable = mode_in->crtc_hdisplay;
		timing_out->h_total = mode_in->crtc_htotal;
		timing_out->h_sync_width = mode_in->crtc_hsync_end - mode_in->crtc_hsync_start;
		timing_out->h_front_porch = mode_in->crtc_hsync_start - mode_in->crtc_hdisplay;
		timing_out->v_total = mode_in->crtc_vtotal;
		timing_out->v_addressable = mode_in->crtc_vdisplay;
		timing_out->v_front_porch = mode_in->crtc_vsync_start - mode_in->crtc_vdisplay;
		timing_out->v_sync_width = mode_in->crtc_vsync_end - mode_in->crtc_vsync_start;
		timing_out->pix_clk_100hz = mode_in->crtc_clock * 10;
	}

	timing_out->aspect_ratio = get_aspect_ratio(mode_in);

	stream->out_transfer_func->type = TF_TYPE_PREDEFINED;
	stream->out_transfer_func->tf = TRANSFER_FUNCTION_SRGB;
	if (stream->signal == SIGNAL_TYPE_HDMI_TYPE_A) {
		if (!adjust_colour_depth_from_display_info(timing_out, info) &&
		    drm_mode_is_420_also(info, mode_in) &&
		    timing_out->pixel_encoding != PIXEL_ENCODING_YCBCR420) {
			timing_out->pixel_encoding = PIXEL_ENCODING_YCBCR420;
			adjust_colour_depth_from_display_info(timing_out, info);
		}
	}

	stream->output_color_space = get_output_color_space(timing_out);
}

static void fill_audio_info(struct audio_info *audio_info,
			    const struct drm_connector *drm_connector,
			    const struct dc_sink *dc_sink)
{
	int i = 0;
	int cea_revision = 0;
	const struct dc_edid_caps *edid_caps = &dc_sink->edid_caps;

	audio_info->manufacture_id = edid_caps->manufacturer_id;
	audio_info->product_id = edid_caps->product_id;

	cea_revision = drm_connector->display_info.cea_rev;

	strscpy(audio_info->display_name,
		edid_caps->display_name,
		AUDIO_INFO_DISPLAY_NAME_SIZE_IN_CHARS);

	if (cea_revision >= 3) {
		audio_info->mode_count = edid_caps->audio_mode_count;

		for (i = 0; i < audio_info->mode_count; ++i) {
			audio_info->modes[i].format_code =
					(enum audio_format_code)
					(edid_caps->audio_modes[i].format_code);
			audio_info->modes[i].channel_count =
					edid_caps->audio_modes[i].channel_count;
			audio_info->modes[i].sample_rates.all =
					edid_caps->audio_modes[i].sample_rate;
			audio_info->modes[i].sample_size =
					edid_caps->audio_modes[i].sample_size;
		}
	}

	audio_info->flags.all = edid_caps->speaker_flags;

	/* TODO: We only check for the progressive mode, check for interlace mode too */
	if (drm_connector->latency_present[0]) {
		audio_info->video_latency = drm_connector->video_latency[0];
		audio_info->audio_latency = drm_connector->audio_latency[0];
	}

	/* TODO: For DP, video and audio latency should be calculated from DPCD caps */

}

static void
copy_crtc_timing_for_drm_display_mode(const struct drm_display_mode *src_mode,
				      struct drm_display_mode *dst_mode)
{
	dst_mode->crtc_hdisplay = src_mode->crtc_hdisplay;
	dst_mode->crtc_vdisplay = src_mode->crtc_vdisplay;
	dst_mode->crtc_clock = src_mode->crtc_clock;
	dst_mode->crtc_hblank_start = src_mode->crtc_hblank_start;
	dst_mode->crtc_hblank_end = src_mode->crtc_hblank_end;
	dst_mode->crtc_hsync_start =  src_mode->crtc_hsync_start;
	dst_mode->crtc_hsync_end = src_mode->crtc_hsync_end;
	dst_mode->crtc_htotal = src_mode->crtc_htotal;
	dst_mode->crtc_hskew = src_mode->crtc_hskew;
	dst_mode->crtc_vblank_start = src_mode->crtc_vblank_start;
	dst_mode->crtc_vblank_end = src_mode->crtc_vblank_end;
	dst_mode->crtc_vsync_start = src_mode->crtc_vsync_start;
	dst_mode->crtc_vsync_end = src_mode->crtc_vsync_end;
	dst_mode->crtc_vtotal = src_mode->crtc_vtotal;
}

static void
decide_crtc_timing_for_drm_display_mode(struct drm_display_mode *drm_mode,
					const struct drm_display_mode *native_mode,
					bool scale_enabled)
{
	if (scale_enabled) {
		copy_crtc_timing_for_drm_display_mode(native_mode, drm_mode);
	} else if (native_mode->clock == drm_mode->clock &&
			native_mode->htotal == drm_mode->htotal &&
			native_mode->vtotal == drm_mode->vtotal) {
		copy_crtc_timing_for_drm_display_mode(native_mode, drm_mode);
	} else {
		/* no scaling nor amdgpu inserted, no need to patch */
	}
}

static struct dc_sink *
create_fake_sink(struct amdgpu_dm_connector *aconnector)
{
	struct dc_sink_init_data sink_init_data = { 0 };
	struct dc_sink *sink = NULL;
	sink_init_data.link = aconnector->dc_link;
	sink_init_data.sink_signal = aconnector->dc_link->connector_signal;

	sink = dc_sink_create(&sink_init_data);
	if (!sink) {
		DRM_ERROR("Failed to create sink!\n");
		return NULL;
	}
	sink->sink_signal = SIGNAL_TYPE_VIRTUAL;

	return sink;
}

static void set_multisync_trigger_params(
		struct dc_stream_state *stream)
{
	struct dc_stream_state *master = NULL;

	if (stream->triggered_crtc_reset.enabled) {
		master = stream->triggered_crtc_reset.event_source;
		stream->triggered_crtc_reset.event =
			master->timing.flags.VSYNC_POSITIVE_POLARITY ?
			CRTC_EVENT_VSYNC_RISING : CRTC_EVENT_VSYNC_FALLING;
		stream->triggered_crtc_reset.delay = TRIGGER_DELAY_NEXT_PIXEL;
	}
}

static void set_master_stream(struct dc_stream_state *stream_set[],
			      int stream_count)
{
	int j, highest_rfr = 0, master_stream = 0;

	for (j = 0;  j < stream_count; j++) {
		if (stream_set[j] && stream_set[j]->triggered_crtc_reset.enabled) {
			int refresh_rate = 0;

			refresh_rate = (stream_set[j]->timing.pix_clk_100hz*100)/
				(stream_set[j]->timing.h_total*stream_set[j]->timing.v_total);
			if (refresh_rate > highest_rfr) {
				highest_rfr = refresh_rate;
				master_stream = j;
			}
		}
	}
	for (j = 0;  j < stream_count; j++) {
		if (stream_set[j])
			stream_set[j]->triggered_crtc_reset.event_source = stream_set[master_stream];
	}
}

static void dm_enable_per_frame_crtc_master_sync(struct dc_state *context)
{
	int i = 0;
	struct dc_stream_state *stream;

	if (context->stream_count < 2)
		return;
	for (i = 0; i < context->stream_count ; i++) {
		if (!context->streams[i])
			continue;
		/*
		 * TODO: add a function to read AMD VSDB bits and set
		 * crtc_sync_master.multi_sync_enabled flag
		 * For now it's set to false
		 */
	}

	set_master_stream(context->streams, context->stream_count);

	for (i = 0; i < context->stream_count ; i++) {
		stream = context->streams[i];

		if (!stream)
			continue;

		set_multisync_trigger_params(stream);
	}
}

#if defined(CONFIG_DRM_AMD_DC_DCN)
static void update_dsc_caps(struct amdgpu_dm_connector *aconnector,
							struct dc_sink *sink, struct dc_stream_state *stream,
							struct dsc_dec_dpcd_caps *dsc_caps)
{
	stream->timing.flags.DSC = 0;
	dsc_caps->is_dsc_supported = false;

	if (aconnector->dc_link && sink->sink_signal == SIGNAL_TYPE_DISPLAY_PORT) {
		dc_dsc_parse_dsc_dpcd(aconnector->dc_link->ctx->dc,
				      aconnector->dc_link->dpcd_caps.dsc_caps.dsc_basic_caps.raw,
				      aconnector->dc_link->dpcd_caps.dsc_caps.dsc_branch_decoder_caps.raw,
				      dsc_caps);
	}
}

static void apply_dsc_policy_for_stream(struct amdgpu_dm_connector *aconnector,
										struct dc_sink *sink, struct dc_stream_state *stream,
										struct dsc_dec_dpcd_caps *dsc_caps)
{
	struct drm_connector *drm_connector = &aconnector->base;
	uint32_t link_bandwidth_kbps;

	link_bandwidth_kbps = dc_link_bandwidth_kbps(aconnector->dc_link,
							dc_link_get_link_cap(aconnector->dc_link));
	/* Set DSC policy according to dsc_clock_en */
	dc_dsc_policy_set_enable_dsc_when_not_needed(
		aconnector->dsc_settings.dsc_force_enable == DSC_CLK_FORCE_ENABLE);

	if (aconnector->dc_link && sink->sink_signal == SIGNAL_TYPE_DISPLAY_PORT) {

		if (dc_dsc_compute_config(aconnector->dc_link->ctx->dc->res_pool->dscs[0],
						dsc_caps,
						aconnector->dc_link->ctx->dc->debug.dsc_min_slice_height_override,
						0,
						link_bandwidth_kbps,
						&stream->timing,
						&stream->timing.dsc_cfg)) {
			stream->timing.flags.DSC = 1;
			DRM_DEBUG_DRIVER("%s: [%s] DSC is selected from SST RX\n", __func__, drm_connector->name);
		}
	}

	/* Overwrite the stream flag if DSC is enabled through debugfs */
	if (aconnector->dsc_settings.dsc_force_enable == DSC_CLK_FORCE_ENABLE)
		stream->timing.flags.DSC = 1;

	if (stream->timing.flags.DSC && aconnector->dsc_settings.dsc_num_slices_h)
		stream->timing.dsc_cfg.num_slices_h = aconnector->dsc_settings.dsc_num_slices_h;

	if (stream->timing.flags.DSC && aconnector->dsc_settings.dsc_num_slices_v)
		stream->timing.dsc_cfg.num_slices_v = aconnector->dsc_settings.dsc_num_slices_v;

	if (stream->timing.flags.DSC && aconnector->dsc_settings.dsc_bits_per_pixel)
		stream->timing.dsc_cfg.bits_per_pixel = aconnector->dsc_settings.dsc_bits_per_pixel;
}
#endif

/**
 * DOC: FreeSync Video
 *
 * When a userspace application wants to play a video, the content follows a
 * standard format definition that usually specifies the FPS for that format.
 * The below list illustrates some video format and the expected FPS,
 * respectively:
 *
 * - TV/NTSC (23.976 FPS)
 * - Cinema (24 FPS)
 * - TV/PAL (25 FPS)
 * - TV/NTSC (29.97 FPS)
 * - TV/NTSC (30 FPS)
 * - Cinema HFR (48 FPS)
 * - TV/PAL (50 FPS)
 * - Commonly used (60 FPS)
 * - Multiples of 24 (48,72,96 FPS)
 *
 * The list of standards video format is not huge and can be added to the
 * connector modeset list beforehand. With that, userspace can leverage
 * FreeSync to extends the front porch in order to attain the target refresh
 * rate. Such a switch will happen seamlessly, without screen blanking or
 * reprogramming of the output in any other way. If the userspace requests a
 * modesetting change compatible with FreeSync modes that only differ in the
 * refresh rate, DC will skip the full update and avoid blink during the
 * transition. For example, the video player can change the modesetting from
 * 60Hz to 30Hz for playing TV/NTSC content when it goes full screen without
 * causing any display blink. This same concept can be applied to a mode
 * setting change.
 */
static struct drm_display_mode *
get_highest_refresh_rate_mode(struct amdgpu_dm_connector *aconnector,
			  bool use_probed_modes)
{
	struct drm_display_mode *m, *m_pref = NULL;
	u16 current_refresh, highest_refresh;
	struct list_head *list_head = use_probed_modes ?
						    &aconnector->base.probed_modes :
						    &aconnector->base.modes;

	if (aconnector->freesync_vid_base.clock != 0)
		return &aconnector->freesync_vid_base;

	/* Find the preferred mode */
	list_for_each_entry (m, list_head, head) {
		if (m->type & DRM_MODE_TYPE_PREFERRED) {
			m_pref = m;
			break;
		}
	}

	if (!m_pref) {
		/* Probably an EDID with no preferred mode. Fallback to first entry */
		m_pref = list_first_entry_or_null(
			&aconnector->base.modes, struct drm_display_mode, head);
		if (!m_pref) {
			DRM_DEBUG_DRIVER("No preferred mode found in EDID\n");
			return NULL;
		}
	}

	highest_refresh = drm_mode_vrefresh(m_pref);

	/*
	 * Find the mode with highest refresh rate with same resolution.
	 * For some monitors, preferred mode is not the mode with highest
	 * supported refresh rate.
	 */
	list_for_each_entry (m, list_head, head) {
		current_refresh  = drm_mode_vrefresh(m);

		if (m->hdisplay == m_pref->hdisplay &&
		    m->vdisplay == m_pref->vdisplay &&
		    highest_refresh < current_refresh) {
			highest_refresh = current_refresh;
			m_pref = m;
		}
	}

	aconnector->freesync_vid_base = *m_pref;
	return m_pref;
}

static bool is_freesync_video_mode(const struct drm_display_mode *mode,
				   struct amdgpu_dm_connector *aconnector)
{
	struct drm_display_mode *high_mode;
	int timing_diff;

	high_mode = get_highest_refresh_rate_mode(aconnector, false);
	if (!high_mode || !mode)
		return false;

	timing_diff = high_mode->vtotal - mode->vtotal;

	if (high_mode->clock == 0 || high_mode->clock != mode->clock ||
	    high_mode->hdisplay != mode->hdisplay ||
	    high_mode->vdisplay != mode->vdisplay ||
	    high_mode->hsync_start != mode->hsync_start ||
	    high_mode->hsync_end != mode->hsync_end ||
	    high_mode->htotal != mode->htotal ||
	    high_mode->hskew != mode->hskew ||
	    high_mode->vscan != mode->vscan ||
	    high_mode->vsync_start - mode->vsync_start != timing_diff ||
	    high_mode->vsync_end - mode->vsync_end != timing_diff)
		return false;
	else
		return true;
}

static struct dc_stream_state *
create_stream_for_sink(struct amdgpu_dm_connector *aconnector,
		       const struct drm_display_mode *drm_mode,
		       const struct dm_connector_state *dm_state,
		       const struct dc_stream_state *old_stream,
		       int requested_bpc)
{
	struct drm_display_mode *preferred_mode = NULL;
	struct drm_connector *drm_connector;
	const struct drm_connector_state *con_state =
		dm_state ? &dm_state->base : NULL;
	struct dc_stream_state *stream = NULL;
	struct drm_display_mode mode = *drm_mode;
	struct drm_display_mode saved_mode;
	struct drm_display_mode *freesync_mode = NULL;
	bool native_mode_found = false;
	bool recalculate_timing = false;
	bool scale = dm_state ? (dm_state->scaling != RMX_OFF) : false;
	int mode_refresh;
	int preferred_refresh = 0;
#if defined(CONFIG_DRM_AMD_DC_DCN)
	struct dsc_dec_dpcd_caps dsc_caps;
#endif
	struct dc_sink *sink = NULL;

	memset(&saved_mode, 0, sizeof(saved_mode));

	if (aconnector == NULL) {
		DRM_ERROR("aconnector is NULL!\n");
		return stream;
	}

	drm_connector = &aconnector->base;

	if (!aconnector->dc_sink) {
		sink = create_fake_sink(aconnector);
		if (!sink)
			return stream;
	} else {
		sink = aconnector->dc_sink;
		dc_sink_retain(sink);
	}

	stream = dc_create_stream_for_sink(sink);

	if (stream == NULL) {
		DRM_ERROR("Failed to create stream for sink!\n");
		goto finish;
	}

	stream->dm_stream_context = aconnector;

	stream->timing.flags.LTE_340MCSC_SCRAMBLE =
		drm_connector->display_info.hdmi.scdc.scrambling.low_rates;

	list_for_each_entry(preferred_mode, &aconnector->base.modes, head) {
		/* Search for preferred mode */
		if (preferred_mode->type & DRM_MODE_TYPE_PREFERRED) {
			native_mode_found = true;
			break;
		}
	}
	if (!native_mode_found)
		preferred_mode = list_first_entry_or_null(
				&aconnector->base.modes,
				struct drm_display_mode,
				head);

	mode_refresh = drm_mode_vrefresh(&mode);

	if (preferred_mode == NULL) {
		/*
		 * This may not be an error, the use case is when we have no
		 * usermode calls to reset and set mode upon hotplug. In this
		 * case, we call set mode ourselves to restore the previous mode
		 * and the modelist may not be filled in in time.
		 */
		DRM_DEBUG_DRIVER("No preferred mode found\n");
	} else {
		recalculate_timing = amdgpu_freesync_vid_mode &&
				 is_freesync_video_mode(&mode, aconnector);
		if (recalculate_timing) {
			freesync_mode = get_highest_refresh_rate_mode(aconnector, false);
			saved_mode = mode;
			mode = *freesync_mode;
		} else {
			decide_crtc_timing_for_drm_display_mode(
				&mode, preferred_mode, scale);

			preferred_refresh = drm_mode_vrefresh(preferred_mode);
		}
	}

	if (recalculate_timing)
		drm_mode_set_crtcinfo(&saved_mode, 0);
	else if (!dm_state)
		drm_mode_set_crtcinfo(&mode, 0);

       /*
	* If scaling is enabled and refresh rate didn't change
	* we copy the vic and polarities of the old timings
	*/
	if (!scale || mode_refresh != preferred_refresh)
		fill_stream_properties_from_drm_display_mode(
			stream, &mode, &aconnector->base, con_state, NULL,
			requested_bpc);
	else
		fill_stream_properties_from_drm_display_mode(
			stream, &mode, &aconnector->base, con_state, old_stream,
			requested_bpc);

#if defined(CONFIG_DRM_AMD_DC_DCN)
	/* SST DSC determination policy */
	update_dsc_caps(aconnector, sink, stream, &dsc_caps);
	if (aconnector->dsc_settings.dsc_force_enable != DSC_CLK_FORCE_DISABLE && dsc_caps.is_dsc_supported)
		apply_dsc_policy_for_stream(aconnector, sink, stream, &dsc_caps);
#endif

	update_stream_scaling_settings(&mode, dm_state, stream);

	fill_audio_info(
		&stream->audio_info,
		drm_connector,
		sink);

	update_stream_signal(stream, sink);

	if (stream->signal == SIGNAL_TYPE_HDMI_TYPE_A)
		mod_build_hf_vsif_infopacket(stream, &stream->vsp_infopacket);

	if (stream->link->psr_settings.psr_feature_enabled) {
		//
		// should decide stream support vsc sdp colorimetry capability
		// before building vsc info packet
		//
		stream->use_vsc_sdp_for_colorimetry = false;
		if (aconnector->dc_sink->sink_signal == SIGNAL_TYPE_DISPLAY_PORT_MST) {
			stream->use_vsc_sdp_for_colorimetry =
				aconnector->dc_sink->is_vsc_sdp_colorimetry_supported;
		} else {
			if (stream->link->dpcd_caps.dprx_feature.bits.VSC_SDP_COLORIMETRY_SUPPORTED)
				stream->use_vsc_sdp_for_colorimetry = true;
		}
		mod_build_vsc_infopacket(stream, &stream->vsc_infopacket);
		aconnector->psr_skip_count = AMDGPU_DM_PSR_ENTRY_DELAY;

	}
finish:
	dc_sink_release(sink);

	return stream;
}

static void amdgpu_dm_crtc_destroy(struct drm_crtc *crtc)
{
	drm_crtc_cleanup(crtc);
	kfree(crtc);
}

static void dm_crtc_destroy_state(struct drm_crtc *crtc,
				  struct drm_crtc_state *state)
{
	struct dm_crtc_state *cur = to_dm_crtc_state(state);

	/* TODO Destroy dc_stream objects are stream object is flattened */
	if (cur->stream)
		dc_stream_release(cur->stream);


	__drm_atomic_helper_crtc_destroy_state(state);


	kfree(state);
}

static void dm_crtc_reset_state(struct drm_crtc *crtc)
{
	struct dm_crtc_state *state;

	if (crtc->state)
		dm_crtc_destroy_state(crtc, crtc->state);

	state = kzalloc(sizeof(*state), GFP_KERNEL);
	if (WARN_ON(!state))
		return;

	__drm_atomic_helper_crtc_reset(crtc, &state->base);
}

static struct drm_crtc_state *
dm_crtc_duplicate_state(struct drm_crtc *crtc)
{
	struct dm_crtc_state *state, *cur;

	cur = to_dm_crtc_state(crtc->state);

	if (WARN_ON(!crtc->state))
		return NULL;

	state = kzalloc(sizeof(*state), GFP_KERNEL);
	if (!state)
		return NULL;

	__drm_atomic_helper_crtc_duplicate_state(crtc, &state->base);

	if (cur->stream) {
		state->stream = cur->stream;
		dc_stream_retain(state->stream);
	}

	state->active_planes = cur->active_planes;
	state->vrr_infopacket = cur->vrr_infopacket;
	state->abm_level = cur->abm_level;
	state->vrr_supported = cur->vrr_supported;
	state->freesync_config = cur->freesync_config;
	state->cm_has_degamma = cur->cm_has_degamma;
	state->cm_is_degamma_srgb = cur->cm_is_degamma_srgb;
	/* TODO Duplicate dc_stream after objects are stream object is flattened */

	return &state->base;
}

#ifdef CONFIG_DRM_AMD_SECURE_DISPLAY
static int amdgpu_dm_crtc_late_register(struct drm_crtc *crtc)
{
	crtc_debugfs_init(crtc);

	return 0;
}
#endif

static inline int dm_set_vupdate_irq(struct drm_crtc *crtc, bool enable)
{
	enum dc_irq_source irq_source;
	struct amdgpu_crtc *acrtc = to_amdgpu_crtc(crtc);
	struct amdgpu_device *adev = drm_to_adev(crtc->dev);
	int rc;

	irq_source = IRQ_TYPE_VUPDATE + acrtc->otg_inst;

	rc = dc_interrupt_set(adev->dm.dc, irq_source, enable) ? 0 : -EBUSY;

	DRM_DEBUG_VBL("crtc %d - vupdate irq %sabling: r=%d\n",
		      acrtc->crtc_id, enable ? "en" : "dis", rc);
	return rc;
}

static inline int dm_set_vblank(struct drm_crtc *crtc, bool enable)
{
	enum dc_irq_source irq_source;
	struct amdgpu_crtc *acrtc = to_amdgpu_crtc(crtc);
	struct amdgpu_device *adev = drm_to_adev(crtc->dev);
	struct dm_crtc_state *acrtc_state = to_dm_crtc_state(crtc->state);
#if defined(CONFIG_DRM_AMD_DC_DCN)
	struct amdgpu_display_manager *dm = &adev->dm;
	struct vblank_control_work *work;
#endif
	int rc = 0;

	if (enable) {
		/* vblank irq on -> Only need vupdate irq in vrr mode */
		if (amdgpu_dm_vrr_active(acrtc_state))
			rc = dm_set_vupdate_irq(crtc, true);
	} else {
		/* vblank irq off -> vupdate irq off */
		rc = dm_set_vupdate_irq(crtc, false);
	}

	if (rc)
		return rc;

	irq_source = IRQ_TYPE_VBLANK + acrtc->otg_inst;

	if (!dc_interrupt_set(adev->dm.dc, irq_source, enable))
		return -EBUSY;

	if (amdgpu_in_reset(adev))
		return 0;

#if defined(CONFIG_DRM_AMD_DC_DCN)
	if (dm->vblank_control_workqueue) {
		work = kzalloc(sizeof(*work), GFP_ATOMIC);
		if (!work)
			return -ENOMEM;

		INIT_WORK(&work->work, vblank_control_worker);
		work->dm = dm;
		work->acrtc = acrtc;
		work->enable = enable;

		if (acrtc_state->stream) {
			dc_stream_retain(acrtc_state->stream);
			work->stream = acrtc_state->stream;
		}

		queue_work(dm->vblank_control_workqueue, &work->work);
	}
#endif

	return 0;
}

static int dm_enable_vblank(struct drm_crtc *crtc)
{
	return dm_set_vblank(crtc, true);
}

static void dm_disable_vblank(struct drm_crtc *crtc)
{
	dm_set_vblank(crtc, false);
}

/* Implemented only the options currently availible for the driver */
static const struct drm_crtc_funcs amdgpu_dm_crtc_funcs = {
	.reset = dm_crtc_reset_state,
	.destroy = amdgpu_dm_crtc_destroy,
	.set_config = drm_atomic_helper_set_config,
	.page_flip = drm_atomic_helper_page_flip,
	.atomic_duplicate_state = dm_crtc_duplicate_state,
	.atomic_destroy_state = dm_crtc_destroy_state,
	.set_crc_source = amdgpu_dm_crtc_set_crc_source,
	.verify_crc_source = amdgpu_dm_crtc_verify_crc_source,
	.get_crc_sources = amdgpu_dm_crtc_get_crc_sources,
	.get_vblank_counter = amdgpu_get_vblank_counter_kms,
	.enable_vblank = dm_enable_vblank,
	.disable_vblank = dm_disable_vblank,
	.get_vblank_timestamp = drm_crtc_vblank_helper_get_vblank_timestamp,
#if defined(CONFIG_DRM_AMD_SECURE_DISPLAY)
	.late_register = amdgpu_dm_crtc_late_register,
#endif
};

static enum drm_connector_status
amdgpu_dm_connector_detect(struct drm_connector *connector, bool force)
{
	bool connected;
	struct amdgpu_dm_connector *aconnector = to_amdgpu_dm_connector(connector);

	/*
	 * Notes:
	 * 1. This interface is NOT called in context of HPD irq.
	 * 2. This interface *is called* in context of user-mode ioctl. Which
	 * makes it a bad place for *any* MST-related activity.
	 */

	if (aconnector->base.force == DRM_FORCE_UNSPECIFIED &&
	    !aconnector->fake_enable)
		connected = (aconnector->dc_sink != NULL);
	else
		connected = (aconnector->base.force == DRM_FORCE_ON);

	update_subconnector_property(aconnector);

	return (connected ? connector_status_connected :
			connector_status_disconnected);
}

int amdgpu_dm_connector_atomic_set_property(struct drm_connector *connector,
					    struct drm_connector_state *connector_state,
					    struct drm_property *property,
					    uint64_t val)
{
	struct drm_device *dev = connector->dev;
	struct amdgpu_device *adev = drm_to_adev(dev);
	struct dm_connector_state *dm_old_state =
		to_dm_connector_state(connector->state);
	struct dm_connector_state *dm_new_state =
		to_dm_connector_state(connector_state);

	int ret = -EINVAL;

	if (property == dev->mode_config.scaling_mode_property) {
		enum amdgpu_rmx_type rmx_type;

		switch (val) {
		case DRM_MODE_SCALE_CENTER:
			rmx_type = RMX_CENTER;
			break;
		case DRM_MODE_SCALE_ASPECT:
			rmx_type = RMX_ASPECT;
			break;
		case DRM_MODE_SCALE_FULLSCREEN:
			rmx_type = RMX_FULL;
			break;
		case DRM_MODE_SCALE_NONE:
		default:
			rmx_type = RMX_OFF;
			break;
		}

		if (dm_old_state->scaling == rmx_type)
			return 0;

		dm_new_state->scaling = rmx_type;
		ret = 0;
	} else if (property == adev->mode_info.underscan_hborder_property) {
		dm_new_state->underscan_hborder = val;
		ret = 0;
	} else if (property == adev->mode_info.underscan_vborder_property) {
		dm_new_state->underscan_vborder = val;
		ret = 0;
	} else if (property == adev->mode_info.underscan_property) {
		dm_new_state->underscan_enable = val;
		ret = 0;
	} else if (property == adev->mode_info.abm_level_property) {
		dm_new_state->abm_level = val;
		ret = 0;
	}

	return ret;
}

int amdgpu_dm_connector_atomic_get_property(struct drm_connector *connector,
					    const struct drm_connector_state *state,
					    struct drm_property *property,
					    uint64_t *val)
{
	struct drm_device *dev = connector->dev;
	struct amdgpu_device *adev = drm_to_adev(dev);
	struct dm_connector_state *dm_state =
		to_dm_connector_state(state);
	int ret = -EINVAL;

	if (property == dev->mode_config.scaling_mode_property) {
		switch (dm_state->scaling) {
		case RMX_CENTER:
			*val = DRM_MODE_SCALE_CENTER;
			break;
		case RMX_ASPECT:
			*val = DRM_MODE_SCALE_ASPECT;
			break;
		case RMX_FULL:
			*val = DRM_MODE_SCALE_FULLSCREEN;
			break;
		case RMX_OFF:
		default:
			*val = DRM_MODE_SCALE_NONE;
			break;
		}
		ret = 0;
	} else if (property == adev->mode_info.underscan_hborder_property) {
		*val = dm_state->underscan_hborder;
		ret = 0;
	} else if (property == adev->mode_info.underscan_vborder_property) {
		*val = dm_state->underscan_vborder;
		ret = 0;
	} else if (property == adev->mode_info.underscan_property) {
		*val = dm_state->underscan_enable;
		ret = 0;
	} else if (property == adev->mode_info.abm_level_property) {
		*val = dm_state->abm_level;
		ret = 0;
	}

	return ret;
}

static void amdgpu_dm_connector_unregister(struct drm_connector *connector)
{
	struct amdgpu_dm_connector *amdgpu_dm_connector = to_amdgpu_dm_connector(connector);

	drm_dp_aux_unregister(&amdgpu_dm_connector->dm_dp_aux.aux);
}

static void amdgpu_dm_connector_destroy(struct drm_connector *connector)
{
	struct amdgpu_dm_connector *aconnector = to_amdgpu_dm_connector(connector);
	const struct dc_link *link = aconnector->dc_link;
	struct amdgpu_device *adev = drm_to_adev(connector->dev);
	struct amdgpu_display_manager *dm = &adev->dm;
	int i;

	/*
	 * Call only if mst_mgr was iniitalized before since it's not done
	 * for all connector types.
	 */
	if (aconnector->mst_mgr.dev)
		drm_dp_mst_topology_mgr_destroy(&aconnector->mst_mgr);

#if defined(CONFIG_BACKLIGHT_CLASS_DEVICE) ||\
	defined(CONFIG_BACKLIGHT_CLASS_DEVICE_MODULE)
	for (i = 0; i < dm->num_of_edps; i++) {
		if ((link == dm->backlight_link[i]) && dm->backlight_dev[i]) {
			backlight_device_unregister(dm->backlight_dev[i]);
			dm->backlight_dev[i] = NULL;
		}
	}
#endif

	if (aconnector->dc_em_sink)
		dc_sink_release(aconnector->dc_em_sink);
	aconnector->dc_em_sink = NULL;
	if (aconnector->dc_sink)
		dc_sink_release(aconnector->dc_sink);
	aconnector->dc_sink = NULL;

	drm_dp_cec_unregister_connector(&aconnector->dm_dp_aux.aux);
	drm_connector_unregister(connector);
	drm_connector_cleanup(connector);
	if (aconnector->i2c) {
		i2c_del_adapter(&aconnector->i2c->base);
		kfree(aconnector->i2c);
	}
	kfree(aconnector->dm_dp_aux.aux.name);

	kfree(connector);
}

void amdgpu_dm_connector_funcs_reset(struct drm_connector *connector)
{
	struct dm_connector_state *state =
		to_dm_connector_state(connector->state);

	if (connector->state)
		__drm_atomic_helper_connector_destroy_state(connector->state);

	kfree(state);

	state = kzalloc(sizeof(*state), GFP_KERNEL);

	if (state) {
		state->scaling = RMX_OFF;
		state->underscan_enable = false;
		state->underscan_hborder = 0;
		state->underscan_vborder = 0;
		state->base.max_requested_bpc = 8;
		state->vcpi_slots = 0;
		state->pbn = 0;
		if (connector->connector_type == DRM_MODE_CONNECTOR_eDP)
			state->abm_level = amdgpu_dm_abm_level;

		__drm_atomic_helper_connector_reset(connector, &state->base);
	}
}

struct drm_connector_state *
amdgpu_dm_connector_atomic_duplicate_state(struct drm_connector *connector)
{
	struct dm_connector_state *state =
		to_dm_connector_state(connector->state);

	struct dm_connector_state *new_state =
			kmemdup(state, sizeof(*state), GFP_KERNEL);

	if (!new_state)
		return NULL;

	__drm_atomic_helper_connector_duplicate_state(connector, &new_state->base);

	new_state->freesync_capable = state->freesync_capable;
	new_state->abm_level = state->abm_level;
	new_state->scaling = state->scaling;
	new_state->underscan_enable = state->underscan_enable;
	new_state->underscan_hborder = state->underscan_hborder;
	new_state->underscan_vborder = state->underscan_vborder;
	new_state->vcpi_slots = state->vcpi_slots;
	new_state->pbn = state->pbn;
	return &new_state->base;
}

static int
amdgpu_dm_connector_late_register(struct drm_connector *connector)
{
	struct amdgpu_dm_connector *amdgpu_dm_connector =
		to_amdgpu_dm_connector(connector);
	int r;

	if ((connector->connector_type == DRM_MODE_CONNECTOR_DisplayPort) ||
	    (connector->connector_type == DRM_MODE_CONNECTOR_eDP)) {
		amdgpu_dm_connector->dm_dp_aux.aux.dev = connector->kdev;
		r = drm_dp_aux_register(&amdgpu_dm_connector->dm_dp_aux.aux);
		if (r)
			return r;
	}

#if defined(CONFIG_DEBUG_FS)
	connector_debugfs_init(amdgpu_dm_connector);
#endif

	return 0;
}

static const struct drm_connector_funcs amdgpu_dm_connector_funcs = {
	.reset = amdgpu_dm_connector_funcs_reset,
	.detect = amdgpu_dm_connector_detect,
	.fill_modes = drm_helper_probe_single_connector_modes,
	.destroy = amdgpu_dm_connector_destroy,
	.atomic_duplicate_state = amdgpu_dm_connector_atomic_duplicate_state,
	.atomic_destroy_state = drm_atomic_helper_connector_destroy_state,
	.atomic_set_property = amdgpu_dm_connector_atomic_set_property,
	.atomic_get_property = amdgpu_dm_connector_atomic_get_property,
	.late_register = amdgpu_dm_connector_late_register,
	.early_unregister = amdgpu_dm_connector_unregister
};

static int get_modes(struct drm_connector *connector)
{
	return amdgpu_dm_connector_get_modes(connector);
}

static void create_eml_sink(struct amdgpu_dm_connector *aconnector)
{
	struct dc_sink_init_data init_params = {
			.link = aconnector->dc_link,
			.sink_signal = SIGNAL_TYPE_VIRTUAL
	};
	struct edid *edid;

	if (!aconnector->base.edid_blob_ptr) {
		DRM_ERROR("No EDID firmware found on connector: %s ,forcing to OFF!\n",
				aconnector->base.name);

		aconnector->base.force = DRM_FORCE_OFF;
		aconnector->base.override_edid = false;
		return;
	}

	edid = (struct edid *) aconnector->base.edid_blob_ptr->data;

	aconnector->edid = edid;

	aconnector->dc_em_sink = dc_link_add_remote_sink(
		aconnector->dc_link,
		(uint8_t *)edid,
		(edid->extensions + 1) * EDID_LENGTH,
		&init_params);

	if (aconnector->base.force == DRM_FORCE_ON) {
		aconnector->dc_sink = aconnector->dc_link->local_sink ?
		aconnector->dc_link->local_sink :
		aconnector->dc_em_sink;
		dc_sink_retain(aconnector->dc_sink);
	}
}

static void handle_edid_mgmt(struct amdgpu_dm_connector *aconnector)
{
	struct dc_link *link = (struct dc_link *)aconnector->dc_link;

	/*
	 * In case of headless boot with force on for DP managed connector
	 * Those settings have to be != 0 to get initial modeset
	 */
	if (link->connector_signal == SIGNAL_TYPE_DISPLAY_PORT) {
		link->verified_link_cap.lane_count = LANE_COUNT_FOUR;
		link->verified_link_cap.link_rate = LINK_RATE_HIGH2;
	}


	aconnector->base.override_edid = true;
	create_eml_sink(aconnector);
}

static struct dc_stream_state *
create_validate_stream_for_sink(struct amdgpu_dm_connector *aconnector,
				const struct drm_display_mode *drm_mode,
				const struct dm_connector_state *dm_state,
				const struct dc_stream_state *old_stream)
{
	struct drm_connector *connector = &aconnector->base;
	struct amdgpu_device *adev = drm_to_adev(connector->dev);
	struct dc_stream_state *stream;
	const struct drm_connector_state *drm_state = dm_state ? &dm_state->base : NULL;
	int requested_bpc = drm_state ? drm_state->max_requested_bpc : 8;
	enum dc_status dc_result = DC_OK;

	do {
		stream = create_stream_for_sink(aconnector, drm_mode,
						dm_state, old_stream,
						requested_bpc);
		if (stream == NULL) {
			DRM_ERROR("Failed to create stream for sink!\n");
			break;
		}

		dc_result = dc_validate_stream(adev->dm.dc, stream);

		if (dc_result != DC_OK) {
			DRM_DEBUG_KMS("Mode %dx%d (clk %d) failed DC validation with error %d (%s)\n",
				      drm_mode->hdisplay,
				      drm_mode->vdisplay,
				      drm_mode->clock,
				      dc_result,
				      dc_status_to_str(dc_result));

			dc_stream_release(stream);
			stream = NULL;
			requested_bpc -= 2; /* lower bpc to retry validation */
		}

	} while (stream == NULL && requested_bpc >= 6);

	if (dc_result == DC_FAIL_ENC_VALIDATE && !aconnector->force_yuv420_output) {
		DRM_DEBUG_KMS("Retry forcing YCbCr420 encoding\n");

		aconnector->force_yuv420_output = true;
		stream = create_validate_stream_for_sink(aconnector, drm_mode,
						dm_state, old_stream);
		aconnector->force_yuv420_output = false;
	}

	return stream;
}

enum drm_mode_status amdgpu_dm_connector_mode_valid(struct drm_connector *connector,
				   struct drm_display_mode *mode)
{
	int result = MODE_ERROR;
	struct dc_sink *dc_sink;
	/* TODO: Unhardcode stream count */
	struct dc_stream_state *stream;
	struct amdgpu_dm_connector *aconnector = to_amdgpu_dm_connector(connector);

	if ((mode->flags & DRM_MODE_FLAG_INTERLACE) ||
			(mode->flags & DRM_MODE_FLAG_DBLSCAN))
		return result;

	/*
	 * Only run this the first time mode_valid is called to initilialize
	 * EDID mgmt
	 */
	if (aconnector->base.force != DRM_FORCE_UNSPECIFIED &&
		!aconnector->dc_em_sink)
		handle_edid_mgmt(aconnector);

	dc_sink = to_amdgpu_dm_connector(connector)->dc_sink;

	if (dc_sink == NULL && aconnector->base.force != DRM_FORCE_ON_DIGITAL &&
				aconnector->base.force != DRM_FORCE_ON) {
		DRM_ERROR("dc_sink is NULL!\n");
		goto fail;
	}

	stream = create_validate_stream_for_sink(aconnector, mode, NULL, NULL);
	if (stream) {
		dc_stream_release(stream);
		result = MODE_OK;
	}

fail:
	/* TODO: error handling*/
	return result;
}

static int fill_hdr_info_packet(const struct drm_connector_state *state,
				struct dc_info_packet *out)
{
	struct hdmi_drm_infoframe frame;
	unsigned char buf[30]; /* 26 + 4 */
	ssize_t len;
	int ret, i;

	memset(out, 0, sizeof(*out));

	if (!state->hdr_output_metadata)
		return 0;

	ret = drm_hdmi_infoframe_set_hdr_metadata(&frame, state);
	if (ret)
		return ret;

	len = hdmi_drm_infoframe_pack_only(&frame, buf, sizeof(buf));
	if (len < 0)
		return (int)len;

	/* Static metadata is a fixed 26 bytes + 4 byte header. */
	if (len != 30)
		return -EINVAL;

	/* Prepare the infopacket for DC. */
	switch (state->connector->connector_type) {
	case DRM_MODE_CONNECTOR_HDMIA:
		out->hb0 = 0x87; /* type */
		out->hb1 = 0x01; /* version */
		out->hb2 = 0x1A; /* length */
		out->sb[0] = buf[3]; /* checksum */
		i = 1;
		break;

	case DRM_MODE_CONNECTOR_DisplayPort:
	case DRM_MODE_CONNECTOR_eDP:
		out->hb0 = 0x00; /* sdp id, zero */
		out->hb1 = 0x87; /* type */
		out->hb2 = 0x1D; /* payload len - 1 */
		out->hb3 = (0x13 << 2); /* sdp version */
		out->sb[0] = 0x01; /* version */
		out->sb[1] = 0x1A; /* length */
		i = 2;
		break;

	default:
		return -EINVAL;
	}

	memcpy(&out->sb[i], &buf[4], 26);
	out->valid = true;

	print_hex_dump(KERN_DEBUG, "HDR SB:", DUMP_PREFIX_NONE, 16, 1, out->sb,
		       sizeof(out->sb), false);

	return 0;
}

static int
amdgpu_dm_connector_atomic_check(struct drm_connector *conn,
				 struct drm_atomic_state *state)
{
	struct drm_connector_state *new_con_state =
		drm_atomic_get_new_connector_state(state, conn);
	struct drm_connector_state *old_con_state =
		drm_atomic_get_old_connector_state(state, conn);
	struct drm_crtc *crtc = new_con_state->crtc;
	struct drm_crtc_state *new_crtc_state;
	int ret;

	trace_amdgpu_dm_connector_atomic_check(new_con_state);

	if (!crtc)
		return 0;

	if (!drm_connector_atomic_hdr_metadata_equal(old_con_state, new_con_state)) {
		struct dc_info_packet hdr_infopacket;

		ret = fill_hdr_info_packet(new_con_state, &hdr_infopacket);
		if (ret)
			return ret;

		new_crtc_state = drm_atomic_get_crtc_state(state, crtc);
		if (IS_ERR(new_crtc_state))
			return PTR_ERR(new_crtc_state);

		/*
		 * DC considers the stream backends changed if the
		 * static metadata changes. Forcing the modeset also
		 * gives a simple way for userspace to switch from
		 * 8bpc to 10bpc when setting the metadata to enter
		 * or exit HDR.
		 *
		 * Changing the static metadata after it's been
		 * set is permissible, however. So only force a
		 * modeset if we're entering or exiting HDR.
		 */
		new_crtc_state->mode_changed =
			!old_con_state->hdr_output_metadata ||
			!new_con_state->hdr_output_metadata;
	}

	return 0;
}

static const struct drm_connector_helper_funcs
amdgpu_dm_connector_helper_funcs = {
	/*
	 * If hotplugging a second bigger display in FB Con mode, bigger resolution
	 * modes will be filtered by drm_mode_validate_size(), and those modes
	 * are missing after user start lightdm. So we need to renew modes list.
	 * in get_modes call back, not just return the modes count
	 */
	.get_modes = get_modes,
	.mode_valid = amdgpu_dm_connector_mode_valid,
	.atomic_check = amdgpu_dm_connector_atomic_check,
};

static void dm_crtc_helper_disable(struct drm_crtc *crtc)
{
}

static int count_crtc_active_planes(struct drm_crtc_state *new_crtc_state)
{
	struct drm_atomic_state *state = new_crtc_state->state;
	struct drm_plane *plane;
	int num_active = 0;

	drm_for_each_plane_mask(plane, state->dev, new_crtc_state->plane_mask) {
		struct drm_plane_state *new_plane_state;

		/* Cursor planes are "fake". */
		if (plane->type == DRM_PLANE_TYPE_CURSOR)
			continue;

		new_plane_state = drm_atomic_get_new_plane_state(state, plane);

		if (!new_plane_state) {
			/*
			 * The plane is enable on the CRTC and hasn't changed
			 * state. This means that it previously passed
			 * validation and is therefore enabled.
			 */
			num_active += 1;
			continue;
		}

		/* We need a framebuffer to be considered enabled. */
		num_active += (new_plane_state->fb != NULL);
	}

	return num_active;
}

static void dm_update_crtc_active_planes(struct drm_crtc *crtc,
					 struct drm_crtc_state *new_crtc_state)
{
	struct dm_crtc_state *dm_new_crtc_state =
		to_dm_crtc_state(new_crtc_state);

	dm_new_crtc_state->active_planes = 0;

	if (!dm_new_crtc_state->stream)
		return;

	dm_new_crtc_state->active_planes =
		count_crtc_active_planes(new_crtc_state);
}

static int dm_crtc_helper_atomic_check(struct drm_crtc *crtc,
				       struct drm_atomic_state *state)
{
	struct drm_crtc_state *crtc_state = drm_atomic_get_new_crtc_state(state,
									  crtc);
	struct amdgpu_device *adev = drm_to_adev(crtc->dev);
	struct dc *dc = adev->dm.dc;
	struct dm_crtc_state *dm_crtc_state = to_dm_crtc_state(crtc_state);
	int ret = -EINVAL;

	trace_amdgpu_dm_crtc_atomic_check(crtc_state);

	dm_update_crtc_active_planes(crtc, crtc_state);

	if (WARN_ON(unlikely(!dm_crtc_state->stream &&
		     modeset_required(crtc_state, NULL, dm_crtc_state->stream)))) {
		return ret;
	}

	/*
	 * We require the primary plane to be enabled whenever the CRTC is, otherwise
	 * drm_mode_cursor_universal may end up trying to enable the cursor plane while all other
	 * planes are disabled, which is not supported by the hardware. And there is legacy
	 * userspace which stops using the HW cursor altogether in response to the resulting EINVAL.
	 */
	if (crtc_state->enable &&
	    !(crtc_state->plane_mask & drm_plane_mask(crtc->primary))) {
		DRM_DEBUG_ATOMIC("Can't enable a CRTC without enabling the primary plane\n");
		return -EINVAL;
	}

	/* In some use cases, like reset, no stream is attached */
	if (!dm_crtc_state->stream)
		return 0;

	if (dc_validate_stream(dc, dm_crtc_state->stream) == DC_OK)
		return 0;

	DRM_DEBUG_ATOMIC("Failed DC stream validation\n");
	return ret;
}

static bool dm_crtc_helper_mode_fixup(struct drm_crtc *crtc,
				      const struct drm_display_mode *mode,
				      struct drm_display_mode *adjusted_mode)
{
	return true;
}

static const struct drm_crtc_helper_funcs amdgpu_dm_crtc_helper_funcs = {
	.disable = dm_crtc_helper_disable,
	.atomic_check = dm_crtc_helper_atomic_check,
	.mode_fixup = dm_crtc_helper_mode_fixup,
	.get_scanout_position = amdgpu_crtc_get_scanout_position,
};

static void dm_encoder_helper_disable(struct drm_encoder *encoder)
{

}

static int convert_dc_color_depth_into_bpc (enum dc_color_depth display_color_depth)
{
	switch (display_color_depth) {
		case COLOR_DEPTH_666:
			return 6;
		case COLOR_DEPTH_888:
			return 8;
		case COLOR_DEPTH_101010:
			return 10;
		case COLOR_DEPTH_121212:
			return 12;
		case COLOR_DEPTH_141414:
			return 14;
		case COLOR_DEPTH_161616:
			return 16;
		default:
			break;
		}
	return 0;
}

static int dm_encoder_helper_atomic_check(struct drm_encoder *encoder,
					  struct drm_crtc_state *crtc_state,
					  struct drm_connector_state *conn_state)
{
	struct drm_atomic_state *state = crtc_state->state;
	struct drm_connector *connector = conn_state->connector;
	struct amdgpu_dm_connector *aconnector = to_amdgpu_dm_connector(connector);
	struct dm_connector_state *dm_new_connector_state = to_dm_connector_state(conn_state);
	const struct drm_display_mode *adjusted_mode = &crtc_state->adjusted_mode;
	struct drm_dp_mst_topology_mgr *mst_mgr;
	struct drm_dp_mst_port *mst_port;
	enum dc_color_depth color_depth;
	int clock, bpp = 0;
	bool is_y420 = false;

	if (!aconnector->port || !aconnector->dc_sink)
		return 0;

	mst_port = aconnector->port;
	mst_mgr = &aconnector->mst_port->mst_mgr;

	if (!crtc_state->connectors_changed && !crtc_state->mode_changed)
		return 0;

	if (!state->duplicated) {
		int max_bpc = conn_state->max_requested_bpc;
		is_y420 = drm_mode_is_420_also(&connector->display_info, adjusted_mode) &&
				aconnector->force_yuv420_output;
		color_depth = convert_color_depth_from_display_info(connector,
								    is_y420,
								    max_bpc);
		bpp = convert_dc_color_depth_into_bpc(color_depth) * 3;
		clock = adjusted_mode->clock;
		dm_new_connector_state->pbn = drm_dp_calc_pbn_mode(clock, bpp, false);
	}
	dm_new_connector_state->vcpi_slots = drm_dp_atomic_find_vcpi_slots(state,
									   mst_mgr,
									   mst_port,
									   dm_new_connector_state->pbn,
									   dm_mst_get_pbn_divider(aconnector->dc_link));
	if (dm_new_connector_state->vcpi_slots < 0) {
		DRM_DEBUG_ATOMIC("failed finding vcpi slots: %d\n", (int)dm_new_connector_state->vcpi_slots);
		return dm_new_connector_state->vcpi_slots;
	}
	return 0;
}

const struct drm_encoder_helper_funcs amdgpu_dm_encoder_helper_funcs = {
	.disable = dm_encoder_helper_disable,
	.atomic_check = dm_encoder_helper_atomic_check
};

#if defined(CONFIG_DRM_AMD_DC_DCN)
static int dm_update_mst_vcpi_slots_for_dsc(struct drm_atomic_state *state,
					    struct dc_state *dc_state,
					    struct dsc_mst_fairness_vars *vars)
{
	struct dc_stream_state *stream = NULL;
	struct drm_connector *connector;
	struct drm_connector_state *new_con_state;
	struct amdgpu_dm_connector *aconnector;
	struct dm_connector_state *dm_conn_state;
	int i, j, clock;
	int vcpi, pbn_div, pbn = 0;

	for_each_new_connector_in_state(state, connector, new_con_state, i) {

		aconnector = to_amdgpu_dm_connector(connector);

		if (!aconnector->port)
			continue;

		if (!new_con_state || !new_con_state->crtc)
			continue;

		dm_conn_state = to_dm_connector_state(new_con_state);

		for (j = 0; j < dc_state->stream_count; j++) {
			stream = dc_state->streams[j];
			if (!stream)
				continue;

			if ((struct amdgpu_dm_connector*)stream->dm_stream_context == aconnector)
				break;

			stream = NULL;
		}

		if (!stream)
			continue;

		if (stream->timing.flags.DSC != 1) {
			drm_dp_mst_atomic_enable_dsc(state,
						     aconnector->port,
						     dm_conn_state->pbn,
						     0,
						     false);
			continue;
		}

		pbn_div = dm_mst_get_pbn_divider(stream->link);
		clock = stream->timing.pix_clk_100hz / 10;
		/* pbn is calculated by compute_mst_dsc_configs_for_state*/
		for (j = 0; j < dc_state->stream_count; j++) {
			if (vars[j].aconnector == aconnector) {
				pbn = vars[j].pbn;
				break;
			}
		}

		vcpi = drm_dp_mst_atomic_enable_dsc(state,
						    aconnector->port,
						    pbn, pbn_div,
						    true);
		if (vcpi < 0)
			return vcpi;

		dm_conn_state->pbn = pbn;
		dm_conn_state->vcpi_slots = vcpi;
	}
	return 0;
}
#endif

static void dm_drm_plane_reset(struct drm_plane *plane)
{
	struct dm_plane_state *amdgpu_state = NULL;

	if (plane->state)
		plane->funcs->atomic_destroy_state(plane, plane->state);

	amdgpu_state = kzalloc(sizeof(*amdgpu_state), GFP_KERNEL);
	WARN_ON(amdgpu_state == NULL);

	if (amdgpu_state)
		__drm_atomic_helper_plane_reset(plane, &amdgpu_state->base);
}

static struct drm_plane_state *
dm_drm_plane_duplicate_state(struct drm_plane *plane)
{
	struct dm_plane_state *dm_plane_state, *old_dm_plane_state;

	old_dm_plane_state = to_dm_plane_state(plane->state);
	dm_plane_state = kzalloc(sizeof(*dm_plane_state), GFP_KERNEL);
	if (!dm_plane_state)
		return NULL;

	__drm_atomic_helper_plane_duplicate_state(plane, &dm_plane_state->base);

	if (old_dm_plane_state->dc_state) {
		dm_plane_state->dc_state = old_dm_plane_state->dc_state;
		dc_plane_state_retain(dm_plane_state->dc_state);
	}

	return &dm_plane_state->base;
}

static void dm_drm_plane_destroy_state(struct drm_plane *plane,
				struct drm_plane_state *state)
{
	struct dm_plane_state *dm_plane_state = to_dm_plane_state(state);

	if (dm_plane_state->dc_state)
		dc_plane_state_release(dm_plane_state->dc_state);

	drm_atomic_helper_plane_destroy_state(plane, state);
}

static const struct drm_plane_funcs dm_plane_funcs = {
	.update_plane	= drm_atomic_helper_update_plane,
	.disable_plane	= drm_atomic_helper_disable_plane,
	.destroy	= drm_primary_helper_destroy,
	.reset = dm_drm_plane_reset,
	.atomic_duplicate_state = dm_drm_plane_duplicate_state,
	.atomic_destroy_state = dm_drm_plane_destroy_state,
	.format_mod_supported = dm_plane_format_mod_supported,
};

static int dm_plane_helper_prepare_fb(struct drm_plane *plane,
				      struct drm_plane_state *new_state)
{
	struct amdgpu_framebuffer *afb;
	struct drm_gem_object *obj;
	struct amdgpu_device *adev;
	struct amdgpu_bo *rbo;
	struct dm_plane_state *dm_plane_state_new, *dm_plane_state_old;
	struct list_head list;
	struct ttm_validate_buffer tv;
	struct ww_acquire_ctx ticket;
	uint32_t domain;
	int r;

	if (!new_state->fb) {
		DRM_DEBUG_KMS("No FB bound\n");
		return 0;
	}

	afb = to_amdgpu_framebuffer(new_state->fb);
	obj = new_state->fb->obj[0];
	rbo = gem_to_amdgpu_bo(obj);
	adev = amdgpu_ttm_adev(rbo->tbo.bdev);
	INIT_LIST_HEAD(&list);

	tv.bo = &rbo->tbo;
	tv.num_shared = 1;
	list_add(&tv.head, &list);

	r = ttm_eu_reserve_buffers(&ticket, &list, false, NULL);
	if (r) {
		dev_err(adev->dev, "fail to reserve bo (%d)\n", r);
		return r;
	}

	if (plane->type != DRM_PLANE_TYPE_CURSOR)
		domain = amdgpu_display_supported_domains(adev, rbo->flags);
	else
		domain = AMDGPU_GEM_DOMAIN_VRAM;

	r = amdgpu_bo_pin(rbo, domain);
	if (unlikely(r != 0)) {
		if (r != -ERESTARTSYS)
			DRM_ERROR("Failed to pin framebuffer with error %d\n", r);
		ttm_eu_backoff_reservation(&ticket, &list);
		return r;
	}

	r = amdgpu_ttm_alloc_gart(&rbo->tbo);
	if (unlikely(r != 0)) {
		amdgpu_bo_unpin(rbo);
		ttm_eu_backoff_reservation(&ticket, &list);
		DRM_ERROR("%p bind failed\n", rbo);
		return r;
	}

	ttm_eu_backoff_reservation(&ticket, &list);

	afb->address = amdgpu_bo_gpu_offset(rbo);

	amdgpu_bo_ref(rbo);

	/**
	 * We don't do surface updates on planes that have been newly created,
	 * but we also don't have the afb->address during atomic check.
	 *
	 * Fill in buffer attributes depending on the address here, but only on
	 * newly created planes since they're not being used by DC yet and this
	 * won't modify global state.
	 */
	dm_plane_state_old = to_dm_plane_state(plane->state);
	dm_plane_state_new = to_dm_plane_state(new_state);

	if (dm_plane_state_new->dc_state &&
	    dm_plane_state_old->dc_state != dm_plane_state_new->dc_state) {
		struct dc_plane_state *plane_state =
			dm_plane_state_new->dc_state;
		bool force_disable_dcc = !plane_state->dcc.enable;

		fill_plane_buffer_attributes(
			adev, afb, plane_state->format, plane_state->rotation,
			afb->tiling_flags,
			&plane_state->tiling_info, &plane_state->plane_size,
			&plane_state->dcc, &plane_state->address,
			afb->tmz_surface, force_disable_dcc);
	}

	return 0;
}

static void dm_plane_helper_cleanup_fb(struct drm_plane *plane,
				       struct drm_plane_state *old_state)
{
	struct amdgpu_bo *rbo;
	int r;

	if (!old_state->fb)
		return;

	rbo = gem_to_amdgpu_bo(old_state->fb->obj[0]);
	r = amdgpu_bo_reserve(rbo, false);
	if (unlikely(r)) {
		DRM_ERROR("failed to reserve rbo before unpin\n");
		return;
	}

	amdgpu_bo_unpin(rbo);
	amdgpu_bo_unreserve(rbo);
	amdgpu_bo_unref(&rbo);
}

static int dm_plane_helper_check_state(struct drm_plane_state *state,
				       struct drm_crtc_state *new_crtc_state)
{
	struct drm_framebuffer *fb = state->fb;
	int min_downscale, max_upscale;
	int min_scale = 0;
	int max_scale = INT_MAX;

	/* Plane enabled? Validate viewport and get scaling factors from plane caps. */
	if (fb && state->crtc) {
		/* Validate viewport to cover the case when only the position changes */
		if (state->plane->type != DRM_PLANE_TYPE_CURSOR) {
			int viewport_width = state->crtc_w;
			int viewport_height = state->crtc_h;

			if (state->crtc_x < 0)
				viewport_width += state->crtc_x;
			else if (state->crtc_x + state->crtc_w > new_crtc_state->mode.crtc_hdisplay)
				viewport_width = new_crtc_state->mode.crtc_hdisplay - state->crtc_x;

			if (state->crtc_y < 0)
				viewport_height += state->crtc_y;
			else if (state->crtc_y + state->crtc_h > new_crtc_state->mode.crtc_vdisplay)
				viewport_height = new_crtc_state->mode.crtc_vdisplay - state->crtc_y;

			if (viewport_width < 0 || viewport_height < 0) {
				DRM_DEBUG_ATOMIC("Plane completely outside of screen\n");
				return -EINVAL;
			} else if (viewport_width < MIN_VIEWPORT_SIZE*2) { /* x2 for width is because of pipe-split. */
				DRM_DEBUG_ATOMIC("Viewport width %d smaller than %d\n", viewport_width, MIN_VIEWPORT_SIZE*2);
				return -EINVAL;
			} else if (viewport_height < MIN_VIEWPORT_SIZE) {
				DRM_DEBUG_ATOMIC("Viewport height %d smaller than %d\n", viewport_height, MIN_VIEWPORT_SIZE);
				return -EINVAL;
			}

		}

		/* Get min/max allowed scaling factors from plane caps. */
		get_min_max_dc_plane_scaling(state->crtc->dev, fb,
					     &min_downscale, &max_upscale);
		/*
		 * Convert to drm convention: 16.16 fixed point, instead of dc's
		 * 1.0 == 1000. Also drm scaling is src/dst instead of dc's
		 * dst/src, so min_scale = 1.0 / max_upscale, etc.
		 */
		min_scale = (1000 << 16) / max_upscale;
		max_scale = (1000 << 16) / min_downscale;
	}

	return drm_atomic_helper_check_plane_state(
		state, new_crtc_state, min_scale, max_scale, true, true);
}

static int dm_plane_atomic_check(struct drm_plane *plane,
				 struct drm_atomic_state *state)
{
	struct drm_plane_state *new_plane_state = drm_atomic_get_new_plane_state(state,
										 plane);
	struct amdgpu_device *adev = drm_to_adev(plane->dev);
	struct dc *dc = adev->dm.dc;
	struct dm_plane_state *dm_plane_state;
	struct dc_scaling_info scaling_info;
	struct drm_crtc_state *new_crtc_state;
	int ret;

	trace_amdgpu_dm_plane_atomic_check(new_plane_state);

	dm_plane_state = to_dm_plane_state(new_plane_state);

	if (!dm_plane_state->dc_state)
		return 0;

	new_crtc_state =
		drm_atomic_get_new_crtc_state(state,
					      new_plane_state->crtc);
	if (!new_crtc_state)
		return -EINVAL;

	ret = dm_plane_helper_check_state(new_plane_state, new_crtc_state);
	if (ret)
		return ret;

	ret = fill_dc_scaling_info(new_plane_state, &scaling_info);
	if (ret)
		return ret;

	if (dc_validate_plane(dc, dm_plane_state->dc_state) == DC_OK)
		return 0;

	return -EINVAL;
}

static int dm_plane_atomic_async_check(struct drm_plane *plane,
				       struct drm_atomic_state *state)
{
	/* Only support async updates on cursor planes. */
	if (plane->type != DRM_PLANE_TYPE_CURSOR)
		return -EINVAL;

	return 0;
}

static void dm_plane_atomic_async_update(struct drm_plane *plane,
					 struct drm_atomic_state *state)
{
	struct drm_plane_state *new_state = drm_atomic_get_new_plane_state(state,
									   plane);
	struct drm_plane_state *old_state =
		drm_atomic_get_old_plane_state(state, plane);

	trace_amdgpu_dm_atomic_update_cursor(new_state);

	swap(plane->state->fb, new_state->fb);

	plane->state->src_x = new_state->src_x;
	plane->state->src_y = new_state->src_y;
	plane->state->src_w = new_state->src_w;
	plane->state->src_h = new_state->src_h;
	plane->state->crtc_x = new_state->crtc_x;
	plane->state->crtc_y = new_state->crtc_y;
	plane->state->crtc_w = new_state->crtc_w;
	plane->state->crtc_h = new_state->crtc_h;

	handle_cursor_update(plane, old_state);
}

static const struct drm_plane_helper_funcs dm_plane_helper_funcs = {
	.prepare_fb = dm_plane_helper_prepare_fb,
	.cleanup_fb = dm_plane_helper_cleanup_fb,
	.atomic_check = dm_plane_atomic_check,
	.atomic_async_check = dm_plane_atomic_async_check,
	.atomic_async_update = dm_plane_atomic_async_update
};

/*
 * TODO: these are currently initialized to rgb formats only.
 * For future use cases we should either initialize them dynamically based on
 * plane capabilities, or initialize this array to all formats, so internal drm
 * check will succeed, and let DC implement proper check
 */
static const uint32_t rgb_formats[] = {
	DRM_FORMAT_XRGB8888,
	DRM_FORMAT_ARGB8888,
	DRM_FORMAT_RGBA8888,
	DRM_FORMAT_XRGB2101010,
	DRM_FORMAT_XBGR2101010,
	DRM_FORMAT_ARGB2101010,
	DRM_FORMAT_ABGR2101010,
	DRM_FORMAT_XRGB16161616,
	DRM_FORMAT_XBGR16161616,
	DRM_FORMAT_ARGB16161616,
	DRM_FORMAT_ABGR16161616,
	DRM_FORMAT_XBGR8888,
	DRM_FORMAT_ABGR8888,
	DRM_FORMAT_RGB565,
};

static const uint32_t overlay_formats[] = {
	DRM_FORMAT_XRGB8888,
	DRM_FORMAT_ARGB8888,
	DRM_FORMAT_RGBA8888,
	DRM_FORMAT_XBGR8888,
	DRM_FORMAT_ABGR8888,
	DRM_FORMAT_RGB565
};

static const u32 cursor_formats[] = {
	DRM_FORMAT_ARGB8888
};

static int get_plane_formats(const struct drm_plane *plane,
			     const struct dc_plane_cap *plane_cap,
			     uint32_t *formats, int max_formats)
{
	int i, num_formats = 0;

	/*
	 * TODO: Query support for each group of formats directly from
	 * DC plane caps. This will require adding more formats to the
	 * caps list.
	 */

	switch (plane->type) {
	case DRM_PLANE_TYPE_PRIMARY:
		for (i = 0; i < ARRAY_SIZE(rgb_formats); ++i) {
			if (num_formats >= max_formats)
				break;

			formats[num_formats++] = rgb_formats[i];
		}

		if (plane_cap && plane_cap->pixel_format_support.nv12)
			formats[num_formats++] = DRM_FORMAT_NV12;
		if (plane_cap && plane_cap->pixel_format_support.p010)
			formats[num_formats++] = DRM_FORMAT_P010;
		if (plane_cap && plane_cap->pixel_format_support.fp16) {
			formats[num_formats++] = DRM_FORMAT_XRGB16161616F;
			formats[num_formats++] = DRM_FORMAT_ARGB16161616F;
			formats[num_formats++] = DRM_FORMAT_XBGR16161616F;
			formats[num_formats++] = DRM_FORMAT_ABGR16161616F;
		}
		break;

	case DRM_PLANE_TYPE_OVERLAY:
		for (i = 0; i < ARRAY_SIZE(overlay_formats); ++i) {
			if (num_formats >= max_formats)
				break;

			formats[num_formats++] = overlay_formats[i];
		}
		break;

	case DRM_PLANE_TYPE_CURSOR:
		for (i = 0; i < ARRAY_SIZE(cursor_formats); ++i) {
			if (num_formats >= max_formats)
				break;

			formats[num_formats++] = cursor_formats[i];
		}
		break;
	}

	return num_formats;
}

static int amdgpu_dm_plane_init(struct amdgpu_display_manager *dm,
				struct drm_plane *plane,
				unsigned long possible_crtcs,
				const struct dc_plane_cap *plane_cap)
{
	uint32_t formats[32];
	int num_formats;
	int res = -EPERM;
	unsigned int supported_rotations;
	uint64_t *modifiers = NULL;

	num_formats = get_plane_formats(plane, plane_cap, formats,
					ARRAY_SIZE(formats));

	res = get_plane_modifiers(dm->adev, plane->type, &modifiers);
	if (res)
		return res;

	res = drm_universal_plane_init(adev_to_drm(dm->adev), plane, possible_crtcs,
				       &dm_plane_funcs, formats, num_formats,
				       modifiers, plane->type, NULL);
	kfree(modifiers);
	if (res)
		return res;

	if (plane->type == DRM_PLANE_TYPE_OVERLAY &&
	    plane_cap && plane_cap->per_pixel_alpha) {
		unsigned int blend_caps = BIT(DRM_MODE_BLEND_PIXEL_NONE) |
					  BIT(DRM_MODE_BLEND_PREMULTI);

		drm_plane_create_alpha_property(plane);
		drm_plane_create_blend_mode_property(plane, blend_caps);
	}

	if (plane->type == DRM_PLANE_TYPE_PRIMARY &&
	    plane_cap &&
	    (plane_cap->pixel_format_support.nv12 ||
	     plane_cap->pixel_format_support.p010)) {
		/* This only affects YUV formats. */
		drm_plane_create_color_properties(
			plane,
			BIT(DRM_COLOR_YCBCR_BT601) |
			BIT(DRM_COLOR_YCBCR_BT709) |
			BIT(DRM_COLOR_YCBCR_BT2020),
			BIT(DRM_COLOR_YCBCR_LIMITED_RANGE) |
			BIT(DRM_COLOR_YCBCR_FULL_RANGE),
			DRM_COLOR_YCBCR_BT709, DRM_COLOR_YCBCR_LIMITED_RANGE);
	}

	supported_rotations =
		DRM_MODE_ROTATE_0 | DRM_MODE_ROTATE_90 |
		DRM_MODE_ROTATE_180 | DRM_MODE_ROTATE_270;

	if (dm->adev->asic_type >= CHIP_BONAIRE &&
	    plane->type != DRM_PLANE_TYPE_CURSOR)
		drm_plane_create_rotation_property(plane, DRM_MODE_ROTATE_0,
						   supported_rotations);

	drm_plane_helper_add(plane, &dm_plane_helper_funcs);

	/* Create (reset) the plane state */
	if (plane->funcs->reset)
		plane->funcs->reset(plane);

	return 0;
}

static int amdgpu_dm_crtc_init(struct amdgpu_display_manager *dm,
			       struct drm_plane *plane,
			       uint32_t crtc_index)
{
	struct amdgpu_crtc *acrtc = NULL;
	struct drm_plane *cursor_plane;

	int res = -ENOMEM;

	cursor_plane = kzalloc(sizeof(*cursor_plane), GFP_KERNEL);
	if (!cursor_plane)
		goto fail;

	cursor_plane->type = DRM_PLANE_TYPE_CURSOR;
	res = amdgpu_dm_plane_init(dm, cursor_plane, 0, NULL);

	acrtc = kzalloc(sizeof(struct amdgpu_crtc), GFP_KERNEL);
	if (!acrtc)
		goto fail;

	res = drm_crtc_init_with_planes(
			dm->ddev,
			&acrtc->base,
			plane,
			cursor_plane,
			&amdgpu_dm_crtc_funcs, NULL);

	if (res)
		goto fail;

	drm_crtc_helper_add(&acrtc->base, &amdgpu_dm_crtc_helper_funcs);

	/* Create (reset) the plane state */
	if (acrtc->base.funcs->reset)
		acrtc->base.funcs->reset(&acrtc->base);

	acrtc->max_cursor_width = dm->adev->dm.dc->caps.max_cursor_size;
	acrtc->max_cursor_height = dm->adev->dm.dc->caps.max_cursor_size;

	acrtc->crtc_id = crtc_index;
	acrtc->base.enabled = false;
	acrtc->otg_inst = -1;

	dm->adev->mode_info.crtcs[crtc_index] = acrtc;
	drm_crtc_enable_color_mgmt(&acrtc->base, MAX_COLOR_LUT_ENTRIES,
				   true, MAX_COLOR_LUT_ENTRIES);
	drm_mode_crtc_set_gamma_size(&acrtc->base, MAX_COLOR_LEGACY_LUT_ENTRIES);

	return 0;

fail:
	kfree(acrtc);
	kfree(cursor_plane);
	return res;
}


static int to_drm_connector_type(enum signal_type st)
{
	switch (st) {
	case SIGNAL_TYPE_HDMI_TYPE_A:
		return DRM_MODE_CONNECTOR_HDMIA;
	case SIGNAL_TYPE_EDP:
		return DRM_MODE_CONNECTOR_eDP;
	case SIGNAL_TYPE_LVDS:
		return DRM_MODE_CONNECTOR_LVDS;
	case SIGNAL_TYPE_RGB:
		return DRM_MODE_CONNECTOR_VGA;
	case SIGNAL_TYPE_DISPLAY_PORT:
	case SIGNAL_TYPE_DISPLAY_PORT_MST:
		return DRM_MODE_CONNECTOR_DisplayPort;
	case SIGNAL_TYPE_DVI_DUAL_LINK:
	case SIGNAL_TYPE_DVI_SINGLE_LINK:
		return DRM_MODE_CONNECTOR_DVID;
	case SIGNAL_TYPE_VIRTUAL:
		return DRM_MODE_CONNECTOR_VIRTUAL;

	default:
		return DRM_MODE_CONNECTOR_Unknown;
	}
}

static struct drm_encoder *amdgpu_dm_connector_to_encoder(struct drm_connector *connector)
{
	struct drm_encoder *encoder;

	/* There is only one encoder per connector */
	drm_connector_for_each_possible_encoder(connector, encoder)
		return encoder;

	return NULL;
}

static void amdgpu_dm_get_native_mode(struct drm_connector *connector)
{
	struct drm_encoder *encoder;
	struct amdgpu_encoder *amdgpu_encoder;

	encoder = amdgpu_dm_connector_to_encoder(connector);

	if (encoder == NULL)
		return;

	amdgpu_encoder = to_amdgpu_encoder(encoder);

	amdgpu_encoder->native_mode.clock = 0;

	if (!list_empty(&connector->probed_modes)) {
		struct drm_display_mode *preferred_mode = NULL;

		list_for_each_entry(preferred_mode,
				    &connector->probed_modes,
				    head) {
			if (preferred_mode->type & DRM_MODE_TYPE_PREFERRED)
				amdgpu_encoder->native_mode = *preferred_mode;

			break;
		}

	}
}

static struct drm_display_mode *
amdgpu_dm_create_common_mode(struct drm_encoder *encoder,
			     char *name,
			     int hdisplay, int vdisplay)
{
	struct drm_device *dev = encoder->dev;
	struct amdgpu_encoder *amdgpu_encoder = to_amdgpu_encoder(encoder);
	struct drm_display_mode *mode = NULL;
	struct drm_display_mode *native_mode = &amdgpu_encoder->native_mode;

	mode = drm_mode_duplicate(dev, native_mode);

	if (mode == NULL)
		return NULL;

	mode->hdisplay = hdisplay;
	mode->vdisplay = vdisplay;
	mode->type &= ~DRM_MODE_TYPE_PREFERRED;
	strscpy(mode->name, name, DRM_DISPLAY_MODE_LEN);

	return mode;

}

static void amdgpu_dm_connector_add_common_modes(struct drm_encoder *encoder,
						 struct drm_connector *connector)
{
	struct amdgpu_encoder *amdgpu_encoder = to_amdgpu_encoder(encoder);
	struct drm_display_mode *mode = NULL;
	struct drm_display_mode *native_mode = &amdgpu_encoder->native_mode;
	struct amdgpu_dm_connector *amdgpu_dm_connector =
				to_amdgpu_dm_connector(connector);
	int i;
	int n;
	struct mode_size {
		char name[DRM_DISPLAY_MODE_LEN];
		int w;
		int h;
	} common_modes[] = {
		{  "640x480",  640,  480},
		{  "800x600",  800,  600},
		{ "1024x768", 1024,  768},
		{ "1280x720", 1280,  720},
		{ "1280x800", 1280,  800},
		{"1280x1024", 1280, 1024},
		{ "1440x900", 1440,  900},
		{"1680x1050", 1680, 1050},
		{"1600x1200", 1600, 1200},
		{"1920x1080", 1920, 1080},
		{"1920x1200", 1920, 1200}
	};

	n = ARRAY_SIZE(common_modes);

	for (i = 0; i < n; i++) {
		struct drm_display_mode *curmode = NULL;
		bool mode_existed = false;

		if (common_modes[i].w > native_mode->hdisplay ||
		    common_modes[i].h > native_mode->vdisplay ||
		   (common_modes[i].w == native_mode->hdisplay &&
		    common_modes[i].h == native_mode->vdisplay))
			continue;

		list_for_each_entry(curmode, &connector->probed_modes, head) {
			if (common_modes[i].w == curmode->hdisplay &&
			    common_modes[i].h == curmode->vdisplay) {
				mode_existed = true;
				break;
			}
		}

		if (mode_existed)
			continue;

		mode = amdgpu_dm_create_common_mode(encoder,
				common_modes[i].name, common_modes[i].w,
				common_modes[i].h);
		if (!mode)
			continue;

		drm_mode_probed_add(connector, mode);
		amdgpu_dm_connector->num_modes++;
	}
}

static void amdgpu_set_panel_orientation(struct drm_connector *connector)
{
	struct drm_encoder *encoder;
	struct amdgpu_encoder *amdgpu_encoder;
	const struct drm_display_mode *native_mode;

	if (connector->connector_type != DRM_MODE_CONNECTOR_eDP &&
	    connector->connector_type != DRM_MODE_CONNECTOR_LVDS)
		return;

	encoder = amdgpu_dm_connector_to_encoder(connector);
	if (!encoder)
		return;

	amdgpu_encoder = to_amdgpu_encoder(encoder);

	native_mode = &amdgpu_encoder->native_mode;
	if (native_mode->hdisplay == 0 || native_mode->vdisplay == 0)
		return;

	drm_connector_set_panel_orientation_with_quirk(connector,
						       DRM_MODE_PANEL_ORIENTATION_UNKNOWN,
						       native_mode->hdisplay,
						       native_mode->vdisplay);
}

static void amdgpu_dm_connector_ddc_get_modes(struct drm_connector *connector,
					      struct edid *edid)
{
	struct amdgpu_dm_connector *amdgpu_dm_connector =
			to_amdgpu_dm_connector(connector);

	if (edid) {
		/* empty probed_modes */
		INIT_LIST_HEAD(&connector->probed_modes);
		amdgpu_dm_connector->num_modes =
				drm_add_edid_modes(connector, edid);

		/* sorting the probed modes before calling function
		 * amdgpu_dm_get_native_mode() since EDID can have
		 * more than one preferred mode. The modes that are
		 * later in the probed mode list could be of higher
		 * and preferred resolution. For example, 3840x2160
		 * resolution in base EDID preferred timing and 4096x2160
		 * preferred resolution in DID extension block later.
		 */
		drm_mode_sort(&connector->probed_modes);
		amdgpu_dm_get_native_mode(connector);

		/* Freesync capabilities are reset by calling
		 * drm_add_edid_modes() and need to be
		 * restored here.
		 */
		amdgpu_dm_update_freesync_caps(connector, edid);

		amdgpu_set_panel_orientation(connector);
	} else {
		amdgpu_dm_connector->num_modes = 0;
	}
}

static bool is_duplicate_mode(struct amdgpu_dm_connector *aconnector,
			      struct drm_display_mode *mode)
{
	struct drm_display_mode *m;

	list_for_each_entry (m, &aconnector->base.probed_modes, head) {
		if (drm_mode_equal(m, mode))
			return true;
	}

	return false;
}

static uint add_fs_modes(struct amdgpu_dm_connector *aconnector)
{
	const struct drm_display_mode *m;
	struct drm_display_mode *new_mode;
	uint i;
	uint32_t new_modes_count = 0;

	/* Standard FPS values
	 *
	 * 23.976   - TV/NTSC
	 * 24 	    - Cinema
	 * 25 	    - TV/PAL
	 * 29.97    - TV/NTSC
	 * 30 	    - TV/NTSC
	 * 48 	    - Cinema HFR
	 * 50 	    - TV/PAL
	 * 60 	    - Commonly used
	 * 48,72,96 - Multiples of 24
	 */
	static const uint32_t common_rates[] = {
		23976, 24000, 25000, 29970, 30000,
		48000, 50000, 60000, 72000, 96000
	};

	/*
	 * Find mode with highest refresh rate with the same resolution
	 * as the preferred mode. Some monitors report a preferred mode
	 * with lower resolution than the highest refresh rate supported.
	 */

	m = get_highest_refresh_rate_mode(aconnector, true);
	if (!m)
		return 0;

	for (i = 0; i < ARRAY_SIZE(common_rates); i++) {
		uint64_t target_vtotal, target_vtotal_diff;
		uint64_t num, den;

		if (drm_mode_vrefresh(m) * 1000 < common_rates[i])
			continue;

		if (common_rates[i] < aconnector->min_vfreq * 1000 ||
		    common_rates[i] > aconnector->max_vfreq * 1000)
			continue;

		num = (unsigned long long)m->clock * 1000 * 1000;
		den = common_rates[i] * (unsigned long long)m->htotal;
		target_vtotal = div_u64(num, den);
		target_vtotal_diff = target_vtotal - m->vtotal;

		/* Check for illegal modes */
		if (m->vsync_start + target_vtotal_diff < m->vdisplay ||
		    m->vsync_end + target_vtotal_diff < m->vsync_start ||
		    m->vtotal + target_vtotal_diff < m->vsync_end)
			continue;

		new_mode = drm_mode_duplicate(aconnector->base.dev, m);
		if (!new_mode)
			goto out;

		new_mode->vtotal += (u16)target_vtotal_diff;
		new_mode->vsync_start += (u16)target_vtotal_diff;
		new_mode->vsync_end += (u16)target_vtotal_diff;
		new_mode->type &= ~DRM_MODE_TYPE_PREFERRED;
		new_mode->type |= DRM_MODE_TYPE_DRIVER;

		if (!is_duplicate_mode(aconnector, new_mode)) {
			drm_mode_probed_add(&aconnector->base, new_mode);
			new_modes_count += 1;
		} else
			drm_mode_destroy(aconnector->base.dev, new_mode);
	}
 out:
	return new_modes_count;
}

static void amdgpu_dm_connector_add_freesync_modes(struct drm_connector *connector,
						   struct edid *edid)
{
	struct amdgpu_dm_connector *amdgpu_dm_connector =
		to_amdgpu_dm_connector(connector);

	if (!(amdgpu_freesync_vid_mode && edid))
		return;

	if (amdgpu_dm_connector->max_vfreq - amdgpu_dm_connector->min_vfreq > 10)
		amdgpu_dm_connector->num_modes +=
			add_fs_modes(amdgpu_dm_connector);
}

static int amdgpu_dm_connector_get_modes(struct drm_connector *connector)
{
	struct amdgpu_dm_connector *amdgpu_dm_connector =
			to_amdgpu_dm_connector(connector);
	struct drm_encoder *encoder;
	struct edid *edid = amdgpu_dm_connector->edid;

	encoder = amdgpu_dm_connector_to_encoder(connector);

	if (!drm_edid_is_valid(edid)) {
		amdgpu_dm_connector->num_modes =
				drm_add_modes_noedid(connector, 640, 480);
	} else {
		amdgpu_dm_connector_ddc_get_modes(connector, edid);
		amdgpu_dm_connector_add_common_modes(encoder, connector);
		amdgpu_dm_connector_add_freesync_modes(connector, edid);
	}
	amdgpu_dm_fbc_init(connector);

	return amdgpu_dm_connector->num_modes;
}

void amdgpu_dm_connector_init_helper(struct amdgpu_display_manager *dm,
				     struct amdgpu_dm_connector *aconnector,
				     int connector_type,
				     struct dc_link *link,
				     int link_index)
{
	struct amdgpu_device *adev = drm_to_adev(dm->ddev);

	/*
	 * Some of the properties below require access to state, like bpc.
	 * Allocate some default initial connector state with our reset helper.
	 */
	if (aconnector->base.funcs->reset)
		aconnector->base.funcs->reset(&aconnector->base);

	aconnector->connector_id = link_index;
	aconnector->dc_link = link;
	aconnector->base.interlace_allowed = false;
	aconnector->base.doublescan_allowed = false;
	aconnector->base.stereo_allowed = false;
	aconnector->base.dpms = DRM_MODE_DPMS_OFF;
	aconnector->hpd.hpd = AMDGPU_HPD_NONE; /* not used */
	aconnector->audio_inst = -1;
	mutex_init(&aconnector->hpd_lock);

	/*
	 * configure support HPD hot plug connector_>polled default value is 0
	 * which means HPD hot plug not supported
	 */
	switch (connector_type) {
	case DRM_MODE_CONNECTOR_HDMIA:
		aconnector->base.polled = DRM_CONNECTOR_POLL_HPD;
		aconnector->base.ycbcr_420_allowed =
			link->link_enc->features.hdmi_ycbcr420_supported ? true : false;
		break;
	case DRM_MODE_CONNECTOR_DisplayPort:
		aconnector->base.polled = DRM_CONNECTOR_POLL_HPD;
		aconnector->base.ycbcr_420_allowed =
			link->link_enc->features.dp_ycbcr420_supported ? true : false;
		break;
	case DRM_MODE_CONNECTOR_DVID:
		aconnector->base.polled = DRM_CONNECTOR_POLL_HPD;
		break;
	default:
		break;
	}

	drm_object_attach_property(&aconnector->base.base,
				dm->ddev->mode_config.scaling_mode_property,
				DRM_MODE_SCALE_NONE);

	drm_object_attach_property(&aconnector->base.base,
				adev->mode_info.underscan_property,
				UNDERSCAN_OFF);
	drm_object_attach_property(&aconnector->base.base,
				adev->mode_info.underscan_hborder_property,
				0);
	drm_object_attach_property(&aconnector->base.base,
				adev->mode_info.underscan_vborder_property,
				0);

	if (!aconnector->mst_port)
		drm_connector_attach_max_bpc_property(&aconnector->base, 8, 16);

	/* This defaults to the max in the range, but we want 8bpc for non-edp. */
	aconnector->base.state->max_bpc = (connector_type == DRM_MODE_CONNECTOR_eDP) ? 16 : 8;
	aconnector->base.state->max_requested_bpc = aconnector->base.state->max_bpc;

	if (connector_type == DRM_MODE_CONNECTOR_eDP &&
	    (dc_is_dmcu_initialized(adev->dm.dc) || adev->dm.dc->ctx->dmub_srv)) {
		drm_object_attach_property(&aconnector->base.base,
				adev->mode_info.abm_level_property, 0);
	}

	if (connector_type == DRM_MODE_CONNECTOR_HDMIA ||
	    connector_type == DRM_MODE_CONNECTOR_DisplayPort ||
	    connector_type == DRM_MODE_CONNECTOR_eDP) {
		drm_connector_attach_hdr_output_metadata_property(&aconnector->base);

		if (!aconnector->mst_port)
			drm_connector_attach_vrr_capable_property(&aconnector->base);

#ifdef CONFIG_DRM_AMD_DC_HDCP
		if (adev->dm.hdcp_workqueue)
			drm_connector_attach_content_protection_property(&aconnector->base, true);
#endif
	}
}

static int amdgpu_dm_i2c_xfer(struct i2c_adapter *i2c_adap,
			      struct i2c_msg *msgs, int num)
{
	struct amdgpu_i2c_adapter *i2c = i2c_get_adapdata(i2c_adap);
	struct ddc_service *ddc_service = i2c->ddc_service;
	struct i2c_command cmd;
	int i;
	int result = -EIO;

	cmd.payloads = kcalloc(num, sizeof(struct i2c_payload), GFP_KERNEL);

	if (!cmd.payloads)
		return result;

	cmd.number_of_payloads = num;
	cmd.engine = I2C_COMMAND_ENGINE_DEFAULT;
	cmd.speed = 100;

	for (i = 0; i < num; i++) {
		cmd.payloads[i].write = !(msgs[i].flags & I2C_M_RD);
		cmd.payloads[i].address = msgs[i].addr;
		cmd.payloads[i].length = msgs[i].len;
		cmd.payloads[i].data = msgs[i].buf;
	}

	if (dc_submit_i2c(
			ddc_service->ctx->dc,
			ddc_service->ddc_pin->hw_info.ddc_channel,
			&cmd))
		result = num;

	kfree(cmd.payloads);
	return result;
}

static u32 amdgpu_dm_i2c_func(struct i2c_adapter *adap)
{
	return I2C_FUNC_I2C | I2C_FUNC_SMBUS_EMUL;
}

static const struct i2c_algorithm amdgpu_dm_i2c_algo = {
	.master_xfer = amdgpu_dm_i2c_xfer,
	.functionality = amdgpu_dm_i2c_func,
};

static struct amdgpu_i2c_adapter *
create_i2c(struct ddc_service *ddc_service,
	   int link_index,
	   int *res)
{
	struct amdgpu_device *adev = ddc_service->ctx->driver_context;
	struct amdgpu_i2c_adapter *i2c;

	i2c = kzalloc(sizeof(struct amdgpu_i2c_adapter), GFP_KERNEL);
	if (!i2c)
		return NULL;
	i2c->base.owner = THIS_MODULE;
	i2c->base.class = I2C_CLASS_DDC;
	i2c->base.dev.parent = &adev->pdev->dev;
	i2c->base.algo = &amdgpu_dm_i2c_algo;
	snprintf(i2c->base.name, sizeof(i2c->base.name), "AMDGPU DM i2c hw bus %d", link_index);
	i2c_set_adapdata(&i2c->base, i2c);
	i2c->ddc_service = ddc_service;
	i2c->ddc_service->ddc_pin->hw_info.ddc_channel = link_index;

	return i2c;
}


/*
 * Note: this function assumes that dc_link_detect() was called for the
 * dc_link which will be represented by this aconnector.
 */
static int amdgpu_dm_connector_init(struct amdgpu_display_manager *dm,
				    struct amdgpu_dm_connector *aconnector,
				    uint32_t link_index,
				    struct amdgpu_encoder *aencoder)
{
	int res = 0;
	int connector_type;
	struct dc *dc = dm->dc;
	struct dc_link *link = dc_get_link_at_index(dc, link_index);
	struct amdgpu_i2c_adapter *i2c;

	link->priv = aconnector;

	DRM_DEBUG_DRIVER("%s()\n", __func__);

	i2c = create_i2c(link->ddc, link->link_index, &res);
	if (!i2c) {
		DRM_ERROR("Failed to create i2c adapter data\n");
		return -ENOMEM;
	}

	aconnector->i2c = i2c;
	res = i2c_add_adapter(&i2c->base);

	if (res) {
		DRM_ERROR("Failed to register hw i2c %d\n", link->link_index);
		goto out_free;
	}

	connector_type = to_drm_connector_type(link->connector_signal);

	res = drm_connector_init_with_ddc(
			dm->ddev,
			&aconnector->base,
			&amdgpu_dm_connector_funcs,
			connector_type,
			&i2c->base);

	if (res) {
		DRM_ERROR("connector_init failed\n");
		aconnector->connector_id = -1;
		goto out_free;
	}

	drm_connector_helper_add(
			&aconnector->base,
			&amdgpu_dm_connector_helper_funcs);

	amdgpu_dm_connector_init_helper(
		dm,
		aconnector,
		connector_type,
		link,
		link_index);

	drm_connector_attach_encoder(
		&aconnector->base, &aencoder->base);

	if (connector_type == DRM_MODE_CONNECTOR_DisplayPort
		|| connector_type == DRM_MODE_CONNECTOR_eDP)
		amdgpu_dm_initialize_dp_connector(dm, aconnector, link->link_index);

out_free:
	if (res) {
		kfree(i2c);
		aconnector->i2c = NULL;
	}
	return res;
}

int amdgpu_dm_get_encoder_crtc_mask(struct amdgpu_device *adev)
{
	switch (adev->mode_info.num_crtc) {
	case 1:
		return 0x1;
	case 2:
		return 0x3;
	case 3:
		return 0x7;
	case 4:
		return 0xf;
	case 5:
		return 0x1f;
	case 6:
	default:
		return 0x3f;
	}
}

static int amdgpu_dm_encoder_init(struct drm_device *dev,
				  struct amdgpu_encoder *aencoder,
				  uint32_t link_index)
{
	struct amdgpu_device *adev = drm_to_adev(dev);

	int res = drm_encoder_init(dev,
				   &aencoder->base,
				   &amdgpu_dm_encoder_funcs,
				   DRM_MODE_ENCODER_TMDS,
				   NULL);

	aencoder->base.possible_crtcs = amdgpu_dm_get_encoder_crtc_mask(adev);

	if (!res)
		aencoder->encoder_id = link_index;
	else
		aencoder->encoder_id = -1;

	drm_encoder_helper_add(&aencoder->base, &amdgpu_dm_encoder_helper_funcs);

	return res;
}

static void manage_dm_interrupts(struct amdgpu_device *adev,
				 struct amdgpu_crtc *acrtc,
				 bool enable)
{
	/*
	 * We have no guarantee that the frontend index maps to the same
	 * backend index - some even map to more than one.
	 *
	 * TODO: Use a different interrupt or check DC itself for the mapping.
	 */
	int irq_type =
		amdgpu_display_crtc_idx_to_irq_type(
			adev,
			acrtc->crtc_id);

	if (enable) {
		drm_crtc_vblank_on(&acrtc->base);
		amdgpu_irq_get(
			adev,
			&adev->pageflip_irq,
			irq_type);
#if defined(CONFIG_DRM_AMD_SECURE_DISPLAY)
		amdgpu_irq_get(
			adev,
			&adev->vline0_irq,
			irq_type);
#endif
	} else {
#if defined(CONFIG_DRM_AMD_SECURE_DISPLAY)
		amdgpu_irq_put(
			adev,
			&adev->vline0_irq,
			irq_type);
#endif
		amdgpu_irq_put(
			adev,
			&adev->pageflip_irq,
			irq_type);
		drm_crtc_vblank_off(&acrtc->base);
	}
}

static void dm_update_pflip_irq_state(struct amdgpu_device *adev,
				      struct amdgpu_crtc *acrtc)
{
	int irq_type =
		amdgpu_display_crtc_idx_to_irq_type(adev, acrtc->crtc_id);

	/**
	 * This reads the current state for the IRQ and force reapplies
	 * the setting to hardware.
	 */
	amdgpu_irq_update(adev, &adev->pageflip_irq, irq_type);
}

static bool
is_scaling_state_different(const struct dm_connector_state *dm_state,
			   const struct dm_connector_state *old_dm_state)
{
	if (dm_state->scaling != old_dm_state->scaling)
		return true;
	if (!dm_state->underscan_enable && old_dm_state->underscan_enable) {
		if (old_dm_state->underscan_hborder != 0 && old_dm_state->underscan_vborder != 0)
			return true;
	} else  if (dm_state->underscan_enable && !old_dm_state->underscan_enable) {
		if (dm_state->underscan_hborder != 0 && dm_state->underscan_vborder != 0)
			return true;
	} else if (dm_state->underscan_hborder != old_dm_state->underscan_hborder ||
		   dm_state->underscan_vborder != old_dm_state->underscan_vborder)
		return true;
	return false;
}

#ifdef CONFIG_DRM_AMD_DC_HDCP
static bool is_content_protection_different(struct drm_crtc_state *new_crtc_state,
					    struct drm_crtc_state *old_crtc_state,
					    struct drm_connector_state *new_conn_state,
					    struct drm_connector_state *old_conn_state,
					    const struct drm_connector *connector,
					    struct hdcp_workqueue *hdcp_w)
{
	struct amdgpu_dm_connector *aconnector = to_amdgpu_dm_connector(connector);
	struct dm_connector_state *dm_con_state = to_dm_connector_state(connector->state);

	pr_debug("[HDCP_DM] connector->index: %x connect_status: %x dpms: %x\n",
		connector->index, connector->status, connector->dpms);
	pr_debug("[HDCP_DM] state protection old: %x new: %x\n",
		old_conn_state->content_protection, new_conn_state->content_protection);

	if (old_crtc_state)
		pr_debug("[HDCP_DM] old crtc en: %x a: %x m: %x a-chg: %x c-chg: %x\n",
		old_crtc_state->enable,
		old_crtc_state->active,
		old_crtc_state->mode_changed,
		old_crtc_state->active_changed,
		old_crtc_state->connectors_changed);

	if (new_crtc_state)
		pr_debug("[HDCP_DM] NEW crtc en: %x a: %x m: %x a-chg: %x c-chg: %x\n",
		new_crtc_state->enable,
		new_crtc_state->active,
		new_crtc_state->mode_changed,
		new_crtc_state->active_changed,
		new_crtc_state->connectors_changed);

	/* hdcp content type change */
	if (old_conn_state->hdcp_content_type != new_conn_state->hdcp_content_type &&
	    new_conn_state->content_protection != DRM_MODE_CONTENT_PROTECTION_UNDESIRED) {
		new_conn_state->content_protection = DRM_MODE_CONTENT_PROTECTION_DESIRED;
		pr_debug("[HDCP_DM] Type0/1 change %s :true\n", __func__);
		return true;
	}

	/* CP is being re enabled, ignore this */
	if (old_conn_state->content_protection == DRM_MODE_CONTENT_PROTECTION_ENABLED &&
	    new_conn_state->content_protection == DRM_MODE_CONTENT_PROTECTION_DESIRED) {
		if (new_crtc_state && new_crtc_state->mode_changed) {
			new_conn_state->content_protection = DRM_MODE_CONTENT_PROTECTION_DESIRED;
			pr_debug("[HDCP_DM] ENABLED->DESIRED & mode_changed %s :true\n", __func__);
			return true;
		};
		new_conn_state->content_protection = DRM_MODE_CONTENT_PROTECTION_ENABLED;
		pr_debug("[HDCP_DM] ENABLED -> DESIRED %s :false\n", __func__);
		return false;
	}

	/* S3 resume case, since old state will always be 0 (UNDESIRED) and the restored state will be ENABLED
	 *
	 * Handles:	UNDESIRED -> ENABLED
	 */
	if (old_conn_state->content_protection == DRM_MODE_CONTENT_PROTECTION_UNDESIRED &&
	    new_conn_state->content_protection == DRM_MODE_CONTENT_PROTECTION_ENABLED)
		new_conn_state->content_protection = DRM_MODE_CONTENT_PROTECTION_DESIRED;

	/* Stream removed and re-enabled
	 *
	 * Can sometimes overlap with the HPD case,
	 * thus set update_hdcp to false to avoid
	 * setting HDCP multiple times.
	 *
	 * Handles:	DESIRED -> DESIRED (Special case)
	 */
	if (!(old_conn_state->crtc && old_conn_state->crtc->enabled) &&
		new_conn_state->crtc && new_conn_state->crtc->enabled &&
		connector->state->content_protection == DRM_MODE_CONTENT_PROTECTION_DESIRED) {
		dm_con_state->update_hdcp = false;
		pr_debug("[HDCP_DM] DESIRED->DESIRED (Stream removed and re-enabled) %s :true\n",
			__func__);
		return true;
	}

	/* Hot-plug, headless s3, dpms
	 *
	 * Only start HDCP if the display is connected/enabled.
	 * update_hdcp flag will be set to false until the next
	 * HPD comes in.
	 *
	 * Handles:	DESIRED -> DESIRED (Special case)
	 */
	if (dm_con_state->update_hdcp &&
	new_conn_state->content_protection == DRM_MODE_CONTENT_PROTECTION_DESIRED &&
	connector->dpms == DRM_MODE_DPMS_ON && aconnector->dc_sink != NULL) {
		dm_con_state->update_hdcp = false;
		pr_debug("[HDCP_DM] DESIRED->DESIRED (Hot-plug, headless s3, dpms) %s :true\n",
			__func__);
		return true;
	}

	if (old_conn_state->content_protection == new_conn_state->content_protection) {
		if (new_conn_state->content_protection >= DRM_MODE_CONTENT_PROTECTION_DESIRED) {
			if (new_crtc_state && new_crtc_state->mode_changed) {
				pr_debug("[HDCP_DM] DESIRED->DESIRED or ENABLE->ENABLE mode_change %s :true\n",
					__func__);
				return true;
			};
			pr_debug("[HDCP_DM] DESIRED->DESIRED & ENABLE->ENABLE %s :false\n",
				__func__);
			return false;
		};

		pr_debug("[HDCP_DM] UNDESIRED->UNDESIRED %s :false\n", __func__);
		return false;
	}

	if (new_conn_state->content_protection != DRM_MODE_CONTENT_PROTECTION_ENABLED) {
		pr_debug("[HDCP_DM] UNDESIRED->DESIRED or DESIRED->UNDESIRED or ENABLED->UNDESIRED %s :true\n",
			__func__);
		return true;
	}

	pr_debug("[HDCP_DM] DESIRED->ENABLED %s :false\n", __func__);
	return false;
}
#endif

static void remove_stream(struct amdgpu_device *adev,
			  struct amdgpu_crtc *acrtc,
			  struct dc_stream_state *stream)
{
	/* this is the update mode case */

	acrtc->otg_inst = -1;
	acrtc->enabled = false;
}

static int get_cursor_position(struct drm_plane *plane, struct drm_crtc *crtc,
			       struct dc_cursor_position *position)
{
	struct amdgpu_crtc *amdgpu_crtc = to_amdgpu_crtc(crtc);
	int x, y;
	int xorigin = 0, yorigin = 0;

	if (!crtc || !plane->state->fb)
		return 0;

	if ((plane->state->crtc_w > amdgpu_crtc->max_cursor_width) ||
	    (plane->state->crtc_h > amdgpu_crtc->max_cursor_height)) {
		DRM_ERROR("%s: bad cursor width or height %d x %d\n",
			  __func__,
			  plane->state->crtc_w,
			  plane->state->crtc_h);
		return -EINVAL;
	}

	x = plane->state->crtc_x;
	y = plane->state->crtc_y;

	if (x <= -amdgpu_crtc->max_cursor_width ||
	    y <= -amdgpu_crtc->max_cursor_height)
		return 0;

	if (x < 0) {
		xorigin = min(-x, amdgpu_crtc->max_cursor_width - 1);
		x = 0;
	}
	if (y < 0) {
		yorigin = min(-y, amdgpu_crtc->max_cursor_height - 1);
		y = 0;
	}
	position->enable = true;
	position->translate_by_source = true;
	position->x = x;
	position->y = y;
	position->x_hotspot = xorigin;
	position->y_hotspot = yorigin;

	return 0;
}

static void handle_cursor_update(struct drm_plane *plane,
				 struct drm_plane_state *old_plane_state)
{
	struct amdgpu_device *adev = drm_to_adev(plane->dev);
	struct amdgpu_framebuffer *afb = to_amdgpu_framebuffer(plane->state->fb);
	struct drm_crtc *crtc = afb ? plane->state->crtc : old_plane_state->crtc;
	struct dm_crtc_state *crtc_state = crtc ? to_dm_crtc_state(crtc->state) : NULL;
	struct amdgpu_crtc *amdgpu_crtc = to_amdgpu_crtc(crtc);
	uint64_t address = afb ? afb->address : 0;
	struct dc_cursor_position position = {0};
	struct dc_cursor_attributes attributes;
	int ret;

	if (!plane->state->fb && !old_plane_state->fb)
		return;

	DC_LOG_CURSOR("%s: crtc_id=%d with size %d to %d\n",
		      __func__,
		      amdgpu_crtc->crtc_id,
		      plane->state->crtc_w,
		      plane->state->crtc_h);

	ret = get_cursor_position(plane, crtc, &position);
	if (ret)
		return;

	if (!position.enable) {
		/* turn off cursor */
		if (crtc_state && crtc_state->stream) {
			mutex_lock(&adev->dm.dc_lock);
			dc_stream_set_cursor_position(crtc_state->stream,
						      &position);
			mutex_unlock(&adev->dm.dc_lock);
		}
		return;
	}

	amdgpu_crtc->cursor_width = plane->state->crtc_w;
	amdgpu_crtc->cursor_height = plane->state->crtc_h;

	memset(&attributes, 0, sizeof(attributes));
	attributes.address.high_part = upper_32_bits(address);
	attributes.address.low_part  = lower_32_bits(address);
	attributes.width             = plane->state->crtc_w;
	attributes.height            = plane->state->crtc_h;
	attributes.color_format      = CURSOR_MODE_COLOR_PRE_MULTIPLIED_ALPHA;
	attributes.rotation_angle    = 0;
	attributes.attribute_flags.value = 0;

	/* Enable cursor degamma ROM on DCN3+ for implicit sRGB degamma in DRM
	 * legacy gamma setup.
	 */
	if (crtc_state->cm_is_degamma_srgb &&
	    adev->dm.dc->caps.color.dpp.gamma_corr)
		attributes.attribute_flags.bits.ENABLE_CURSOR_DEGAMMA = 1;

	attributes.pitch = afb->base.pitches[0] / afb->base.format->cpp[0];

	if (crtc_state->stream) {
		mutex_lock(&adev->dm.dc_lock);
		if (!dc_stream_set_cursor_attributes(crtc_state->stream,
							 &attributes))
			DRM_ERROR("DC failed to set cursor attributes\n");

		if (!dc_stream_set_cursor_position(crtc_state->stream,
						   &position))
			DRM_ERROR("DC failed to set cursor position\n");
		mutex_unlock(&adev->dm.dc_lock);
	}
}

static void prepare_flip_isr(struct amdgpu_crtc *acrtc)
{

	assert_spin_locked(&acrtc->base.dev->event_lock);
	WARN_ON(acrtc->event);

	acrtc->event = acrtc->base.state->event;

	/* Set the flip status */
	acrtc->pflip_status = AMDGPU_FLIP_SUBMITTED;

	/* Mark this event as consumed */
	acrtc->base.state->event = NULL;

	DC_LOG_PFLIP("crtc:%d, pflip_stat:AMDGPU_FLIP_SUBMITTED\n",
		     acrtc->crtc_id);
}

static void update_freesync_state_on_stream(
	struct amdgpu_display_manager *dm,
	struct dm_crtc_state *new_crtc_state,
	struct dc_stream_state *new_stream,
	struct dc_plane_state *surface,
	u32 flip_timestamp_in_us)
{
	struct mod_vrr_params vrr_params;
	struct dc_info_packet vrr_infopacket = {0};
	struct amdgpu_device *adev = dm->adev;
	struct amdgpu_crtc *acrtc = to_amdgpu_crtc(new_crtc_state->base.crtc);
	unsigned long flags;
	bool pack_sdp_v1_3 = false;

	if (!new_stream)
		return;

	/*
	 * TODO: Determine why min/max totals and vrefresh can be 0 here.
	 * For now it's sufficient to just guard against these conditions.
	 */

	if (!new_stream->timing.h_total || !new_stream->timing.v_total)
		return;

	spin_lock_irqsave(&adev_to_drm(adev)->event_lock, flags);
        vrr_params = acrtc->dm_irq_params.vrr_params;

	if (surface) {
		mod_freesync_handle_preflip(
			dm->freesync_module,
			surface,
			new_stream,
			flip_timestamp_in_us,
			&vrr_params);

		if (adev->family < AMDGPU_FAMILY_AI &&
		    amdgpu_dm_vrr_active(new_crtc_state)) {
			mod_freesync_handle_v_update(dm->freesync_module,
						     new_stream, &vrr_params);

			/* Need to call this before the frame ends. */
			dc_stream_adjust_vmin_vmax(dm->dc,
						   new_crtc_state->stream,
						   &vrr_params.adjust);
		}
	}

	mod_freesync_build_vrr_infopacket(
		dm->freesync_module,
		new_stream,
		&vrr_params,
		PACKET_TYPE_VRR,
		TRANSFER_FUNC_UNKNOWN,
		&vrr_infopacket,
		pack_sdp_v1_3);

	new_crtc_state->freesync_timing_changed |=
		(memcmp(&acrtc->dm_irq_params.vrr_params.adjust,
			&vrr_params.adjust,
			sizeof(vrr_params.adjust)) != 0);

	new_crtc_state->freesync_vrr_info_changed |=
		(memcmp(&new_crtc_state->vrr_infopacket,
			&vrr_infopacket,
			sizeof(vrr_infopacket)) != 0);

	acrtc->dm_irq_params.vrr_params = vrr_params;
	new_crtc_state->vrr_infopacket = vrr_infopacket;

	new_stream->adjust = acrtc->dm_irq_params.vrr_params.adjust;
	new_stream->vrr_infopacket = vrr_infopacket;

	if (new_crtc_state->freesync_vrr_info_changed)
		DRM_DEBUG_KMS("VRR packet update: crtc=%u enabled=%d state=%d",
			      new_crtc_state->base.crtc->base.id,
			      (int)new_crtc_state->base.vrr_enabled,
			      (int)vrr_params.state);

	spin_unlock_irqrestore(&adev_to_drm(adev)->event_lock, flags);
}

static void update_stream_irq_parameters(
	struct amdgpu_display_manager *dm,
	struct dm_crtc_state *new_crtc_state)
{
	struct dc_stream_state *new_stream = new_crtc_state->stream;
	struct mod_vrr_params vrr_params;
	struct mod_freesync_config config = new_crtc_state->freesync_config;
	struct amdgpu_device *adev = dm->adev;
	struct amdgpu_crtc *acrtc = to_amdgpu_crtc(new_crtc_state->base.crtc);
	unsigned long flags;

	if (!new_stream)
		return;

	/*
	 * TODO: Determine why min/max totals and vrefresh can be 0 here.
	 * For now it's sufficient to just guard against these conditions.
	 */
	if (!new_stream->timing.h_total || !new_stream->timing.v_total)
		return;

	spin_lock_irqsave(&adev_to_drm(adev)->event_lock, flags);
	vrr_params = acrtc->dm_irq_params.vrr_params;

	if (new_crtc_state->vrr_supported &&
	    config.min_refresh_in_uhz &&
	    config.max_refresh_in_uhz) {
		/*
		 * if freesync compatible mode was set, config.state will be set
		 * in atomic check
		 */
		if (config.state == VRR_STATE_ACTIVE_FIXED && config.fixed_refresh_in_uhz &&
		    (!drm_atomic_crtc_needs_modeset(&new_crtc_state->base) ||
		     new_crtc_state->freesync_config.state == VRR_STATE_ACTIVE_FIXED)) {
			vrr_params.max_refresh_in_uhz = config.max_refresh_in_uhz;
			vrr_params.min_refresh_in_uhz = config.min_refresh_in_uhz;
			vrr_params.fixed_refresh_in_uhz = config.fixed_refresh_in_uhz;
			vrr_params.state = VRR_STATE_ACTIVE_FIXED;
		} else {
			config.state = new_crtc_state->base.vrr_enabled ?
						     VRR_STATE_ACTIVE_VARIABLE :
						     VRR_STATE_INACTIVE;
		}
	} else {
		config.state = VRR_STATE_UNSUPPORTED;
	}

	mod_freesync_build_vrr_params(dm->freesync_module,
				      new_stream,
				      &config, &vrr_params);

	new_crtc_state->freesync_timing_changed |=
		(memcmp(&acrtc->dm_irq_params.vrr_params.adjust,
			&vrr_params.adjust, sizeof(vrr_params.adjust)) != 0);

	new_crtc_state->freesync_config = config;
	/* Copy state for access from DM IRQ handler */
	acrtc->dm_irq_params.freesync_config = config;
	acrtc->dm_irq_params.active_planes = new_crtc_state->active_planes;
	acrtc->dm_irq_params.vrr_params = vrr_params;
	spin_unlock_irqrestore(&adev_to_drm(adev)->event_lock, flags);
}

static void amdgpu_dm_handle_vrr_transition(struct dm_crtc_state *old_state,
					    struct dm_crtc_state *new_state)
{
	bool old_vrr_active = amdgpu_dm_vrr_active(old_state);
	bool new_vrr_active = amdgpu_dm_vrr_active(new_state);

	if (!old_vrr_active && new_vrr_active) {
		/* Transition VRR inactive -> active:
		 * While VRR is active, we must not disable vblank irq, as a
		 * reenable after disable would compute bogus vblank/pflip
		 * timestamps if it likely happened inside display front-porch.
		 *
		 * We also need vupdate irq for the actual core vblank handling
		 * at end of vblank.
		 */
		WARN_ON(dm_set_vupdate_irq(new_state->base.crtc, true) != 0);
		WARN_ON(drm_crtc_vblank_get(new_state->base.crtc) != 0);
		DRM_DEBUG_DRIVER("%s: crtc=%u VRR off->on: Get vblank ref\n",
				 __func__, new_state->base.crtc->base.id);
	} else if (old_vrr_active && !new_vrr_active) {
		/* Transition VRR active -> inactive:
		 * Allow vblank irq disable again for fixed refresh rate.
		 */
		WARN_ON(dm_set_vupdate_irq(new_state->base.crtc, false) != 0);
		drm_crtc_vblank_put(new_state->base.crtc);
		DRM_DEBUG_DRIVER("%s: crtc=%u VRR on->off: Drop vblank ref\n",
				 __func__, new_state->base.crtc->base.id);
	}
}

static void amdgpu_dm_commit_cursors(struct drm_atomic_state *state)
{
	struct drm_plane *plane;
	struct drm_plane_state *old_plane_state;
	int i;

	/*
	 * TODO: Make this per-stream so we don't issue redundant updates for
	 * commits with multiple streams.
	 */
	for_each_old_plane_in_state(state, plane, old_plane_state, i)
		if (plane->type == DRM_PLANE_TYPE_CURSOR)
			handle_cursor_update(plane, old_plane_state);
}

static inline uint32_t get_mem_type(struct drm_framebuffer *fb)
{
	struct amdgpu_bo *abo = gem_to_amdgpu_bo(fb->obj[0]);

	return abo->tbo.resource ? abo->tbo.resource->mem_type : 0;
}

static void amdgpu_dm_commit_planes(struct drm_atomic_state *state,
				    struct dc_state *dc_state,
				    struct drm_device *dev,
				    struct amdgpu_display_manager *dm,
				    struct drm_crtc *pcrtc,
				    bool wait_for_vblank)
{
	uint32_t i;
	uint64_t timestamp_ns;
	struct drm_plane *plane;
	struct drm_plane_state *old_plane_state, *new_plane_state;
	struct amdgpu_crtc *acrtc_attach = to_amdgpu_crtc(pcrtc);
	struct drm_crtc_state *new_pcrtc_state =
			drm_atomic_get_new_crtc_state(state, pcrtc);
	struct dm_crtc_state *acrtc_state = to_dm_crtc_state(new_pcrtc_state);
	struct dm_crtc_state *dm_old_crtc_state =
			to_dm_crtc_state(drm_atomic_get_old_crtc_state(state, pcrtc));
	int planes_count = 0, vpos, hpos;
	long r;
	unsigned long flags;
	struct amdgpu_bo *abo;
	uint32_t target_vblank, last_flip_vblank;
	bool vrr_active = amdgpu_dm_vrr_active(acrtc_state);
	bool pflip_present = false;
	struct {
		struct dc_surface_update surface_updates[MAX_SURFACES];
		struct dc_plane_info plane_infos[MAX_SURFACES];
		struct dc_scaling_info scaling_infos[MAX_SURFACES];
		struct dc_flip_addrs flip_addrs[MAX_SURFACES];
		struct dc_stream_update stream_update;
	} *bundle;

	bundle = kzalloc(sizeof(*bundle), GFP_KERNEL);

	if (!bundle) {
		dm_error("Failed to allocate update bundle\n");
		goto cleanup;
	}

	/*
	 * Disable the cursor first if we're disabling all the planes.
	 * It'll remain on the screen after the planes are re-enabled
	 * if we don't.
	 */
	if (acrtc_state->active_planes == 0)
		amdgpu_dm_commit_cursors(state);

	/* update planes when needed */
	for_each_oldnew_plane_in_state(state, plane, old_plane_state, new_plane_state, i) {
		struct drm_crtc *crtc = new_plane_state->crtc;
		struct drm_crtc_state *new_crtc_state;
		struct drm_framebuffer *fb = new_plane_state->fb;
		struct amdgpu_framebuffer *afb = (struct amdgpu_framebuffer *)fb;
		bool plane_needs_flip;
		struct dc_plane_state *dc_plane;
		struct dm_plane_state *dm_new_plane_state = to_dm_plane_state(new_plane_state);

		/* Cursor plane is handled after stream updates */
		if (plane->type == DRM_PLANE_TYPE_CURSOR)
			continue;

		if (!fb || !crtc || pcrtc != crtc)
			continue;

		new_crtc_state = drm_atomic_get_new_crtc_state(state, crtc);
		if (!new_crtc_state->active)
			continue;

		dc_plane = dm_new_plane_state->dc_state;
		if (!dc_plane)
			continue;

		bundle->surface_updates[planes_count].surface = dc_plane;
		if (new_pcrtc_state->color_mgmt_changed) {
			bundle->surface_updates[planes_count].gamma = dc_plane->gamma_correction;
			bundle->surface_updates[planes_count].in_transfer_func = dc_plane->in_transfer_func;
			bundle->surface_updates[planes_count].gamut_remap_matrix = &dc_plane->gamut_remap_matrix;
		}

		fill_dc_scaling_info(new_plane_state,
				     &bundle->scaling_infos[planes_count]);

		bundle->surface_updates[planes_count].scaling_info =
			&bundle->scaling_infos[planes_count];

		plane_needs_flip = old_plane_state->fb && new_plane_state->fb;

		pflip_present = pflip_present || plane_needs_flip;

		if (!plane_needs_flip) {
			planes_count += 1;
			continue;
		}

		abo = gem_to_amdgpu_bo(fb->obj[0]);

		/*
		 * Wait for all fences on this FB. Do limited wait to avoid
		 * deadlock during GPU reset when this fence will not signal
		 * but we hold reservation lock for the BO.
		 */
		r = dma_resv_wait_timeout(abo->tbo.base.resv, true, false,
					  msecs_to_jiffies(5000));
		if (unlikely(r <= 0))
			DRM_ERROR("Waiting for fences timed out!");

		fill_dc_plane_info_and_addr(
			dm->adev, new_plane_state,
			afb->tiling_flags,
			&bundle->plane_infos[planes_count],
			&bundle->flip_addrs[planes_count].address,
			afb->tmz_surface, false);

		DRM_DEBUG_ATOMIC("plane: id=%d dcc_en=%d\n",
				 new_plane_state->plane->index,
				 bundle->plane_infos[planes_count].dcc.enable);

		bundle->surface_updates[planes_count].plane_info =
			&bundle->plane_infos[planes_count];

		/*
		 * Only allow immediate flips for fast updates that don't
		 * change memory domain, FB pitch, DCC state, rotation or
		 * mirroring.
		 */
		bundle->flip_addrs[planes_count].flip_immediate =
			crtc->state->async_flip &&
			acrtc_state->update_type == UPDATE_TYPE_FAST &&
			get_mem_type(old_plane_state->fb) == get_mem_type(fb);

		timestamp_ns = ktime_get_ns();
		bundle->flip_addrs[planes_count].flip_timestamp_in_us = div_u64(timestamp_ns, 1000);
		bundle->surface_updates[planes_count].flip_addr = &bundle->flip_addrs[planes_count];
		bundle->surface_updates[planes_count].surface = dc_plane;

		if (!bundle->surface_updates[planes_count].surface) {
			DRM_ERROR("No surface for CRTC: id=%d\n",
					acrtc_attach->crtc_id);
			continue;
		}

		if (plane == pcrtc->primary)
			update_freesync_state_on_stream(
				dm,
				acrtc_state,
				acrtc_state->stream,
				dc_plane,
				bundle->flip_addrs[planes_count].flip_timestamp_in_us);

		DRM_DEBUG_ATOMIC("%s Flipping to hi: 0x%x, low: 0x%x\n",
				 __func__,
				 bundle->flip_addrs[planes_count].address.grph.addr.high_part,
				 bundle->flip_addrs[planes_count].address.grph.addr.low_part);

		planes_count += 1;

	}

	if (pflip_present) {
		if (!vrr_active) {
			/* Use old throttling in non-vrr fixed refresh rate mode
			 * to keep flip scheduling based on target vblank counts
			 * working in a backwards compatible way, e.g., for
			 * clients using the GLX_OML_sync_control extension or
			 * DRI3/Present extension with defined target_msc.
			 */
			last_flip_vblank = amdgpu_get_vblank_counter_kms(pcrtc);
		}
		else {
			/* For variable refresh rate mode only:
			 * Get vblank of last completed flip to avoid > 1 vrr
			 * flips per video frame by use of throttling, but allow
			 * flip programming anywhere in the possibly large
			 * variable vrr vblank interval for fine-grained flip
			 * timing control and more opportunity to avoid stutter
			 * on late submission of flips.
			 */
			spin_lock_irqsave(&pcrtc->dev->event_lock, flags);
			last_flip_vblank = acrtc_attach->dm_irq_params.last_flip_vblank;
			spin_unlock_irqrestore(&pcrtc->dev->event_lock, flags);
		}

		target_vblank = last_flip_vblank + wait_for_vblank;

		/*
		 * Wait until we're out of the vertical blank period before the one
		 * targeted by the flip
		 */
		while ((acrtc_attach->enabled &&
			(amdgpu_display_get_crtc_scanoutpos(dm->ddev, acrtc_attach->crtc_id,
							    0, &vpos, &hpos, NULL,
							    NULL, &pcrtc->hwmode)
			 & (DRM_SCANOUTPOS_VALID | DRM_SCANOUTPOS_IN_VBLANK)) ==
			(DRM_SCANOUTPOS_VALID | DRM_SCANOUTPOS_IN_VBLANK) &&
			(int)(target_vblank -
			  amdgpu_get_vblank_counter_kms(pcrtc)) > 0)) {
			usleep_range(1000, 1100);
		}

		/**
		 * Prepare the flip event for the pageflip interrupt to handle.
		 *
		 * This only works in the case where we've already turned on the
		 * appropriate hardware blocks (eg. HUBP) so in the transition case
		 * from 0 -> n planes we have to skip a hardware generated event
		 * and rely on sending it from software.
		 */
		if (acrtc_attach->base.state->event &&
		    acrtc_state->active_planes > 0) {
			drm_crtc_vblank_get(pcrtc);

			spin_lock_irqsave(&pcrtc->dev->event_lock, flags);

			WARN_ON(acrtc_attach->pflip_status != AMDGPU_FLIP_NONE);
			prepare_flip_isr(acrtc_attach);

			spin_unlock_irqrestore(&pcrtc->dev->event_lock, flags);
		}

		if (acrtc_state->stream) {
			if (acrtc_state->freesync_vrr_info_changed)
				bundle->stream_update.vrr_infopacket =
					&acrtc_state->stream->vrr_infopacket;
		}
	}

	/* Update the planes if changed or disable if we don't have any. */
	if ((planes_count || acrtc_state->active_planes == 0) &&
		acrtc_state->stream) {
#if defined(CONFIG_DRM_AMD_DC_DCN)
		/*
		 * If PSR or idle optimizations are enabled then flush out
		 * any pending work before hardware programming.
		 */
		if (dm->vblank_control_workqueue)
			flush_workqueue(dm->vblank_control_workqueue);
#endif

		bundle->stream_update.stream = acrtc_state->stream;
		if (new_pcrtc_state->mode_changed) {
			bundle->stream_update.src = acrtc_state->stream->src;
			bundle->stream_update.dst = acrtc_state->stream->dst;
		}

		if (new_pcrtc_state->color_mgmt_changed) {
			/*
			 * TODO: This isn't fully correct since we've actually
			 * already modified the stream in place.
			 */
			bundle->stream_update.gamut_remap =
				&acrtc_state->stream->gamut_remap_matrix;
			bundle->stream_update.output_csc_transform =
				&acrtc_state->stream->csc_color_matrix;
			bundle->stream_update.out_transfer_func =
				acrtc_state->stream->out_transfer_func;
		}

		acrtc_state->stream->abm_level = acrtc_state->abm_level;
		if (acrtc_state->abm_level != dm_old_crtc_state->abm_level)
			bundle->stream_update.abm_level = &acrtc_state->abm_level;

		mutex_lock(&dm->dc_lock);
		if ((acrtc_state->update_type > UPDATE_TYPE_FAST) &&
				acrtc_state->stream->link->psr_settings.psr_allow_active)
			amdgpu_dm_psr_disable(acrtc_state->stream);
		mutex_unlock(&dm->dc_lock);

		/*
		 * If FreeSync state on the stream has changed then we need to
		 * re-adjust the min/max bounds now that DC doesn't handle this
		 * as part of commit.
		 */
		if (is_dc_timing_adjust_needed(dm_old_crtc_state, acrtc_state)) {
			spin_lock_irqsave(&pcrtc->dev->event_lock, flags);
			dc_stream_adjust_vmin_vmax(
				dm->dc, acrtc_state->stream,
				&acrtc_attach->dm_irq_params.vrr_params.adjust);
			spin_unlock_irqrestore(&pcrtc->dev->event_lock, flags);
		}
		mutex_lock(&dm->dc_lock);

		update_planes_and_stream_adapter(dm->dc,
					 acrtc_state->update_type,
					 planes_count,
					 acrtc_state->stream,
					 &bundle->stream_update,
					 bundle->surface_updates);

		/**
		 * Enable or disable the interrupts on the backend.
		 *
		 * Most pipes are put into power gating when unused.
		 *
		 * When power gating is enabled on a pipe we lose the
		 * interrupt enablement state when power gating is disabled.
		 *
		 * So we need to update the IRQ control state in hardware
		 * whenever the pipe turns on (since it could be previously
		 * power gated) or off (since some pipes can't be power gated
		 * on some ASICs).
		 */
		if (dm_old_crtc_state->active_planes != acrtc_state->active_planes)
			dm_update_pflip_irq_state(drm_to_adev(dev),
						  acrtc_attach);

		if ((acrtc_state->update_type > UPDATE_TYPE_FAST) &&
				acrtc_state->stream->link->psr_settings.psr_version != DC_PSR_VERSION_UNSUPPORTED &&
				!acrtc_state->stream->link->psr_settings.psr_feature_enabled)
			amdgpu_dm_link_setup_psr(acrtc_state->stream);

		/* Decrement skip count when PSR is enabled and we're doing fast updates. */
		if (acrtc_state->update_type == UPDATE_TYPE_FAST &&
		    acrtc_state->stream->link->psr_settings.psr_feature_enabled) {
			struct amdgpu_dm_connector *aconn =
				(struct amdgpu_dm_connector *)acrtc_state->stream->dm_stream_context;

			if (aconn->psr_skip_count > 0)
				aconn->psr_skip_count--;

			/* Allow PSR when skip count is 0. */
			acrtc_attach->dm_irq_params.allow_psr_entry = !aconn->psr_skip_count;
		} else {
			acrtc_attach->dm_irq_params.allow_psr_entry = false;
		}

		mutex_unlock(&dm->dc_lock);
	}

	/*
	 * Update cursor state *after* programming all the planes.
	 * This avoids redundant programming in the case where we're going
	 * to be disabling a single plane - those pipes are being disabled.
	 */
	if (acrtc_state->active_planes)
		amdgpu_dm_commit_cursors(state);

cleanup:
	kfree(bundle);
}

static void amdgpu_dm_commit_audio(struct drm_device *dev,
				   struct drm_atomic_state *state)
{
	struct amdgpu_device *adev = drm_to_adev(dev);
	struct amdgpu_dm_connector *aconnector;
	struct drm_connector *connector;
	struct drm_connector_state *old_con_state, *new_con_state;
	struct drm_crtc_state *new_crtc_state;
	struct dm_crtc_state *new_dm_crtc_state;
	const struct dc_stream_status *status;
	int i, inst;

	/* Notify device removals. */
	for_each_oldnew_connector_in_state(state, connector, old_con_state, new_con_state, i) {
		if (old_con_state->crtc != new_con_state->crtc) {
			/* CRTC changes require notification. */
			goto notify;
		}

		if (!new_con_state->crtc)
			continue;

		new_crtc_state = drm_atomic_get_new_crtc_state(
			state, new_con_state->crtc);

		if (!new_crtc_state)
			continue;

		if (!drm_atomic_crtc_needs_modeset(new_crtc_state))
			continue;

	notify:
		aconnector = to_amdgpu_dm_connector(connector);

		mutex_lock(&adev->dm.audio_lock);
		inst = aconnector->audio_inst;
		aconnector->audio_inst = -1;
		mutex_unlock(&adev->dm.audio_lock);

		amdgpu_dm_audio_eld_notify(adev, inst);
	}

	/* Notify audio device additions. */
	for_each_new_connector_in_state(state, connector, new_con_state, i) {
		if (!new_con_state->crtc)
			continue;

		new_crtc_state = drm_atomic_get_new_crtc_state(
			state, new_con_state->crtc);

		if (!new_crtc_state)
			continue;

		if (!drm_atomic_crtc_needs_modeset(new_crtc_state))
			continue;

		new_dm_crtc_state = to_dm_crtc_state(new_crtc_state);
		if (!new_dm_crtc_state->stream)
			continue;

		status = dc_stream_get_status(new_dm_crtc_state->stream);
		if (!status)
			continue;

		aconnector = to_amdgpu_dm_connector(connector);

		mutex_lock(&adev->dm.audio_lock);
		inst = status->audio_inst;
		aconnector->audio_inst = inst;
		mutex_unlock(&adev->dm.audio_lock);

		amdgpu_dm_audio_eld_notify(adev, inst);
	}
}

/*
 * amdgpu_dm_crtc_copy_transient_flags - copy mirrored flags from DRM to DC
 * @crtc_state: the DRM CRTC state
 * @stream_state: the DC stream state.
 *
 * Copy the mirrored transient state flags from DRM, to DC. It is used to bring
 * a dc_stream_state's flags in sync with a drm_crtc_state's flags.
 */
static void amdgpu_dm_crtc_copy_transient_flags(struct drm_crtc_state *crtc_state,
						struct dc_stream_state *stream_state)
{
	stream_state->mode_changed = drm_atomic_crtc_needs_modeset(crtc_state);
}

/**
 * amdgpu_dm_atomic_commit_tail() - AMDgpu DM's commit tail implementation.
 * @state: The atomic state to commit
 *
 * This will tell DC to commit the constructed DC state from atomic_check,
 * programming the hardware. Any failures here implies a hardware failure, since
 * atomic check should have filtered anything non-kosher.
 */
static void amdgpu_dm_atomic_commit_tail(struct drm_atomic_state *state)
{
	struct drm_device *dev = state->dev;
	struct amdgpu_device *adev = drm_to_adev(dev);
	struct amdgpu_display_manager *dm = &adev->dm;
	struct dm_atomic_state *dm_state;
	struct dc_state *dc_state = NULL, *dc_state_temp = NULL;
	uint32_t i, j;
	struct drm_crtc *crtc;
	struct drm_crtc_state *old_crtc_state, *new_crtc_state;
	unsigned long flags;
	bool wait_for_vblank = true;
	struct drm_connector *connector;
	struct drm_connector_state *old_con_state, *new_con_state;
	struct dm_crtc_state *dm_old_crtc_state, *dm_new_crtc_state;
	int crtc_disable_count = 0;
	bool mode_set_reset_required = false;

	trace_amdgpu_dm_atomic_commit_tail_begin(state);

	drm_atomic_helper_update_legacy_modeset_state(dev, state);

	dm_state = dm_atomic_get_new_state(state);
	if (dm_state && dm_state->context) {
		dc_state = dm_state->context;
	} else {
		/* No state changes, retain current state. */
		dc_state_temp = dc_create_state(dm->dc);
		ASSERT(dc_state_temp);
		dc_state = dc_state_temp;
		dc_resource_state_copy_construct_current(dm->dc, dc_state);
	}

	for_each_oldnew_crtc_in_state (state, crtc, old_crtc_state,
				       new_crtc_state, i) {
		struct amdgpu_crtc *acrtc = to_amdgpu_crtc(crtc);

		dm_old_crtc_state = to_dm_crtc_state(old_crtc_state);

		if (old_crtc_state->active &&
		    (!new_crtc_state->active ||
		     drm_atomic_crtc_needs_modeset(new_crtc_state))) {
			manage_dm_interrupts(adev, acrtc, false);
			dc_stream_release(dm_old_crtc_state->stream);
		}
	}

	drm_atomic_helper_calc_timestamping_constants(state);

	/* update changed items */
	for_each_oldnew_crtc_in_state(state, crtc, old_crtc_state, new_crtc_state, i) {
		struct amdgpu_crtc *acrtc = to_amdgpu_crtc(crtc);

		dm_new_crtc_state = to_dm_crtc_state(new_crtc_state);
		dm_old_crtc_state = to_dm_crtc_state(old_crtc_state);

		DRM_DEBUG_ATOMIC(
			"amdgpu_crtc id:%d crtc_state_flags: enable:%d, active:%d, "
			"planes_changed:%d, mode_changed:%d,active_changed:%d,"
			"connectors_changed:%d\n",
			acrtc->crtc_id,
			new_crtc_state->enable,
			new_crtc_state->active,
			new_crtc_state->planes_changed,
			new_crtc_state->mode_changed,
			new_crtc_state->active_changed,
			new_crtc_state->connectors_changed);

		/* Disable cursor if disabling crtc */
		if (old_crtc_state->active && !new_crtc_state->active) {
			struct dc_cursor_position position;

			memset(&position, 0, sizeof(position));
			mutex_lock(&dm->dc_lock);
			dc_stream_set_cursor_position(dm_old_crtc_state->stream, &position);
			mutex_unlock(&dm->dc_lock);
		}

		/* Copy all transient state flags into dc state */
		if (dm_new_crtc_state->stream) {
			amdgpu_dm_crtc_copy_transient_flags(&dm_new_crtc_state->base,
							    dm_new_crtc_state->stream);
		}

		/* handles headless hotplug case, updating new_state and
		 * aconnector as needed
		 */

		if (modeset_required(new_crtc_state, dm_new_crtc_state->stream, dm_old_crtc_state->stream)) {

			DRM_DEBUG_ATOMIC("Atomic commit: SET crtc id %d: [%p]\n", acrtc->crtc_id, acrtc);

			if (!dm_new_crtc_state->stream) {
				/*
				 * this could happen because of issues with
				 * userspace notifications delivery.
				 * In this case userspace tries to set mode on
				 * display which is disconnected in fact.
				 * dc_sink is NULL in this case on aconnector.
				 * We expect reset mode will come soon.
				 *
				 * This can also happen when unplug is done
				 * during resume sequence ended
				 *
				 * In this case, we want to pretend we still
				 * have a sink to keep the pipe running so that
				 * hw state is consistent with the sw state
				 */
				DRM_DEBUG_DRIVER("%s: Failed to create new stream for crtc %d\n",
						__func__, acrtc->base.base.id);
				continue;
			}

			if (dm_old_crtc_state->stream)
				remove_stream(adev, acrtc, dm_old_crtc_state->stream);

			pm_runtime_get_noresume(dev->dev);

			acrtc->enabled = true;
			acrtc->hw_mode = new_crtc_state->mode;
			crtc->hwmode = new_crtc_state->mode;
			mode_set_reset_required = true;
		} else if (modereset_required(new_crtc_state)) {
			DRM_DEBUG_ATOMIC("Atomic commit: RESET. crtc id %d:[%p]\n", acrtc->crtc_id, acrtc);
			/* i.e. reset mode */
			if (dm_old_crtc_state->stream)
				remove_stream(adev, acrtc, dm_old_crtc_state->stream);

			mode_set_reset_required = true;
		}
	} /* for_each_crtc_in_state() */

	if (dc_state) {
		/* if there mode set or reset, disable eDP PSR */
		if (mode_set_reset_required) {
#if defined(CONFIG_DRM_AMD_DC_DCN)
			if (dm->vblank_control_workqueue)
				flush_workqueue(dm->vblank_control_workqueue);
#endif
			amdgpu_dm_psr_disable_all(dm);
		}

		dm_enable_per_frame_crtc_master_sync(dc_state);
		mutex_lock(&dm->dc_lock);
		WARN_ON(!dc_commit_state(dm->dc, dc_state));
#if defined(CONFIG_DRM_AMD_DC_DCN)
               /* Allow idle optimization when vblank count is 0 for display off */
               if (dm->active_vblank_irq_count == 0)
                   dc_allow_idle_optimizations(dm->dc,true);
#endif
		mutex_unlock(&dm->dc_lock);
	}

	for_each_new_crtc_in_state(state, crtc, new_crtc_state, i) {
		struct amdgpu_crtc *acrtc = to_amdgpu_crtc(crtc);

		dm_new_crtc_state = to_dm_crtc_state(new_crtc_state);

		if (dm_new_crtc_state->stream != NULL) {
			const struct dc_stream_status *status =
					dc_stream_get_status(dm_new_crtc_state->stream);

			if (!status)
				status = dc_stream_get_status_from_state(dc_state,
									 dm_new_crtc_state->stream);
			if (!status)
				DC_ERR("got no status for stream %p on acrtc%p\n", dm_new_crtc_state->stream, acrtc);
			else
				acrtc->otg_inst = status->primary_otg_inst;
		}
	}
#ifdef CONFIG_DRM_AMD_DC_HDCP
	for_each_oldnew_connector_in_state(state, connector, old_con_state, new_con_state, i) {
		struct dm_connector_state *dm_new_con_state = to_dm_connector_state(new_con_state);
		struct amdgpu_crtc *acrtc = to_amdgpu_crtc(dm_new_con_state->base.crtc);
		struct amdgpu_dm_connector *aconnector = to_amdgpu_dm_connector(connector);

		if (!adev->dm.hdcp_workqueue)
			continue;

		pr_debug("[HDCP_DM] -------------- i : %x ----------\n", i);

		if (!connector)
			continue;

		pr_debug("[HDCP_DM] connector->index: %x connect_status: %x dpms: %x\n",
			connector->index, connector->status, connector->dpms);
		pr_debug("[HDCP_DM] state protection old: %x new: %x\n",
			old_con_state->content_protection, new_con_state->content_protection);

		if (aconnector->dc_sink) {
			if (aconnector->dc_sink->sink_signal != SIGNAL_TYPE_VIRTUAL &&
				aconnector->dc_sink->sink_signal != SIGNAL_TYPE_NONE) {
				pr_debug("[HDCP_DM] pipe_ctx dispname=%s\n",
				aconnector->dc_sink->edid_caps.display_name);
			}
		}

<<<<<<< HEAD
		new_crtc_state = NULL;
		old_crtc_state = NULL;

		if (acrtc) {
			new_crtc_state = drm_atomic_get_new_crtc_state(state, &acrtc->base);
			old_crtc_state = drm_atomic_get_old_crtc_state(state, &acrtc->base);
		}

		if (old_crtc_state)
			pr_debug("old crtc en: %x a: %x m: %x a-chg: %x c-chg: %x\n",
			old_crtc_state->enable,
			old_crtc_state->active,
			old_crtc_state->mode_changed,
			old_crtc_state->active_changed,
			old_crtc_state->connectors_changed);

		if (new_crtc_state)
			pr_debug("NEW crtc en: %x a: %x m: %x a-chg: %x c-chg: %x\n",
			new_crtc_state->enable,
			new_crtc_state->active,
			new_crtc_state->mode_changed,
			new_crtc_state->active_changed,
			new_crtc_state->connectors_changed);
	}

	for_each_oldnew_connector_in_state(state, connector, old_con_state, new_con_state, i) {
		struct dm_connector_state *dm_new_con_state = to_dm_connector_state(new_con_state);
		struct amdgpu_crtc *acrtc = to_amdgpu_crtc(dm_new_con_state->base.crtc);
		struct amdgpu_dm_connector *aconnector = to_amdgpu_dm_connector(connector);

		if (!adev->dm.hdcp_workqueue)
			continue;

=======
>>>>>>> 575f85f9
		new_crtc_state = NULL;
		old_crtc_state = NULL;

		if (acrtc) {
			new_crtc_state = drm_atomic_get_new_crtc_state(state, &acrtc->base);
			old_crtc_state = drm_atomic_get_old_crtc_state(state, &acrtc->base);
		}
<<<<<<< HEAD
=======

		if (old_crtc_state)
			pr_debug("old crtc en: %x a: %x m: %x a-chg: %x c-chg: %x\n",
			old_crtc_state->enable,
			old_crtc_state->active,
			old_crtc_state->mode_changed,
			old_crtc_state->active_changed,
			old_crtc_state->connectors_changed);

		if (new_crtc_state)
			pr_debug("NEW crtc en: %x a: %x m: %x a-chg: %x c-chg: %x\n",
			new_crtc_state->enable,
			new_crtc_state->active,
			new_crtc_state->mode_changed,
			new_crtc_state->active_changed,
			new_crtc_state->connectors_changed);
	}

	for_each_oldnew_connector_in_state(state, connector, old_con_state, new_con_state, i) {
		struct dm_connector_state *dm_new_con_state = to_dm_connector_state(new_con_state);
		struct amdgpu_crtc *acrtc = to_amdgpu_crtc(dm_new_con_state->base.crtc);
		struct amdgpu_dm_connector *aconnector = to_amdgpu_dm_connector(connector);

		if (!adev->dm.hdcp_workqueue)
			continue;

		new_crtc_state = NULL;
		old_crtc_state = NULL;

		if (acrtc) {
			new_crtc_state = drm_atomic_get_new_crtc_state(state, &acrtc->base);
			old_crtc_state = drm_atomic_get_old_crtc_state(state, &acrtc->base);
		}
>>>>>>> 575f85f9

		dm_new_crtc_state = to_dm_crtc_state(new_crtc_state);

		if (dm_new_crtc_state && dm_new_crtc_state->stream == NULL &&
		    connector->state->content_protection == DRM_MODE_CONTENT_PROTECTION_ENABLED) {
			hdcp_reset_display(adev->dm.hdcp_workqueue, aconnector->dc_link->link_index);
			new_con_state->content_protection = DRM_MODE_CONTENT_PROTECTION_DESIRED;
			dm_new_con_state->update_hdcp = true;
			continue;
		}

		if (is_content_protection_different(new_crtc_state, old_crtc_state, new_con_state,
											old_con_state, connector, adev->dm.hdcp_workqueue)) {
			/* when display is unplugged from mst hub, connctor will
			 * be destroyed within dm_dp_mst_connector_destroy. connector
			 * hdcp perperties, like type, undesired, desired, enabled,
			 * will be lost. So, save hdcp properties into hdcp_work within
			 * amdgpu_dm_atomic_commit_tail. if the same display is
			 * plugged back with same display index, its hdcp properties
			 * will be retrieved from hdcp_work within dm_dp_mst_get_modes
			 */

			bool enable_encryption = false;

			if (new_con_state->content_protection == DRM_MODE_CONTENT_PROTECTION_DESIRED)
				enable_encryption = true;

			if (aconnector->dc_link && aconnector->dc_sink &&
				aconnector->dc_link->type == dc_connection_mst_branch) {
				struct hdcp_workqueue *hdcp_work = adev->dm.hdcp_workqueue;
				struct hdcp_workqueue *hdcp_w =
					&hdcp_work[aconnector->dc_link->link_index];

				hdcp_w->hdcp_content_type[connector->index] =
					new_con_state->hdcp_content_type;
				hdcp_w->content_protection[connector->index] =
					new_con_state->content_protection;
			}

			if (new_crtc_state && new_crtc_state->mode_changed &&
				new_con_state->content_protection >= DRM_MODE_CONTENT_PROTECTION_DESIRED)
				enable_encryption = true;

			DRM_INFO("[HDCP_DM] hdcp_update_display enable_encryption = %x\n", enable_encryption);

			hdcp_update_display(
				adev->dm.hdcp_workqueue, aconnector->dc_link->link_index, aconnector,
				new_con_state->hdcp_content_type, enable_encryption);
		}
	}
#endif

	/* Handle connector state changes */
	for_each_oldnew_connector_in_state(state, connector, old_con_state, new_con_state, i) {
		struct dm_connector_state *dm_new_con_state = to_dm_connector_state(new_con_state);
		struct dm_connector_state *dm_old_con_state = to_dm_connector_state(old_con_state);
		struct amdgpu_crtc *acrtc = to_amdgpu_crtc(dm_new_con_state->base.crtc);
		struct dc_surface_update dummy_updates[MAX_SURFACES];
		struct dc_stream_update stream_update;
		struct dc_info_packet hdr_packet;
		struct dc_stream_status *status = NULL;
		bool abm_changed, hdr_changed, scaling_changed;

		memset(&dummy_updates, 0, sizeof(dummy_updates));
		memset(&stream_update, 0, sizeof(stream_update));

		if (acrtc) {
			new_crtc_state = drm_atomic_get_new_crtc_state(state, &acrtc->base);
			old_crtc_state = drm_atomic_get_old_crtc_state(state, &acrtc->base);
		}

		/* Skip any modesets/resets */
		if (!acrtc || drm_atomic_crtc_needs_modeset(new_crtc_state))
			continue;

		dm_new_crtc_state = to_dm_crtc_state(new_crtc_state);
		dm_old_crtc_state = to_dm_crtc_state(old_crtc_state);

		scaling_changed = is_scaling_state_different(dm_new_con_state,
							     dm_old_con_state);

		abm_changed = dm_new_crtc_state->abm_level !=
			      dm_old_crtc_state->abm_level;

		hdr_changed =
			!drm_connector_atomic_hdr_metadata_equal(old_con_state, new_con_state);

		if (!scaling_changed && !abm_changed && !hdr_changed)
			continue;

		stream_update.stream = dm_new_crtc_state->stream;
		if (scaling_changed) {
			update_stream_scaling_settings(&dm_new_con_state->base.crtc->mode,
					dm_new_con_state, dm_new_crtc_state->stream);

			stream_update.src = dm_new_crtc_state->stream->src;
			stream_update.dst = dm_new_crtc_state->stream->dst;
		}

		if (abm_changed) {
			dm_new_crtc_state->stream->abm_level = dm_new_crtc_state->abm_level;

			stream_update.abm_level = &dm_new_crtc_state->abm_level;
		}

		if (hdr_changed) {
			fill_hdr_info_packet(new_con_state, &hdr_packet);
			stream_update.hdr_static_metadata = &hdr_packet;
		}

		status = dc_stream_get_status(dm_new_crtc_state->stream);

		if (WARN_ON(!status))
			continue;

		WARN_ON(!status->plane_count);

		/*
		 * TODO: DC refuses to perform stream updates without a dc_surface_update.
		 * Here we create an empty update on each plane.
		 * To fix this, DC should permit updating only stream properties.
		 */
		for (j = 0; j < status->plane_count; j++)
			dummy_updates[j].surface = status->plane_states[0];


		mutex_lock(&dm->dc_lock);
		dc_update_planes_and_stream(dm->dc,
					    dummy_updates,
					    status->plane_count,
					    dm_new_crtc_state->stream,
					    &stream_update);
		mutex_unlock(&dm->dc_lock);
	}

	/**
	 * Enable interrupts for CRTCs that are newly enabled or went through
	 * a modeset. It was intentionally deferred until after the front end
	 * state was modified to wait until the OTG was on and so the IRQ
	 * handlers didn't access stale or invalid state.
	 */
	for_each_oldnew_crtc_in_state(state, crtc, old_crtc_state, new_crtc_state, i) {
		struct amdgpu_crtc *acrtc = to_amdgpu_crtc(crtc);
#ifdef CONFIG_DEBUG_FS
		enum amdgpu_dm_pipe_crc_source cur_crc_src;
#if defined(CONFIG_DRM_AMD_SECURE_DISPLAY)
		struct crc_rd_work *crc_rd_wrk;
#endif
#endif
		/* Count number of newly disabled CRTCs for dropping PM refs later. */
		if (old_crtc_state->active && !new_crtc_state->active)
			crtc_disable_count++;

		dm_new_crtc_state = to_dm_crtc_state(new_crtc_state);
		dm_old_crtc_state = to_dm_crtc_state(old_crtc_state);

		/* For freesync config update on crtc state and params for irq */
		update_stream_irq_parameters(dm, dm_new_crtc_state);

#ifdef CONFIG_DEBUG_FS
#if defined(CONFIG_DRM_AMD_SECURE_DISPLAY)
		crc_rd_wrk = dm->crc_rd_wrk;
#endif
		spin_lock_irqsave(&adev_to_drm(adev)->event_lock, flags);
		cur_crc_src = acrtc->dm_irq_params.crc_src;
		spin_unlock_irqrestore(&adev_to_drm(adev)->event_lock, flags);
#endif

		if (new_crtc_state->active &&
		    (!old_crtc_state->active ||
		     drm_atomic_crtc_needs_modeset(new_crtc_state))) {
			dc_stream_retain(dm_new_crtc_state->stream);
			acrtc->dm_irq_params.stream = dm_new_crtc_state->stream;
			manage_dm_interrupts(adev, acrtc, true);
		}
		/* Handle vrr on->off / off->on transitions */
		amdgpu_dm_handle_vrr_transition(dm_old_crtc_state, dm_new_crtc_state);

#ifdef CONFIG_DEBUG_FS
		if (new_crtc_state->active &&
		    (!old_crtc_state->active ||
		     drm_atomic_crtc_needs_modeset(new_crtc_state))) {
			/**
			 * Frontend may have changed so reapply the CRC capture
			 * settings for the stream.
			 */
			if (amdgpu_dm_is_valid_crc_source(cur_crc_src)) {
#if defined(CONFIG_DRM_AMD_SECURE_DISPLAY)
				if (amdgpu_dm_crc_window_is_activated(crtc)) {
					spin_lock_irqsave(&adev_to_drm(adev)->event_lock, flags);
					acrtc->dm_irq_params.crc_window.update_win = true;
					acrtc->dm_irq_params.crc_window.skip_frame_cnt = 2;
					spin_lock_irq(&crc_rd_wrk->crc_rd_work_lock);
					crc_rd_wrk->crtc = crtc;
					spin_unlock_irq(&crc_rd_wrk->crc_rd_work_lock);
					spin_unlock_irqrestore(&adev_to_drm(adev)->event_lock, flags);
				}
#endif
				if (amdgpu_dm_crtc_configure_crc_source(
					crtc, dm_new_crtc_state, cur_crc_src))
					DRM_DEBUG_DRIVER("Failed to configure crc source");
			}
		}
#endif
	}

	for_each_new_crtc_in_state(state, crtc, new_crtc_state, j)
		if (new_crtc_state->async_flip)
			wait_for_vblank = false;

	/* update planes when needed per crtc*/
	for_each_new_crtc_in_state(state, crtc, new_crtc_state, j) {
		dm_new_crtc_state = to_dm_crtc_state(new_crtc_state);

		if (dm_new_crtc_state->stream)
			amdgpu_dm_commit_planes(state, dc_state, dev,
						dm, crtc, wait_for_vblank);
	}

	/* Update audio instances for each connector. */
	amdgpu_dm_commit_audio(dev, state);

#if defined(CONFIG_BACKLIGHT_CLASS_DEVICE) ||		\
	defined(CONFIG_BACKLIGHT_CLASS_DEVICE_MODULE)
	/* restore the backlight level */
	for (i = 0; i < dm->num_of_edps; i++) {
		if (dm->backlight_dev[i] &&
		    (dm->actual_brightness[i] != dm->brightness[i]))
			amdgpu_dm_backlight_set_level(dm, i, dm->brightness[i]);
	}
#endif
	/*
	 * send vblank event on all events not handled in flip and
	 * mark consumed event for drm_atomic_helper_commit_hw_done
	 */
	spin_lock_irqsave(&adev_to_drm(adev)->event_lock, flags);
	for_each_new_crtc_in_state(state, crtc, new_crtc_state, i) {

		if (new_crtc_state->event)
			drm_send_event_locked(dev, &new_crtc_state->event->base);

		new_crtc_state->event = NULL;
	}
	spin_unlock_irqrestore(&adev_to_drm(adev)->event_lock, flags);

	/* Signal HW programming completion */
	drm_atomic_helper_commit_hw_done(state);

	if (wait_for_vblank)
		drm_atomic_helper_wait_for_flip_done(dev, state);

	drm_atomic_helper_cleanup_planes(dev, state);

	/* return the stolen vga memory back to VRAM */
	if (!adev->mman.keep_stolen_vga_memory)
		amdgpu_bo_free_kernel(&adev->mman.stolen_vga_memory, NULL, NULL);
	amdgpu_bo_free_kernel(&adev->mman.stolen_extended_memory, NULL, NULL);

	/*
	 * Finally, drop a runtime PM reference for each newly disabled CRTC,
	 * so we can put the GPU into runtime suspend if we're not driving any
	 * displays anymore
	 */
	for (i = 0; i < crtc_disable_count; i++)
		pm_runtime_put_autosuspend(dev->dev);
	pm_runtime_mark_last_busy(dev->dev);

	if (dc_state_temp)
		dc_release_state(dc_state_temp);
}


static int dm_force_atomic_commit(struct drm_connector *connector)
{
	int ret = 0;
	struct drm_device *ddev = connector->dev;
	struct drm_atomic_state *state = drm_atomic_state_alloc(ddev);
	struct amdgpu_crtc *disconnected_acrtc = to_amdgpu_crtc(connector->encoder->crtc);
	struct drm_plane *plane = disconnected_acrtc->base.primary;
	struct drm_connector_state *conn_state;
	struct drm_crtc_state *crtc_state;
	struct drm_plane_state *plane_state;

	if (!state)
		return -ENOMEM;

	state->acquire_ctx = ddev->mode_config.acquire_ctx;

	/* Construct an atomic state to restore previous display setting */

	/*
	 * Attach connectors to drm_atomic_state
	 */
	conn_state = drm_atomic_get_connector_state(state, connector);

	ret = PTR_ERR_OR_ZERO(conn_state);
	if (ret)
		goto out;

	/* Attach crtc to drm_atomic_state*/
	crtc_state = drm_atomic_get_crtc_state(state, &disconnected_acrtc->base);

	ret = PTR_ERR_OR_ZERO(crtc_state);
	if (ret)
		goto out;

	/* force a restore */
	crtc_state->mode_changed = true;

	/* Attach plane to drm_atomic_state */
	plane_state = drm_atomic_get_plane_state(state, plane);

	ret = PTR_ERR_OR_ZERO(plane_state);
	if (ret)
		goto out;

	/* Call commit internally with the state we just constructed */
	ret = drm_atomic_commit(state);

out:
	drm_atomic_state_put(state);
	if (ret)
		DRM_ERROR("Restoring old state failed with %i\n", ret);

	return ret;
}

/*
 * This function handles all cases when set mode does not come upon hotplug.
 * This includes when a display is unplugged then plugged back into the
 * same port and when running without usermode desktop manager supprot
 */
void dm_restore_drm_connector_state(struct drm_device *dev,
				    struct drm_connector *connector)
{
	struct amdgpu_dm_connector *aconnector = to_amdgpu_dm_connector(connector);
	struct amdgpu_crtc *disconnected_acrtc;
	struct dm_crtc_state *acrtc_state;

	if (!aconnector->dc_sink || !connector->state || !connector->encoder)
		return;

	disconnected_acrtc = to_amdgpu_crtc(connector->encoder->crtc);
	if (!disconnected_acrtc)
		return;

	acrtc_state = to_dm_crtc_state(disconnected_acrtc->base.state);
	if (!acrtc_state->stream)
		return;

	/*
	 * If the previous sink is not released and different from the current,
	 * we deduce we are in a state where we can not rely on usermode call
	 * to turn on the display, so we do it here
	 */
	if (acrtc_state->stream->sink != aconnector->dc_sink)
		dm_force_atomic_commit(&aconnector->base);
}

/*
 * Grabs all modesetting locks to serialize against any blocking commits,
 * Waits for completion of all non blocking commits.
 */
static int do_aquire_global_lock(struct drm_device *dev,
				 struct drm_atomic_state *state)
{
	struct drm_crtc *crtc;
	struct drm_crtc_commit *commit;
	long ret;

	/*
	 * Adding all modeset locks to aquire_ctx will
	 * ensure that when the framework release it the
	 * extra locks we are locking here will get released to
	 */
	ret = drm_modeset_lock_all_ctx(dev, state->acquire_ctx);
	if (ret)
		return ret;

	list_for_each_entry(crtc, &dev->mode_config.crtc_list, head) {
		spin_lock(&crtc->commit_lock);
		commit = list_first_entry_or_null(&crtc->commit_list,
				struct drm_crtc_commit, commit_entry);
		if (commit)
			drm_crtc_commit_get(commit);
		spin_unlock(&crtc->commit_lock);

		if (!commit)
			continue;

		/*
		 * Make sure all pending HW programming completed and
		 * page flips done
		 */
		ret = wait_for_completion_interruptible_timeout(&commit->hw_done, 10*HZ);

		if (ret > 0)
			ret = wait_for_completion_interruptible_timeout(
					&commit->flip_done, 10*HZ);

		if (ret == 0)
			DRM_ERROR("[CRTC:%d:%s] hw_done or flip_done "
				  "timed out\n", crtc->base.id, crtc->name);

		drm_crtc_commit_put(commit);
	}

	return ret < 0 ? ret : 0;
}

static void get_freesync_config_for_crtc(
	struct dm_crtc_state *new_crtc_state,
	struct dm_connector_state *new_con_state)
{
	struct mod_freesync_config config = {0};
	struct amdgpu_dm_connector *aconnector =
			to_amdgpu_dm_connector(new_con_state->base.connector);
	struct drm_display_mode *mode = &new_crtc_state->base.mode;
	int vrefresh = drm_mode_vrefresh(mode);
	bool fs_vid_mode = false;

	new_crtc_state->vrr_supported = new_con_state->freesync_capable &&
					vrefresh >= aconnector->min_vfreq &&
					vrefresh <= aconnector->max_vfreq;

	if (new_crtc_state->vrr_supported) {
		new_crtc_state->stream->ignore_msa_timing_param = true;
		fs_vid_mode = new_crtc_state->freesync_config.state == VRR_STATE_ACTIVE_FIXED;

		config.min_refresh_in_uhz = aconnector->min_vfreq * 1000000;
		config.max_refresh_in_uhz = aconnector->max_vfreq * 1000000;
		config.vsif_supported = true;
		config.btr = true;

		if (fs_vid_mode) {
			config.state = VRR_STATE_ACTIVE_FIXED;
			config.fixed_refresh_in_uhz = new_crtc_state->freesync_config.fixed_refresh_in_uhz;
			goto out;
		} else if (new_crtc_state->base.vrr_enabled) {
			config.state = VRR_STATE_ACTIVE_VARIABLE;
		} else {
			config.state = VRR_STATE_INACTIVE;
		}
	}
out:
	new_crtc_state->freesync_config = config;
}

static void reset_freesync_config_for_crtc(
	struct dm_crtc_state *new_crtc_state)
{
	new_crtc_state->vrr_supported = false;

	memset(&new_crtc_state->vrr_infopacket, 0,
	       sizeof(new_crtc_state->vrr_infopacket));
}

static bool
is_timing_unchanged_for_freesync(struct drm_crtc_state *old_crtc_state,
				 struct drm_crtc_state *new_crtc_state)
{
	struct drm_display_mode old_mode, new_mode;

	if (!old_crtc_state || !new_crtc_state)
		return false;

	old_mode = old_crtc_state->mode;
	new_mode = new_crtc_state->mode;

	if (old_mode.clock       == new_mode.clock &&
	    old_mode.hdisplay    == new_mode.hdisplay &&
	    old_mode.vdisplay    == new_mode.vdisplay &&
	    old_mode.htotal      == new_mode.htotal &&
	    old_mode.vtotal      != new_mode.vtotal &&
	    old_mode.hsync_start == new_mode.hsync_start &&
	    old_mode.vsync_start != new_mode.vsync_start &&
	    old_mode.hsync_end   == new_mode.hsync_end &&
	    old_mode.vsync_end   != new_mode.vsync_end &&
	    old_mode.hskew       == new_mode.hskew &&
	    old_mode.vscan       == new_mode.vscan &&
	    (old_mode.vsync_end - old_mode.vsync_start) ==
	    (new_mode.vsync_end - new_mode.vsync_start))
		return true;

	return false;
}

static void set_freesync_fixed_config(struct dm_crtc_state *dm_new_crtc_state) {
	uint64_t num, den, res;
	struct drm_crtc_state *new_crtc_state = &dm_new_crtc_state->base;

	dm_new_crtc_state->freesync_config.state = VRR_STATE_ACTIVE_FIXED;

	num = (unsigned long long)new_crtc_state->mode.clock * 1000 * 1000000;
	den = (unsigned long long)new_crtc_state->mode.htotal *
	      (unsigned long long)new_crtc_state->mode.vtotal;

	res = div_u64(num, den);
	dm_new_crtc_state->freesync_config.fixed_refresh_in_uhz = res;
}

static int dm_update_crtc_state(struct amdgpu_display_manager *dm,
				struct drm_atomic_state *state,
				struct drm_crtc *crtc,
				struct drm_crtc_state *old_crtc_state,
				struct drm_crtc_state *new_crtc_state,
				bool enable,
				bool *lock_and_validation_needed)
{
	struct dm_atomic_state *dm_state = NULL;
	struct dm_crtc_state *dm_old_crtc_state, *dm_new_crtc_state;
	struct dc_stream_state *new_stream;
	int ret = 0;

	/*
	 * TODO Move this code into dm_crtc_atomic_check once we get rid of dc_validation_set
	 * update changed items
	 */
	struct amdgpu_crtc *acrtc = NULL;
	struct amdgpu_dm_connector *aconnector = NULL;
	struct drm_connector_state *drm_new_conn_state = NULL, *drm_old_conn_state = NULL;
	struct dm_connector_state *dm_new_conn_state = NULL, *dm_old_conn_state = NULL;

	new_stream = NULL;

	dm_old_crtc_state = to_dm_crtc_state(old_crtc_state);
	dm_new_crtc_state = to_dm_crtc_state(new_crtc_state);
	acrtc = to_amdgpu_crtc(crtc);
	aconnector = amdgpu_dm_find_first_crtc_matching_connector(state, crtc);

	/* TODO This hack should go away */
	if (aconnector && enable) {
		/* Make sure fake sink is created in plug-in scenario */
		drm_new_conn_state = drm_atomic_get_new_connector_state(state,
							    &aconnector->base);
		drm_old_conn_state = drm_atomic_get_old_connector_state(state,
							    &aconnector->base);

		if (IS_ERR(drm_new_conn_state)) {
			ret = PTR_ERR_OR_ZERO(drm_new_conn_state);
			goto fail;
		}

		dm_new_conn_state = to_dm_connector_state(drm_new_conn_state);
		dm_old_conn_state = to_dm_connector_state(drm_old_conn_state);

		if (!drm_atomic_crtc_needs_modeset(new_crtc_state))
			goto skip_modeset;

		new_stream = create_validate_stream_for_sink(aconnector,
							     &new_crtc_state->mode,
							     dm_new_conn_state,
							     dm_old_crtc_state->stream);

		/*
		 * we can have no stream on ACTION_SET if a display
		 * was disconnected during S3, in this case it is not an
		 * error, the OS will be updated after detection, and
		 * will do the right thing on next atomic commit
		 */

		if (!new_stream) {
			DRM_DEBUG_DRIVER("%s: Failed to create new stream for crtc %d\n",
					__func__, acrtc->base.base.id);
			ret = -ENOMEM;
			goto fail;
		}

		/*
		 * TODO: Check VSDB bits to decide whether this should
		 * be enabled or not.
		 */
		new_stream->triggered_crtc_reset.enabled =
			dm->force_timing_sync;

		dm_new_crtc_state->abm_level = dm_new_conn_state->abm_level;

		ret = fill_hdr_info_packet(drm_new_conn_state,
					   &new_stream->hdr_static_metadata);
		if (ret)
			goto fail;

		/*
		 * If we already removed the old stream from the context
		 * (and set the new stream to NULL) then we can't reuse
		 * the old stream even if the stream and scaling are unchanged.
		 * We'll hit the BUG_ON and black screen.
		 *
		 * TODO: Refactor this function to allow this check to work
		 * in all conditions.
		 */
		if (amdgpu_freesync_vid_mode &&
		    dm_new_crtc_state->stream &&
		    is_timing_unchanged_for_freesync(new_crtc_state, old_crtc_state))
			goto skip_modeset;

		if (dm_new_crtc_state->stream &&
		    dc_is_stream_unchanged(new_stream, dm_old_crtc_state->stream) &&
		    dc_is_stream_scaling_unchanged(new_stream, dm_old_crtc_state->stream)) {
			new_crtc_state->mode_changed = false;
			DRM_DEBUG_DRIVER("Mode change not required, setting mode_changed to %d",
					 new_crtc_state->mode_changed);
		}
	}

	/* mode_changed flag may get updated above, need to check again */
	if (!drm_atomic_crtc_needs_modeset(new_crtc_state))
		goto skip_modeset;

	DRM_DEBUG_ATOMIC(
		"amdgpu_crtc id:%d crtc_state_flags: enable:%d, active:%d, "
		"planes_changed:%d, mode_changed:%d,active_changed:%d,"
		"connectors_changed:%d\n",
		acrtc->crtc_id,
		new_crtc_state->enable,
		new_crtc_state->active,
		new_crtc_state->planes_changed,
		new_crtc_state->mode_changed,
		new_crtc_state->active_changed,
		new_crtc_state->connectors_changed);

	/* Remove stream for any changed/disabled CRTC */
	if (!enable) {

		if (!dm_old_crtc_state->stream)
			goto skip_modeset;

		/* Unset freesync video if it was active before */
		if (dm_old_crtc_state->freesync_config.state == VRR_STATE_ACTIVE_FIXED) {
			dm_new_crtc_state->freesync_config.state = VRR_STATE_INACTIVE;
			dm_new_crtc_state->freesync_config.fixed_refresh_in_uhz = 0;
		}

		/* Now check if we should set freesync video mode */
		if (amdgpu_freesync_vid_mode && dm_new_crtc_state->stream &&
		    dc_is_stream_unchanged(new_stream, dm_old_crtc_state->stream) &&
		    dc_is_stream_scaling_unchanged(new_stream, dm_old_crtc_state->stream) &&
		    is_timing_unchanged_for_freesync(new_crtc_state,
						     old_crtc_state)) {
			new_crtc_state->mode_changed = false;
			DRM_DEBUG_DRIVER(
				"Mode change not required for front porch change, "
				"setting mode_changed to %d",
				new_crtc_state->mode_changed);

			set_freesync_fixed_config(dm_new_crtc_state);

			goto skip_modeset;
		} else if (amdgpu_freesync_vid_mode && aconnector &&
			   is_freesync_video_mode(&new_crtc_state->mode,
						  aconnector)) {
			struct drm_display_mode *high_mode;

			high_mode = get_highest_refresh_rate_mode(aconnector, false);
			if (!drm_mode_equal(&new_crtc_state->mode, high_mode)) {
				set_freesync_fixed_config(dm_new_crtc_state);
			}
		}

		ret = dm_atomic_get_state(state, &dm_state);
		if (ret)
			goto fail;

		DRM_DEBUG_DRIVER("Disabling DRM crtc: %d\n",
				crtc->base.id);

		/* i.e. reset mode */
		if (dc_remove_stream_from_ctx(
				dm->dc,
				dm_state->context,
				dm_old_crtc_state->stream) != DC_OK) {
			ret = -EINVAL;
			goto fail;
		}

		dc_stream_release(dm_old_crtc_state->stream);
		dm_new_crtc_state->stream = NULL;

		reset_freesync_config_for_crtc(dm_new_crtc_state);

		*lock_and_validation_needed = true;

	} else {/* Add stream for any updated/enabled CRTC */
		/*
		 * Quick fix to prevent NULL pointer on new_stream when
		 * added MST connectors not found in existing crtc_state in the chained mode
		 * TODO: need to dig out the root cause of that
		 */
		if (!aconnector || (!aconnector->dc_sink && aconnector->mst_port))
			goto skip_modeset;

		if (modereset_required(new_crtc_state))
			goto skip_modeset;

		if (modeset_required(new_crtc_state, new_stream,
				     dm_old_crtc_state->stream)) {

			WARN_ON(dm_new_crtc_state->stream);

			ret = dm_atomic_get_state(state, &dm_state);
			if (ret)
				goto fail;

			dm_new_crtc_state->stream = new_stream;

			dc_stream_retain(new_stream);

			DRM_DEBUG_ATOMIC("Enabling DRM crtc: %d\n",
					 crtc->base.id);

			if (dc_add_stream_to_ctx(
					dm->dc,
					dm_state->context,
					dm_new_crtc_state->stream) != DC_OK) {
				ret = -EINVAL;
				goto fail;
			}

			*lock_and_validation_needed = true;
		}
	}

skip_modeset:
	/* Release extra reference */
	if (new_stream)
		 dc_stream_release(new_stream);

	/*
	 * We want to do dc stream updates that do not require a
	 * full modeset below.
	 */
	if (!(enable && aconnector && new_crtc_state->active))
		return 0;
	/*
	 * Given above conditions, the dc state cannot be NULL because:
	 * 1. We're in the process of enabling CRTCs (just been added
	 *    to the dc context, or already is on the context)
	 * 2. Has a valid connector attached, and
	 * 3. Is currently active and enabled.
	 * => The dc stream state currently exists.
	 */
	BUG_ON(dm_new_crtc_state->stream == NULL);

	/* Scaling or underscan settings */
	if (is_scaling_state_different(dm_old_conn_state, dm_new_conn_state) ||
				drm_atomic_crtc_needs_modeset(new_crtc_state))
		update_stream_scaling_settings(
			&new_crtc_state->mode, dm_new_conn_state, dm_new_crtc_state->stream);

	/* ABM settings */
	dm_new_crtc_state->abm_level = dm_new_conn_state->abm_level;

	/*
	 * Color management settings. We also update color properties
	 * when a modeset is needed, to ensure it gets reprogrammed.
	 */
	if (dm_new_crtc_state->base.color_mgmt_changed ||
	    drm_atomic_crtc_needs_modeset(new_crtc_state)) {
		ret = amdgpu_dm_update_crtc_color_mgmt(dm_new_crtc_state);
		if (ret)
			goto fail;
	}

	/* Update Freesync settings. */
	get_freesync_config_for_crtc(dm_new_crtc_state,
				     dm_new_conn_state);

	return ret;

fail:
	if (new_stream)
		dc_stream_release(new_stream);
	return ret;
}

static bool should_reset_plane(struct drm_atomic_state *state,
			       struct drm_plane *plane,
			       struct drm_plane_state *old_plane_state,
			       struct drm_plane_state *new_plane_state)
{
	struct drm_plane *other;
	struct drm_plane_state *old_other_state, *new_other_state;
	struct drm_crtc_state *new_crtc_state;
	int i;

	/*
	 * TODO: Remove this hack once the checks below are sufficient
	 * enough to determine when we need to reset all the planes on
	 * the stream.
	 */
	if (state->allow_modeset)
		return true;

	/* Exit early if we know that we're adding or removing the plane. */
	if (old_plane_state->crtc != new_plane_state->crtc)
		return true;

	/* old crtc == new_crtc == NULL, plane not in context. */
	if (!new_plane_state->crtc)
		return false;

	new_crtc_state =
		drm_atomic_get_new_crtc_state(state, new_plane_state->crtc);

	if (!new_crtc_state)
		return true;

	/* CRTC Degamma changes currently require us to recreate planes. */
	if (new_crtc_state->color_mgmt_changed)
		return true;

	if (drm_atomic_crtc_needs_modeset(new_crtc_state))
		return true;

	/*
	 * If there are any new primary or overlay planes being added or
	 * removed then the z-order can potentially change. To ensure
	 * correct z-order and pipe acquisition the current DC architecture
	 * requires us to remove and recreate all existing planes.
	 *
	 * TODO: Come up with a more elegant solution for this.
	 */
	for_each_oldnew_plane_in_state(state, other, old_other_state, new_other_state, i) {
		struct amdgpu_framebuffer *old_afb, *new_afb;
		if (other->type == DRM_PLANE_TYPE_CURSOR)
			continue;

		if (old_other_state->crtc != new_plane_state->crtc &&
		    new_other_state->crtc != new_plane_state->crtc)
			continue;

		if (old_other_state->crtc != new_other_state->crtc)
			return true;

		/* Src/dst size and scaling updates. */
		if (old_other_state->src_w != new_other_state->src_w ||
		    old_other_state->src_h != new_other_state->src_h ||
		    old_other_state->crtc_w != new_other_state->crtc_w ||
		    old_other_state->crtc_h != new_other_state->crtc_h)
			return true;

		/* Rotation / mirroring updates. */
		if (old_other_state->rotation != new_other_state->rotation)
			return true;

		/* Blending updates. */
		if (old_other_state->pixel_blend_mode !=
		    new_other_state->pixel_blend_mode)
			return true;

		/* Alpha updates. */
		if (old_other_state->alpha != new_other_state->alpha)
			return true;

		/* Colorspace changes. */
		if (old_other_state->color_range != new_other_state->color_range ||
		    old_other_state->color_encoding != new_other_state->color_encoding)
			return true;

		/* Framebuffer checks fall at the end. */
		if (!old_other_state->fb || !new_other_state->fb)
			continue;

		/* Pixel format changes can require bandwidth updates. */
		if (old_other_state->fb->format != new_other_state->fb->format)
			return true;

		old_afb = (struct amdgpu_framebuffer *)old_other_state->fb;
		new_afb = (struct amdgpu_framebuffer *)new_other_state->fb;

		/* Tiling and DCC changes also require bandwidth updates. */
		if (old_afb->tiling_flags != new_afb->tiling_flags ||
		    old_afb->base.modifier != new_afb->base.modifier)
			return true;
	}

	return false;
}

static int dm_check_cursor_fb(struct amdgpu_crtc *new_acrtc,
			      struct drm_plane_state *new_plane_state,
			      struct drm_framebuffer *fb)
{
	struct amdgpu_device *adev = drm_to_adev(new_acrtc->base.dev);
	struct amdgpu_framebuffer *afb = to_amdgpu_framebuffer(fb);
	unsigned int pitch;
	bool linear;

	if (fb->width > new_acrtc->max_cursor_width ||
	    fb->height > new_acrtc->max_cursor_height) {
		DRM_DEBUG_ATOMIC("Bad cursor FB size %dx%d\n",
				 new_plane_state->fb->width,
				 new_plane_state->fb->height);
		return -EINVAL;
	}
	if (new_plane_state->src_w != fb->width << 16 ||
	    new_plane_state->src_h != fb->height << 16) {
		DRM_DEBUG_ATOMIC("Cropping not supported for cursor plane\n");
		return -EINVAL;
	}

	/* Pitch in pixels */
	pitch = fb->pitches[0] / fb->format->cpp[0];

	if (fb->width != pitch) {
		DRM_DEBUG_ATOMIC("Cursor FB width %d doesn't match pitch %d",
				 fb->width, pitch);
		return -EINVAL;
	}

	switch (pitch) {
	case 64:
	case 128:
	case 256:
		/* FB pitch is supported by cursor plane */
		break;
	default:
		DRM_DEBUG_ATOMIC("Bad cursor FB pitch %d px\n", pitch);
		return -EINVAL;
	}

	/* Core DRM takes care of checking FB modifiers, so we only need to
	 * check tiling flags when the FB doesn't have a modifier. */
	if (!(fb->flags & DRM_MODE_FB_MODIFIERS)) {
		if (adev->family < AMDGPU_FAMILY_AI) {
			linear = AMDGPU_TILING_GET(afb->tiling_flags, ARRAY_MODE) != DC_ARRAY_2D_TILED_THIN1 &&
			         AMDGPU_TILING_GET(afb->tiling_flags, ARRAY_MODE) != DC_ARRAY_1D_TILED_THIN1 &&
				 AMDGPU_TILING_GET(afb->tiling_flags, MICRO_TILE_MODE) == 0;
		} else {
			linear = AMDGPU_TILING_GET(afb->tiling_flags, SWIZZLE_MODE) == 0;
		}
		if (!linear) {
			DRM_DEBUG_ATOMIC("Cursor FB not linear");
			return -EINVAL;
		}
	}

	return 0;
}

static int dm_update_plane_state(struct dc *dc,
				 struct drm_atomic_state *state,
				 struct drm_plane *plane,
				 struct drm_plane_state *old_plane_state,
				 struct drm_plane_state *new_plane_state,
				 bool enable,
				 bool *lock_and_validation_needed)
{

	struct dm_atomic_state *dm_state = NULL;
	struct drm_crtc *new_plane_crtc, *old_plane_crtc;
	struct drm_crtc_state *old_crtc_state, *new_crtc_state;
	struct dm_crtc_state *dm_new_crtc_state, *dm_old_crtc_state;
	struct dm_plane_state *dm_new_plane_state, *dm_old_plane_state;
	struct amdgpu_crtc *new_acrtc;
	bool needs_reset;
	int ret = 0;


	new_plane_crtc = new_plane_state->crtc;
	old_plane_crtc = old_plane_state->crtc;
	dm_new_plane_state = to_dm_plane_state(new_plane_state);
	dm_old_plane_state = to_dm_plane_state(old_plane_state);

	if (plane->type == DRM_PLANE_TYPE_CURSOR) {
		if (!enable || !new_plane_crtc ||
			drm_atomic_plane_disabling(plane->state, new_plane_state))
			return 0;

		new_acrtc = to_amdgpu_crtc(new_plane_crtc);

		if (new_plane_state->src_x != 0 || new_plane_state->src_y != 0) {
			DRM_DEBUG_ATOMIC("Cropping not supported for cursor plane\n");
			return -EINVAL;
		}

		if (new_plane_state->fb) {
			ret = dm_check_cursor_fb(new_acrtc, new_plane_state,
						 new_plane_state->fb);
			if (ret)
				return ret;
		}

		return 0;
	}

	needs_reset = should_reset_plane(state, plane, old_plane_state,
					 new_plane_state);

	/* Remove any changed/removed planes */
	if (!enable) {
		if (!needs_reset)
			return 0;

		if (!old_plane_crtc)
			return 0;

		old_crtc_state = drm_atomic_get_old_crtc_state(
				state, old_plane_crtc);
		dm_old_crtc_state = to_dm_crtc_state(old_crtc_state);

		if (!dm_old_crtc_state->stream)
			return 0;

		DRM_DEBUG_ATOMIC("Disabling DRM plane: %d on DRM crtc %d\n",
				plane->base.id, old_plane_crtc->base.id);

		ret = dm_atomic_get_state(state, &dm_state);
		if (ret)
			return ret;

		if (!dc_remove_plane_from_context(
				dc,
				dm_old_crtc_state->stream,
				dm_old_plane_state->dc_state,
				dm_state->context)) {

			return -EINVAL;
		}

		if (dm_old_plane_state->dc_state)
			dc_plane_state_release(dm_old_plane_state->dc_state);

		dm_new_plane_state->dc_state = NULL;

		*lock_and_validation_needed = true;

	} else { /* Add new planes */
		struct dc_plane_state *dc_new_plane_state;

		if (drm_atomic_plane_disabling(plane->state, new_plane_state))
			return 0;

		if (!new_plane_crtc)
			return 0;

		new_crtc_state = drm_atomic_get_new_crtc_state(state, new_plane_crtc);
		dm_new_crtc_state = to_dm_crtc_state(new_crtc_state);

		if (!dm_new_crtc_state->stream)
			return 0;

		if (!needs_reset)
			return 0;

		ret = dm_plane_helper_check_state(new_plane_state, new_crtc_state);
		if (ret)
			return ret;

		WARN_ON(dm_new_plane_state->dc_state);

		dc_new_plane_state = dc_create_plane_state(dc);
		if (!dc_new_plane_state)
			return -ENOMEM;

		DRM_DEBUG_ATOMIC("Enabling DRM plane: %d on DRM crtc %d\n",
				 plane->base.id, new_plane_crtc->base.id);

		ret = fill_dc_plane_attributes(
			drm_to_adev(new_plane_crtc->dev),
			dc_new_plane_state,
			new_plane_state,
			new_crtc_state);
		if (ret) {
			dc_plane_state_release(dc_new_plane_state);
			return ret;
		}

		ret = dm_atomic_get_state(state, &dm_state);
		if (ret) {
			dc_plane_state_release(dc_new_plane_state);
			return ret;
		}

		/*
		 * Any atomic check errors that occur after this will
		 * not need a release. The plane state will be attached
		 * to the stream, and therefore part of the atomic
		 * state. It'll be released when the atomic state is
		 * cleaned.
		 */
		if (!dc_add_plane_to_context(
				dc,
				dm_new_crtc_state->stream,
				dc_new_plane_state,
				dm_state->context)) {

			dc_plane_state_release(dc_new_plane_state);
			return -EINVAL;
		}

		dm_new_plane_state->dc_state = dc_new_plane_state;

		/* Tell DC to do a full surface update every time there
		 * is a plane change. Inefficient, but works for now.
		 */
		dm_new_plane_state->dc_state->update_flags.bits.full_update = 1;

		*lock_and_validation_needed = true;
	}


	return ret;
}

static int dm_check_crtc_cursor(struct drm_atomic_state *state,
				struct drm_crtc *crtc,
				struct drm_crtc_state *new_crtc_state)
{
	struct drm_plane_state *new_cursor_state, *new_primary_state;
	int cursor_scale_w, cursor_scale_h, primary_scale_w, primary_scale_h;

	/* On DCE and DCN there is no dedicated hardware cursor plane. We get a
	 * cursor per pipe but it's going to inherit the scaling and
	 * positioning from the underlying pipe. Check the cursor plane's
	 * blending properties match the primary plane's. */

	new_cursor_state = drm_atomic_get_new_plane_state(state, crtc->cursor);
	new_primary_state = drm_atomic_get_new_plane_state(state, crtc->primary);
	if (!new_cursor_state || !new_primary_state ||
	    !new_cursor_state->fb || !new_primary_state->fb) {
		return 0;
	}

	cursor_scale_w = new_cursor_state->crtc_w * 1000 /
			 (new_cursor_state->src_w >> 16);
	cursor_scale_h = new_cursor_state->crtc_h * 1000 /
			 (new_cursor_state->src_h >> 16);

	primary_scale_w = new_primary_state->crtc_w * 1000 /
			 (new_primary_state->src_w >> 16);
	primary_scale_h = new_primary_state->crtc_h * 1000 /
			 (new_primary_state->src_h >> 16);

	if (cursor_scale_w != primary_scale_w ||
	    cursor_scale_h != primary_scale_h) {
		drm_dbg_atomic(crtc->dev, "Cursor plane scaling doesn't match primary plane\n");
		return -EINVAL;
	}

	return 0;
}

#if defined(CONFIG_DRM_AMD_DC_DCN)
static int add_affected_mst_dsc_crtcs(struct drm_atomic_state *state, struct drm_crtc *crtc)
{
	struct drm_connector *connector;
	struct drm_connector_state *conn_state, *old_conn_state;
	struct amdgpu_dm_connector *aconnector = NULL;
	int i;
	for_each_oldnew_connector_in_state(state, connector, old_conn_state, conn_state, i) {
		if (!conn_state->crtc)
			conn_state = old_conn_state;

		if (conn_state->crtc != crtc)
			continue;

		aconnector = to_amdgpu_dm_connector(connector);
		if (!aconnector->port || !aconnector->mst_port)
			aconnector = NULL;
		else
			break;
	}

	if (!aconnector)
		return 0;

	return drm_dp_mst_add_affected_dsc_crtcs(state, &aconnector->mst_port->mst_mgr);
}
#endif

static int validate_overlay(struct drm_atomic_state *state)
{
	int i;
	struct drm_plane *plane;
	struct drm_plane_state *new_plane_state;
	struct drm_plane_state *primary_state, *overlay_state = NULL;

	/* Check if primary plane is contained inside overlay */
	for_each_new_plane_in_state_reverse(state, plane, new_plane_state, i) {
		if (plane->type == DRM_PLANE_TYPE_OVERLAY) {
			if (drm_atomic_plane_disabling(plane->state, new_plane_state))
				return 0;

			overlay_state = new_plane_state;
			continue;
		}
	}

	/* check if we're making changes to the overlay plane */
	if (!overlay_state)
		return 0;

	/* check if overlay plane is enabled */
	if (!overlay_state->crtc)
		return 0;

	/* find the primary plane for the CRTC that the overlay is enabled on */
	primary_state = drm_atomic_get_plane_state(state, overlay_state->crtc->primary);
	if (IS_ERR(primary_state))
		return PTR_ERR(primary_state);

	/* check if primary plane is enabled */
	if (!primary_state->crtc)
		return 0;

	/* Perform the bounds check to ensure the overlay plane covers the primary */
	if (primary_state->crtc_x < overlay_state->crtc_x ||
	    primary_state->crtc_y < overlay_state->crtc_y ||
	    primary_state->crtc_x + primary_state->crtc_w > overlay_state->crtc_x + overlay_state->crtc_w ||
	    primary_state->crtc_y + primary_state->crtc_h > overlay_state->crtc_y + overlay_state->crtc_h) {
		DRM_DEBUG_ATOMIC("Overlay plane is enabled with hardware cursor but does not fully cover primary plane\n");
		return -EINVAL;
	}

	return 0;
}

/**
 * amdgpu_dm_atomic_check() - Atomic check implementation for AMDgpu DM.
 * @dev: The DRM device
 * @state: The atomic state to commit
 *
 * Validate that the given atomic state is programmable by DC into hardware.
 * This involves constructing a &struct dc_state reflecting the new hardware
 * state we wish to commit, then querying DC to see if it is programmable. It's
 * important not to modify the existing DC state. Otherwise, atomic_check
 * may unexpectedly commit hardware changes.
 *
 * When validating the DC state, it's important that the right locks are
 * acquired. For full updates case which removes/adds/updates streams on one
 * CRTC while flipping on another CRTC, acquiring global lock will guarantee
 * that any such full update commit will wait for completion of any outstanding
 * flip using DRMs synchronization events.
 *
 * Note that DM adds the affected connectors for all CRTCs in state, when that
 * might not seem necessary. This is because DC stream creation requires the
 * DC sink, which is tied to the DRM connector state. Cleaning this up should
 * be possible but non-trivial - a possible TODO item.
 *
 * Return: -Error code if validation failed.
 */
static int amdgpu_dm_atomic_check(struct drm_device *dev,
				  struct drm_atomic_state *state)
{
	struct amdgpu_device *adev = drm_to_adev(dev);
	struct dm_atomic_state *dm_state = NULL;
	struct dc *dc = adev->dm.dc;
	struct drm_connector *connector;
	struct drm_connector_state *old_con_state, *new_con_state;
	struct drm_crtc *crtc;
	struct drm_crtc_state *old_crtc_state, *new_crtc_state;
	struct drm_plane *plane;
	struct drm_plane_state *old_plane_state, *new_plane_state;
	enum dc_status status;
	int ret, i;
	bool lock_and_validation_needed = false;
	struct dm_crtc_state *dm_old_crtc_state;
#if defined(CONFIG_DRM_AMD_DC_DCN)
	struct dsc_mst_fairness_vars vars[MAX_PIPES];
#endif

	trace_amdgpu_dm_atomic_check_begin(state);

	ret = drm_atomic_helper_check_modeset(dev, state);
	if (ret)
		goto fail;

	/* Check connector changes */
	for_each_oldnew_connector_in_state(state, connector, old_con_state, new_con_state, i) {
		struct dm_connector_state *dm_old_con_state = to_dm_connector_state(old_con_state);
		struct dm_connector_state *dm_new_con_state = to_dm_connector_state(new_con_state);

		/* Skip connectors that are disabled or part of modeset already. */
		if (!old_con_state->crtc && !new_con_state->crtc)
			continue;

		if (!new_con_state->crtc)
			continue;

		new_crtc_state = drm_atomic_get_crtc_state(state, new_con_state->crtc);
		if (IS_ERR(new_crtc_state)) {
			ret = PTR_ERR(new_crtc_state);
			goto fail;
		}

		if (dm_old_con_state->abm_level != dm_new_con_state->abm_level ||
		    dm_old_con_state->scaling != dm_new_con_state->scaling)
			new_crtc_state->connectors_changed = true;
	}

#if defined(CONFIG_DRM_AMD_DC_DCN)
	if (dc_resource_is_dsc_encoding_supported(dc)) {
		for_each_oldnew_crtc_in_state(state, crtc, old_crtc_state, new_crtc_state, i) {
			if (drm_atomic_crtc_needs_modeset(new_crtc_state)) {
				ret = add_affected_mst_dsc_crtcs(state, crtc);
				if (ret)
					goto fail;
			}
		}
	}
#endif
	for_each_oldnew_crtc_in_state(state, crtc, old_crtc_state, new_crtc_state, i) {
		dm_old_crtc_state = to_dm_crtc_state(old_crtc_state);

		if (!drm_atomic_crtc_needs_modeset(new_crtc_state) &&
		    !new_crtc_state->color_mgmt_changed &&
		    old_crtc_state->vrr_enabled == new_crtc_state->vrr_enabled &&
			dm_old_crtc_state->dsc_force_changed == false)
			continue;

		ret = amdgpu_dm_verify_lut_sizes(new_crtc_state);
		if (ret)
			goto fail;

		if (!new_crtc_state->enable)
			continue;

		ret = drm_atomic_add_affected_connectors(state, crtc);
		if (ret)
			return ret;

		ret = drm_atomic_add_affected_planes(state, crtc);
		if (ret)
			goto fail;

		if (dm_old_crtc_state->dsc_force_changed)
			new_crtc_state->mode_changed = true;
	}

	/*
	 * Add all primary and overlay planes on the CRTC to the state
	 * whenever a plane is enabled to maintain correct z-ordering
	 * and to enable fast surface updates.
	 */
	drm_for_each_crtc(crtc, dev) {
		bool modified = false;

		for_each_oldnew_plane_in_state(state, plane, old_plane_state, new_plane_state, i) {
			if (plane->type == DRM_PLANE_TYPE_CURSOR)
				continue;

			if (new_plane_state->crtc == crtc ||
			    old_plane_state->crtc == crtc) {
				modified = true;
				break;
			}
		}

		if (!modified)
			continue;

		drm_for_each_plane_mask(plane, state->dev, crtc->state->plane_mask) {
			if (plane->type == DRM_PLANE_TYPE_CURSOR)
				continue;

			new_plane_state =
				drm_atomic_get_plane_state(state, plane);

			if (IS_ERR(new_plane_state)) {
				ret = PTR_ERR(new_plane_state);
				goto fail;
			}
		}
	}

	/*
	 * DC consults the zpos (layer_index in DC terminology) to determine the
	 * hw plane on which to enable the hw cursor (see
	 * `dcn10_can_pipe_disable_cursor`). By now, all modified planes are in
	 * atomic state, so call drm helper to normalize zpos.
	 */
	ret = drm_atomic_normalize_zpos(dev, state);
	if (ret) {
		drm_dbg(dev, "drm_atomic_normalize_zpos() failed\n");
		goto fail;
	}

	/* Remove exiting planes if they are modified */
	for_each_oldnew_plane_in_state_reverse(state, plane, old_plane_state, new_plane_state, i) {
		ret = dm_update_plane_state(dc, state, plane,
					    old_plane_state,
					    new_plane_state,
					    false,
					    &lock_and_validation_needed);
		if (ret)
			goto fail;
	}

	/* Disable all crtcs which require disable */
	for_each_oldnew_crtc_in_state(state, crtc, old_crtc_state, new_crtc_state, i) {
		ret = dm_update_crtc_state(&adev->dm, state, crtc,
					   old_crtc_state,
					   new_crtc_state,
					   false,
					   &lock_and_validation_needed);
		if (ret)
			goto fail;
	}

	/* Enable all crtcs which require enable */
	for_each_oldnew_crtc_in_state(state, crtc, old_crtc_state, new_crtc_state, i) {
		ret = dm_update_crtc_state(&adev->dm, state, crtc,
					   old_crtc_state,
					   new_crtc_state,
					   true,
					   &lock_and_validation_needed);
		if (ret)
			goto fail;
	}

	ret = validate_overlay(state);
	if (ret)
		goto fail;

	/* Add new/modified planes */
	for_each_oldnew_plane_in_state_reverse(state, plane, old_plane_state, new_plane_state, i) {
		ret = dm_update_plane_state(dc, state, plane,
					    old_plane_state,
					    new_plane_state,
					    true,
					    &lock_and_validation_needed);
		if (ret)
			goto fail;
	}

	/* Run this here since we want to validate the streams we created */
	ret = drm_atomic_helper_check_planes(dev, state);
	if (ret)
		goto fail;

	/* Check cursor planes scaling */
	for_each_new_crtc_in_state(state, crtc, new_crtc_state, i) {
		ret = dm_check_crtc_cursor(state, crtc, new_crtc_state);
		if (ret)
			goto fail;
	}

	if (state->legacy_cursor_update) {
		/*
		 * This is a fast cursor update coming from the plane update
		 * helper, check if it can be done asynchronously for better
		 * performance.
		 */
		state->async_update =
			!drm_atomic_helper_async_check(dev, state);

		/*
		 * Skip the remaining global validation if this is an async
		 * update. Cursor updates can be done without affecting
		 * state or bandwidth calcs and this avoids the performance
		 * penalty of locking the private state object and
		 * allocating a new dc_state.
		 */
		if (state->async_update)
			return 0;
	}

	/* Check scaling and underscan changes*/
	/* TODO Removed scaling changes validation due to inability to commit
	 * new stream into context w\o causing full reset. Need to
	 * decide how to handle.
	 */
	for_each_oldnew_connector_in_state(state, connector, old_con_state, new_con_state, i) {
		struct dm_connector_state *dm_old_con_state = to_dm_connector_state(old_con_state);
		struct dm_connector_state *dm_new_con_state = to_dm_connector_state(new_con_state);
		struct amdgpu_crtc *acrtc = to_amdgpu_crtc(dm_new_con_state->base.crtc);

		/* Skip any modesets/resets */
		if (!acrtc || drm_atomic_crtc_needs_modeset(
				drm_atomic_get_new_crtc_state(state, &acrtc->base)))
			continue;

		/* Skip any thing not scale or underscan changes */
		if (!is_scaling_state_different(dm_new_con_state, dm_old_con_state))
			continue;

		lock_and_validation_needed = true;
	}

	/**
	 * Streams and planes are reset when there are changes that affect
	 * bandwidth. Anything that affects bandwidth needs to go through
	 * DC global validation to ensure that the configuration can be applied
	 * to hardware.
	 *
	 * We have to currently stall out here in atomic_check for outstanding
	 * commits to finish in this case because our IRQ handlers reference
	 * DRM state directly - we can end up disabling interrupts too early
	 * if we don't.
	 *
	 * TODO: Remove this stall and drop DM state private objects.
	 */
	if (lock_and_validation_needed) {
		ret = dm_atomic_get_state(state, &dm_state);
		if (ret)
			goto fail;

		ret = do_aquire_global_lock(dev, state);
		if (ret)
			goto fail;

#if defined(CONFIG_DRM_AMD_DC_DCN)
		if (!compute_mst_dsc_configs_for_state(state, dm_state->context, vars))
			goto fail;

		ret = dm_update_mst_vcpi_slots_for_dsc(state, dm_state->context, vars);
		if (ret)
			goto fail;
#endif

		/*
		 * Perform validation of MST topology in the state:
		 * We need to perform MST atomic check before calling
		 * dc_validate_global_state(), or there is a chance
		 * to get stuck in an infinite loop and hang eventually.
		 */
		ret = drm_dp_mst_atomic_check(state);
		if (ret)
			goto fail;
		status = dc_validate_global_state(dc, dm_state->context, false);
		if (status != DC_OK) {
			drm_dbg_atomic(dev,
				       "DC global validation failure: %s (%d)",
				       dc_status_to_str(status), status);
			ret = -EINVAL;
			goto fail;
		}
	} else {
		/*
		 * The commit is a fast update. Fast updates shouldn't change
		 * the DC context, affect global validation, and can have their
		 * commit work done in parallel with other commits not touching
		 * the same resource. If we have a new DC context as part of
		 * the DM atomic state from validation we need to free it and
		 * retain the existing one instead.
		 *
		 * Furthermore, since the DM atomic state only contains the DC
		 * context and can safely be annulled, we can free the state
		 * and clear the associated private object now to free
		 * some memory and avoid a possible use-after-free later.
		 */

		for (i = 0; i < state->num_private_objs; i++) {
			struct drm_private_obj *obj = state->private_objs[i].ptr;

			if (obj->funcs == adev->dm.atomic_obj.funcs) {
				int j = state->num_private_objs-1;

				dm_atomic_destroy_state(obj,
						state->private_objs[i].state);

				/* If i is not at the end of the array then the
				 * last element needs to be moved to where i was
				 * before the array can safely be truncated.
				 */
				if (i != j)
					state->private_objs[i] =
						state->private_objs[j];

				state->private_objs[j].ptr = NULL;
				state->private_objs[j].state = NULL;
				state->private_objs[j].old_state = NULL;
				state->private_objs[j].new_state = NULL;

				state->num_private_objs = j;
				break;
			}
		}
	}

	/* Store the overall update type for use later in atomic check. */
	for_each_new_crtc_in_state (state, crtc, new_crtc_state, i) {
		struct dm_crtc_state *dm_new_crtc_state =
			to_dm_crtc_state(new_crtc_state);

		dm_new_crtc_state->update_type = lock_and_validation_needed ?
							 UPDATE_TYPE_FULL :
							 UPDATE_TYPE_FAST;
	}

	/* Must be success */
	WARN_ON(ret);

	trace_amdgpu_dm_atomic_check_finish(state, ret);

	return ret;

fail:
	if (ret == -EDEADLK)
		DRM_DEBUG_DRIVER("Atomic check stopped to avoid deadlock.\n");
	else if (ret == -EINTR || ret == -EAGAIN || ret == -ERESTARTSYS)
		DRM_DEBUG_DRIVER("Atomic check stopped due to signal.\n");
	else
		DRM_DEBUG_DRIVER("Atomic check failed with err: %d \n", ret);

	trace_amdgpu_dm_atomic_check_finish(state, ret);

	return ret;
}

static bool is_dp_capable_without_timing_msa(struct dc *dc,
					     struct amdgpu_dm_connector *amdgpu_dm_connector)
{
	uint8_t dpcd_data;
	bool capable = false;

	if (amdgpu_dm_connector->dc_link &&
		dm_helpers_dp_read_dpcd(
				NULL,
				amdgpu_dm_connector->dc_link,
				DP_DOWN_STREAM_PORT_COUNT,
				&dpcd_data,
				sizeof(dpcd_data))) {
		capable = (dpcd_data & DP_MSA_TIMING_PAR_IGNORED) ? true:false;
	}

	return capable;
}

static bool dm_edid_parser_send_cea(struct amdgpu_display_manager *dm,
		unsigned int offset,
		unsigned int total_length,
		uint8_t *data,
		unsigned int length,
		struct amdgpu_hdmi_vsdb_info *vsdb)
{
	bool res;
	union dmub_rb_cmd cmd;
	struct dmub_cmd_send_edid_cea *input;
	struct dmub_cmd_edid_cea_output *output;

	if (length > DMUB_EDID_CEA_DATA_CHUNK_BYTES)
		return false;

	memset(&cmd, 0, sizeof(cmd));

	input = &cmd.edid_cea.data.input;

	cmd.edid_cea.header.type = DMUB_CMD__EDID_CEA;
	cmd.edid_cea.header.sub_type = 0;
	cmd.edid_cea.header.payload_bytes =
		sizeof(cmd.edid_cea) - sizeof(cmd.edid_cea.header);
	input->offset = offset;
	input->length = length;
	input->total_length = total_length;
	memcpy(input->payload, data, length);

	res = dc_dmub_srv_cmd_with_reply_data(dm->dc->ctx->dmub_srv, &cmd);
	if (!res) {
		DRM_ERROR("EDID CEA parser failed\n");
		return false;
	}

	output = &cmd.edid_cea.data.output;

	if (output->type == DMUB_CMD__EDID_CEA_ACK) {
		if (!output->ack.success) {
			DRM_ERROR("EDID CEA ack failed at offset %d\n",
					output->ack.offset);
		}
	} else if (output->type == DMUB_CMD__EDID_CEA_AMD_VSDB) {
		if (!output->amd_vsdb.vsdb_found)
			return false;

		vsdb->freesync_supported = output->amd_vsdb.freesync_supported;
		vsdb->amd_vsdb_version = output->amd_vsdb.amd_vsdb_version;
		vsdb->min_refresh_rate_hz = output->amd_vsdb.min_frame_rate;
		vsdb->max_refresh_rate_hz = output->amd_vsdb.max_frame_rate;
	} else {
		DRM_WARN("Unknown EDID CEA parser results\n");
		return false;
	}

	return true;
}

static bool parse_edid_cea_dmcu(struct amdgpu_display_manager *dm,
		uint8_t *edid_ext, int len,
		struct amdgpu_hdmi_vsdb_info *vsdb_info)
{
	int i;

	/* send extension block to DMCU for parsing */
	for (i = 0; i < len; i += 8) {
		bool res;
		int offset;

		/* send 8 bytes a time */
		if (!dc_edid_parser_send_cea(dm->dc, i, len, &edid_ext[i], 8))
			return false;

		if (i+8 == len) {
			/* EDID block sent completed, expect result */
			int version, min_rate, max_rate;

			res = dc_edid_parser_recv_amd_vsdb(dm->dc, &version, &min_rate, &max_rate);
			if (res) {
				/* amd vsdb found */
				vsdb_info->freesync_supported = 1;
				vsdb_info->amd_vsdb_version = version;
				vsdb_info->min_refresh_rate_hz = min_rate;
				vsdb_info->max_refresh_rate_hz = max_rate;
				return true;
			}
			/* not amd vsdb */
			return false;
		}

		/* check for ack*/
		res = dc_edid_parser_recv_cea_ack(dm->dc, &offset);
		if (!res)
			return false;
	}

	return false;
}

static bool parse_edid_cea_dmub(struct amdgpu_display_manager *dm,
		uint8_t *edid_ext, int len,
		struct amdgpu_hdmi_vsdb_info *vsdb_info)
{
	int i;

	/* send extension block to DMCU for parsing */
	for (i = 0; i < len; i += 8) {
		/* send 8 bytes a time */
		if (!dm_edid_parser_send_cea(dm, i, len, &edid_ext[i], 8, vsdb_info))
			return false;
	}

	return vsdb_info->freesync_supported;
}

static bool parse_edid_cea(struct amdgpu_dm_connector *aconnector,
		uint8_t *edid_ext, int len,
		struct amdgpu_hdmi_vsdb_info *vsdb_info)
{
	struct amdgpu_device *adev = drm_to_adev(aconnector->base.dev);

	if (adev->dm.dmub_srv)
		return parse_edid_cea_dmub(&adev->dm, edid_ext, len, vsdb_info);
	else
		return parse_edid_cea_dmcu(&adev->dm, edid_ext, len, vsdb_info);
}

static int parse_hdmi_amd_vsdb(struct amdgpu_dm_connector *aconnector,
		struct edid *edid, struct amdgpu_hdmi_vsdb_info *vsdb_info)
{
	uint8_t *edid_ext = NULL;
	int i;
	bool valid_vsdb_found = false;

	/*----- drm_find_cea_extension() -----*/
	/* No EDID or EDID extensions */
	if (edid == NULL || edid->extensions == 0)
		return -ENODEV;

	/* Find CEA extension */
	for (i = 0; i < edid->extensions; i++) {
		edid_ext = (uint8_t *)edid + EDID_LENGTH * (i + 1);
		if (edid_ext[0] == CEA_EXT)
			break;
	}

	if (i == edid->extensions)
		return -ENODEV;

	/*----- cea_db_offsets() -----*/
	if (edid_ext[0] != CEA_EXT)
		return -ENODEV;

	valid_vsdb_found = parse_edid_cea(aconnector, edid_ext, EDID_LENGTH, vsdb_info);

	return valid_vsdb_found ? i : -ENODEV;
}

void amdgpu_dm_update_freesync_caps(struct drm_connector *connector,
					struct edid *edid)
{
	int i = 0;
	struct detailed_timing *timing;
	struct detailed_non_pixel *data;
	struct detailed_data_monitor_range *range;
	struct amdgpu_dm_connector *amdgpu_dm_connector =
			to_amdgpu_dm_connector(connector);
	struct dm_connector_state *dm_con_state = NULL;

	struct drm_device *dev = connector->dev;
	struct amdgpu_device *adev = drm_to_adev(dev);
	bool freesync_capable = false;
	struct amdgpu_hdmi_vsdb_info vsdb_info = {0};

	if (!connector->state) {
		DRM_ERROR("%s - Connector has no state", __func__);
		goto update;
	}

	if (!edid) {
		dm_con_state = to_dm_connector_state(connector->state);

		amdgpu_dm_connector->min_vfreq = 0;
		amdgpu_dm_connector->max_vfreq = 0;
		amdgpu_dm_connector->pixel_clock_mhz = 0;

		goto update;
	}

	dm_con_state = to_dm_connector_state(connector->state);

	if (!amdgpu_dm_connector->dc_sink) {
		DRM_ERROR("dc_sink NULL, could not add free_sync module.\n");
		goto update;
	}
	if (!adev->dm.freesync_module)
		goto update;


	if (amdgpu_dm_connector->dc_sink->sink_signal == SIGNAL_TYPE_DISPLAY_PORT
		|| amdgpu_dm_connector->dc_sink->sink_signal == SIGNAL_TYPE_EDP) {
		bool edid_check_required = false;

		if (edid) {
			edid_check_required = is_dp_capable_without_timing_msa(
						adev->dm.dc,
						amdgpu_dm_connector);
		}

		if (edid_check_required == true && (edid->version > 1 ||
		   (edid->version == 1 && edid->revision > 1))) {
			for (i = 0; i < 4; i++) {

				timing	= &edid->detailed_timings[i];
				data	= &timing->data.other_data;
				range	= &data->data.range;
				/*
				 * Check if monitor has continuous frequency mode
				 */
				if (data->type != EDID_DETAIL_MONITOR_RANGE)
					continue;
				/*
				 * Check for flag range limits only. If flag == 1 then
				 * no additional timing information provided.
				 * Default GTF, GTF Secondary curve and CVT are not
				 * supported
				 */
				if (range->flags != 1)
					continue;

				amdgpu_dm_connector->min_vfreq = range->min_vfreq;
				amdgpu_dm_connector->max_vfreq = range->max_vfreq;
				amdgpu_dm_connector->pixel_clock_mhz =
					range->pixel_clock_mhz * 10;

				connector->display_info.monitor_range.min_vfreq = range->min_vfreq;
				connector->display_info.monitor_range.max_vfreq = range->max_vfreq;

				break;
			}

			if (amdgpu_dm_connector->max_vfreq -
			    amdgpu_dm_connector->min_vfreq > 10) {

				freesync_capable = true;
			}
		}
	} else if (edid && amdgpu_dm_connector->dc_sink->sink_signal == SIGNAL_TYPE_HDMI_TYPE_A) {
		i = parse_hdmi_amd_vsdb(amdgpu_dm_connector, edid, &vsdb_info);
		if (i >= 0 && vsdb_info.freesync_supported) {
			timing  = &edid->detailed_timings[i];
			data    = &timing->data.other_data;

			amdgpu_dm_connector->min_vfreq = vsdb_info.min_refresh_rate_hz;
			amdgpu_dm_connector->max_vfreq = vsdb_info.max_refresh_rate_hz;
			if (amdgpu_dm_connector->max_vfreq - amdgpu_dm_connector->min_vfreq > 10)
				freesync_capable = true;

			connector->display_info.monitor_range.min_vfreq = vsdb_info.min_refresh_rate_hz;
			connector->display_info.monitor_range.max_vfreq = vsdb_info.max_refresh_rate_hz;
		}
	}

update:
	if (dm_con_state)
		dm_con_state->freesync_capable = freesync_capable;

	if (connector->vrr_capable_property)
		drm_connector_set_vrr_capable_property(connector,
						       freesync_capable);
}

void amdgpu_dm_trigger_timing_sync(struct drm_device *dev)
{
	struct amdgpu_device *adev = drm_to_adev(dev);
	struct dc *dc = adev->dm.dc;
	int i;

	mutex_lock(&adev->dm.dc_lock);
	if (dc->current_state) {
		for (i = 0; i < dc->current_state->stream_count; ++i)
			dc->current_state->streams[i]
				->triggered_crtc_reset.enabled =
				adev->dm.force_timing_sync;

		dm_enable_per_frame_crtc_master_sync(dc->current_state);
		dc_trigger_sync(dc, dc->current_state);
	}
	mutex_unlock(&adev->dm.dc_lock);
}

void dm_write_reg_func(const struct dc_context *ctx, uint32_t address,
		       uint32_t value, const char *func_name)
{
#ifdef DM_CHECK_ADDR_0
	if (address == 0) {
		DC_ERR("invalid register write. address = 0");
		return;
	}
#endif
	cgs_write_register(ctx->cgs_device, address, value);
	trace_amdgpu_dc_wreg(&ctx->perf_trace->write_count, address, value);
}

uint32_t dm_read_reg_func(const struct dc_context *ctx, uint32_t address,
			  const char *func_name)
{
	uint32_t value;
#ifdef DM_CHECK_ADDR_0
	if (address == 0) {
		DC_ERR("invalid register read; address = 0\n");
		return 0;
	}
#endif

	if (ctx->dmub_srv &&
	    ctx->dmub_srv->reg_helper_offload.gather_in_progress &&
	    !ctx->dmub_srv->reg_helper_offload.should_burst_write) {
		ASSERT(false);
		return 0;
	}

	value = cgs_read_register(ctx->cgs_device, address);

	trace_amdgpu_dc_rreg(&ctx->perf_trace->read_count, address, value);

	return value;
}

int amdgpu_dm_process_dmub_aux_transfer_sync(struct dc_context *ctx, unsigned int linkIndex,
				struct aux_payload *payload, enum aux_return_code_type *operation_result)
{
	struct amdgpu_device *adev = ctx->driver_context;
	int ret = 0;

	dc_process_dmub_aux_transfer_async(ctx->dc, linkIndex, payload);
	ret = wait_for_completion_interruptible_timeout(&adev->dm.dmub_aux_transfer_done, 10*HZ);
	if (ret == 0) {
		*operation_result = AUX_RET_ERROR_TIMEOUT;
		return -1;
	}
	*operation_result = (enum aux_return_code_type)adev->dm.dmub_notify->result;

	if (adev->dm.dmub_notify->result == AUX_RET_SUCCESS) {
		(*payload->reply) = adev->dm.dmub_notify->aux_reply.command;

		// For read case, Copy data to payload
		if (!payload->write && adev->dm.dmub_notify->aux_reply.length &&
		(*payload->reply == AUX_TRANSACTION_REPLY_AUX_ACK))
			memcpy(payload->data, adev->dm.dmub_notify->aux_reply.data,
			adev->dm.dmub_notify->aux_reply.length);
	}

	return adev->dm.dmub_notify->aux_reply.length;
}<|MERGE_RESOLUTION|>--- conflicted
+++ resolved
@@ -9666,7 +9666,6 @@
 			}
 		}
 
-<<<<<<< HEAD
 		new_crtc_state = NULL;
 		old_crtc_state = NULL;
 
@@ -9700,8 +9699,6 @@
 		if (!adev->dm.hdcp_workqueue)
 			continue;
 
-=======
->>>>>>> 575f85f9
 		new_crtc_state = NULL;
 		old_crtc_state = NULL;
 
@@ -9709,42 +9706,6 @@
 			new_crtc_state = drm_atomic_get_new_crtc_state(state, &acrtc->base);
 			old_crtc_state = drm_atomic_get_old_crtc_state(state, &acrtc->base);
 		}
-<<<<<<< HEAD
-=======
-
-		if (old_crtc_state)
-			pr_debug("old crtc en: %x a: %x m: %x a-chg: %x c-chg: %x\n",
-			old_crtc_state->enable,
-			old_crtc_state->active,
-			old_crtc_state->mode_changed,
-			old_crtc_state->active_changed,
-			old_crtc_state->connectors_changed);
-
-		if (new_crtc_state)
-			pr_debug("NEW crtc en: %x a: %x m: %x a-chg: %x c-chg: %x\n",
-			new_crtc_state->enable,
-			new_crtc_state->active,
-			new_crtc_state->mode_changed,
-			new_crtc_state->active_changed,
-			new_crtc_state->connectors_changed);
-	}
-
-	for_each_oldnew_connector_in_state(state, connector, old_con_state, new_con_state, i) {
-		struct dm_connector_state *dm_new_con_state = to_dm_connector_state(new_con_state);
-		struct amdgpu_crtc *acrtc = to_amdgpu_crtc(dm_new_con_state->base.crtc);
-		struct amdgpu_dm_connector *aconnector = to_amdgpu_dm_connector(connector);
-
-		if (!adev->dm.hdcp_workqueue)
-			continue;
-
-		new_crtc_state = NULL;
-		old_crtc_state = NULL;
-
-		if (acrtc) {
-			new_crtc_state = drm_atomic_get_new_crtc_state(state, &acrtc->base);
-			old_crtc_state = drm_atomic_get_old_crtc_state(state, &acrtc->base);
-		}
->>>>>>> 575f85f9
 
 		dm_new_crtc_state = to_dm_crtc_state(new_crtc_state);
 
