/*
 * Copyright 2019 Advanced Micro Devices, Inc.
 *
 * Permission is hereby granted, free of charge, to any person obtaining a
 * copy of this software and associated documentation files (the "Software"),
 * to deal in the Software without restriction, including without limitation
 * the rights to use, copy, modify, merge, publish, distribute, sublicense,
 * and/or sell copies of the Software, and to permit persons to whom the
 * Software is furnished to do so, subject to the following conditions:
 *
 * The above copyright notice and this permission notice shall be included in
 * all copies or substantial portions of the Software.
 *
 * THE SOFTWARE IS PROVIDED "AS IS", WITHOUT WARRANTY OF ANY KIND, EXPRESS OR
 * IMPLIED, INCLUDING BUT NOT LIMITED TO THE WARRANTIES OF MERCHANTABILITY,
 * FITNESS FOR A PARTICULAR PURPOSE AND NONINFRINGEMENT.  IN NO EVENT SHALL
 * THE COPYRIGHT HOLDER(S) OR AUTHOR(S) BE LIABLE FOR ANY CLAIM, DAMAGES OR
 * OTHER LIABILITY, WHETHER IN AN ACTION OF CONTRACT, TORT OR OTHERWISE,
 * ARISING FROM, OUT OF OR IN CONNECTION WITH THE SOFTWARE OR THE USE OR
 * OTHER DEALINGS IN THE SOFTWARE.
 */

#include <linux/firmware.h>
#include <linux/module.h>
#include <linux/pci.h>
#include <linux/reboot.h>

#define SMU_11_0_PARTIAL_PPTABLE
#define SWSMU_CODE_LAYER_L3

#include "amdgpu.h"
#include "amdgpu_smu.h"
#include "atomfirmware.h"
#include "amdgpu_atomfirmware.h"
#include "amdgpu_atombios.h"
#include "smu_v11_0.h"
#include "soc15_common.h"
#include "atom.h"
#include "amdgpu_ras.h"
#include "smu_cmn.h"

#include "asic_reg/thm/thm_11_0_2_offset.h"
#include "asic_reg/thm/thm_11_0_2_sh_mask.h"
#include "asic_reg/mp/mp_11_0_offset.h"
#include "asic_reg/mp/mp_11_0_sh_mask.h"
#include "asic_reg/smuio/smuio_11_0_0_offset.h"
#include "asic_reg/smuio/smuio_11_0_0_sh_mask.h"

/*
 * DO NOT use these for err/warn/info/debug messages.
 * Use dev_err, dev_warn, dev_info and dev_dbg instead.
 * They are more MGPU friendly.
 */
#undef pr_err
#undef pr_warn
#undef pr_info
#undef pr_debug

MODULE_FIRMWARE("amdgpu/arcturus_smc.bin");
MODULE_FIRMWARE("amdgpu/navi10_smc.bin");
MODULE_FIRMWARE("amdgpu/navi14_smc.bin");
MODULE_FIRMWARE("amdgpu/navi12_smc.bin");
MODULE_FIRMWARE("amdgpu/sienna_cichlid_smc.bin");
MODULE_FIRMWARE("amdgpu/navy_flounder_smc.bin");
MODULE_FIRMWARE("amdgpu/dimgrey_cavefish_smc.bin");
MODULE_FIRMWARE("amdgpu/beige_goby_smc.bin");

#define SMU11_VOLTAGE_SCALE 4

#define SMU11_MODE1_RESET_WAIT_TIME_IN_MS 500  //500ms

#define smnPCIE_LC_LINK_WIDTH_CNTL		0x11140288
#define PCIE_LC_LINK_WIDTH_CNTL__LC_LINK_WIDTH_RD_MASK 0x00000070L
#define PCIE_LC_LINK_WIDTH_CNTL__LC_LINK_WIDTH_RD__SHIFT 0x4
#define smnPCIE_LC_SPEED_CNTL			0x11140290
#define PCIE_LC_SPEED_CNTL__LC_CURRENT_DATA_RATE_MASK 0xC000
#define PCIE_LC_SPEED_CNTL__LC_CURRENT_DATA_RATE__SHIFT 0xE

#define mmTHM_BACO_CNTL_ARCT			0xA7
#define mmTHM_BACO_CNTL_ARCT_BASE_IDX		0

int smu_v11_0_init_microcode(struct smu_context *smu)
{
	struct amdgpu_device *adev = smu->adev;
	const char *chip_name;
	char fw_name[SMU_FW_NAME_LEN];
	int err = 0;
	const struct smc_firmware_header_v1_0 *hdr;
	const struct common_firmware_header *header;
	struct amdgpu_firmware_info *ucode = NULL;

	if (amdgpu_sriov_vf(adev) &&
	    ((adev->ip_versions[MP1_HWIP][0] == IP_VERSION(11, 0, 9)) ||
	     (adev->ip_versions[MP1_HWIP][0] == IP_VERSION(11, 0, 7))))
		return 0;

	switch (adev->ip_versions[MP1_HWIP][0]) {
	case IP_VERSION(11, 0, 0):
		chip_name = "navi10";
		break;
	case IP_VERSION(11, 0, 5):
		chip_name = "navi14";
		break;
	case IP_VERSION(11, 0, 9):
		chip_name = "navi12";
		break;
	case IP_VERSION(11, 0, 7):
		chip_name = "sienna_cichlid";
		break;
	case IP_VERSION(11, 0, 11):
		chip_name = "navy_flounder";
		break;
	case IP_VERSION(11, 0, 12):
		chip_name = "dimgrey_cavefish";
		break;
<<<<<<< HEAD
	case CHIP_BEIGE_GOBY:
		chip_name = "beige_goby";
		break;
=======
	case IP_VERSION(11, 0, 13):
		chip_name = "beige_goby";
		break;
	case IP_VERSION(11, 0, 2):
		chip_name = "arcturus";
		break;
>>>>>>> df0cc57e
	default:
		dev_err(adev->dev, "Unsupported IP version 0x%x\n",
			adev->ip_versions[MP1_HWIP][0]);
		return -EINVAL;
	}

	snprintf(fw_name, sizeof(fw_name), "amdgpu/%s_smc.bin", chip_name);

	err = request_firmware(&adev->pm.fw, fw_name, adev->dev);
	if (err)
		goto out;
	err = amdgpu_ucode_validate(adev->pm.fw);
	if (err)
		goto out;

	hdr = (const struct smc_firmware_header_v1_0 *) adev->pm.fw->data;
	amdgpu_ucode_print_smc_hdr(&hdr->header);
	adev->pm.fw_version = le32_to_cpu(hdr->header.ucode_version);

	if (adev->firmware.load_type == AMDGPU_FW_LOAD_PSP) {
		ucode = &adev->firmware.ucode[AMDGPU_UCODE_ID_SMC];
		ucode->ucode_id = AMDGPU_UCODE_ID_SMC;
		ucode->fw = adev->pm.fw;
		header = (const struct common_firmware_header *)ucode->fw->data;
		adev->firmware.fw_size +=
			ALIGN(le32_to_cpu(header->ucode_size_bytes), PAGE_SIZE);
	}

out:
	if (err) {
		DRM_ERROR("smu_v11_0: Failed to load firmware \"%s\"\n",
			  fw_name);
		release_firmware(adev->pm.fw);
		adev->pm.fw = NULL;
	}
	return err;
}

void smu_v11_0_fini_microcode(struct smu_context *smu)
{
	struct amdgpu_device *adev = smu->adev;

	release_firmware(adev->pm.fw);
	adev->pm.fw = NULL;
	adev->pm.fw_version = 0;
}

int smu_v11_0_load_microcode(struct smu_context *smu)
{
	struct amdgpu_device *adev = smu->adev;
	const uint32_t *src;
	const struct smc_firmware_header_v1_0 *hdr;
	uint32_t addr_start = MP1_SRAM;
	uint32_t i;
	uint32_t smc_fw_size;
	uint32_t mp1_fw_flags;

	hdr = (const struct smc_firmware_header_v1_0 *) adev->pm.fw->data;
	src = (const uint32_t *)(adev->pm.fw->data +
		le32_to_cpu(hdr->header.ucode_array_offset_bytes));
	smc_fw_size = hdr->header.ucode_size_bytes;

	for (i = 1; i < smc_fw_size/4 - 1; i++) {
		WREG32_PCIE(addr_start, src[i]);
		addr_start += 4;
	}

	WREG32_PCIE(MP1_Public | (smnMP1_PUB_CTRL & 0xffffffff),
		1 & MP1_SMN_PUB_CTRL__RESET_MASK);
	WREG32_PCIE(MP1_Public | (smnMP1_PUB_CTRL & 0xffffffff),
		1 & ~MP1_SMN_PUB_CTRL__RESET_MASK);

	for (i = 0; i < adev->usec_timeout; i++) {
		mp1_fw_flags = RREG32_PCIE(MP1_Public |
			(smnMP1_FIRMWARE_FLAGS & 0xffffffff));
		if ((mp1_fw_flags & MP1_FIRMWARE_FLAGS__INTERRUPTS_ENABLED_MASK) >>
			MP1_FIRMWARE_FLAGS__INTERRUPTS_ENABLED__SHIFT)
			break;
		udelay(1);
	}

	if (i == adev->usec_timeout)
		return -ETIME;

	return 0;
}

int smu_v11_0_check_fw_status(struct smu_context *smu)
{
	struct amdgpu_device *adev = smu->adev;
	uint32_t mp1_fw_flags;

	mp1_fw_flags = RREG32_PCIE(MP1_Public |
				   (smnMP1_FIRMWARE_FLAGS & 0xffffffff));

	if ((mp1_fw_flags & MP1_FIRMWARE_FLAGS__INTERRUPTS_ENABLED_MASK) >>
	    MP1_FIRMWARE_FLAGS__INTERRUPTS_ENABLED__SHIFT)
		return 0;

	return -EIO;
}

int smu_v11_0_check_fw_version(struct smu_context *smu)
{
	struct amdgpu_device *adev = smu->adev;
	uint32_t if_version = 0xff, smu_version = 0xff;
	uint16_t smu_major;
	uint8_t smu_minor, smu_debug;
	int ret = 0;

	ret = smu_cmn_get_smc_version(smu, &if_version, &smu_version);
	if (ret)
		return ret;

	smu_major = (smu_version >> 16) & 0xffff;
	smu_minor = (smu_version >> 8) & 0xff;
	smu_debug = (smu_version >> 0) & 0xff;
	if (smu->is_apu)
		adev->pm.fw_version = smu_version;

	switch (adev->ip_versions[MP1_HWIP][0]) {
	case IP_VERSION(11, 0, 0):
		smu->smc_driver_if_version = SMU11_DRIVER_IF_VERSION_NV10;
		break;
	case IP_VERSION(11, 0, 9):
		smu->smc_driver_if_version = SMU11_DRIVER_IF_VERSION_NV12;
		break;
	case IP_VERSION(11, 0, 5):
		smu->smc_driver_if_version = SMU11_DRIVER_IF_VERSION_NV14;
		break;
	case IP_VERSION(11, 0, 7):
		smu->smc_driver_if_version = SMU11_DRIVER_IF_VERSION_Sienna_Cichlid;
		break;
	case IP_VERSION(11, 0, 11):
		smu->smc_driver_if_version = SMU11_DRIVER_IF_VERSION_Navy_Flounder;
		break;
	case IP_VERSION(11, 5, 0):
		smu->smc_driver_if_version = SMU11_DRIVER_IF_VERSION_VANGOGH;
		break;
	case IP_VERSION(11, 0, 12):
		smu->smc_driver_if_version = SMU11_DRIVER_IF_VERSION_Dimgrey_Cavefish;
		break;
<<<<<<< HEAD
	case CHIP_BEIGE_GOBY:
		smu->smc_driver_if_version = SMU11_DRIVER_IF_VERSION_Beige_Goby;
		break;
	case CHIP_CYAN_SKILLFISH:
		smu->smc_driver_if_version = SMU11_DRIVER_IF_VERSION_Cyan_Skillfish;
		break;
=======
	case IP_VERSION(11, 0, 13):
		smu->smc_driver_if_version = SMU11_DRIVER_IF_VERSION_Beige_Goby;
		break;
	case IP_VERSION(11, 0, 8):
		smu->smc_driver_if_version = SMU11_DRIVER_IF_VERSION_Cyan_Skillfish;
		break;
	case IP_VERSION(11, 0, 2):
		smu->smc_driver_if_version = SMU11_DRIVER_IF_VERSION_ARCT;
		break;
>>>>>>> df0cc57e
	default:
		dev_err(smu->adev->dev, "smu unsupported IP version: 0x%x.\n",
			adev->ip_versions[MP1_HWIP][0]);
		smu->smc_driver_if_version = SMU11_DRIVER_IF_VERSION_INV;
		break;
	}

	/*
	 * 1. if_version mismatch is not critical as our fw is designed
	 * to be backward compatible.
	 * 2. New fw usually brings some optimizations. But that's visible
	 * only on the paired driver.
	 * Considering above, we just leave user a warning message instead
	 * of halt driver loading.
	 */
	if (if_version != smu->smc_driver_if_version) {
		dev_info(smu->adev->dev, "smu driver if version = 0x%08x, smu fw if version = 0x%08x, "
			"smu fw version = 0x%08x (%d.%d.%d)\n",
			smu->smc_driver_if_version, if_version,
			smu_version, smu_major, smu_minor, smu_debug);
		dev_warn(smu->adev->dev, "SMU driver if version not matched\n");
	}

	return ret;
}

static int smu_v11_0_set_pptable_v2_0(struct smu_context *smu, void **table, uint32_t *size)
{
	struct amdgpu_device *adev = smu->adev;
	uint32_t ppt_offset_bytes;
	const struct smc_firmware_header_v2_0 *v2;

	v2 = (const struct smc_firmware_header_v2_0 *) adev->pm.fw->data;

	ppt_offset_bytes = le32_to_cpu(v2->ppt_offset_bytes);
	*size = le32_to_cpu(v2->ppt_size_bytes);
	*table = (uint8_t *)v2 + ppt_offset_bytes;

	return 0;
}

static int smu_v11_0_set_pptable_v2_1(struct smu_context *smu, void **table,
				      uint32_t *size, uint32_t pptable_id)
{
	struct amdgpu_device *adev = smu->adev;
	const struct smc_firmware_header_v2_1 *v2_1;
	struct smc_soft_pptable_entry *entries;
	uint32_t pptable_count = 0;
	int i = 0;

	v2_1 = (const struct smc_firmware_header_v2_1 *) adev->pm.fw->data;
	entries = (struct smc_soft_pptable_entry *)
		((uint8_t *)v2_1 + le32_to_cpu(v2_1->pptable_entry_offset));
	pptable_count = le32_to_cpu(v2_1->pptable_count);
	for (i = 0; i < pptable_count; i++) {
		if (le32_to_cpu(entries[i].id) == pptable_id) {
			*table = ((uint8_t *)v2_1 + le32_to_cpu(entries[i].ppt_offset_bytes));
			*size = le32_to_cpu(entries[i].ppt_size_bytes);
			break;
		}
	}

	if (i == pptable_count)
		return -EINVAL;

	return 0;
}

int smu_v11_0_setup_pptable(struct smu_context *smu)
{
	struct amdgpu_device *adev = smu->adev;
	const struct smc_firmware_header_v1_0 *hdr;
	int ret, index;
	uint32_t size = 0;
	uint16_t atom_table_size;
	uint8_t frev, crev;
	void *table;
	uint16_t version_major, version_minor;

	if (!amdgpu_sriov_vf(adev)) {
		hdr = (const struct smc_firmware_header_v1_0 *) adev->pm.fw->data;
		version_major = le16_to_cpu(hdr->header.header_version_major);
		version_minor = le16_to_cpu(hdr->header.header_version_minor);
		if (version_major == 2 && smu->smu_table.boot_values.pp_table_id > 0) {
			dev_info(adev->dev, "use driver provided pptable %d\n", smu->smu_table.boot_values.pp_table_id);
			switch (version_minor) {
			case 0:
				ret = smu_v11_0_set_pptable_v2_0(smu, &table, &size);
				break;
			case 1:
				ret = smu_v11_0_set_pptable_v2_1(smu, &table, &size,
								smu->smu_table.boot_values.pp_table_id);
				break;
			default:
				ret = -EINVAL;
				break;
			}
			if (ret)
				return ret;
			goto out;
		}
	}

	dev_info(adev->dev, "use vbios provided pptable\n");
	index = get_index_into_master_table(atom_master_list_of_data_tables_v2_1,
						powerplayinfo);

	ret = amdgpu_atombios_get_data_table(adev, index, &atom_table_size, &frev, &crev,
						(uint8_t **)&table);
	if (ret)
		return ret;
	size = atom_table_size;

out:
	if (!smu->smu_table.power_play_table)
		smu->smu_table.power_play_table = table;
	if (!smu->smu_table.power_play_table_size)
		smu->smu_table.power_play_table_size = size;

	return 0;
}

int smu_v11_0_init_smc_tables(struct smu_context *smu)
{
	struct smu_table_context *smu_table = &smu->smu_table;
	struct smu_table *tables = smu_table->tables;
	int ret = 0;

	smu_table->driver_pptable =
		kzalloc(tables[SMU_TABLE_PPTABLE].size, GFP_KERNEL);
	if (!smu_table->driver_pptable) {
		ret = -ENOMEM;
		goto err0_out;
	}

	smu_table->max_sustainable_clocks =
		kzalloc(sizeof(struct smu_11_0_max_sustainable_clocks), GFP_KERNEL);
	if (!smu_table->max_sustainable_clocks) {
		ret = -ENOMEM;
		goto err1_out;
	}

	/* Arcturus does not support OVERDRIVE */
	if (tables[SMU_TABLE_OVERDRIVE].size) {
		smu_table->overdrive_table =
			kzalloc(tables[SMU_TABLE_OVERDRIVE].size, GFP_KERNEL);
		if (!smu_table->overdrive_table) {
			ret = -ENOMEM;
			goto err2_out;
		}

		smu_table->boot_overdrive_table =
			kzalloc(tables[SMU_TABLE_OVERDRIVE].size, GFP_KERNEL);
		if (!smu_table->boot_overdrive_table) {
			ret = -ENOMEM;
			goto err3_out;
		}

		smu_table->user_overdrive_table =
			kzalloc(tables[SMU_TABLE_OVERDRIVE].size, GFP_KERNEL);
		if (!smu_table->user_overdrive_table) {
			ret = -ENOMEM;
			goto err4_out;
		}

	}

	return 0;

err4_out:
	kfree(smu_table->boot_overdrive_table);
err3_out:
	kfree(smu_table->overdrive_table);
err2_out:
	kfree(smu_table->max_sustainable_clocks);
err1_out:
	kfree(smu_table->driver_pptable);
err0_out:
	return ret;
}

int smu_v11_0_fini_smc_tables(struct smu_context *smu)
{
	struct smu_table_context *smu_table = &smu->smu_table;
	struct smu_dpm_context *smu_dpm = &smu->smu_dpm;

	kfree(smu_table->gpu_metrics_table);
	kfree(smu_table->user_overdrive_table);
	kfree(smu_table->boot_overdrive_table);
	kfree(smu_table->overdrive_table);
	kfree(smu_table->max_sustainable_clocks);
	kfree(smu_table->driver_pptable);
	kfree(smu_table->clocks_table);
	smu_table->gpu_metrics_table = NULL;
	smu_table->user_overdrive_table = NULL;
	smu_table->boot_overdrive_table = NULL;
	smu_table->overdrive_table = NULL;
	smu_table->max_sustainable_clocks = NULL;
	smu_table->driver_pptable = NULL;
	smu_table->clocks_table = NULL;
	kfree(smu_table->hardcode_pptable);
	smu_table->hardcode_pptable = NULL;

	kfree(smu_table->metrics_table);
	kfree(smu_table->watermarks_table);
	smu_table->metrics_table = NULL;
	smu_table->watermarks_table = NULL;
	smu_table->metrics_time = 0;

	kfree(smu_dpm->dpm_context);
	kfree(smu_dpm->golden_dpm_context);
	kfree(smu_dpm->dpm_current_power_state);
	kfree(smu_dpm->dpm_request_power_state);
	smu_dpm->dpm_context = NULL;
	smu_dpm->golden_dpm_context = NULL;
	smu_dpm->dpm_context_size = 0;
	smu_dpm->dpm_current_power_state = NULL;
	smu_dpm->dpm_request_power_state = NULL;

	return 0;
}

int smu_v11_0_init_power(struct smu_context *smu)
{
	struct amdgpu_device *adev = smu->adev;
	struct smu_power_context *smu_power = &smu->smu_power;
	size_t size = adev->ip_versions[MP1_HWIP][0] == IP_VERSION(11, 5, 0) ?
			sizeof(struct smu_11_5_power_context) :
			sizeof(struct smu_11_0_power_context);

	smu_power->power_context = kzalloc(size, GFP_KERNEL);
	if (!smu_power->power_context)
		return -ENOMEM;
	smu_power->power_context_size = size;

	return 0;
}

int smu_v11_0_fini_power(struct smu_context *smu)
{
	struct smu_power_context *smu_power = &smu->smu_power;

	kfree(smu_power->power_context);
	smu_power->power_context = NULL;
	smu_power->power_context_size = 0;

	return 0;
}

static int smu_v11_0_atom_get_smu_clockinfo(struct amdgpu_device *adev,
					    uint8_t clk_id,
					    uint8_t syspll_id,
					    uint32_t *clk_freq)
{
	struct atom_get_smu_clock_info_parameters_v3_1 input = {0};
	struct atom_get_smu_clock_info_output_parameters_v3_1 *output;
	int ret, index;

	input.clk_id = clk_id;
	input.syspll_id = syspll_id;
	input.command = GET_SMU_CLOCK_INFO_V3_1_GET_CLOCK_FREQ;
	index = get_index_into_master_table(atom_master_list_of_command_functions_v2_1,
					    getsmuclockinfo);

	ret = amdgpu_atom_execute_table(adev->mode_info.atom_context, index,
					(uint32_t *)&input);
	if (ret)
		return -EINVAL;

	output = (struct atom_get_smu_clock_info_output_parameters_v3_1 *)&input;
	*clk_freq = le32_to_cpu(output->atom_smu_outputclkfreq.smu_clock_freq_hz) / 10000;

	return 0;
}

int smu_v11_0_get_vbios_bootup_values(struct smu_context *smu)
{
	int ret, index;
	uint16_t size;
	uint8_t frev, crev;
	struct atom_common_table_header *header;
	struct atom_firmware_info_v3_3 *v_3_3;
	struct atom_firmware_info_v3_1 *v_3_1;

	index = get_index_into_master_table(atom_master_list_of_data_tables_v2_1,
					    firmwareinfo);

	ret = amdgpu_atombios_get_data_table(smu->adev, index, &size, &frev, &crev,
				      (uint8_t **)&header);
	if (ret)
		return ret;

	if (header->format_revision != 3) {
		dev_err(smu->adev->dev, "unknown atom_firmware_info version! for smu11\n");
		return -EINVAL;
	}

	switch (header->content_revision) {
	case 0:
	case 1:
	case 2:
		v_3_1 = (struct atom_firmware_info_v3_1 *)header;
		smu->smu_table.boot_values.revision = v_3_1->firmware_revision;
		smu->smu_table.boot_values.gfxclk = v_3_1->bootup_sclk_in10khz;
		smu->smu_table.boot_values.uclk = v_3_1->bootup_mclk_in10khz;
		smu->smu_table.boot_values.socclk = 0;
		smu->smu_table.boot_values.dcefclk = 0;
		smu->smu_table.boot_values.vddc = v_3_1->bootup_vddc_mv;
		smu->smu_table.boot_values.vddci = v_3_1->bootup_vddci_mv;
		smu->smu_table.boot_values.mvddc = v_3_1->bootup_mvddc_mv;
		smu->smu_table.boot_values.vdd_gfx = v_3_1->bootup_vddgfx_mv;
		smu->smu_table.boot_values.cooling_id = v_3_1->coolingsolution_id;
		smu->smu_table.boot_values.pp_table_id = 0;
		smu->smu_table.boot_values.firmware_caps = v_3_1->firmware_capability;
		break;
	case 3:
	case 4:
	default:
		v_3_3 = (struct atom_firmware_info_v3_3 *)header;
		smu->smu_table.boot_values.revision = v_3_3->firmware_revision;
		smu->smu_table.boot_values.gfxclk = v_3_3->bootup_sclk_in10khz;
		smu->smu_table.boot_values.uclk = v_3_3->bootup_mclk_in10khz;
		smu->smu_table.boot_values.socclk = 0;
		smu->smu_table.boot_values.dcefclk = 0;
		smu->smu_table.boot_values.vddc = v_3_3->bootup_vddc_mv;
		smu->smu_table.boot_values.vddci = v_3_3->bootup_vddci_mv;
		smu->smu_table.boot_values.mvddc = v_3_3->bootup_mvddc_mv;
		smu->smu_table.boot_values.vdd_gfx = v_3_3->bootup_vddgfx_mv;
		smu->smu_table.boot_values.cooling_id = v_3_3->coolingsolution_id;
		smu->smu_table.boot_values.pp_table_id = v_3_3->pplib_pptable_id;
		smu->smu_table.boot_values.firmware_caps = v_3_3->firmware_capability;
	}

	smu->smu_table.boot_values.format_revision = header->format_revision;
	smu->smu_table.boot_values.content_revision = header->content_revision;

	smu_v11_0_atom_get_smu_clockinfo(smu->adev,
					 (uint8_t)SMU11_SYSPLL0_SOCCLK_ID,
					 (uint8_t)0,
					 &smu->smu_table.boot_values.socclk);

	smu_v11_0_atom_get_smu_clockinfo(smu->adev,
					 (uint8_t)SMU11_SYSPLL0_DCEFCLK_ID,
					 (uint8_t)0,
					 &smu->smu_table.boot_values.dcefclk);

	smu_v11_0_atom_get_smu_clockinfo(smu->adev,
					 (uint8_t)SMU11_SYSPLL0_ECLK_ID,
					 (uint8_t)0,
					 &smu->smu_table.boot_values.eclk);

	smu_v11_0_atom_get_smu_clockinfo(smu->adev,
					 (uint8_t)SMU11_SYSPLL0_VCLK_ID,
					 (uint8_t)0,
					 &smu->smu_table.boot_values.vclk);

	smu_v11_0_atom_get_smu_clockinfo(smu->adev,
					 (uint8_t)SMU11_SYSPLL0_DCLK_ID,
					 (uint8_t)0,
					 &smu->smu_table.boot_values.dclk);

	if ((smu->smu_table.boot_values.format_revision == 3) &&
	    (smu->smu_table.boot_values.content_revision >= 2))
		smu_v11_0_atom_get_smu_clockinfo(smu->adev,
						 (uint8_t)SMU11_SYSPLL1_0_FCLK_ID,
						 (uint8_t)SMU11_SYSPLL1_2_ID,
						 &smu->smu_table.boot_values.fclk);

	smu_v11_0_atom_get_smu_clockinfo(smu->adev,
					 (uint8_t)SMU11_SYSPLL3_1_LCLK_ID,
					 (uint8_t)SMU11_SYSPLL3_1_ID,
					 &smu->smu_table.boot_values.lclk);

	return 0;
}

int smu_v11_0_notify_memory_pool_location(struct smu_context *smu)
{
	struct smu_table_context *smu_table = &smu->smu_table;
	struct smu_table *memory_pool = &smu_table->memory_pool;
	int ret = 0;
	uint64_t address;
	uint32_t address_low, address_high;

	if (memory_pool->size == 0 || memory_pool->cpu_addr == NULL)
		return ret;

	address = (uintptr_t)memory_pool->cpu_addr;
	address_high = (uint32_t)upper_32_bits(address);
	address_low  = (uint32_t)lower_32_bits(address);

	ret = smu_cmn_send_smc_msg_with_param(smu,
					  SMU_MSG_SetSystemVirtualDramAddrHigh,
					  address_high,
					  NULL);
	if (ret)
		return ret;
	ret = smu_cmn_send_smc_msg_with_param(smu,
					  SMU_MSG_SetSystemVirtualDramAddrLow,
					  address_low,
					  NULL);
	if (ret)
		return ret;

	address = memory_pool->mc_address;
	address_high = (uint32_t)upper_32_bits(address);
	address_low  = (uint32_t)lower_32_bits(address);

	ret = smu_cmn_send_smc_msg_with_param(smu, SMU_MSG_DramLogSetDramAddrHigh,
					  address_high, NULL);
	if (ret)
		return ret;
	ret = smu_cmn_send_smc_msg_with_param(smu, SMU_MSG_DramLogSetDramAddrLow,
					  address_low, NULL);
	if (ret)
		return ret;
	ret = smu_cmn_send_smc_msg_with_param(smu, SMU_MSG_DramLogSetDramSize,
					  (uint32_t)memory_pool->size, NULL);
	if (ret)
		return ret;

	return ret;
}

int smu_v11_0_set_min_deep_sleep_dcefclk(struct smu_context *smu, uint32_t clk)
{
	int ret;

	ret = smu_cmn_send_smc_msg_with_param(smu,
					  SMU_MSG_SetMinDeepSleepDcefclk, clk, NULL);
	if (ret)
		dev_err(smu->adev->dev, "SMU11 attempt to set divider for DCEFCLK Failed!");

	return ret;
}

int smu_v11_0_set_driver_table_location(struct smu_context *smu)
{
	struct smu_table *driver_table = &smu->smu_table.driver_table;
	int ret = 0;

	if (driver_table->mc_address) {
		ret = smu_cmn_send_smc_msg_with_param(smu,
				SMU_MSG_SetDriverDramAddrHigh,
				upper_32_bits(driver_table->mc_address),
				NULL);
		if (!ret)
			ret = smu_cmn_send_smc_msg_with_param(smu,
				SMU_MSG_SetDriverDramAddrLow,
				lower_32_bits(driver_table->mc_address),
				NULL);
	}

	return ret;
}

int smu_v11_0_set_tool_table_location(struct smu_context *smu)
{
	int ret = 0;
	struct smu_table *tool_table = &smu->smu_table.tables[SMU_TABLE_PMSTATUSLOG];

	if (tool_table->mc_address) {
		ret = smu_cmn_send_smc_msg_with_param(smu,
				SMU_MSG_SetToolsDramAddrHigh,
				upper_32_bits(tool_table->mc_address),
				NULL);
		if (!ret)
			ret = smu_cmn_send_smc_msg_with_param(smu,
				SMU_MSG_SetToolsDramAddrLow,
				lower_32_bits(tool_table->mc_address),
				NULL);
	}

	return ret;
}

int smu_v11_0_init_display_count(struct smu_context *smu, uint32_t count)
{
	struct amdgpu_device *adev = smu->adev;

	/* Navy_Flounder/Dimgrey_Cavefish do not support to change
	 * display num currently
	 */
<<<<<<< HEAD
	if (adev->asic_type >= CHIP_NAVY_FLOUNDER &&
	    adev->asic_type <= CHIP_BEIGE_GOBY)
=======
	if (adev->ip_versions[MP1_HWIP][0] == IP_VERSION(11, 0, 11) ||
	    adev->ip_versions[MP1_HWIP][0] == IP_VERSION(11, 5, 0) ||
	    adev->ip_versions[MP1_HWIP][0] == IP_VERSION(11, 0, 12) ||
	    adev->ip_versions[MP1_HWIP][0] == IP_VERSION(11, 0, 13))
>>>>>>> df0cc57e
		return 0;

	return smu_cmn_send_smc_msg_with_param(smu,
					       SMU_MSG_NumOfDisplays,
					       count,
					       NULL);
}


int smu_v11_0_set_allowed_mask(struct smu_context *smu)
{
	struct smu_feature *feature = &smu->smu_feature;
	int ret = 0;
	uint32_t feature_mask[2];

	if (bitmap_empty(feature->allowed, SMU_FEATURE_MAX) || feature->feature_num < 64) {
		ret = -EINVAL;
		goto failed;
	}

	bitmap_copy((unsigned long *)feature_mask, feature->allowed, 64);

	ret = smu_cmn_send_smc_msg_with_param(smu, SMU_MSG_SetAllowedFeaturesMaskHigh,
					  feature_mask[1], NULL);
	if (ret)
		goto failed;

	ret = smu_cmn_send_smc_msg_with_param(smu, SMU_MSG_SetAllowedFeaturesMaskLow,
					  feature_mask[0], NULL);
	if (ret)
		goto failed;

failed:
	return ret;
}

int smu_v11_0_system_features_control(struct smu_context *smu,
					     bool en)
{
	struct smu_feature *feature = &smu->smu_feature;
	uint32_t feature_mask[2];
	int ret = 0;

	ret = smu_cmn_send_smc_msg(smu, (en ? SMU_MSG_EnableAllSmuFeatures :
				     SMU_MSG_DisableAllSmuFeatures), NULL);
	if (ret)
		return ret;

	bitmap_zero(feature->enabled, feature->feature_num);
	bitmap_zero(feature->supported, feature->feature_num);

	if (en) {
		ret = smu_cmn_get_enabled_mask(smu, feature_mask, 2);
		if (ret)
			return ret;

		bitmap_copy(feature->enabled, (unsigned long *)&feature_mask,
			    feature->feature_num);
		bitmap_copy(feature->supported, (unsigned long *)&feature_mask,
			    feature->feature_num);
	}

	return ret;
}

int smu_v11_0_notify_display_change(struct smu_context *smu)
{
	int ret = 0;

	if (smu_cmn_feature_is_enabled(smu, SMU_FEATURE_DPM_UCLK_BIT) &&
	    smu->adev->gmc.vram_type == AMDGPU_VRAM_TYPE_HBM)
		ret = smu_cmn_send_smc_msg_with_param(smu, SMU_MSG_SetUclkFastSwitch, 1, NULL);

	return ret;
}

static int
smu_v11_0_get_max_sustainable_clock(struct smu_context *smu, uint32_t *clock,
				    enum smu_clk_type clock_select)
{
	int ret = 0;
	int clk_id;

	if ((smu_cmn_to_asic_specific_index(smu, CMN2ASIC_MAPPING_MSG, SMU_MSG_GetDcModeMaxDpmFreq) < 0) ||
	    (smu_cmn_to_asic_specific_index(smu, CMN2ASIC_MAPPING_MSG, SMU_MSG_GetMaxDpmFreq) < 0))
		return 0;

	clk_id = smu_cmn_to_asic_specific_index(smu,
						CMN2ASIC_MAPPING_CLK,
						clock_select);
	if (clk_id < 0)
		return -EINVAL;

	ret = smu_cmn_send_smc_msg_with_param(smu, SMU_MSG_GetDcModeMaxDpmFreq,
					  clk_id << 16, clock);
	if (ret) {
		dev_err(smu->adev->dev, "[GetMaxSustainableClock] Failed to get max DC clock from SMC!");
		return ret;
	}

	if (*clock != 0)
		return 0;

	/* if DC limit is zero, return AC limit */
	ret = smu_cmn_send_smc_msg_with_param(smu, SMU_MSG_GetMaxDpmFreq,
					  clk_id << 16, clock);
	if (ret) {
		dev_err(smu->adev->dev, "[GetMaxSustainableClock] failed to get max AC clock from SMC!");
		return ret;
	}

	return 0;
}

int smu_v11_0_init_max_sustainable_clocks(struct smu_context *smu)
{
	struct smu_11_0_max_sustainable_clocks *max_sustainable_clocks =
			smu->smu_table.max_sustainable_clocks;
	int ret = 0;

	max_sustainable_clocks->uclock = smu->smu_table.boot_values.uclk / 100;
	max_sustainable_clocks->soc_clock = smu->smu_table.boot_values.socclk / 100;
	max_sustainable_clocks->dcef_clock = smu->smu_table.boot_values.dcefclk / 100;
	max_sustainable_clocks->display_clock = 0xFFFFFFFF;
	max_sustainable_clocks->phy_clock = 0xFFFFFFFF;
	max_sustainable_clocks->pixel_clock = 0xFFFFFFFF;

	if (smu_cmn_feature_is_enabled(smu, SMU_FEATURE_DPM_UCLK_BIT)) {
		ret = smu_v11_0_get_max_sustainable_clock(smu,
							  &(max_sustainable_clocks->uclock),
							  SMU_UCLK);
		if (ret) {
			dev_err(smu->adev->dev, "[%s] failed to get max UCLK from SMC!",
			       __func__);
			return ret;
		}
	}

	if (smu_cmn_feature_is_enabled(smu, SMU_FEATURE_DPM_SOCCLK_BIT)) {
		ret = smu_v11_0_get_max_sustainable_clock(smu,
							  &(max_sustainable_clocks->soc_clock),
							  SMU_SOCCLK);
		if (ret) {
			dev_err(smu->adev->dev, "[%s] failed to get max SOCCLK from SMC!",
			       __func__);
			return ret;
		}
	}

	if (smu_cmn_feature_is_enabled(smu, SMU_FEATURE_DPM_DCEFCLK_BIT)) {
		ret = smu_v11_0_get_max_sustainable_clock(smu,
							  &(max_sustainable_clocks->dcef_clock),
							  SMU_DCEFCLK);
		if (ret) {
			dev_err(smu->adev->dev, "[%s] failed to get max DCEFCLK from SMC!",
			       __func__);
			return ret;
		}

		ret = smu_v11_0_get_max_sustainable_clock(smu,
							  &(max_sustainable_clocks->display_clock),
							  SMU_DISPCLK);
		if (ret) {
			dev_err(smu->adev->dev, "[%s] failed to get max DISPCLK from SMC!",
			       __func__);
			return ret;
		}
		ret = smu_v11_0_get_max_sustainable_clock(smu,
							  &(max_sustainable_clocks->phy_clock),
							  SMU_PHYCLK);
		if (ret) {
			dev_err(smu->adev->dev, "[%s] failed to get max PHYCLK from SMC!",
			       __func__);
			return ret;
		}
		ret = smu_v11_0_get_max_sustainable_clock(smu,
							  &(max_sustainable_clocks->pixel_clock),
							  SMU_PIXCLK);
		if (ret) {
			dev_err(smu->adev->dev, "[%s] failed to get max PIXCLK from SMC!",
			       __func__);
			return ret;
		}
	}

	if (max_sustainable_clocks->soc_clock < max_sustainable_clocks->uclock)
		max_sustainable_clocks->uclock = max_sustainable_clocks->soc_clock;

	return 0;
}

int smu_v11_0_get_current_power_limit(struct smu_context *smu,
				      uint32_t *power_limit)
{
	int power_src;
	int ret = 0;

	if (!smu_cmn_feature_is_enabled(smu, SMU_FEATURE_PPT_BIT))
		return -EINVAL;

	power_src = smu_cmn_to_asic_specific_index(smu,
					CMN2ASIC_MAPPING_PWR,
					smu->adev->pm.ac_power ?
					SMU_POWER_SOURCE_AC :
					SMU_POWER_SOURCE_DC);
	if (power_src < 0)
		return -EINVAL;

	/*
	 * BIT 24-31: ControllerId (only PPT0 is supported for now)
	 * BIT 16-23: PowerSource
	 */
	ret = smu_cmn_send_smc_msg_with_param(smu,
					  SMU_MSG_GetPptLimit,
					  (0 << 24) | (power_src << 16),
					  power_limit);
	if (ret)
		dev_err(smu->adev->dev, "[%s] get PPT limit failed!", __func__);

	return ret;
}

int smu_v11_0_set_power_limit(struct smu_context *smu,
			      enum smu_ppt_limit_type limit_type,
			      uint32_t limit)
{
	int power_src;
	int ret = 0;
	uint32_t limit_param;

	if (limit_type != SMU_DEFAULT_PPT_LIMIT)
		return -EINVAL;

	if (!smu_cmn_feature_is_enabled(smu, SMU_FEATURE_PPT_BIT)) {
		dev_err(smu->adev->dev, "Setting new power limit is not supported!\n");
		return -EOPNOTSUPP;
	}

	power_src = smu_cmn_to_asic_specific_index(smu,
					CMN2ASIC_MAPPING_PWR,
					smu->adev->pm.ac_power ?
					SMU_POWER_SOURCE_AC :
					SMU_POWER_SOURCE_DC);
	if (power_src < 0)
		return -EINVAL;

	/*
	 * BIT 24-31: ControllerId (only PPT0 is supported for now)
	 * BIT 16-23: PowerSource
	 * BIT 0-15: PowerLimit
	 */
	limit_param  = (limit & 0xFFFF);
	limit_param |= 0 << 24;
	limit_param |= (power_src) << 16;
	ret = smu_cmn_send_smc_msg_with_param(smu, SMU_MSG_SetPptLimit, limit_param, NULL);
	if (ret) {
		dev_err(smu->adev->dev, "[%s] Set power limit Failed!\n", __func__);
		return ret;
	}

	smu->current_power_limit = limit;

	return 0;
}

static int smu_v11_0_ack_ac_dc_interrupt(struct smu_context *smu)
{
	return smu_cmn_send_smc_msg(smu,
				SMU_MSG_ReenableAcDcInterrupt,
				NULL);
}

static int smu_v11_0_process_pending_interrupt(struct smu_context *smu)
{
	int ret = 0;

	if (smu->dc_controlled_by_gpio &&
	    smu_cmn_feature_is_enabled(smu, SMU_FEATURE_ACDC_BIT))
		ret = smu_v11_0_ack_ac_dc_interrupt(smu);

	return ret;
}

void smu_v11_0_interrupt_work(struct smu_context *smu)
{
	if (smu_v11_0_ack_ac_dc_interrupt(smu))
		dev_err(smu->adev->dev, "Ack AC/DC interrupt Failed!\n");
}

int smu_v11_0_enable_thermal_alert(struct smu_context *smu)
{
	int ret = 0;

	if (smu->smu_table.thermal_controller_type) {
		ret = amdgpu_irq_get(smu->adev, &smu->irq_source, 0);
		if (ret)
			return ret;
	}

	/*
	 * After init there might have been missed interrupts triggered
	 * before driver registers for interrupt (Ex. AC/DC).
	 */
	return smu_v11_0_process_pending_interrupt(smu);
}

int smu_v11_0_disable_thermal_alert(struct smu_context *smu)
{
	return amdgpu_irq_put(smu->adev, &smu->irq_source, 0);
}

static uint16_t convert_to_vddc(uint8_t vid)
{
	return (uint16_t) ((6200 - (vid * 25)) / SMU11_VOLTAGE_SCALE);
}

int smu_v11_0_get_gfx_vdd(struct smu_context *smu, uint32_t *value)
{
	struct amdgpu_device *adev = smu->adev;
	uint32_t vdd = 0, val_vid = 0;

	if (!value)
		return -EINVAL;
	val_vid = (RREG32_SOC15(SMUIO, 0, mmSMUSVI0_TEL_PLANE0) &
		SMUSVI0_TEL_PLANE0__SVI0_PLANE0_VDDCOR_MASK) >>
		SMUSVI0_TEL_PLANE0__SVI0_PLANE0_VDDCOR__SHIFT;

	vdd = (uint32_t)convert_to_vddc((uint8_t)val_vid);

	*value = vdd;

	return 0;

}

int
smu_v11_0_display_clock_voltage_request(struct smu_context *smu,
					struct pp_display_clock_request
					*clock_req)
{
	enum amd_pp_clock_type clk_type = clock_req->clock_type;
	int ret = 0;
	enum smu_clk_type clk_select = 0;
	uint32_t clk_freq = clock_req->clock_freq_in_khz / 1000;

	if (smu_cmn_feature_is_enabled(smu, SMU_FEATURE_DPM_DCEFCLK_BIT) ||
		smu_cmn_feature_is_enabled(smu, SMU_FEATURE_DPM_UCLK_BIT)) {
		switch (clk_type) {
		case amd_pp_dcef_clock:
			clk_select = SMU_DCEFCLK;
			break;
		case amd_pp_disp_clock:
			clk_select = SMU_DISPCLK;
			break;
		case amd_pp_pixel_clock:
			clk_select = SMU_PIXCLK;
			break;
		case amd_pp_phy_clock:
			clk_select = SMU_PHYCLK;
			break;
		case amd_pp_mem_clock:
			clk_select = SMU_UCLK;
			break;
		default:
			dev_info(smu->adev->dev, "[%s] Invalid Clock Type!", __func__);
			ret = -EINVAL;
			break;
		}

		if (ret)
			goto failed;

		if (clk_select == SMU_UCLK && smu->disable_uclk_switch)
			return 0;

		ret = smu_v11_0_set_hard_freq_limited_range(smu, clk_select, clk_freq, 0);

		if(clk_select == SMU_UCLK)
			smu->hard_min_uclk_req_from_dal = clk_freq;
	}

failed:
	return ret;
}

int smu_v11_0_gfx_off_control(struct smu_context *smu, bool enable)
{
	int ret = 0;
	struct amdgpu_device *adev = smu->adev;

<<<<<<< HEAD
	switch (adev->asic_type) {
	case CHIP_NAVI10:
	case CHIP_NAVI14:
	case CHIP_NAVI12:
	case CHIP_SIENNA_CICHLID:
	case CHIP_NAVY_FLOUNDER:
	case CHIP_DIMGREY_CAVEFISH:
	case CHIP_BEIGE_GOBY:
	case CHIP_VANGOGH:
=======
	switch (adev->ip_versions[MP1_HWIP][0]) {
	case IP_VERSION(11, 0, 0):
	case IP_VERSION(11, 0, 5):
	case IP_VERSION(11, 0, 9):
	case IP_VERSION(11, 0, 7):
	case IP_VERSION(11, 0, 11):
	case IP_VERSION(11, 0, 12):
	case IP_VERSION(11, 0, 13):
	case IP_VERSION(11, 5, 0):
>>>>>>> df0cc57e
		if (!(adev->pm.pp_feature & PP_GFXOFF_MASK))
			return 0;
		if (enable)
			ret = smu_cmn_send_smc_msg(smu, SMU_MSG_AllowGfxOff, NULL);
		else
			ret = smu_cmn_send_smc_msg(smu, SMU_MSG_DisallowGfxOff, NULL);
		break;
	default:
		break;
	}

	return ret;
}

uint32_t
smu_v11_0_get_fan_control_mode(struct smu_context *smu)
{
	if (smu_cmn_feature_is_enabled(smu, SMU_FEATURE_FAN_CONTROL_BIT))
		return AMD_FAN_CTRL_AUTO;
	else
		return smu->user_dpm_profile.fan_mode;
}

static int
smu_v11_0_auto_fan_control(struct smu_context *smu, bool auto_fan_control)
{
	int ret = 0;

	if (!smu_cmn_feature_is_supported(smu, SMU_FEATURE_FAN_CONTROL_BIT))
		return 0;

	ret = smu_cmn_feature_set_enabled(smu, SMU_FEATURE_FAN_CONTROL_BIT, auto_fan_control);
	if (ret)
		dev_err(smu->adev->dev, "[%s]%s smc FAN CONTROL feature failed!",
		       __func__, (auto_fan_control ? "Start" : "Stop"));

	return ret;
}

static int
smu_v11_0_set_fan_static_mode(struct smu_context *smu, uint32_t mode)
{
	struct amdgpu_device *adev = smu->adev;

	WREG32_SOC15(THM, 0, mmCG_FDO_CTRL2,
		     REG_SET_FIELD(RREG32_SOC15(THM, 0, mmCG_FDO_CTRL2),
				   CG_FDO_CTRL2, TMIN, 0));
	WREG32_SOC15(THM, 0, mmCG_FDO_CTRL2,
		     REG_SET_FIELD(RREG32_SOC15(THM, 0, mmCG_FDO_CTRL2),
				   CG_FDO_CTRL2, FDO_PWM_MODE, mode));

	return 0;
}

int
smu_v11_0_set_fan_speed_pwm(struct smu_context *smu, uint32_t speed)
{
	struct amdgpu_device *adev = smu->adev;
	uint32_t duty100, duty;
	uint64_t tmp64;

	speed = MIN(speed, 255);

	duty100 = REG_GET_FIELD(RREG32_SOC15(THM, 0, mmCG_FDO_CTRL1),
				CG_FDO_CTRL1, FMAX_DUTY100);
	if (!duty100)
		return -EINVAL;

	tmp64 = (uint64_t)speed * duty100;
	do_div(tmp64, 255);
	duty = (uint32_t)tmp64;

	WREG32_SOC15(THM, 0, mmCG_FDO_CTRL0,
		     REG_SET_FIELD(RREG32_SOC15(THM, 0, mmCG_FDO_CTRL0),
				   CG_FDO_CTRL0, FDO_STATIC_DUTY, duty));

	return smu_v11_0_set_fan_static_mode(smu, FDO_PWM_MODE_STATIC);
}

int smu_v11_0_set_fan_speed_rpm(struct smu_context *smu,
				uint32_t speed)
{
	struct amdgpu_device *adev = smu->adev;
	/*
	 * crystal_clock_freq used for fan speed rpm calculation is
	 * always 25Mhz. So, hardcode it as 2500(in 10K unit).
	 */
	uint32_t crystal_clock_freq = 2500;
	uint32_t tach_period;

	/*
	 * To prevent from possible overheat, some ASICs may have requirement
	 * for minimum fan speed:
	 * - For some NV10 SKU, the fan speed cannot be set lower than
	 *   700 RPM.
	 * - For some Sienna Cichlid SKU, the fan speed cannot be set
	 *   lower than 500 RPM.
	 */
	tach_period = 60 * crystal_clock_freq * 10000 / (8 * speed);
	WREG32_SOC15(THM, 0, mmCG_TACH_CTRL,
		     REG_SET_FIELD(RREG32_SOC15(THM, 0, mmCG_TACH_CTRL),
				   CG_TACH_CTRL, TARGET_PERIOD,
				   tach_period));

	return smu_v11_0_set_fan_static_mode(smu, FDO_PWM_MODE_STATIC_RPM);
}

int smu_v11_0_get_fan_speed_pwm(struct smu_context *smu,
				uint32_t *speed)
{
	struct amdgpu_device *adev = smu->adev;
	uint32_t duty100, duty;
	uint64_t tmp64;

	/*
	 * For pre Sienna Cichlid ASICs, the 0 RPM may be not correctly
	 * detected via register retrieving. To workaround this, we will
	 * report the fan speed as 0 PWM if user just requested such.
	 */
	if ((smu->user_dpm_profile.flags & SMU_CUSTOM_FAN_SPEED_PWM)
	     && !smu->user_dpm_profile.fan_speed_pwm) {
		*speed = 0;
		return 0;
	}

	duty100 = REG_GET_FIELD(RREG32_SOC15(THM, 0, mmCG_FDO_CTRL1),
				CG_FDO_CTRL1, FMAX_DUTY100);
	duty = REG_GET_FIELD(RREG32_SOC15(THM, 0, mmCG_THERMAL_STATUS),
				CG_THERMAL_STATUS, FDO_PWM_DUTY);
	if (!duty100)
		return -EINVAL;

	tmp64 = (uint64_t)duty * 255;
	do_div(tmp64, duty100);
	*speed = MIN((uint32_t)tmp64, 255);

	return 0;
}

int smu_v11_0_get_fan_speed_rpm(struct smu_context *smu,
				uint32_t *speed)
{
	struct amdgpu_device *adev = smu->adev;
	uint32_t crystal_clock_freq = 2500;
	uint32_t tach_status;
	uint64_t tmp64;

	/*
	 * For pre Sienna Cichlid ASICs, the 0 RPM may be not correctly
	 * detected via register retrieving. To workaround this, we will
	 * report the fan speed as 0 RPM if user just requested such.
	 */
	if ((smu->user_dpm_profile.flags & SMU_CUSTOM_FAN_SPEED_RPM)
	     && !smu->user_dpm_profile.fan_speed_rpm) {
		*speed = 0;
		return 0;
	}

	tmp64 = (uint64_t)crystal_clock_freq * 60 * 10000;

	tach_status = RREG32_SOC15(THM, 0, mmCG_TACH_STATUS);
	if (tach_status) {
		do_div(tmp64, tach_status);
		*speed = (uint32_t)tmp64;
	} else {
		dev_warn_once(adev->dev, "Got zero output on CG_TACH_STATUS reading!\n");
		*speed = 0;
	}

	return 0;
}

int
smu_v11_0_set_fan_control_mode(struct smu_context *smu,
			       uint32_t mode)
{
	int ret = 0;

	switch (mode) {
	case AMD_FAN_CTRL_NONE:
		ret = smu_v11_0_auto_fan_control(smu, 0);
		if (!ret)
			ret = smu_v11_0_set_fan_speed_pwm(smu, 255);
		break;
	case AMD_FAN_CTRL_MANUAL:
		ret = smu_v11_0_auto_fan_control(smu, 0);
		break;
	case AMD_FAN_CTRL_AUTO:
		ret = smu_v11_0_auto_fan_control(smu, 1);
		break;
	default:
		break;
	}

	if (ret) {
		dev_err(smu->adev->dev, "[%s]Set fan control mode failed!", __func__);
		return -EINVAL;
	}

	return ret;
}

int smu_v11_0_set_xgmi_pstate(struct smu_context *smu,
				     uint32_t pstate)
{
	return smu_cmn_send_smc_msg_with_param(smu,
					       SMU_MSG_SetXgmiMode,
					       pstate ? XGMI_MODE_PSTATE_D0 : XGMI_MODE_PSTATE_D3,
					  NULL);
}

static int smu_v11_0_set_irq_state(struct amdgpu_device *adev,
				   struct amdgpu_irq_src *source,
				   unsigned tyep,
				   enum amdgpu_interrupt_state state)
{
	struct smu_context *smu = &adev->smu;
	uint32_t low, high;
	uint32_t val = 0;

	switch (state) {
	case AMDGPU_IRQ_STATE_DISABLE:
		/* For THM irqs */
		val = RREG32_SOC15(THM, 0, mmTHM_THERMAL_INT_CTRL);
		val = REG_SET_FIELD(val, THM_THERMAL_INT_CTRL, THERM_INTH_MASK, 1);
		val = REG_SET_FIELD(val, THM_THERMAL_INT_CTRL, THERM_INTL_MASK, 1);
		WREG32_SOC15(THM, 0, mmTHM_THERMAL_INT_CTRL, val);

		WREG32_SOC15(THM, 0, mmTHM_THERMAL_INT_ENA, 0);

		/* For MP1 SW irqs */
		val = RREG32_SOC15(MP1, 0, mmMP1_SMN_IH_SW_INT_CTRL);
		val = REG_SET_FIELD(val, MP1_SMN_IH_SW_INT_CTRL, INT_MASK, 1);
		WREG32_SOC15(MP1, 0, mmMP1_SMN_IH_SW_INT_CTRL, val);

		break;
	case AMDGPU_IRQ_STATE_ENABLE:
		/* For THM irqs */
		low = max(SMU_THERMAL_MINIMUM_ALERT_TEMP,
				smu->thermal_range.min / SMU_TEMPERATURE_UNITS_PER_CENTIGRADES);
		high = min(SMU_THERMAL_MAXIMUM_ALERT_TEMP,
				smu->thermal_range.software_shutdown_temp);

		val = RREG32_SOC15(THM, 0, mmTHM_THERMAL_INT_CTRL);
		val = REG_SET_FIELD(val, THM_THERMAL_INT_CTRL, MAX_IH_CREDIT, 5);
		val = REG_SET_FIELD(val, THM_THERMAL_INT_CTRL, THERM_IH_HW_ENA, 1);
		val = REG_SET_FIELD(val, THM_THERMAL_INT_CTRL, THERM_INTH_MASK, 0);
		val = REG_SET_FIELD(val, THM_THERMAL_INT_CTRL, THERM_INTL_MASK, 0);
		val = REG_SET_FIELD(val, THM_THERMAL_INT_CTRL, DIG_THERM_INTH, (high & 0xff));
		val = REG_SET_FIELD(val, THM_THERMAL_INT_CTRL, DIG_THERM_INTL, (low & 0xff));
		val = val & (~THM_THERMAL_INT_CTRL__THERM_TRIGGER_MASK_MASK);
		WREG32_SOC15(THM, 0, mmTHM_THERMAL_INT_CTRL, val);

		val = (1 << THM_THERMAL_INT_ENA__THERM_INTH_CLR__SHIFT);
		val |= (1 << THM_THERMAL_INT_ENA__THERM_INTL_CLR__SHIFT);
		val |= (1 << THM_THERMAL_INT_ENA__THERM_TRIGGER_CLR__SHIFT);
		WREG32_SOC15(THM, 0, mmTHM_THERMAL_INT_ENA, val);

		/* For MP1 SW irqs */
		val = RREG32_SOC15(MP1, 0, mmMP1_SMN_IH_SW_INT);
		val = REG_SET_FIELD(val, MP1_SMN_IH_SW_INT, ID, 0xFE);
		val = REG_SET_FIELD(val, MP1_SMN_IH_SW_INT, VALID, 0);
		WREG32_SOC15(MP1, 0, mmMP1_SMN_IH_SW_INT, val);

		val = RREG32_SOC15(MP1, 0, mmMP1_SMN_IH_SW_INT_CTRL);
		val = REG_SET_FIELD(val, MP1_SMN_IH_SW_INT_CTRL, INT_MASK, 0);
		WREG32_SOC15(MP1, 0, mmMP1_SMN_IH_SW_INT_CTRL, val);

		break;
	default:
		break;
	}

	return 0;
}

#define THM_11_0__SRCID__THM_DIG_THERM_L2H		0		/* ASIC_TEMP > CG_THERMAL_INT.DIG_THERM_INTH  */
#define THM_11_0__SRCID__THM_DIG_THERM_H2L		1		/* ASIC_TEMP < CG_THERMAL_INT.DIG_THERM_INTL  */

#define SMUIO_11_0__SRCID__SMUIO_GPIO19			83

static int smu_v11_0_irq_process(struct amdgpu_device *adev,
				 struct amdgpu_irq_src *source,
				 struct amdgpu_iv_entry *entry)
{
	struct smu_context *smu = &adev->smu;
	uint32_t client_id = entry->client_id;
	uint32_t src_id = entry->src_id;
	/*
	 * ctxid is used to distinguish different
	 * events for SMCToHost interrupt.
	 */
	uint32_t ctxid = entry->src_data[0];
	uint32_t data;

	if (client_id == SOC15_IH_CLIENTID_THM) {
		switch (src_id) {
		case THM_11_0__SRCID__THM_DIG_THERM_L2H:
			dev_emerg(adev->dev, "ERROR: GPU over temperature range(SW CTF) detected!\n");
			/*
			 * SW CTF just occurred.
			 * Try to do a graceful shutdown to prevent further damage.
			 */
			dev_emerg(adev->dev, "ERROR: System is going to shutdown due to GPU SW CTF!\n");
			orderly_poweroff(true);
		break;
		case THM_11_0__SRCID__THM_DIG_THERM_H2L:
			dev_emerg(adev->dev, "ERROR: GPU under temperature range detected\n");
		break;
		default:
			dev_emerg(adev->dev, "ERROR: GPU under temperature range unknown src id (%d)\n",
				src_id);
		break;
		}
	} else if (client_id == SOC15_IH_CLIENTID_ROM_SMUIO) {
		dev_emerg(adev->dev, "ERROR: GPU HW Critical Temperature Fault(aka CTF) detected!\n");
		/*
		 * HW CTF just occurred. Shutdown to prevent further damage.
		 */
		dev_emerg(adev->dev, "ERROR: System is going to shutdown due to GPU HW CTF!\n");
		orderly_poweroff(true);
	} else if (client_id == SOC15_IH_CLIENTID_MP1) {
		if (src_id == 0xfe) {
			/* ACK SMUToHost interrupt */
			data = RREG32_SOC15(MP1, 0, mmMP1_SMN_IH_SW_INT_CTRL);
			data = REG_SET_FIELD(data, MP1_SMN_IH_SW_INT_CTRL, INT_ACK, 1);
			WREG32_SOC15(MP1, 0, mmMP1_SMN_IH_SW_INT_CTRL, data);

			switch (ctxid) {
			case 0x3:
				dev_dbg(adev->dev, "Switched to AC mode!\n");
				schedule_work(&smu->interrupt_work);
				break;
			case 0x4:
				dev_dbg(adev->dev, "Switched to DC mode!\n");
				schedule_work(&smu->interrupt_work);
				break;
			case 0x7:
				/*
				 * Increment the throttle interrupt counter
				 */
				atomic64_inc(&smu->throttle_int_counter);

				if (!atomic_read(&adev->throttling_logging_enabled))
					return 0;

				if (__ratelimit(&adev->throttling_logging_rs))
					schedule_work(&smu->throttling_logging_work);

				break;
			}
		}
	}

	return 0;
}

static const struct amdgpu_irq_src_funcs smu_v11_0_irq_funcs =
{
	.set = smu_v11_0_set_irq_state,
	.process = smu_v11_0_irq_process,
};

int smu_v11_0_register_irq_handler(struct smu_context *smu)
{
	struct amdgpu_device *adev = smu->adev;
	struct amdgpu_irq_src *irq_src = &smu->irq_source;
	int ret = 0;

	irq_src->num_types = 1;
	irq_src->funcs = &smu_v11_0_irq_funcs;

	ret = amdgpu_irq_add_id(adev, SOC15_IH_CLIENTID_THM,
				THM_11_0__SRCID__THM_DIG_THERM_L2H,
				irq_src);
	if (ret)
		return ret;

	ret = amdgpu_irq_add_id(adev, SOC15_IH_CLIENTID_THM,
				THM_11_0__SRCID__THM_DIG_THERM_H2L,
				irq_src);
	if (ret)
		return ret;

	/* Register CTF(GPIO_19) interrupt */
	ret = amdgpu_irq_add_id(adev, SOC15_IH_CLIENTID_ROM_SMUIO,
				SMUIO_11_0__SRCID__SMUIO_GPIO19,
				irq_src);
	if (ret)
		return ret;

	ret = amdgpu_irq_add_id(adev, SOC15_IH_CLIENTID_MP1,
				0xfe,
				irq_src);
	if (ret)
		return ret;

	return ret;
}

int smu_v11_0_get_max_sustainable_clocks_by_dc(struct smu_context *smu,
		struct pp_smu_nv_clock_table *max_clocks)
{
	struct smu_table_context *table_context = &smu->smu_table;
	struct smu_11_0_max_sustainable_clocks *sustainable_clocks = NULL;

	if (!max_clocks || !table_context->max_sustainable_clocks)
		return -EINVAL;

	sustainable_clocks = table_context->max_sustainable_clocks;

	max_clocks->dcfClockInKhz =
			(unsigned int) sustainable_clocks->dcef_clock * 1000;
	max_clocks->displayClockInKhz =
			(unsigned int) sustainable_clocks->display_clock * 1000;
	max_clocks->phyClockInKhz =
			(unsigned int) sustainable_clocks->phy_clock * 1000;
	max_clocks->pixelClockInKhz =
			(unsigned int) sustainable_clocks->pixel_clock * 1000;
	max_clocks->uClockInKhz =
			(unsigned int) sustainable_clocks->uclock * 1000;
	max_clocks->socClockInKhz =
			(unsigned int) sustainable_clocks->soc_clock * 1000;
	max_clocks->dscClockInKhz = 0;
	max_clocks->dppClockInKhz = 0;
	max_clocks->fabricClockInKhz = 0;

	return 0;
}

int smu_v11_0_set_azalia_d3_pme(struct smu_context *smu)
{
	return smu_cmn_send_smc_msg(smu, SMU_MSG_BacoAudioD3PME, NULL);
}

int smu_v11_0_baco_set_armd3_sequence(struct smu_context *smu,
				      enum smu_v11_0_baco_seq baco_seq)
{
	return smu_cmn_send_smc_msg_with_param(smu, SMU_MSG_ArmD3, baco_seq, NULL);
}

bool smu_v11_0_baco_is_support(struct smu_context *smu)
{
	struct smu_baco_context *smu_baco = &smu->smu_baco;

	if (amdgpu_sriov_vf(smu->adev) || !smu_baco->platform_support)
		return false;

	/* Arcturus does not support this bit mask */
	if (smu_cmn_feature_is_supported(smu, SMU_FEATURE_BACO_BIT) &&
	   !smu_cmn_feature_is_enabled(smu, SMU_FEATURE_BACO_BIT))
		return false;

	return true;
}

enum smu_baco_state smu_v11_0_baco_get_state(struct smu_context *smu)
{
	struct smu_baco_context *smu_baco = &smu->smu_baco;
	enum smu_baco_state baco_state;

	mutex_lock(&smu_baco->mutex);
	baco_state = smu_baco->state;
	mutex_unlock(&smu_baco->mutex);

	return baco_state;
}

#define D3HOT_BACO_SEQUENCE 0
#define D3HOT_BAMACO_SEQUENCE 2

int smu_v11_0_baco_set_state(struct smu_context *smu, enum smu_baco_state state)
{
	struct smu_baco_context *smu_baco = &smu->smu_baco;
	struct amdgpu_device *adev = smu->adev;
	struct amdgpu_ras *ras = amdgpu_ras_get_context(adev);
	uint32_t data;
	int ret = 0;

	if (smu_v11_0_baco_get_state(smu) == state)
		return 0;

	mutex_lock(&smu_baco->mutex);

	if (state == SMU_BACO_STATE_ENTER) {
<<<<<<< HEAD
		switch (adev->asic_type) {
		case CHIP_SIENNA_CICHLID:
		case CHIP_NAVY_FLOUNDER:
		case CHIP_DIMGREY_CAVEFISH:
		case CHIP_BEIGE_GOBY:
=======
		switch (adev->ip_versions[MP1_HWIP][0]) {
		case IP_VERSION(11, 0, 7):
		case IP_VERSION(11, 0, 11):
		case IP_VERSION(11, 0, 12):
		case IP_VERSION(11, 0, 13):
>>>>>>> df0cc57e
			if (amdgpu_runtime_pm == 2)
				ret = smu_cmn_send_smc_msg_with_param(smu,
								      SMU_MSG_EnterBaco,
								      D3HOT_BAMACO_SEQUENCE,
								      NULL);
			else
				ret = smu_cmn_send_smc_msg_with_param(smu,
								      SMU_MSG_EnterBaco,
								      D3HOT_BACO_SEQUENCE,
								      NULL);
			break;
		default:
			if (!ras || !adev->ras_enabled ||
			    adev->gmc.xgmi.pending_reset) {
<<<<<<< HEAD
				if (adev->asic_type == CHIP_ARCTURUS) {
=======
				if (adev->ip_versions[MP1_HWIP][0] == IP_VERSION(11, 0, 2)) {
>>>>>>> df0cc57e
					data = RREG32_SOC15(THM, 0, mmTHM_BACO_CNTL_ARCT);
					data |= 0x80000000;
					WREG32_SOC15(THM, 0, mmTHM_BACO_CNTL_ARCT, data);
				} else {
					data = RREG32_SOC15(THM, 0, mmTHM_BACO_CNTL);
					data |= 0x80000000;
					WREG32_SOC15(THM, 0, mmTHM_BACO_CNTL, data);
				}

				ret = smu_cmn_send_smc_msg_with_param(smu, SMU_MSG_EnterBaco, 0, NULL);
			} else {
				ret = smu_cmn_send_smc_msg_with_param(smu, SMU_MSG_EnterBaco, 1, NULL);
			}
			break;
		}

	} else {
		ret = smu_cmn_send_smc_msg(smu, SMU_MSG_ExitBaco, NULL);
		if (ret)
			goto out;

		/* clear vbios scratch 6 and 7 for coming asic reinit */
		WREG32(adev->bios_scratch_reg_offset + 6, 0);
		WREG32(adev->bios_scratch_reg_offset + 7, 0);
	}
	if (ret)
		goto out;

	smu_baco->state = state;
out:
	mutex_unlock(&smu_baco->mutex);
	return ret;
}

int smu_v11_0_baco_enter(struct smu_context *smu)
{
	int ret = 0;

	ret = smu_v11_0_baco_set_state(smu, SMU_BACO_STATE_ENTER);
	if (ret)
		return ret;

	msleep(10);

	return ret;
}

int smu_v11_0_baco_exit(struct smu_context *smu)
{
	return smu_v11_0_baco_set_state(smu, SMU_BACO_STATE_EXIT);
}

int smu_v11_0_mode1_reset(struct smu_context *smu)
{
	int ret = 0;

	ret = smu_cmn_send_smc_msg(smu, SMU_MSG_Mode1Reset, NULL);
	if (!ret)
		msleep(SMU11_MODE1_RESET_WAIT_TIME_IN_MS);

	return ret;
}

int smu_v11_0_set_light_sbr(struct smu_context *smu, bool enable)
{
	int ret = 0;

	ret =  smu_cmn_send_smc_msg_with_param(smu, SMU_MSG_LightSBR, enable ? 1 : 0, NULL);

	return ret;
}


int smu_v11_0_get_dpm_ultimate_freq(struct smu_context *smu, enum smu_clk_type clk_type,
						 uint32_t *min, uint32_t *max)
{
	int ret = 0, clk_id = 0;
	uint32_t param = 0;
	uint32_t clock_limit;

	if (!smu_cmn_clk_dpm_is_enabled(smu, clk_type)) {
		switch (clk_type) {
		case SMU_MCLK:
		case SMU_UCLK:
			clock_limit = smu->smu_table.boot_values.uclk;
			break;
		case SMU_GFXCLK:
		case SMU_SCLK:
			clock_limit = smu->smu_table.boot_values.gfxclk;
			break;
		case SMU_SOCCLK:
			clock_limit = smu->smu_table.boot_values.socclk;
			break;
		default:
			clock_limit = 0;
			break;
		}

		/* clock in Mhz unit */
		if (min)
			*min = clock_limit / 100;
		if (max)
			*max = clock_limit / 100;

		return 0;
	}

	clk_id = smu_cmn_to_asic_specific_index(smu,
						CMN2ASIC_MAPPING_CLK,
						clk_type);
	if (clk_id < 0) {
		ret = -EINVAL;
		goto failed;
	}
	param = (clk_id & 0xffff) << 16;

	if (max) {
		ret = smu_cmn_send_smc_msg_with_param(smu, SMU_MSG_GetMaxDpmFreq, param, max);
		if (ret)
			goto failed;
	}

	if (min) {
		ret = smu_cmn_send_smc_msg_with_param(smu, SMU_MSG_GetMinDpmFreq, param, min);
		if (ret)
			goto failed;
	}

failed:
	return ret;
}

int smu_v11_0_set_soft_freq_limited_range(struct smu_context *smu,
					  enum smu_clk_type clk_type,
					  uint32_t min,
					  uint32_t max)
{
	struct amdgpu_device *adev = smu->adev;
	int ret = 0, clk_id = 0;
	uint32_t param;

	if (!smu_cmn_clk_dpm_is_enabled(smu, clk_type))
		return 0;

	clk_id = smu_cmn_to_asic_specific_index(smu,
						CMN2ASIC_MAPPING_CLK,
						clk_type);
	if (clk_id < 0)
		return clk_id;

	if (clk_type == SMU_GFXCLK)
		amdgpu_gfx_off_ctrl(adev, false);

	if (max > 0) {
		param = (uint32_t)((clk_id << 16) | (max & 0xffff));
		ret = smu_cmn_send_smc_msg_with_param(smu, SMU_MSG_SetSoftMaxByFreq,
						  param, NULL);
		if (ret)
			goto out;
	}

	if (min > 0) {
		param = (uint32_t)((clk_id << 16) | (min & 0xffff));
		ret = smu_cmn_send_smc_msg_with_param(smu, SMU_MSG_SetSoftMinByFreq,
						  param, NULL);
		if (ret)
			goto out;
	}

out:
	if (clk_type == SMU_GFXCLK)
		amdgpu_gfx_off_ctrl(adev, true);

	return ret;
}

int smu_v11_0_set_hard_freq_limited_range(struct smu_context *smu,
					  enum smu_clk_type clk_type,
					  uint32_t min,
					  uint32_t max)
{
	int ret = 0, clk_id = 0;
	uint32_t param;

	if (min <= 0 && max <= 0)
		return -EINVAL;

	if (!smu_cmn_clk_dpm_is_enabled(smu, clk_type))
		return 0;

	clk_id = smu_cmn_to_asic_specific_index(smu,
						CMN2ASIC_MAPPING_CLK,
						clk_type);
	if (clk_id < 0)
		return clk_id;

	if (max > 0) {
		param = (uint32_t)((clk_id << 16) | (max & 0xffff));
		ret = smu_cmn_send_smc_msg_with_param(smu, SMU_MSG_SetHardMaxByFreq,
						  param, NULL);
		if (ret)
			return ret;
	}

	if (min > 0) {
		param = (uint32_t)((clk_id << 16) | (min & 0xffff));
		ret = smu_cmn_send_smc_msg_with_param(smu, SMU_MSG_SetHardMinByFreq,
						  param, NULL);
		if (ret)
			return ret;
	}

	return ret;
}

int smu_v11_0_set_performance_level(struct smu_context *smu,
				    enum amd_dpm_forced_level level)
{
	struct smu_11_0_dpm_context *dpm_context =
				smu->smu_dpm.dpm_context;
	struct smu_11_0_dpm_table *gfx_table =
				&dpm_context->dpm_tables.gfx_table;
	struct smu_11_0_dpm_table *mem_table =
				&dpm_context->dpm_tables.uclk_table;
	struct smu_11_0_dpm_table *soc_table =
				&dpm_context->dpm_tables.soc_table;
	struct smu_umd_pstate_table *pstate_table =
				&smu->pstate_table;
	struct amdgpu_device *adev = smu->adev;
	uint32_t sclk_min = 0, sclk_max = 0;
	uint32_t mclk_min = 0, mclk_max = 0;
	uint32_t socclk_min = 0, socclk_max = 0;
	int ret = 0;

	switch (level) {
	case AMD_DPM_FORCED_LEVEL_HIGH:
		sclk_min = sclk_max = gfx_table->max;
		mclk_min = mclk_max = mem_table->max;
		socclk_min = socclk_max = soc_table->max;
		break;
	case AMD_DPM_FORCED_LEVEL_LOW:
		sclk_min = sclk_max = gfx_table->min;
		mclk_min = mclk_max = mem_table->min;
		socclk_min = socclk_max = soc_table->min;
		break;
	case AMD_DPM_FORCED_LEVEL_AUTO:
		sclk_min = gfx_table->min;
		sclk_max = gfx_table->max;
		mclk_min = mem_table->min;
		mclk_max = mem_table->max;
		socclk_min = soc_table->min;
		socclk_max = soc_table->max;
		break;
	case AMD_DPM_FORCED_LEVEL_PROFILE_STANDARD:
		sclk_min = sclk_max = pstate_table->gfxclk_pstate.standard;
		mclk_min = mclk_max = pstate_table->uclk_pstate.standard;
		socclk_min = socclk_max = pstate_table->socclk_pstate.standard;
		break;
	case AMD_DPM_FORCED_LEVEL_PROFILE_MIN_SCLK:
		sclk_min = sclk_max = pstate_table->gfxclk_pstate.min;
		break;
	case AMD_DPM_FORCED_LEVEL_PROFILE_MIN_MCLK:
		mclk_min = mclk_max = pstate_table->uclk_pstate.min;
		break;
	case AMD_DPM_FORCED_LEVEL_PROFILE_PEAK:
		sclk_min = sclk_max = pstate_table->gfxclk_pstate.peak;
		mclk_min = mclk_max = pstate_table->uclk_pstate.peak;
		socclk_min = socclk_max = pstate_table->socclk_pstate.peak;
		break;
	case AMD_DPM_FORCED_LEVEL_MANUAL:
	case AMD_DPM_FORCED_LEVEL_PROFILE_EXIT:
		return 0;
	default:
		dev_err(adev->dev, "Invalid performance level %d\n", level);
		return -EINVAL;
	}

	/*
	 * Separate MCLK and SOCCLK soft min/max settings are not allowed
	 * on Arcturus.
	 */
	if (adev->ip_versions[MP1_HWIP][0] == IP_VERSION(11, 0, 2)) {
		mclk_min = mclk_max = 0;
		socclk_min = socclk_max = 0;
	}

	if (sclk_min && sclk_max) {
		ret = smu_v11_0_set_soft_freq_limited_range(smu,
							    SMU_GFXCLK,
							    sclk_min,
							    sclk_max);
		if (ret)
			return ret;
	}

	if (mclk_min && mclk_max) {
		ret = smu_v11_0_set_soft_freq_limited_range(smu,
							    SMU_MCLK,
							    mclk_min,
							    mclk_max);
		if (ret)
			return ret;
	}

	if (socclk_min && socclk_max) {
		ret = smu_v11_0_set_soft_freq_limited_range(smu,
							    SMU_SOCCLK,
							    socclk_min,
							    socclk_max);
		if (ret)
			return ret;
	}

	return ret;
}

int smu_v11_0_set_power_source(struct smu_context *smu,
			       enum smu_power_src_type power_src)
{
	int pwr_source;

	pwr_source = smu_cmn_to_asic_specific_index(smu,
						    CMN2ASIC_MAPPING_PWR,
						    (uint32_t)power_src);
	if (pwr_source < 0)
		return -EINVAL;

	return smu_cmn_send_smc_msg_with_param(smu,
					SMU_MSG_NotifyPowerSource,
					pwr_source,
					NULL);
}

int smu_v11_0_get_dpm_freq_by_index(struct smu_context *smu,
				    enum smu_clk_type clk_type,
				    uint16_t level,
				    uint32_t *value)
{
	int ret = 0, clk_id = 0;
	uint32_t param;

	if (!value)
		return -EINVAL;

	if (!smu_cmn_clk_dpm_is_enabled(smu, clk_type))
		return 0;

	clk_id = smu_cmn_to_asic_specific_index(smu,
						CMN2ASIC_MAPPING_CLK,
						clk_type);
	if (clk_id < 0)
		return clk_id;

	param = (uint32_t)(((clk_id & 0xffff) << 16) | (level & 0xffff));

	ret = smu_cmn_send_smc_msg_with_param(smu,
					  SMU_MSG_GetDpmFreqByIndex,
					  param,
					  value);
	if (ret)
		return ret;

	/*
	 * BIT31:  0 - Fine grained DPM, 1 - Dicrete DPM
	 * now, we un-support it
	 */
	*value = *value & 0x7fffffff;

	return ret;
}

int smu_v11_0_get_dpm_level_count(struct smu_context *smu,
				  enum smu_clk_type clk_type,
				  uint32_t *value)
{
	return smu_v11_0_get_dpm_freq_by_index(smu,
					       clk_type,
					       0xff,
					       value);
}

int smu_v11_0_set_single_dpm_table(struct smu_context *smu,
				   enum smu_clk_type clk_type,
				   struct smu_11_0_dpm_table *single_dpm_table)
{
	int ret = 0;
	uint32_t clk;
	int i;

	ret = smu_v11_0_get_dpm_level_count(smu,
					    clk_type,
					    &single_dpm_table->count);
	if (ret) {
		dev_err(smu->adev->dev, "[%s] failed to get dpm levels!\n", __func__);
		return ret;
	}

	for (i = 0; i < single_dpm_table->count; i++) {
		ret = smu_v11_0_get_dpm_freq_by_index(smu,
						      clk_type,
						      i,
						      &clk);
		if (ret) {
			dev_err(smu->adev->dev, "[%s] failed to get dpm freq by index!\n", __func__);
			return ret;
		}

		single_dpm_table->dpm_levels[i].value = clk;
		single_dpm_table->dpm_levels[i].enabled = true;

		if (i == 0)
			single_dpm_table->min = clk;
		else if (i == single_dpm_table->count - 1)
			single_dpm_table->max = clk;
	}

	return 0;
}

int smu_v11_0_get_dpm_level_range(struct smu_context *smu,
				  enum smu_clk_type clk_type,
				  uint32_t *min_value,
				  uint32_t *max_value)
{
	uint32_t level_count = 0;
	int ret = 0;

	if (!min_value && !max_value)
		return -EINVAL;

	if (min_value) {
		/* by default, level 0 clock value as min value */
		ret = smu_v11_0_get_dpm_freq_by_index(smu,
						      clk_type,
						      0,
						      min_value);
		if (ret)
			return ret;
	}

	if (max_value) {
		ret = smu_v11_0_get_dpm_level_count(smu,
						    clk_type,
						    &level_count);
		if (ret)
			return ret;

		ret = smu_v11_0_get_dpm_freq_by_index(smu,
						      clk_type,
						      level_count - 1,
						      max_value);
		if (ret)
			return ret;
	}

	return ret;
}

int smu_v11_0_get_current_pcie_link_width_level(struct smu_context *smu)
{
	struct amdgpu_device *adev = smu->adev;

	return (RREG32_PCIE(smnPCIE_LC_LINK_WIDTH_CNTL) &
		PCIE_LC_LINK_WIDTH_CNTL__LC_LINK_WIDTH_RD_MASK)
		>> PCIE_LC_LINK_WIDTH_CNTL__LC_LINK_WIDTH_RD__SHIFT;
}

uint16_t smu_v11_0_get_current_pcie_link_width(struct smu_context *smu)
{
	uint32_t width_level;

	width_level = smu_v11_0_get_current_pcie_link_width_level(smu);
	if (width_level > LINK_WIDTH_MAX)
		width_level = 0;

	return link_width[width_level];
}

int smu_v11_0_get_current_pcie_link_speed_level(struct smu_context *smu)
{
	struct amdgpu_device *adev = smu->adev;

	return (RREG32_PCIE(smnPCIE_LC_SPEED_CNTL) &
		PCIE_LC_SPEED_CNTL__LC_CURRENT_DATA_RATE_MASK)
		>> PCIE_LC_SPEED_CNTL__LC_CURRENT_DATA_RATE__SHIFT;
}

uint16_t smu_v11_0_get_current_pcie_link_speed(struct smu_context *smu)
{
	uint32_t speed_level;

	speed_level = smu_v11_0_get_current_pcie_link_speed_level(smu);
	if (speed_level > LINK_SPEED_MAX)
		speed_level = 0;

	return link_speed[speed_level];
}

int smu_v11_0_gfx_ulv_control(struct smu_context *smu,
			      bool enablement)
{
	int ret = 0;

	if (smu_cmn_feature_is_supported(smu, SMU_FEATURE_GFX_ULV_BIT))
		ret = smu_cmn_feature_set_enabled(smu, SMU_FEATURE_GFX_ULV_BIT, enablement);

	return ret;
}

int smu_v11_0_deep_sleep_control(struct smu_context *smu,
				 bool enablement)
{
	struct amdgpu_device *adev = smu->adev;
	int ret = 0;

	if (smu_cmn_feature_is_supported(smu, SMU_FEATURE_DS_GFXCLK_BIT)) {
		ret = smu_cmn_feature_set_enabled(smu, SMU_FEATURE_DS_GFXCLK_BIT, enablement);
		if (ret) {
			dev_err(adev->dev, "Failed to %s GFXCLK DS!\n", enablement ? "enable" : "disable");
			return ret;
		}
	}

	if (smu_cmn_feature_is_supported(smu, SMU_FEATURE_DS_UCLK_BIT)) {
		ret = smu_cmn_feature_set_enabled(smu, SMU_FEATURE_DS_UCLK_BIT, enablement);
		if (ret) {
			dev_err(adev->dev, "Failed to %s UCLK DS!\n", enablement ? "enable" : "disable");
			return ret;
		}
	}

	if (smu_cmn_feature_is_supported(smu, SMU_FEATURE_DS_FCLK_BIT)) {
		ret = smu_cmn_feature_set_enabled(smu, SMU_FEATURE_DS_FCLK_BIT, enablement);
		if (ret) {
			dev_err(adev->dev, "Failed to %s FCLK DS!\n", enablement ? "enable" : "disable");
			return ret;
		}
	}

	if (smu_cmn_feature_is_supported(smu, SMU_FEATURE_DS_SOCCLK_BIT)) {
		ret = smu_cmn_feature_set_enabled(smu, SMU_FEATURE_DS_SOCCLK_BIT, enablement);
		if (ret) {
			dev_err(adev->dev, "Failed to %s SOCCLK DS!\n", enablement ? "enable" : "disable");
			return ret;
		}
	}

	if (smu_cmn_feature_is_supported(smu, SMU_FEATURE_DS_LCLK_BIT)) {
		ret = smu_cmn_feature_set_enabled(smu, SMU_FEATURE_DS_LCLK_BIT, enablement);
		if (ret) {
			dev_err(adev->dev, "Failed to %s LCLK DS!\n", enablement ? "enable" : "disable");
			return ret;
		}
	}

	return ret;
}

int smu_v11_0_restore_user_od_settings(struct smu_context *smu)
{
	struct smu_table_context *table_context = &smu->smu_table;
	void *user_od_table = table_context->user_overdrive_table;
	int ret = 0;

	ret = smu_cmn_update_table(smu, SMU_TABLE_OVERDRIVE, 0, (void *)user_od_table, true);
	if (ret)
		dev_err(smu->adev->dev, "Failed to import overdrive table!\n");

	return ret;
}<|MERGE_RESOLUTION|>--- conflicted
+++ resolved
@@ -113,18 +113,12 @@
 	case IP_VERSION(11, 0, 12):
 		chip_name = "dimgrey_cavefish";
 		break;
-<<<<<<< HEAD
-	case CHIP_BEIGE_GOBY:
-		chip_name = "beige_goby";
-		break;
-=======
 	case IP_VERSION(11, 0, 13):
 		chip_name = "beige_goby";
 		break;
 	case IP_VERSION(11, 0, 2):
 		chip_name = "arcturus";
 		break;
->>>>>>> df0cc57e
 	default:
 		dev_err(adev->dev, "Unsupported IP version 0x%x\n",
 			adev->ip_versions[MP1_HWIP][0]);
@@ -267,14 +261,6 @@
 	case IP_VERSION(11, 0, 12):
 		smu->smc_driver_if_version = SMU11_DRIVER_IF_VERSION_Dimgrey_Cavefish;
 		break;
-<<<<<<< HEAD
-	case CHIP_BEIGE_GOBY:
-		smu->smc_driver_if_version = SMU11_DRIVER_IF_VERSION_Beige_Goby;
-		break;
-	case CHIP_CYAN_SKILLFISH:
-		smu->smc_driver_if_version = SMU11_DRIVER_IF_VERSION_Cyan_Skillfish;
-		break;
-=======
 	case IP_VERSION(11, 0, 13):
 		smu->smc_driver_if_version = SMU11_DRIVER_IF_VERSION_Beige_Goby;
 		break;
@@ -284,7 +270,6 @@
 	case IP_VERSION(11, 0, 2):
 		smu->smc_driver_if_version = SMU11_DRIVER_IF_VERSION_ARCT;
 		break;
->>>>>>> df0cc57e
 	default:
 		dev_err(smu->adev->dev, "smu unsupported IP version: 0x%x.\n",
 			adev->ip_versions[MP1_HWIP][0]);
@@ -768,15 +753,10 @@
 	/* Navy_Flounder/Dimgrey_Cavefish do not support to change
 	 * display num currently
 	 */
-<<<<<<< HEAD
-	if (adev->asic_type >= CHIP_NAVY_FLOUNDER &&
-	    adev->asic_type <= CHIP_BEIGE_GOBY)
-=======
 	if (adev->ip_versions[MP1_HWIP][0] == IP_VERSION(11, 0, 11) ||
 	    adev->ip_versions[MP1_HWIP][0] == IP_VERSION(11, 5, 0) ||
 	    adev->ip_versions[MP1_HWIP][0] == IP_VERSION(11, 0, 12) ||
 	    adev->ip_versions[MP1_HWIP][0] == IP_VERSION(11, 0, 13))
->>>>>>> df0cc57e
 		return 0;
 
 	return smu_cmn_send_smc_msg_with_param(smu,
@@ -1167,17 +1147,6 @@
 	int ret = 0;
 	struct amdgpu_device *adev = smu->adev;
 
-<<<<<<< HEAD
-	switch (adev->asic_type) {
-	case CHIP_NAVI10:
-	case CHIP_NAVI14:
-	case CHIP_NAVI12:
-	case CHIP_SIENNA_CICHLID:
-	case CHIP_NAVY_FLOUNDER:
-	case CHIP_DIMGREY_CAVEFISH:
-	case CHIP_BEIGE_GOBY:
-	case CHIP_VANGOGH:
-=======
 	switch (adev->ip_versions[MP1_HWIP][0]) {
 	case IP_VERSION(11, 0, 0):
 	case IP_VERSION(11, 0, 5):
@@ -1187,7 +1156,6 @@
 	case IP_VERSION(11, 0, 12):
 	case IP_VERSION(11, 0, 13):
 	case IP_VERSION(11, 5, 0):
->>>>>>> df0cc57e
 		if (!(adev->pm.pp_feature & PP_GFXOFF_MASK))
 			return 0;
 		if (enable)
@@ -1673,19 +1641,11 @@
 	mutex_lock(&smu_baco->mutex);
 
 	if (state == SMU_BACO_STATE_ENTER) {
-<<<<<<< HEAD
-		switch (adev->asic_type) {
-		case CHIP_SIENNA_CICHLID:
-		case CHIP_NAVY_FLOUNDER:
-		case CHIP_DIMGREY_CAVEFISH:
-		case CHIP_BEIGE_GOBY:
-=======
 		switch (adev->ip_versions[MP1_HWIP][0]) {
 		case IP_VERSION(11, 0, 7):
 		case IP_VERSION(11, 0, 11):
 		case IP_VERSION(11, 0, 12):
 		case IP_VERSION(11, 0, 13):
->>>>>>> df0cc57e
 			if (amdgpu_runtime_pm == 2)
 				ret = smu_cmn_send_smc_msg_with_param(smu,
 								      SMU_MSG_EnterBaco,
@@ -1700,11 +1660,7 @@
 		default:
 			if (!ras || !adev->ras_enabled ||
 			    adev->gmc.xgmi.pending_reset) {
-<<<<<<< HEAD
-				if (adev->asic_type == CHIP_ARCTURUS) {
-=======
 				if (adev->ip_versions[MP1_HWIP][0] == IP_VERSION(11, 0, 2)) {
->>>>>>> df0cc57e
 					data = RREG32_SOC15(THM, 0, mmTHM_BACO_CNTL_ARCT);
 					data |= 0x80000000;
 					WREG32_SOC15(THM, 0, mmTHM_BACO_CNTL_ARCT, data);
