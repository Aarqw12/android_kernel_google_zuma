/*
 * Copyright (c) 2016, Mellanox Technologies. All rights reserved.
 *
 * This software is available to you under a choice of one of two
 * licenses.  You may choose to be licensed under the terms of the GNU
 * General Public License (GPL) Version 2, available from the file
 * COPYING in the main directory of this source tree, or the
 * OpenIB.org BSD license below:
 *
 *     Redistribution and use in source and binary forms, with or
 *     without modification, are permitted provided that the following
 *     conditions are met:
 *
 *      - Redistributions of source code must retain the above
 *        copyright notice, this list of conditions and the following
 *        disclaimer.
 *
 *      - Redistributions in binary form must reproduce the above
 *        copyright notice, this list of conditions and the following
 *        disclaimer in the documentation and/or other materials
 *        provided with the distribution.
 *
 * THE SOFTWARE IS PROVIDED "AS IS", WITHOUT WARRANTY OF ANY KIND,
 * EXPRESS OR IMPLIED, INCLUDING BUT NOT LIMITED TO THE WARRANTIES OF
 * MERCHANTABILITY, FITNESS FOR A PARTICULAR PURPOSE AND
 * NONINFRINGEMENT. IN NO EVENT SHALL THE AUTHORS OR COPYRIGHT HOLDERS
 * BE LIABLE FOR ANY CLAIM, DAMAGES OR OTHER LIABILITY, WHETHER IN AN
 * ACTION OF CONTRACT, TORT OR OTHERWISE, ARISING FROM, OUT OF OR IN
 * CONNECTION WITH THE SOFTWARE OR THE USE OR OTHER DEALINGS IN THE
 * SOFTWARE.
 */

#include <linux/etherdevice.h>
#include <linux/mlx5/driver.h>
#include <linux/mlx5/mlx5_ifc.h>
#include <linux/mlx5/vport.h>
#include <linux/mlx5/fs.h>
#include "mlx5_core.h"
#include "eswitch.h"
#include "rdma.h"
#include "en.h"
#include "fs_core.h"
#include "lib/devcom.h"
#include "ecpf.h"
#include "lib/eq.h"

/* There are two match-all miss flows, one for unicast dst mac and
 * one for multicast.
 */
#define MLX5_ESW_MISS_FLOWS (2)

/* There are two match-all miss flows, one for unicast dst mac and
 * one for multicast.
 */
#define MLX5_ESW_MISS_FLOWS (2)

#define fdb_prio_table(esw, chain, prio, level) \
	(esw)->fdb_table.offloads.fdb_prio[(chain)][(prio)][(level)]

#define UPLINK_REP_INDEX 0

<<<<<<< HEAD
/* The rep getter/iterator are only valid after esw->total_vports
 * and vport->vport are initialized in mlx5_eswitch_init.
 */
#define mlx5_esw_for_all_reps(esw, i, rep)			\
	for ((i) = MLX5_VPORT_PF;				\
	     (rep) = &(esw)->offloads.vport_reps[i],		\
	     (i) < (esw)->total_vports; (i)++)

#define mlx5_esw_for_each_vf_rep(esw, i, rep, nvfs)		\
	for ((i) = MLX5_VPORT_FIRST_VF;				\
	     (rep) = &(esw)->offloads.vport_reps[i],		\
	     (i) <= (nvfs); (i)++)

#define mlx5_esw_for_each_vf_rep_reverse(esw, i, rep, nvfs)	\
	for ((i) = (nvfs);					\
	     (rep) = &(esw)->offloads.vport_reps[i],		\
	     (i) >= MLX5_VPORT_FIRST_VF; (i)--)

#define mlx5_esw_for_each_vf_vport(esw, vport, nvfs)		\
	for ((vport) = MLX5_VPORT_FIRST_VF;			\
	     (vport) <= (nvfs); (vport)++)

#define mlx5_esw_for_each_vf_vport_reverse(esw, vport, nvfs)	\
	for ((vport) = (nvfs);					\
	     (vport) >= MLX5_VPORT_FIRST_VF; (vport)--)

static struct mlx5_eswitch_rep *mlx5_eswitch_get_rep(struct mlx5_eswitch *esw,
						     u16 vport_num)
{
	u16 idx = mlx5_eswitch_vport_num_to_index(esw, vport_num);
=======
static struct mlx5_eswitch_rep *mlx5_eswitch_get_rep(struct mlx5_eswitch *esw,
						     u16 vport_num)
{
	int idx = mlx5_eswitch_vport_num_to_index(esw, vport_num);
>>>>>>> 0ecfebd2

	WARN_ON(idx > esw->total_vports - 1);
	return &esw->offloads.vport_reps[idx];
}

static struct mlx5_flow_table *
esw_get_prio_table(struct mlx5_eswitch *esw, u32 chain, u16 prio, int level);
static void
esw_put_prio_table(struct mlx5_eswitch *esw, u32 chain, u16 prio, int level);

bool mlx5_eswitch_prios_supported(struct mlx5_eswitch *esw)
{
	return (!!(esw->fdb_table.flags & ESW_FDB_CHAINS_AND_PRIOS_SUPPORTED));
}

u32 mlx5_eswitch_get_chain_range(struct mlx5_eswitch *esw)
{
	if (esw->fdb_table.flags & ESW_FDB_CHAINS_AND_PRIOS_SUPPORTED)
		return FDB_MAX_CHAIN;

	return 0;
}

u16 mlx5_eswitch_get_prio_range(struct mlx5_eswitch *esw)
{
	if (esw->fdb_table.flags & ESW_FDB_CHAINS_AND_PRIOS_SUPPORTED)
		return FDB_MAX_PRIO;

	return 1;
}

struct mlx5_flow_handle *
mlx5_eswitch_add_offloaded_rule(struct mlx5_eswitch *esw,
				struct mlx5_flow_spec *spec,
				struct mlx5_esw_flow_attr *attr)
{
	struct mlx5_flow_destination dest[MLX5_MAX_FLOW_FWD_VPORTS + 1] = {};
	struct mlx5_flow_act flow_act = { .flags = FLOW_ACT_NO_APPEND, };
	bool split = !!(attr->split_count);
	struct mlx5_flow_handle *rule;
	struct mlx5_flow_table *fdb;
	int j, i = 0;
	void *misc;

	if (esw->mode != SRIOV_OFFLOADS)
		return ERR_PTR(-EOPNOTSUPP);

	flow_act.action = attr->action;
	/* if per flow vlan pop/push is emulated, don't set that into the firmware */
	if (!mlx5_eswitch_vlan_actions_supported(esw->dev, 1))
		flow_act.action &= ~(MLX5_FLOW_CONTEXT_ACTION_VLAN_PUSH |
				     MLX5_FLOW_CONTEXT_ACTION_VLAN_POP);
	else if (flow_act.action & MLX5_FLOW_CONTEXT_ACTION_VLAN_PUSH) {
		flow_act.vlan[0].ethtype = ntohs(attr->vlan_proto[0]);
		flow_act.vlan[0].vid = attr->vlan_vid[0];
		flow_act.vlan[0].prio = attr->vlan_prio[0];
		if (flow_act.action & MLX5_FLOW_CONTEXT_ACTION_VLAN_PUSH_2) {
			flow_act.vlan[1].ethtype = ntohs(attr->vlan_proto[1]);
			flow_act.vlan[1].vid = attr->vlan_vid[1];
			flow_act.vlan[1].prio = attr->vlan_prio[1];
		}
	}

	if (flow_act.action & MLX5_FLOW_CONTEXT_ACTION_FWD_DEST) {
		if (attr->dest_chain) {
			struct mlx5_flow_table *ft;

			ft = esw_get_prio_table(esw, attr->dest_chain, 1, 0);
			if (IS_ERR(ft)) {
				rule = ERR_CAST(ft);
				goto err_create_goto_table;
			}

			dest[i].type = MLX5_FLOW_DESTINATION_TYPE_FLOW_TABLE;
			dest[i].ft = ft;
			i++;
		} else {
			for (j = attr->split_count; j < attr->out_count; j++) {
				dest[i].type = MLX5_FLOW_DESTINATION_TYPE_VPORT;
				dest[i].vport.num = attr->dests[j].rep->vport;
				dest[i].vport.vhca_id =
					MLX5_CAP_GEN(attr->dests[j].mdev, vhca_id);
				if (MLX5_CAP_ESW(esw->dev, merged_eswitch))
					dest[i].vport.flags |=
						MLX5_FLOW_DEST_VPORT_VHCA_ID;
				if (attr->dests[j].flags & MLX5_ESW_DEST_ENCAP) {
					flow_act.action |= MLX5_FLOW_CONTEXT_ACTION_PACKET_REFORMAT;
					flow_act.reformat_id = attr->dests[j].encap_id;
					dest[i].vport.flags |= MLX5_FLOW_DEST_VPORT_REFORMAT_ID;
					dest[i].vport.reformat_id =
						attr->dests[j].encap_id;
				}
				i++;
			}
		}
	}
	if (flow_act.action & MLX5_FLOW_CONTEXT_ACTION_COUNT) {
		dest[i].type = MLX5_FLOW_DESTINATION_TYPE_COUNTER;
		dest[i].counter_id = mlx5_fc_id(attr->counter);
		i++;
	}

	misc = MLX5_ADDR_OF(fte_match_param, spec->match_value, misc_parameters);
	MLX5_SET(fte_match_set_misc, misc, source_port, attr->in_rep->vport);

	if (MLX5_CAP_ESW(esw->dev, merged_eswitch))
		MLX5_SET(fte_match_set_misc, misc,
			 source_eswitch_owner_vhca_id,
			 MLX5_CAP_GEN(attr->in_mdev, vhca_id));

	misc = MLX5_ADDR_OF(fte_match_param, spec->match_criteria, misc_parameters);
	MLX5_SET_TO_ONES(fte_match_set_misc, misc, source_port);
	if (MLX5_CAP_ESW(esw->dev, merged_eswitch))
		MLX5_SET_TO_ONES(fte_match_set_misc, misc,
				 source_eswitch_owner_vhca_id);

	spec->match_criteria_enable = MLX5_MATCH_MISC_PARAMETERS;
	if (flow_act.action & MLX5_FLOW_CONTEXT_ACTION_DECAP) {
		if (attr->tunnel_match_level != MLX5_MATCH_NONE)
			spec->match_criteria_enable |= MLX5_MATCH_OUTER_HEADERS;
		if (attr->match_level != MLX5_MATCH_NONE)
			spec->match_criteria_enable |= MLX5_MATCH_INNER_HEADERS;
	} else if (attr->match_level != MLX5_MATCH_NONE) {
		spec->match_criteria_enable |= MLX5_MATCH_OUTER_HEADERS;
	}

	if (flow_act.action & MLX5_FLOW_CONTEXT_ACTION_MOD_HDR)
		flow_act.modify_id = attr->mod_hdr_id;

	fdb = esw_get_prio_table(esw, attr->chain, attr->prio, !!split);
	if (IS_ERR(fdb)) {
		rule = ERR_CAST(fdb);
		goto err_esw_get;
	}

	rule = mlx5_add_flow_rules(fdb, spec, &flow_act, dest, i);
	if (IS_ERR(rule))
		goto err_add_rule;
	else
		esw->offloads.num_flows++;

	return rule;

err_add_rule:
	esw_put_prio_table(esw, attr->chain, attr->prio, !!split);
err_esw_get:
	if (attr->dest_chain)
		esw_put_prio_table(esw, attr->dest_chain, 1, 0);
err_create_goto_table:
	return rule;
}

struct mlx5_flow_handle *
mlx5_eswitch_add_fwd_rule(struct mlx5_eswitch *esw,
			  struct mlx5_flow_spec *spec,
			  struct mlx5_esw_flow_attr *attr)
{
	struct mlx5_flow_destination dest[MLX5_MAX_FLOW_FWD_VPORTS + 1] = {};
	struct mlx5_flow_act flow_act = { .flags = FLOW_ACT_NO_APPEND, };
	struct mlx5_flow_table *fast_fdb;
	struct mlx5_flow_table *fwd_fdb;
	struct mlx5_flow_handle *rule;
	void *misc;
	int i;

	fast_fdb = esw_get_prio_table(esw, attr->chain, attr->prio, 0);
	if (IS_ERR(fast_fdb)) {
		rule = ERR_CAST(fast_fdb);
		goto err_get_fast;
	}

	fwd_fdb = esw_get_prio_table(esw, attr->chain, attr->prio, 1);
	if (IS_ERR(fwd_fdb)) {
		rule = ERR_CAST(fwd_fdb);
		goto err_get_fwd;
	}

	flow_act.action = MLX5_FLOW_CONTEXT_ACTION_FWD_DEST;
	for (i = 0; i < attr->split_count; i++) {
		dest[i].type = MLX5_FLOW_DESTINATION_TYPE_VPORT;
		dest[i].vport.num = attr->dests[i].rep->vport;
		dest[i].vport.vhca_id =
			MLX5_CAP_GEN(attr->dests[i].mdev, vhca_id);
		if (MLX5_CAP_ESW(esw->dev, merged_eswitch))
			dest[i].vport.flags |= MLX5_FLOW_DEST_VPORT_VHCA_ID;
		if (attr->dests[i].flags & MLX5_ESW_DEST_ENCAP) {
			dest[i].vport.flags |= MLX5_FLOW_DEST_VPORT_REFORMAT_ID;
			dest[i].vport.reformat_id = attr->dests[i].encap_id;
		}
	}
	dest[i].type = MLX5_FLOW_DESTINATION_TYPE_FLOW_TABLE;
	dest[i].ft = fwd_fdb,
	i++;

	misc = MLX5_ADDR_OF(fte_match_param, spec->match_value, misc_parameters);
	MLX5_SET(fte_match_set_misc, misc, source_port, attr->in_rep->vport);

	if (MLX5_CAP_ESW(esw->dev, merged_eswitch))
		MLX5_SET(fte_match_set_misc, misc,
			 source_eswitch_owner_vhca_id,
			 MLX5_CAP_GEN(attr->in_mdev, vhca_id));

	misc = MLX5_ADDR_OF(fte_match_param, spec->match_criteria, misc_parameters);
	MLX5_SET_TO_ONES(fte_match_set_misc, misc, source_port);
	if (MLX5_CAP_ESW(esw->dev, merged_eswitch))
		MLX5_SET_TO_ONES(fte_match_set_misc, misc,
				 source_eswitch_owner_vhca_id);

	if (attr->match_level == MLX5_MATCH_NONE)
		spec->match_criteria_enable = MLX5_MATCH_MISC_PARAMETERS;
	else
		spec->match_criteria_enable = MLX5_MATCH_OUTER_HEADERS |
					      MLX5_MATCH_MISC_PARAMETERS;

	rule = mlx5_add_flow_rules(fast_fdb, spec, &flow_act, dest, i);

	if (IS_ERR(rule))
		goto add_err;

	esw->offloads.num_flows++;

	return rule;
add_err:
	esw_put_prio_table(esw, attr->chain, attr->prio, 1);
err_get_fwd:
	esw_put_prio_table(esw, attr->chain, attr->prio, 0);
err_get_fast:
	return rule;
}

static void
__mlx5_eswitch_del_rule(struct mlx5_eswitch *esw,
			struct mlx5_flow_handle *rule,
			struct mlx5_esw_flow_attr *attr,
			bool fwd_rule)
{
	bool split = (attr->split_count > 0);

	mlx5_del_flow_rules(rule);
	esw->offloads.num_flows--;

	if (fwd_rule)  {
		esw_put_prio_table(esw, attr->chain, attr->prio, 1);
		esw_put_prio_table(esw, attr->chain, attr->prio, 0);
	} else {
		esw_put_prio_table(esw, attr->chain, attr->prio, !!split);
		if (attr->dest_chain)
			esw_put_prio_table(esw, attr->dest_chain, 1, 0);
	}
}

void
mlx5_eswitch_del_offloaded_rule(struct mlx5_eswitch *esw,
				struct mlx5_flow_handle *rule,
				struct mlx5_esw_flow_attr *attr)
{
	__mlx5_eswitch_del_rule(esw, rule, attr, false);
}

void
mlx5_eswitch_del_fwd_rule(struct mlx5_eswitch *esw,
			  struct mlx5_flow_handle *rule,
			  struct mlx5_esw_flow_attr *attr)
{
	__mlx5_eswitch_del_rule(esw, rule, attr, true);
}

static int esw_set_global_vlan_pop(struct mlx5_eswitch *esw, u8 val)
{
	struct mlx5_eswitch_rep *rep;
	int vf_vport, err = 0;

	esw_debug(esw->dev, "%s applying global %s policy\n", __func__, val ? "pop" : "none");
	for (vf_vport = 1; vf_vport < esw->enabled_vports; vf_vport++) {
		rep = &esw->offloads.vport_reps[vf_vport];
<<<<<<< HEAD
		if (rep->rep_if[REP_ETH].state != REP_LOADED)
=======
		if (atomic_read(&rep->rep_if[REP_ETH].state) != REP_LOADED)
>>>>>>> 0ecfebd2
			continue;

		err = __mlx5_eswitch_set_vport_vlan(esw, rep->vport, 0, 0, val);
		if (err)
			goto out;
	}

out:
	return err;
}

static struct mlx5_eswitch_rep *
esw_vlan_action_get_vport(struct mlx5_esw_flow_attr *attr, bool push, bool pop)
{
	struct mlx5_eswitch_rep *in_rep, *out_rep, *vport = NULL;

	in_rep  = attr->in_rep;
	out_rep = attr->dests[0].rep;

	if (push)
		vport = in_rep;
	else if (pop)
		vport = out_rep;
	else
		vport = in_rep;

	return vport;
}

static int esw_add_vlan_action_check(struct mlx5_esw_flow_attr *attr,
				     bool push, bool pop, bool fwd)
{
	struct mlx5_eswitch_rep *in_rep, *out_rep;

	if ((push || pop) && !fwd)
		goto out_notsupp;

	in_rep  = attr->in_rep;
	out_rep = attr->dests[0].rep;

	if (push && in_rep->vport == MLX5_VPORT_UPLINK)
		goto out_notsupp;

	if (pop && out_rep->vport == MLX5_VPORT_UPLINK)
		goto out_notsupp;

	/* vport has vlan push configured, can't offload VF --> wire rules w.o it */
	if (!push && !pop && fwd)
		if (in_rep->vlan && out_rep->vport == MLX5_VPORT_UPLINK)
			goto out_notsupp;

	/* protects against (1) setting rules with different vlans to push and
	 * (2) setting rules w.o vlans (attr->vlan = 0) && w. vlans to push (!= 0)
	 */
	if (push && in_rep->vlan_refcount && (in_rep->vlan != attr->vlan_vid[0]))
		goto out_notsupp;

	return 0;

out_notsupp:
	return -EOPNOTSUPP;
}

int mlx5_eswitch_add_vlan_action(struct mlx5_eswitch *esw,
				 struct mlx5_esw_flow_attr *attr)
{
	struct offloads_fdb *offloads = &esw->fdb_table.offloads;
	struct mlx5_eswitch_rep *vport = NULL;
	bool push, pop, fwd;
	int err = 0;

	/* nop if we're on the vlan push/pop non emulation mode */
	if (mlx5_eswitch_vlan_actions_supported(esw->dev, 1))
		return 0;

	push = !!(attr->action & MLX5_FLOW_CONTEXT_ACTION_VLAN_PUSH);
	pop  = !!(attr->action & MLX5_FLOW_CONTEXT_ACTION_VLAN_POP);
	fwd  = !!((attr->action & MLX5_FLOW_CONTEXT_ACTION_FWD_DEST) &&
		   !attr->dest_chain);

	err = esw_add_vlan_action_check(attr, push, pop, fwd);
	if (err)
		return err;

	attr->vlan_handled = false;

	vport = esw_vlan_action_get_vport(attr, push, pop);

	if (!push && !pop && fwd) {
		/* tracks VF --> wire rules without vlan push action */
		if (attr->dests[0].rep->vport == MLX5_VPORT_UPLINK) {
			vport->vlan_refcount++;
			attr->vlan_handled = true;
		}

		return 0;
	}

	if (!push && !pop)
		return 0;

	if (!(offloads->vlan_push_pop_refcount)) {
		/* it's the 1st vlan rule, apply global vlan pop policy */
		err = esw_set_global_vlan_pop(esw, SET_VLAN_STRIP);
		if (err)
			goto out;
	}
	offloads->vlan_push_pop_refcount++;

	if (push) {
		if (vport->vlan_refcount)
			goto skip_set_push;

		err = __mlx5_eswitch_set_vport_vlan(esw, vport->vport, attr->vlan_vid[0], 0,
						    SET_VLAN_INSERT | SET_VLAN_STRIP);
		if (err)
			goto out;
		vport->vlan = attr->vlan_vid[0];
skip_set_push:
		vport->vlan_refcount++;
	}
out:
	if (!err)
		attr->vlan_handled = true;
	return err;
}

int mlx5_eswitch_del_vlan_action(struct mlx5_eswitch *esw,
				 struct mlx5_esw_flow_attr *attr)
{
	struct offloads_fdb *offloads = &esw->fdb_table.offloads;
	struct mlx5_eswitch_rep *vport = NULL;
	bool push, pop, fwd;
	int err = 0;

	/* nop if we're on the vlan push/pop non emulation mode */
	if (mlx5_eswitch_vlan_actions_supported(esw->dev, 1))
		return 0;

	if (!attr->vlan_handled)
		return 0;

	push = !!(attr->action & MLX5_FLOW_CONTEXT_ACTION_VLAN_PUSH);
	pop  = !!(attr->action & MLX5_FLOW_CONTEXT_ACTION_VLAN_POP);
	fwd  = !!(attr->action & MLX5_FLOW_CONTEXT_ACTION_FWD_DEST);

	vport = esw_vlan_action_get_vport(attr, push, pop);

	if (!push && !pop && fwd) {
		/* tracks VF --> wire rules without vlan push action */
		if (attr->dests[0].rep->vport == MLX5_VPORT_UPLINK)
			vport->vlan_refcount--;

		return 0;
	}

	if (push) {
		vport->vlan_refcount--;
		if (vport->vlan_refcount)
			goto skip_unset_push;

		vport->vlan = 0;
		err = __mlx5_eswitch_set_vport_vlan(esw, vport->vport,
						    0, 0, SET_VLAN_STRIP);
		if (err)
			goto out;
	}

skip_unset_push:
	offloads->vlan_push_pop_refcount--;
	if (offloads->vlan_push_pop_refcount)
		return 0;

	/* no more vlan rules, stop global vlan pop policy */
	err = esw_set_global_vlan_pop(esw, 0);

out:
	return err;
}

struct mlx5_flow_handle *
mlx5_eswitch_add_send_to_vport_rule(struct mlx5_eswitch *esw, u16 vport,
				    u32 sqn)
{
	struct mlx5_flow_act flow_act = {0};
	struct mlx5_flow_destination dest = {};
	struct mlx5_flow_handle *flow_rule;
	struct mlx5_flow_spec *spec;
	void *misc;

	spec = kvzalloc(sizeof(*spec), GFP_KERNEL);
	if (!spec) {
		flow_rule = ERR_PTR(-ENOMEM);
		goto out;
	}

	misc = MLX5_ADDR_OF(fte_match_param, spec->match_value, misc_parameters);
	MLX5_SET(fte_match_set_misc, misc, source_sqn, sqn);
	/* source vport is the esw manager */
	MLX5_SET(fte_match_set_misc, misc, source_port, esw->manager_vport);

	misc = MLX5_ADDR_OF(fte_match_param, spec->match_criteria, misc_parameters);
	MLX5_SET_TO_ONES(fte_match_set_misc, misc, source_sqn);
	MLX5_SET_TO_ONES(fte_match_set_misc, misc, source_port);

	spec->match_criteria_enable = MLX5_MATCH_MISC_PARAMETERS;
	dest.type = MLX5_FLOW_DESTINATION_TYPE_VPORT;
	dest.vport.num = vport;
	flow_act.action = MLX5_FLOW_CONTEXT_ACTION_FWD_DEST;

	flow_rule = mlx5_add_flow_rules(esw->fdb_table.offloads.slow_fdb, spec,
					&flow_act, &dest, 1);
	if (IS_ERR(flow_rule))
		esw_warn(esw->dev, "FDB: Failed to add send to vport rule err %ld\n", PTR_ERR(flow_rule));
out:
	kvfree(spec);
	return flow_rule;
}
EXPORT_SYMBOL(mlx5_eswitch_add_send_to_vport_rule);

void mlx5_eswitch_del_send_to_vport_rule(struct mlx5_flow_handle *rule)
{
	mlx5_del_flow_rules(rule);
}

static void peer_miss_rules_setup(struct mlx5_core_dev *peer_dev,
				  struct mlx5_flow_spec *spec,
				  struct mlx5_flow_destination *dest)
{
	void *misc = MLX5_ADDR_OF(fte_match_param, spec->match_value,
				  misc_parameters);

	MLX5_SET(fte_match_set_misc, misc, source_eswitch_owner_vhca_id,
		 MLX5_CAP_GEN(peer_dev, vhca_id));

	spec->match_criteria_enable = MLX5_MATCH_MISC_PARAMETERS;

	misc = MLX5_ADDR_OF(fte_match_param, spec->match_criteria,
			    misc_parameters);
	MLX5_SET_TO_ONES(fte_match_set_misc, misc, source_port);
	MLX5_SET_TO_ONES(fte_match_set_misc, misc,
			 source_eswitch_owner_vhca_id);

	dest->type = MLX5_FLOW_DESTINATION_TYPE_VPORT;
	dest->vport.num = peer_dev->priv.eswitch->manager_vport;
	dest->vport.vhca_id = MLX5_CAP_GEN(peer_dev, vhca_id);
	dest->vport.flags |= MLX5_FLOW_DEST_VPORT_VHCA_ID;
}

static int esw_add_fdb_peer_miss_rules(struct mlx5_eswitch *esw,
				       struct mlx5_core_dev *peer_dev)
{
	struct mlx5_flow_destination dest = {};
	struct mlx5_flow_act flow_act = {0};
	struct mlx5_flow_handle **flows;
	struct mlx5_flow_handle *flow;
	struct mlx5_flow_spec *spec;
	/* total vports is the same for both e-switches */
	int nvports = esw->total_vports;
	void *misc;
	int err, i;

	spec = kvzalloc(sizeof(*spec), GFP_KERNEL);
	if (!spec)
		return -ENOMEM;

	peer_miss_rules_setup(peer_dev, spec, &dest);

	flows = kvzalloc(nvports * sizeof(*flows), GFP_KERNEL);
	if (!flows) {
		err = -ENOMEM;
		goto alloc_flows_err;
	}

	flow_act.action = MLX5_FLOW_CONTEXT_ACTION_FWD_DEST;
	misc = MLX5_ADDR_OF(fte_match_param, spec->match_value,
			    misc_parameters);

	if (mlx5_core_is_ecpf_esw_manager(esw->dev)) {
		MLX5_SET(fte_match_set_misc, misc, source_port, MLX5_VPORT_PF);
		flow = mlx5_add_flow_rules(esw->fdb_table.offloads.slow_fdb,
					   spec, &flow_act, &dest, 1);
		if (IS_ERR(flow)) {
			err = PTR_ERR(flow);
			goto add_pf_flow_err;
		}
		flows[MLX5_VPORT_PF] = flow;
	}

	if (mlx5_ecpf_vport_exists(esw->dev)) {
		MLX5_SET(fte_match_set_misc, misc, source_port, MLX5_VPORT_ECPF);
		flow = mlx5_add_flow_rules(esw->fdb_table.offloads.slow_fdb,
					   spec, &flow_act, &dest, 1);
		if (IS_ERR(flow)) {
			err = PTR_ERR(flow);
			goto add_ecpf_flow_err;
		}
		flows[mlx5_eswitch_ecpf_idx(esw)] = flow;
	}

<<<<<<< HEAD
	mlx5_esw_for_each_vf_vport(esw, i, mlx5_core_max_vfs(esw->dev)) {
=======
	mlx5_esw_for_each_vf_vport_num(esw, i, mlx5_core_max_vfs(esw->dev)) {
>>>>>>> 0ecfebd2
		MLX5_SET(fte_match_set_misc, misc, source_port, i);
		flow = mlx5_add_flow_rules(esw->fdb_table.offloads.slow_fdb,
					   spec, &flow_act, &dest, 1);
		if (IS_ERR(flow)) {
			err = PTR_ERR(flow);
			goto add_vf_flow_err;
		}
		flows[i] = flow;
	}

	esw->fdb_table.offloads.peer_miss_rules = flows;

	kvfree(spec);
	return 0;

add_vf_flow_err:
	nvports = --i;
<<<<<<< HEAD
	mlx5_esw_for_each_vf_vport_reverse(esw, i, nvports)
=======
	mlx5_esw_for_each_vf_vport_num_reverse(esw, i, nvports)
>>>>>>> 0ecfebd2
		mlx5_del_flow_rules(flows[i]);

	if (mlx5_ecpf_vport_exists(esw->dev))
		mlx5_del_flow_rules(flows[mlx5_eswitch_ecpf_idx(esw)]);
add_ecpf_flow_err:
	if (mlx5_core_is_ecpf_esw_manager(esw->dev))
		mlx5_del_flow_rules(flows[MLX5_VPORT_PF]);
add_pf_flow_err:
	esw_warn(esw->dev, "FDB: Failed to add peer miss flow rule err %d\n", err);
	kvfree(flows);
alloc_flows_err:
	kvfree(spec);
	return err;
}

static void esw_del_fdb_peer_miss_rules(struct mlx5_eswitch *esw)
{
	struct mlx5_flow_handle **flows;
	int i;

	flows = esw->fdb_table.offloads.peer_miss_rules;

<<<<<<< HEAD
	mlx5_esw_for_each_vf_vport_reverse(esw, i, mlx5_core_max_vfs(esw->dev))
=======
	mlx5_esw_for_each_vf_vport_num_reverse(esw, i,
					       mlx5_core_max_vfs(esw->dev))
>>>>>>> 0ecfebd2
		mlx5_del_flow_rules(flows[i]);

	if (mlx5_ecpf_vport_exists(esw->dev))
		mlx5_del_flow_rules(flows[mlx5_eswitch_ecpf_idx(esw)]);

	if (mlx5_core_is_ecpf_esw_manager(esw->dev))
		mlx5_del_flow_rules(flows[MLX5_VPORT_PF]);

	kvfree(flows);
}

static int esw_add_fdb_miss_rule(struct mlx5_eswitch *esw)
{
	struct mlx5_flow_act flow_act = {0};
	struct mlx5_flow_destination dest = {};
	struct mlx5_flow_handle *flow_rule = NULL;
	struct mlx5_flow_spec *spec;
	void *headers_c;
	void *headers_v;
	int err = 0;
	u8 *dmac_c;
	u8 *dmac_v;

	spec = kvzalloc(sizeof(*spec), GFP_KERNEL);
	if (!spec) {
		err = -ENOMEM;
		goto out;
	}

	spec->match_criteria_enable = MLX5_MATCH_OUTER_HEADERS;
	headers_c = MLX5_ADDR_OF(fte_match_param, spec->match_criteria,
				 outer_headers);
	dmac_c = MLX5_ADDR_OF(fte_match_param, headers_c,
			      outer_headers.dmac_47_16);
	dmac_c[0] = 0x01;

	dest.type = MLX5_FLOW_DESTINATION_TYPE_VPORT;
	dest.vport.num = esw->manager_vport;
	flow_act.action = MLX5_FLOW_CONTEXT_ACTION_FWD_DEST;

	flow_rule = mlx5_add_flow_rules(esw->fdb_table.offloads.slow_fdb, spec,
					&flow_act, &dest, 1);
	if (IS_ERR(flow_rule)) {
		err = PTR_ERR(flow_rule);
		esw_warn(esw->dev,  "FDB: Failed to add unicast miss flow rule err %d\n", err);
		goto out;
	}

	esw->fdb_table.offloads.miss_rule_uni = flow_rule;

	headers_v = MLX5_ADDR_OF(fte_match_param, spec->match_value,
				 outer_headers);
	dmac_v = MLX5_ADDR_OF(fte_match_param, headers_v,
			      outer_headers.dmac_47_16);
	dmac_v[0] = 0x01;
	flow_rule = mlx5_add_flow_rules(esw->fdb_table.offloads.slow_fdb, spec,
					&flow_act, &dest, 1);
	if (IS_ERR(flow_rule)) {
		err = PTR_ERR(flow_rule);
		esw_warn(esw->dev, "FDB: Failed to add multicast miss flow rule err %d\n", err);
		mlx5_del_flow_rules(esw->fdb_table.offloads.miss_rule_uni);
		goto out;
	}

	esw->fdb_table.offloads.miss_rule_multi = flow_rule;

out:
	kvfree(spec);
	return err;
}

#define ESW_OFFLOADS_NUM_GROUPS  4

/* Firmware currently has 4 pool of 4 sizes that it supports (ESW_POOLS),
 * and a virtual memory region of 16M (ESW_SIZE), this region is duplicated
 * for each flow table pool. We can allocate up to 16M of each pool,
 * and we keep track of how much we used via put/get_sz_to_pool.
 * Firmware doesn't report any of this for now.
 * ESW_POOL is expected to be sorted from large to small
 */
#define ESW_SIZE (16 * 1024 * 1024)
const unsigned int ESW_POOLS[4] = { 4 * 1024 * 1024, 1 * 1024 * 1024,
				    64 * 1024, 4 * 1024 };

static int
get_sz_from_pool(struct mlx5_eswitch *esw)
{
	int sz = 0, i;

	for (i = 0; i < ARRAY_SIZE(ESW_POOLS); i++) {
		if (esw->fdb_table.offloads.fdb_left[i]) {
			--esw->fdb_table.offloads.fdb_left[i];
			sz = ESW_POOLS[i];
			break;
		}
	}

	return sz;
}

static void
put_sz_to_pool(struct mlx5_eswitch *esw, int sz)
{
	int i;

	for (i = 0; i < ARRAY_SIZE(ESW_POOLS); i++) {
		if (sz >= ESW_POOLS[i]) {
			++esw->fdb_table.offloads.fdb_left[i];
			break;
		}
	}
}

static struct mlx5_flow_table *
create_next_size_table(struct mlx5_eswitch *esw,
		       struct mlx5_flow_namespace *ns,
		       u16 table_prio,
		       int level,
		       u32 flags)
{
	struct mlx5_flow_table *fdb;
	int sz;

	sz = get_sz_from_pool(esw);
	if (!sz)
		return ERR_PTR(-ENOSPC);

	fdb = mlx5_create_auto_grouped_flow_table(ns,
						  table_prio,
						  sz,
						  ESW_OFFLOADS_NUM_GROUPS,
						  level,
						  flags);
	if (IS_ERR(fdb)) {
		esw_warn(esw->dev, "Failed to create FDB Table err %d (table prio: %d, level: %d, size: %d)\n",
			 (int)PTR_ERR(fdb), table_prio, level, sz);
		put_sz_to_pool(esw, sz);
	}

	return fdb;
}

static struct mlx5_flow_table *
esw_get_prio_table(struct mlx5_eswitch *esw, u32 chain, u16 prio, int level)
{
	struct mlx5_core_dev *dev = esw->dev;
	struct mlx5_flow_table *fdb = NULL;
	struct mlx5_flow_namespace *ns;
	int table_prio, l = 0;
	u32 flags = 0;

	if (chain == FDB_SLOW_PATH_CHAIN)
		return esw->fdb_table.offloads.slow_fdb;

	mutex_lock(&esw->fdb_table.offloads.fdb_prio_lock);

	fdb = fdb_prio_table(esw, chain, prio, level).fdb;
	if (fdb) {
		/* take ref on earlier levels as well */
		while (level >= 0)
			fdb_prio_table(esw, chain, prio, level--).num_rules++;
		mutex_unlock(&esw->fdb_table.offloads.fdb_prio_lock);
		return fdb;
	}

	ns = mlx5_get_fdb_sub_ns(dev, chain);
	if (!ns) {
		esw_warn(dev, "Failed to get FDB sub namespace\n");
		mutex_unlock(&esw->fdb_table.offloads.fdb_prio_lock);
		return ERR_PTR(-EOPNOTSUPP);
	}

	if (esw->offloads.encap != DEVLINK_ESWITCH_ENCAP_MODE_NONE)
		flags |= (MLX5_FLOW_TABLE_TUNNEL_EN_REFORMAT |
			  MLX5_FLOW_TABLE_TUNNEL_EN_DECAP);

	table_prio = (chain * FDB_MAX_PRIO) + prio - 1;

	/* create earlier levels for correct fs_core lookup when
	 * connecting tables
	 */
	for (l = 0; l <= level; l++) {
		if (fdb_prio_table(esw, chain, prio, l).fdb) {
			fdb_prio_table(esw, chain, prio, l).num_rules++;
			continue;
		}

		fdb = create_next_size_table(esw, ns, table_prio, l, flags);
		if (IS_ERR(fdb)) {
			l--;
			goto err_create_fdb;
		}

		fdb_prio_table(esw, chain, prio, l).fdb = fdb;
		fdb_prio_table(esw, chain, prio, l).num_rules = 1;
	}

	mutex_unlock(&esw->fdb_table.offloads.fdb_prio_lock);
	return fdb;

err_create_fdb:
	mutex_unlock(&esw->fdb_table.offloads.fdb_prio_lock);
	if (l >= 0)
		esw_put_prio_table(esw, chain, prio, l);

	return fdb;
}

static void
esw_put_prio_table(struct mlx5_eswitch *esw, u32 chain, u16 prio, int level)
{
	int l;

	if (chain == FDB_SLOW_PATH_CHAIN)
		return;

	mutex_lock(&esw->fdb_table.offloads.fdb_prio_lock);

	for (l = level; l >= 0; l--) {
		if (--(fdb_prio_table(esw, chain, prio, l).num_rules) > 0)
			continue;

		put_sz_to_pool(esw, fdb_prio_table(esw, chain, prio, l).fdb->max_fte);
		mlx5_destroy_flow_table(fdb_prio_table(esw, chain, prio, l).fdb);
		fdb_prio_table(esw, chain, prio, l).fdb = NULL;
	}

	mutex_unlock(&esw->fdb_table.offloads.fdb_prio_lock);
}

static void esw_destroy_offloads_fast_fdb_tables(struct mlx5_eswitch *esw)
{
	/* If lazy creation isn't supported, deref the fast path tables */
	if (!(esw->fdb_table.flags & ESW_FDB_CHAINS_AND_PRIOS_SUPPORTED)) {
		esw_put_prio_table(esw, 0, 1, 1);
		esw_put_prio_table(esw, 0, 1, 0);
	}
}

#define MAX_PF_SQ 256
#define MAX_SQ_NVPORTS 32

static int esw_create_offloads_fdb_tables(struct mlx5_eswitch *esw, int nvports)
{
	int inlen = MLX5_ST_SZ_BYTES(create_flow_group_in);
	struct mlx5_flow_table_attr ft_attr = {};
	struct mlx5_core_dev *dev = esw->dev;
	u32 *flow_group_in, max_flow_counter;
	struct mlx5_flow_namespace *root_ns;
	struct mlx5_flow_table *fdb = NULL;
	int table_size, ix, err = 0, i;
	struct mlx5_flow_group *g;
	u32 flags = 0, fdb_max;
	void *match_criteria;
	u8 *dmac;

	esw_debug(esw->dev, "Create offloads FDB Tables\n");
	flow_group_in = kvzalloc(inlen, GFP_KERNEL);
	if (!flow_group_in)
		return -ENOMEM;

	root_ns = mlx5_get_flow_namespace(dev, MLX5_FLOW_NAMESPACE_FDB);
	if (!root_ns) {
		esw_warn(dev, "Failed to get FDB flow namespace\n");
		err = -EOPNOTSUPP;
		goto ns_err;
	}

	max_flow_counter = (MLX5_CAP_GEN(dev, max_flow_counter_31_16) << 16) |
			    MLX5_CAP_GEN(dev, max_flow_counter_15_0);
	fdb_max = 1 << MLX5_CAP_ESW_FLOWTABLE_FDB(dev, log_max_ft_size);

	esw_debug(dev, "Create offloads FDB table, min (max esw size(2^%d), max counters(%d), groups(%d), max flow table size(2^%d))\n",
		  MLX5_CAP_ESW_FLOWTABLE_FDB(dev, log_max_ft_size),
		  max_flow_counter, ESW_OFFLOADS_NUM_GROUPS,
		  fdb_max);

	for (i = 0; i < ARRAY_SIZE(ESW_POOLS); i++)
		esw->fdb_table.offloads.fdb_left[i] =
			ESW_POOLS[i] <= fdb_max ? ESW_SIZE / ESW_POOLS[i] : 0;

	table_size = nvports * MAX_SQ_NVPORTS + MAX_PF_SQ +
		MLX5_ESW_MISS_FLOWS + esw->total_vports;

	/* create the slow path fdb with encap set, so further table instances
	 * can be created at run time while VFs are probed if the FW allows that.
	 */
	if (esw->offloads.encap != DEVLINK_ESWITCH_ENCAP_MODE_NONE)
		flags |= (MLX5_FLOW_TABLE_TUNNEL_EN_REFORMAT |
			  MLX5_FLOW_TABLE_TUNNEL_EN_DECAP);

	ft_attr.flags = flags;
	ft_attr.max_fte = table_size;
	ft_attr.prio = FDB_SLOW_PATH;

	fdb = mlx5_create_flow_table(root_ns, &ft_attr);
	if (IS_ERR(fdb)) {
		err = PTR_ERR(fdb);
		esw_warn(dev, "Failed to create slow path FDB Table err %d\n", err);
		goto slow_fdb_err;
	}
	esw->fdb_table.offloads.slow_fdb = fdb;

	/* If lazy creation isn't supported, open the fast path tables now */
	if (!MLX5_CAP_ESW_FLOWTABLE(esw->dev, multi_fdb_encap) &&
	    esw->offloads.encap != DEVLINK_ESWITCH_ENCAP_MODE_NONE) {
		esw->fdb_table.flags &= ~ESW_FDB_CHAINS_AND_PRIOS_SUPPORTED;
		esw_warn(dev, "Lazy creation of flow tables isn't supported, ignoring priorities\n");
		esw_get_prio_table(esw, 0, 1, 0);
		esw_get_prio_table(esw, 0, 1, 1);
	} else {
		esw_debug(dev, "Lazy creation of flow tables supported, deferring table opening\n");
		esw->fdb_table.flags |= ESW_FDB_CHAINS_AND_PRIOS_SUPPORTED;
	}

	/* create send-to-vport group */
	memset(flow_group_in, 0, inlen);
	MLX5_SET(create_flow_group_in, flow_group_in, match_criteria_enable,
		 MLX5_MATCH_MISC_PARAMETERS);

	match_criteria = MLX5_ADDR_OF(create_flow_group_in, flow_group_in, match_criteria);

	MLX5_SET_TO_ONES(fte_match_param, match_criteria, misc_parameters.source_sqn);
	MLX5_SET_TO_ONES(fte_match_param, match_criteria, misc_parameters.source_port);

	ix = nvports * MAX_SQ_NVPORTS + MAX_PF_SQ;
	MLX5_SET(create_flow_group_in, flow_group_in, start_flow_index, 0);
	MLX5_SET(create_flow_group_in, flow_group_in, end_flow_index, ix - 1);

	g = mlx5_create_flow_group(fdb, flow_group_in);
	if (IS_ERR(g)) {
		err = PTR_ERR(g);
		esw_warn(dev, "Failed to create send-to-vport flow group err(%d)\n", err);
		goto send_vport_err;
	}
	esw->fdb_table.offloads.send_to_vport_grp = g;

	/* create peer esw miss group */
	memset(flow_group_in, 0, inlen);
	MLX5_SET(create_flow_group_in, flow_group_in, match_criteria_enable,
		 MLX5_MATCH_MISC_PARAMETERS);

	match_criteria = MLX5_ADDR_OF(create_flow_group_in, flow_group_in,
				      match_criteria);

	MLX5_SET_TO_ONES(fte_match_param, match_criteria,
			 misc_parameters.source_port);
	MLX5_SET_TO_ONES(fte_match_param, match_criteria,
			 misc_parameters.source_eswitch_owner_vhca_id);

	MLX5_SET(create_flow_group_in, flow_group_in,
		 source_eswitch_owner_vhca_id_valid, 1);
	MLX5_SET(create_flow_group_in, flow_group_in, start_flow_index, ix);
	MLX5_SET(create_flow_group_in, flow_group_in, end_flow_index,
		 ix + esw->total_vports - 1);
	ix += esw->total_vports;

	g = mlx5_create_flow_group(fdb, flow_group_in);
	if (IS_ERR(g)) {
		err = PTR_ERR(g);
		esw_warn(dev, "Failed to create peer miss flow group err(%d)\n", err);
		goto peer_miss_err;
	}
	esw->fdb_table.offloads.peer_miss_grp = g;

	/* create miss group */
	memset(flow_group_in, 0, inlen);
	MLX5_SET(create_flow_group_in, flow_group_in, match_criteria_enable,
		 MLX5_MATCH_OUTER_HEADERS);
	match_criteria = MLX5_ADDR_OF(create_flow_group_in, flow_group_in,
				      match_criteria);
	dmac = MLX5_ADDR_OF(fte_match_param, match_criteria,
			    outer_headers.dmac_47_16);
	dmac[0] = 0x01;

	MLX5_SET(create_flow_group_in, flow_group_in, start_flow_index, ix);
	MLX5_SET(create_flow_group_in, flow_group_in, end_flow_index,
		 ix + MLX5_ESW_MISS_FLOWS);

	g = mlx5_create_flow_group(fdb, flow_group_in);
	if (IS_ERR(g)) {
		err = PTR_ERR(g);
		esw_warn(dev, "Failed to create miss flow group err(%d)\n", err);
		goto miss_err;
	}
	esw->fdb_table.offloads.miss_grp = g;

	err = esw_add_fdb_miss_rule(esw);
	if (err)
		goto miss_rule_err;

	esw->nvports = nvports;
	kvfree(flow_group_in);
	return 0;

miss_rule_err:
	mlx5_destroy_flow_group(esw->fdb_table.offloads.miss_grp);
miss_err:
	mlx5_destroy_flow_group(esw->fdb_table.offloads.peer_miss_grp);
peer_miss_err:
	mlx5_destroy_flow_group(esw->fdb_table.offloads.send_to_vport_grp);
send_vport_err:
	esw_destroy_offloads_fast_fdb_tables(esw);
	mlx5_destroy_flow_table(esw->fdb_table.offloads.slow_fdb);
slow_fdb_err:
ns_err:
	kvfree(flow_group_in);
	return err;
}

static void esw_destroy_offloads_fdb_tables(struct mlx5_eswitch *esw)
{
	if (!esw->fdb_table.offloads.slow_fdb)
		return;

	esw_debug(esw->dev, "Destroy offloads FDB Tables\n");
	mlx5_del_flow_rules(esw->fdb_table.offloads.miss_rule_multi);
	mlx5_del_flow_rules(esw->fdb_table.offloads.miss_rule_uni);
	mlx5_destroy_flow_group(esw->fdb_table.offloads.send_to_vport_grp);
	mlx5_destroy_flow_group(esw->fdb_table.offloads.peer_miss_grp);
	mlx5_destroy_flow_group(esw->fdb_table.offloads.miss_grp);

	mlx5_destroy_flow_table(esw->fdb_table.offloads.slow_fdb);
	esw_destroy_offloads_fast_fdb_tables(esw);
}

static int esw_create_offloads_table(struct mlx5_eswitch *esw, int nvports)
{
	struct mlx5_flow_table_attr ft_attr = {};
	struct mlx5_core_dev *dev = esw->dev;
	struct mlx5_flow_table *ft_offloads;
	struct mlx5_flow_namespace *ns;
	int err = 0;

	ns = mlx5_get_flow_namespace(dev, MLX5_FLOW_NAMESPACE_OFFLOADS);
	if (!ns) {
		esw_warn(esw->dev, "Failed to get offloads flow namespace\n");
		return -EOPNOTSUPP;
	}

	ft_attr.max_fte = nvports + MLX5_ESW_MISS_FLOWS;

	ft_offloads = mlx5_create_flow_table(ns, &ft_attr);
	if (IS_ERR(ft_offloads)) {
		err = PTR_ERR(ft_offloads);
		esw_warn(esw->dev, "Failed to create offloads table, err %d\n", err);
		return err;
	}

	esw->offloads.ft_offloads = ft_offloads;
	return 0;
}

static void esw_destroy_offloads_table(struct mlx5_eswitch *esw)
{
	struct mlx5_esw_offload *offloads = &esw->offloads;

	mlx5_destroy_flow_table(offloads->ft_offloads);
}

static int esw_create_vport_rx_group(struct mlx5_eswitch *esw, int nvports)
{
	int inlen = MLX5_ST_SZ_BYTES(create_flow_group_in);
	struct mlx5_flow_group *g;
	u32 *flow_group_in;
	void *match_criteria, *misc;
	int err = 0;

	nvports = nvports + MLX5_ESW_MISS_FLOWS;
	flow_group_in = kvzalloc(inlen, GFP_KERNEL);
	if (!flow_group_in)
		return -ENOMEM;

	/* create vport rx group */
	memset(flow_group_in, 0, inlen);
	MLX5_SET(create_flow_group_in, flow_group_in, match_criteria_enable,
		 MLX5_MATCH_MISC_PARAMETERS);

	match_criteria = MLX5_ADDR_OF(create_flow_group_in, flow_group_in, match_criteria);
	misc = MLX5_ADDR_OF(fte_match_param, match_criteria, misc_parameters);
	MLX5_SET_TO_ONES(fte_match_set_misc, misc, source_port);

	MLX5_SET(create_flow_group_in, flow_group_in, start_flow_index, 0);
	MLX5_SET(create_flow_group_in, flow_group_in, end_flow_index, nvports - 1);

	g = mlx5_create_flow_group(esw->offloads.ft_offloads, flow_group_in);

	if (IS_ERR(g)) {
		err = PTR_ERR(g);
		mlx5_core_warn(esw->dev, "Failed to create vport rx group err %d\n", err);
		goto out;
	}

	esw->offloads.vport_rx_group = g;
out:
	kvfree(flow_group_in);
	return err;
}

static void esw_destroy_vport_rx_group(struct mlx5_eswitch *esw)
{
	mlx5_destroy_flow_group(esw->offloads.vport_rx_group);
}

struct mlx5_flow_handle *
mlx5_eswitch_create_vport_rx_rule(struct mlx5_eswitch *esw, u16 vport,
				  struct mlx5_flow_destination *dest)
{
	struct mlx5_flow_act flow_act = {0};
	struct mlx5_flow_handle *flow_rule;
	struct mlx5_flow_spec *spec;
	void *misc;

	spec = kvzalloc(sizeof(*spec), GFP_KERNEL);
	if (!spec) {
		flow_rule = ERR_PTR(-ENOMEM);
		goto out;
	}

	misc = MLX5_ADDR_OF(fte_match_param, spec->match_value, misc_parameters);
	MLX5_SET(fte_match_set_misc, misc, source_port, vport);

	misc = MLX5_ADDR_OF(fte_match_param, spec->match_criteria, misc_parameters);
	MLX5_SET_TO_ONES(fte_match_set_misc, misc, source_port);

	spec->match_criteria_enable = MLX5_MATCH_MISC_PARAMETERS;

	flow_act.action = MLX5_FLOW_CONTEXT_ACTION_FWD_DEST;
	flow_rule = mlx5_add_flow_rules(esw->offloads.ft_offloads, spec,
					&flow_act, dest, 1);
	if (IS_ERR(flow_rule)) {
		esw_warn(esw->dev, "fs offloads: Failed to add vport rx rule err %ld\n", PTR_ERR(flow_rule));
		goto out;
	}

out:
	kvfree(spec);
	return flow_rule;
}

static int esw_offloads_start(struct mlx5_eswitch *esw,
			      struct netlink_ext_ack *extack)
{
	int err, err1, num_vfs = esw->dev->priv.sriov.num_vfs;

	if (esw->mode != SRIOV_LEGACY &&
	    !mlx5_core_is_ecpf_esw_manager(esw->dev)) {
		NL_SET_ERR_MSG_MOD(extack,
				   "Can't set offloads mode, SRIOV legacy not enabled");
		return -EINVAL;
	}

	mlx5_eswitch_disable_sriov(esw);
	err = mlx5_eswitch_enable_sriov(esw, num_vfs, SRIOV_OFFLOADS);
	if (err) {
		NL_SET_ERR_MSG_MOD(extack,
				   "Failed setting eswitch to offloads");
		err1 = mlx5_eswitch_enable_sriov(esw, num_vfs, SRIOV_LEGACY);
		if (err1) {
			NL_SET_ERR_MSG_MOD(extack,
					   "Failed setting eswitch back to legacy");
		}
	}
	if (esw->offloads.inline_mode == MLX5_INLINE_MODE_NONE) {
		if (mlx5_eswitch_inline_mode_get(esw,
						 num_vfs,
						 &esw->offloads.inline_mode)) {
			esw->offloads.inline_mode = MLX5_INLINE_MODE_L2;
			NL_SET_ERR_MSG_MOD(extack,
					   "Inline mode is different between vports");
		}
	}
	return err;
}

void esw_offloads_cleanup_reps(struct mlx5_eswitch *esw)
{
	kfree(esw->offloads.vport_reps);
}

int esw_offloads_init_reps(struct mlx5_eswitch *esw)
{
	int total_vports = MLX5_TOTAL_VPORTS(esw->dev);
	struct mlx5_core_dev *dev = esw->dev;
	struct mlx5_eswitch_rep *rep;
	u8 hw_id[ETH_ALEN], rep_type;
	int vport;

	esw->offloads.vport_reps = kcalloc(total_vports,
					   sizeof(struct mlx5_eswitch_rep),
					   GFP_KERNEL);
	if (!esw->offloads.vport_reps)
		return -ENOMEM;

	mlx5_query_nic_vport_mac_address(dev, 0, hw_id);

	mlx5_esw_for_all_reps(esw, vport, rep) {
		rep->vport = mlx5_eswitch_index_to_vport_num(esw, vport);
		ether_addr_copy(rep->hw_id, hw_id);

		for (rep_type = 0; rep_type < NUM_REP_TYPES; rep_type++)
<<<<<<< HEAD
			rep->rep_if[rep_type].state = REP_UNREGISTERED;
=======
			atomic_set(&rep->rep_if[rep_type].state,
				   REP_UNREGISTERED);
>>>>>>> 0ecfebd2
	}

	return 0;
}

static void __esw_offloads_unload_rep(struct mlx5_eswitch *esw,
				      struct mlx5_eswitch_rep *rep, u8 rep_type)
{
<<<<<<< HEAD
	if (rep->rep_if[rep_type].state != REP_LOADED)
		return;

	rep->rep_if[rep_type].unload(rep);
	rep->rep_if[rep_type].state = REP_REGISTERED;
=======
	if (atomic_cmpxchg(&rep->rep_if[rep_type].state,
			   REP_LOADED, REP_REGISTERED) == REP_LOADED)
		rep->rep_if[rep_type].unload(rep);
>>>>>>> 0ecfebd2
}

static void __unload_reps_special_vport(struct mlx5_eswitch *esw, u8 rep_type)
{
	struct mlx5_eswitch_rep *rep;

	if (mlx5_ecpf_vport_exists(esw->dev)) {
		rep = mlx5_eswitch_get_rep(esw, MLX5_VPORT_ECPF);
		__esw_offloads_unload_rep(esw, rep, rep_type);
	}

	if (mlx5_core_is_ecpf_esw_manager(esw->dev)) {
		rep = mlx5_eswitch_get_rep(esw, MLX5_VPORT_PF);
		__esw_offloads_unload_rep(esw, rep, rep_type);
	}

	rep = mlx5_eswitch_get_rep(esw, MLX5_VPORT_UPLINK);
	__esw_offloads_unload_rep(esw, rep, rep_type);
<<<<<<< HEAD
}

static void __unload_reps_vf_vport(struct mlx5_eswitch *esw, int nvports,
				   u8 rep_type)
{
	struct mlx5_eswitch_rep *rep;
	int i;

	mlx5_esw_for_each_vf_rep_reverse(esw, i, rep, nvports)
		__esw_offloads_unload_rep(esw, rep, rep_type);
}

static void esw_offloads_unload_vf_reps(struct mlx5_eswitch *esw, int nvports)
{
	u8 rep_type = NUM_REP_TYPES;

	while (rep_type-- > 0)
		__unload_reps_vf_vport(esw, nvports, rep_type);
}

static void __unload_reps_all_vport(struct mlx5_eswitch *esw, int nvports,
				    u8 rep_type)
{
	__unload_reps_vf_vport(esw, nvports, rep_type);

	/* Special vports must be the last to unload. */
	__unload_reps_special_vport(esw, rep_type);
}

=======
}

static void __unload_reps_vf_vport(struct mlx5_eswitch *esw, int nvports,
				   u8 rep_type)
{
	struct mlx5_eswitch_rep *rep;
	int i;

	mlx5_esw_for_each_vf_rep_reverse(esw, i, rep, nvports)
		__esw_offloads_unload_rep(esw, rep, rep_type);
}

static void esw_offloads_unload_vf_reps(struct mlx5_eswitch *esw, int nvports)
{
	u8 rep_type = NUM_REP_TYPES;

	while (rep_type-- > 0)
		__unload_reps_vf_vport(esw, nvports, rep_type);
}

static void __unload_reps_all_vport(struct mlx5_eswitch *esw, int nvports,
				    u8 rep_type)
{
	__unload_reps_vf_vport(esw, nvports, rep_type);

	/* Special vports must be the last to unload. */
	__unload_reps_special_vport(esw, rep_type);
}

>>>>>>> 0ecfebd2
static void esw_offloads_unload_all_reps(struct mlx5_eswitch *esw, int nvports)
{
	u8 rep_type = NUM_REP_TYPES;

	while (rep_type-- > 0)
		__unload_reps_all_vport(esw, nvports, rep_type);
}

static int __esw_offloads_load_rep(struct mlx5_eswitch *esw,
				   struct mlx5_eswitch_rep *rep, u8 rep_type)
{
	int err = 0;

<<<<<<< HEAD
	if (rep->rep_if[rep_type].state != REP_REGISTERED)
		return 0;

	err = rep->rep_if[rep_type].load(esw->dev, rep);
	if (err)
		return err;

	rep->rep_if[rep_type].state = REP_LOADED;

	return 0;
=======
	if (atomic_cmpxchg(&rep->rep_if[rep_type].state,
			   REP_REGISTERED, REP_LOADED) == REP_REGISTERED) {
		err = rep->rep_if[rep_type].load(esw->dev, rep);
		if (err)
			atomic_set(&rep->rep_if[rep_type].state,
				   REP_REGISTERED);
	}

	return err;
>>>>>>> 0ecfebd2
}

static int __load_reps_special_vport(struct mlx5_eswitch *esw, u8 rep_type)
{
	struct mlx5_eswitch_rep *rep;
	int err;

	rep = mlx5_eswitch_get_rep(esw, MLX5_VPORT_UPLINK);
	err = __esw_offloads_load_rep(esw, rep, rep_type);
	if (err)
		return err;

	if (mlx5_core_is_ecpf_esw_manager(esw->dev)) {
		rep = mlx5_eswitch_get_rep(esw, MLX5_VPORT_PF);
		err = __esw_offloads_load_rep(esw, rep, rep_type);
		if (err)
			goto err_pf;
	}

	if (mlx5_ecpf_vport_exists(esw->dev)) {
		rep = mlx5_eswitch_get_rep(esw, MLX5_VPORT_ECPF);
		err = __esw_offloads_load_rep(esw, rep, rep_type);
		if (err)
			goto err_ecpf;
	}

	return 0;

err_ecpf:
	if (mlx5_core_is_ecpf_esw_manager(esw->dev)) {
		rep = mlx5_eswitch_get_rep(esw, MLX5_VPORT_PF);
		__esw_offloads_unload_rep(esw, rep, rep_type);
	}

err_pf:
	rep = mlx5_eswitch_get_rep(esw, MLX5_VPORT_UPLINK);
	__esw_offloads_unload_rep(esw, rep, rep_type);
	return err;
}

static int __load_reps_vf_vport(struct mlx5_eswitch *esw, int nvports,
				u8 rep_type)
{
	struct mlx5_eswitch_rep *rep;
	int err, i;

	mlx5_esw_for_each_vf_rep(esw, i, rep, nvports) {
		err = __esw_offloads_load_rep(esw, rep, rep_type);
		if (err)
			goto err_vf;
	}

	return 0;

err_vf:
	__unload_reps_vf_vport(esw, --i, rep_type);
	return err;
}

static int esw_offloads_load_vf_reps(struct mlx5_eswitch *esw, int nvports)
{
	u8 rep_type = 0;
	int err;

	for (rep_type = 0; rep_type < NUM_REP_TYPES; rep_type++) {
		err = __load_reps_vf_vport(esw, nvports, rep_type);
		if (err)
			goto err_reps;
	}

	return err;

err_reps:
	while (rep_type-- > 0)
		__unload_reps_vf_vport(esw, nvports, rep_type);
<<<<<<< HEAD
	return err;
}

static int __load_reps_all_vport(struct mlx5_eswitch *esw, int nvports,
				 u8 rep_type)
{
	int err;

	/* Special vports must be loaded first. */
	err = __load_reps_special_vport(esw, rep_type);
	if (err)
		return err;

	err = __load_reps_vf_vport(esw, nvports, rep_type);
	if (err)
		goto err_vfs;

	return 0;

err_vfs:
	__unload_reps_special_vport(esw, rep_type);
	return err;
}

=======
	return err;
}

static int __load_reps_all_vport(struct mlx5_eswitch *esw, int nvports,
				 u8 rep_type)
{
	int err;

	/* Special vports must be loaded first. */
	err = __load_reps_special_vport(esw, rep_type);
	if (err)
		return err;

	err = __load_reps_vf_vport(esw, nvports, rep_type);
	if (err)
		goto err_vfs;

	return 0;

err_vfs:
	__unload_reps_special_vport(esw, rep_type);
	return err;
}

>>>>>>> 0ecfebd2
static int esw_offloads_load_all_reps(struct mlx5_eswitch *esw, int nvports)
{
	u8 rep_type = 0;
	int err;

	for (rep_type = 0; rep_type < NUM_REP_TYPES; rep_type++) {
		err = __load_reps_all_vport(esw, nvports, rep_type);
		if (err)
			goto err_reps;
	}

	return err;

err_reps:
	while (rep_type-- > 0)
		__unload_reps_all_vport(esw, nvports, rep_type);
	return err;
}

#define ESW_OFFLOADS_DEVCOM_PAIR	(0)
#define ESW_OFFLOADS_DEVCOM_UNPAIR	(1)

static int mlx5_esw_offloads_pair(struct mlx5_eswitch *esw,
				  struct mlx5_eswitch *peer_esw)
{
	int err;

	err = esw_add_fdb_peer_miss_rules(esw, peer_esw->dev);
	if (err)
		return err;

	return 0;
}

<<<<<<< HEAD
void mlx5e_tc_clean_fdb_peer_flows(struct mlx5_eswitch *esw);

=======
>>>>>>> 0ecfebd2
static void mlx5_esw_offloads_unpair(struct mlx5_eswitch *esw)
{
	mlx5e_tc_clean_fdb_peer_flows(esw);
	esw_del_fdb_peer_miss_rules(esw);
}

static int mlx5_esw_offloads_devcom_event(int event,
					  void *my_data,
					  void *event_data)
{
	struct mlx5_eswitch *esw = my_data;
	struct mlx5_eswitch *peer_esw = event_data;
	struct mlx5_devcom *devcom = esw->dev->priv.devcom;
	int err;

	switch (event) {
	case ESW_OFFLOADS_DEVCOM_PAIR:
		err = mlx5_esw_offloads_pair(esw, peer_esw);
		if (err)
			goto err_out;

		err = mlx5_esw_offloads_pair(peer_esw, esw);
		if (err)
			goto err_pair;

		mlx5_devcom_set_paired(devcom, MLX5_DEVCOM_ESW_OFFLOADS, true);
		break;

	case ESW_OFFLOADS_DEVCOM_UNPAIR:
		if (!mlx5_devcom_is_paired(devcom, MLX5_DEVCOM_ESW_OFFLOADS))
			break;

		mlx5_devcom_set_paired(devcom, MLX5_DEVCOM_ESW_OFFLOADS, false);
		mlx5_esw_offloads_unpair(peer_esw);
		mlx5_esw_offloads_unpair(esw);
		break;
	}

	return 0;

err_pair:
	mlx5_esw_offloads_unpair(esw);

err_out:
	mlx5_core_err(esw->dev, "esw offloads devcom event failure, event %u err %d",
		      event, err);
	return err;
}

static void esw_offloads_devcom_init(struct mlx5_eswitch *esw)
{
	struct mlx5_devcom *devcom = esw->dev->priv.devcom;

	INIT_LIST_HEAD(&esw->offloads.peer_flows);
	mutex_init(&esw->offloads.peer_mutex);

	if (!MLX5_CAP_ESW(esw->dev, merged_eswitch))
		return;

	mlx5_devcom_register_component(devcom,
				       MLX5_DEVCOM_ESW_OFFLOADS,
				       mlx5_esw_offloads_devcom_event,
				       esw);

	mlx5_devcom_send_event(devcom,
			       MLX5_DEVCOM_ESW_OFFLOADS,
			       ESW_OFFLOADS_DEVCOM_PAIR, esw);
}

static void esw_offloads_devcom_cleanup(struct mlx5_eswitch *esw)
{
	struct mlx5_devcom *devcom = esw->dev->priv.devcom;

	if (!MLX5_CAP_ESW(esw->dev, merged_eswitch))
		return;

	mlx5_devcom_send_event(devcom, MLX5_DEVCOM_ESW_OFFLOADS,
			       ESW_OFFLOADS_DEVCOM_UNPAIR, esw);

	mlx5_devcom_unregister_component(devcom, MLX5_DEVCOM_ESW_OFFLOADS);
}

<<<<<<< HEAD
static int esw_offloads_steering_init(struct mlx5_eswitch *esw, int nvports)
=======
static int esw_vport_ingress_prio_tag_config(struct mlx5_eswitch *esw,
					     struct mlx5_vport *vport)
{
	struct mlx5_core_dev *dev = esw->dev;
	struct mlx5_flow_act flow_act = {0};
	struct mlx5_flow_spec *spec;
	int err = 0;

	/* For prio tag mode, there is only 1 FTEs:
	 * 1) Untagged packets - push prio tag VLAN, allow
	 * Unmatched traffic is allowed by default
	 */

	if (!MLX5_CAP_ESW_INGRESS_ACL(dev, ft_support))
		return -EOPNOTSUPP;

	esw_vport_cleanup_ingress_rules(esw, vport);

	err = esw_vport_enable_ingress_acl(esw, vport);
	if (err) {
		mlx5_core_warn(esw->dev,
			       "failed to enable prio tag ingress acl (%d) on vport[%d]\n",
			       err, vport->vport);
		return err;
	}

	esw_debug(esw->dev,
		  "vport[%d] configure ingress rules\n", vport->vport);

	spec = kvzalloc(sizeof(*spec), GFP_KERNEL);
	if (!spec) {
		err = -ENOMEM;
		goto out_no_mem;
	}

	/* Untagged packets - push prio tag VLAN, allow */
	MLX5_SET_TO_ONES(fte_match_param, spec->match_criteria, outer_headers.cvlan_tag);
	MLX5_SET(fte_match_param, spec->match_value, outer_headers.cvlan_tag, 0);
	spec->match_criteria_enable = MLX5_MATCH_OUTER_HEADERS;
	flow_act.action = MLX5_FLOW_CONTEXT_ACTION_VLAN_PUSH |
			  MLX5_FLOW_CONTEXT_ACTION_ALLOW;
	flow_act.vlan[0].ethtype = ETH_P_8021Q;
	flow_act.vlan[0].vid = 0;
	flow_act.vlan[0].prio = 0;
	vport->ingress.allow_rule =
		mlx5_add_flow_rules(vport->ingress.acl, spec,
				    &flow_act, NULL, 0);
	if (IS_ERR(vport->ingress.allow_rule)) {
		err = PTR_ERR(vport->ingress.allow_rule);
		esw_warn(esw->dev,
			 "vport[%d] configure ingress untagged allow rule, err(%d)\n",
			 vport->vport, err);
		vport->ingress.allow_rule = NULL;
		goto out;
	}

out:
	kvfree(spec);
out_no_mem:
	if (err)
		esw_vport_cleanup_ingress_rules(esw, vport);
	return err;
}

static int esw_vport_egress_prio_tag_config(struct mlx5_eswitch *esw,
					    struct mlx5_vport *vport)
{
	struct mlx5_flow_act flow_act = {0};
	struct mlx5_flow_spec *spec;
	int err = 0;

	/* For prio tag mode, there is only 1 FTEs:
	 * 1) prio tag packets - pop the prio tag VLAN, allow
	 * Unmatched traffic is allowed by default
	 */

	esw_vport_cleanup_egress_rules(esw, vport);

	err = esw_vport_enable_egress_acl(esw, vport);
	if (err) {
		mlx5_core_warn(esw->dev,
			       "failed to enable egress acl (%d) on vport[%d]\n",
			       err, vport->vport);
		return err;
	}

	esw_debug(esw->dev,
		  "vport[%d] configure prio tag egress rules\n", vport->vport);

	spec = kvzalloc(sizeof(*spec), GFP_KERNEL);
	if (!spec) {
		err = -ENOMEM;
		goto out_no_mem;
	}

	/* prio tag vlan rule - pop it so VF receives untagged packets */
	MLX5_SET_TO_ONES(fte_match_param, spec->match_criteria, outer_headers.cvlan_tag);
	MLX5_SET_TO_ONES(fte_match_param, spec->match_value, outer_headers.cvlan_tag);
	MLX5_SET_TO_ONES(fte_match_param, spec->match_criteria, outer_headers.first_vid);
	MLX5_SET(fte_match_param, spec->match_value, outer_headers.first_vid, 0);

	spec->match_criteria_enable = MLX5_MATCH_OUTER_HEADERS;
	flow_act.action = MLX5_FLOW_CONTEXT_ACTION_VLAN_POP |
			  MLX5_FLOW_CONTEXT_ACTION_ALLOW;
	vport->egress.allowed_vlan =
		mlx5_add_flow_rules(vport->egress.acl, spec,
				    &flow_act, NULL, 0);
	if (IS_ERR(vport->egress.allowed_vlan)) {
		err = PTR_ERR(vport->egress.allowed_vlan);
		esw_warn(esw->dev,
			 "vport[%d] configure egress pop prio tag vlan rule failed, err(%d)\n",
			 vport->vport, err);
		vport->egress.allowed_vlan = NULL;
		goto out;
	}

out:
	kvfree(spec);
out_no_mem:
	if (err)
		esw_vport_cleanup_egress_rules(esw, vport);
	return err;
}

static int esw_prio_tag_acls_config(struct mlx5_eswitch *esw, int nvports)
{
	struct mlx5_vport *vport = NULL;
	int i, j;
	int err;

	mlx5_esw_for_each_vf_vport(esw, i, vport, nvports) {
		err = esw_vport_ingress_prio_tag_config(esw, vport);
		if (err)
			goto err_ingress;
		err = esw_vport_egress_prio_tag_config(esw, vport);
		if (err)
			goto err_egress;
	}

	return 0;

err_egress:
	esw_vport_disable_ingress_acl(esw, vport);
err_ingress:
	mlx5_esw_for_each_vf_vport_reverse(esw, j, vport, i - 1) {
		esw_vport_disable_egress_acl(esw, vport);
		esw_vport_disable_ingress_acl(esw, vport);
	}

	return err;
}

static void esw_prio_tag_acls_cleanup(struct mlx5_eswitch *esw)
{
	struct mlx5_vport *vport;
	int i;

	mlx5_esw_for_each_vf_vport(esw, i, vport, esw->dev->priv.sriov.num_vfs) {
		esw_vport_disable_egress_acl(esw, vport);
		esw_vport_disable_ingress_acl(esw, vport);
	}
}

static int esw_offloads_steering_init(struct mlx5_eswitch *esw, int vf_nvports,
				      int nvports)
>>>>>>> 0ecfebd2
{
	int err;

	memset(&esw->fdb_table.offloads, 0, sizeof(struct offloads_fdb));
	mutex_init(&esw->fdb_table.offloads.fdb_prio_lock);

	if (MLX5_CAP_GEN(esw->dev, prio_tag_required)) {
		err = esw_prio_tag_acls_config(esw, vf_nvports);
		if (err)
			return err;
	}

	err = esw_create_offloads_fdb_tables(esw, nvports);
	if (err)
		return err;

	err = esw_create_offloads_table(esw, nvports);
	if (err)
		goto create_ft_err;

	err = esw_create_vport_rx_group(esw, nvports);
	if (err)
		goto create_fg_err;

	return 0;

create_fg_err:
	esw_destroy_offloads_table(esw);

create_ft_err:
	esw_destroy_offloads_fdb_tables(esw);

	return err;
}

static void esw_offloads_steering_cleanup(struct mlx5_eswitch *esw)
{
	esw_destroy_vport_rx_group(esw);
	esw_destroy_offloads_table(esw);
	esw_destroy_offloads_fdb_tables(esw);
<<<<<<< HEAD
=======
	if (MLX5_CAP_GEN(esw->dev, prio_tag_required))
		esw_prio_tag_acls_cleanup(esw);
>>>>>>> 0ecfebd2
}

static void esw_host_params_event_handler(struct work_struct *work)
{
	struct mlx5_host_work *host_work;
	struct mlx5_eswitch *esw;
	int err, num_vf = 0;

	host_work = container_of(work, struct mlx5_host_work, work);
	esw = host_work->esw;

	err = mlx5_query_host_params_num_vfs(esw->dev, &num_vf);
	if (err || num_vf == esw->host_info.num_vfs)
		goto out;

	/* Number of VFs can only change from "0 to x" or "x to 0". */
	if (esw->host_info.num_vfs > 0) {
		esw_offloads_unload_vf_reps(esw, esw->host_info.num_vfs);
	} else {
		err = esw_offloads_load_vf_reps(esw, num_vf);

		if (err)
			goto out;
	}

	esw->host_info.num_vfs = num_vf;

out:
	kfree(host_work);
}

static int esw_host_params_event(struct notifier_block *nb,
				 unsigned long type, void *data)
{
	struct mlx5_host_work *host_work;
	struct mlx5_host_info *host_info;
	struct mlx5_eswitch *esw;

	host_work = kzalloc(sizeof(*host_work), GFP_ATOMIC);
	if (!host_work)
		return NOTIFY_DONE;

	host_info = mlx5_nb_cof(nb, struct mlx5_host_info, nb);
	esw = container_of(host_info, struct mlx5_eswitch, host_info);

	host_work->esw = esw;

	INIT_WORK(&host_work->work, esw_host_params_event_handler);
	queue_work(esw->work_queue, &host_work->work);

	return NOTIFY_OK;
}

int esw_offloads_init(struct mlx5_eswitch *esw, int vf_nvports,
		      int total_nvports)
{
	int err;

<<<<<<< HEAD
	mutex_init(&esw->fdb_table.offloads.fdb_prio_lock);

	err = esw_offloads_steering_init(esw, total_nvports);
=======
	err = esw_offloads_steering_init(esw, vf_nvports, total_nvports);
>>>>>>> 0ecfebd2
	if (err)
		return err;

	err = esw_offloads_load_all_reps(esw, vf_nvports);
	if (err)
		goto err_reps;

	esw_offloads_devcom_init(esw);

	if (mlx5_core_is_ecpf_esw_manager(esw->dev)) {
		MLX5_NB_INIT(&esw->host_info.nb, esw_host_params_event,
			     HOST_PARAMS_CHANGE);
		mlx5_eq_notifier_register(esw->dev, &esw->host_info.nb);
		esw->host_info.num_vfs = vf_nvports;
	}

<<<<<<< HEAD
=======
	mlx5_rdma_enable_roce(esw->dev);

>>>>>>> 0ecfebd2
	return 0;

err_reps:
	esw_offloads_steering_cleanup(esw);
	return err;
}

static int esw_offloads_stop(struct mlx5_eswitch *esw,
			     struct netlink_ext_ack *extack)
{
	int err, err1, num_vfs = esw->dev->priv.sriov.num_vfs;

	mlx5_eswitch_disable_sriov(esw);
	err = mlx5_eswitch_enable_sriov(esw, num_vfs, SRIOV_LEGACY);
	if (err) {
		NL_SET_ERR_MSG_MOD(extack, "Failed setting eswitch to legacy");
		err1 = mlx5_eswitch_enable_sriov(esw, num_vfs, SRIOV_OFFLOADS);
		if (err1) {
			NL_SET_ERR_MSG_MOD(extack,
					   "Failed setting eswitch back to offloads");
		}
	}

	return err;
}

void esw_offloads_cleanup(struct mlx5_eswitch *esw)
{
	u16 num_vfs;

	if (mlx5_core_is_ecpf_esw_manager(esw->dev)) {
		mlx5_eq_notifier_unregister(esw->dev, &esw->host_info.nb);
		flush_workqueue(esw->work_queue);
		num_vfs = esw->host_info.num_vfs;
	} else {
		num_vfs = esw->dev->priv.sriov.num_vfs;
	}

<<<<<<< HEAD
=======
	mlx5_rdma_disable_roce(esw->dev);
>>>>>>> 0ecfebd2
	esw_offloads_devcom_cleanup(esw);
	esw_offloads_unload_all_reps(esw, num_vfs);
	esw_offloads_steering_cleanup(esw);
}

static int esw_mode_from_devlink(u16 mode, u16 *mlx5_mode)
{
	switch (mode) {
	case DEVLINK_ESWITCH_MODE_LEGACY:
		*mlx5_mode = SRIOV_LEGACY;
		break;
	case DEVLINK_ESWITCH_MODE_SWITCHDEV:
		*mlx5_mode = SRIOV_OFFLOADS;
		break;
	default:
		return -EINVAL;
	}

	return 0;
}

static int esw_mode_to_devlink(u16 mlx5_mode, u16 *mode)
{
	switch (mlx5_mode) {
	case SRIOV_LEGACY:
		*mode = DEVLINK_ESWITCH_MODE_LEGACY;
		break;
	case SRIOV_OFFLOADS:
		*mode = DEVLINK_ESWITCH_MODE_SWITCHDEV;
		break;
	default:
		return -EINVAL;
	}

	return 0;
}

static int esw_inline_mode_from_devlink(u8 mode, u8 *mlx5_mode)
{
	switch (mode) {
	case DEVLINK_ESWITCH_INLINE_MODE_NONE:
		*mlx5_mode = MLX5_INLINE_MODE_NONE;
		break;
	case DEVLINK_ESWITCH_INLINE_MODE_LINK:
		*mlx5_mode = MLX5_INLINE_MODE_L2;
		break;
	case DEVLINK_ESWITCH_INLINE_MODE_NETWORK:
		*mlx5_mode = MLX5_INLINE_MODE_IP;
		break;
	case DEVLINK_ESWITCH_INLINE_MODE_TRANSPORT:
		*mlx5_mode = MLX5_INLINE_MODE_TCP_UDP;
		break;
	default:
		return -EINVAL;
	}

	return 0;
}

static int esw_inline_mode_to_devlink(u8 mlx5_mode, u8 *mode)
{
	switch (mlx5_mode) {
	case MLX5_INLINE_MODE_NONE:
		*mode = DEVLINK_ESWITCH_INLINE_MODE_NONE;
		break;
	case MLX5_INLINE_MODE_L2:
		*mode = DEVLINK_ESWITCH_INLINE_MODE_LINK;
		break;
	case MLX5_INLINE_MODE_IP:
		*mode = DEVLINK_ESWITCH_INLINE_MODE_NETWORK;
		break;
	case MLX5_INLINE_MODE_TCP_UDP:
		*mode = DEVLINK_ESWITCH_INLINE_MODE_TRANSPORT;
		break;
	default:
		return -EINVAL;
	}

	return 0;
}

static int mlx5_devlink_eswitch_check(struct devlink *devlink)
{
	struct mlx5_core_dev *dev = devlink_priv(devlink);

	if (MLX5_CAP_GEN(dev, port_type) != MLX5_CAP_PORT_TYPE_ETH)
		return -EOPNOTSUPP;

	if(!MLX5_ESWITCH_MANAGER(dev))
		return -EPERM;

	if (dev->priv.eswitch->mode == SRIOV_NONE &&
	    !mlx5_core_is_ecpf_esw_manager(dev))
		return -EOPNOTSUPP;

	return 0;
}

int mlx5_devlink_eswitch_mode_set(struct devlink *devlink, u16 mode,
				  struct netlink_ext_ack *extack)
{
	struct mlx5_core_dev *dev = devlink_priv(devlink);
	u16 cur_mlx5_mode, mlx5_mode = 0;
	int err;

	err = mlx5_devlink_eswitch_check(devlink);
	if (err)
		return err;

	cur_mlx5_mode = dev->priv.eswitch->mode;

	if (esw_mode_from_devlink(mode, &mlx5_mode))
		return -EINVAL;

	if (cur_mlx5_mode == mlx5_mode)
		return 0;

	if (mode == DEVLINK_ESWITCH_MODE_SWITCHDEV)
		return esw_offloads_start(dev->priv.eswitch, extack);
	else if (mode == DEVLINK_ESWITCH_MODE_LEGACY)
		return esw_offloads_stop(dev->priv.eswitch, extack);
	else
		return -EINVAL;
}

int mlx5_devlink_eswitch_mode_get(struct devlink *devlink, u16 *mode)
{
	struct mlx5_core_dev *dev = devlink_priv(devlink);
	int err;

	err = mlx5_devlink_eswitch_check(devlink);
	if (err)
		return err;

	return esw_mode_to_devlink(dev->priv.eswitch->mode, mode);
}

int mlx5_devlink_eswitch_inline_mode_set(struct devlink *devlink, u8 mode,
					 struct netlink_ext_ack *extack)
{
	struct mlx5_core_dev *dev = devlink_priv(devlink);
	struct mlx5_eswitch *esw = dev->priv.eswitch;
	int err, vport;
	u8 mlx5_mode;

	err = mlx5_devlink_eswitch_check(devlink);
	if (err)
		return err;

	switch (MLX5_CAP_ETH(dev, wqe_inline_mode)) {
	case MLX5_CAP_INLINE_MODE_NOT_REQUIRED:
		if (mode == DEVLINK_ESWITCH_INLINE_MODE_NONE)
			return 0;
		/* fall through */
	case MLX5_CAP_INLINE_MODE_L2:
		NL_SET_ERR_MSG_MOD(extack, "Inline mode can't be set");
		return -EOPNOTSUPP;
	case MLX5_CAP_INLINE_MODE_VPORT_CONTEXT:
		break;
	}

	if (esw->offloads.num_flows > 0) {
		NL_SET_ERR_MSG_MOD(extack,
				   "Can't set inline mode when flows are configured");
		return -EOPNOTSUPP;
	}

	err = esw_inline_mode_from_devlink(mode, &mlx5_mode);
	if (err)
		goto out;

	for (vport = 1; vport < esw->enabled_vports; vport++) {
		err = mlx5_modify_nic_vport_min_inline(dev, vport, mlx5_mode);
		if (err) {
			NL_SET_ERR_MSG_MOD(extack,
					   "Failed to set min inline on vport");
			goto revert_inline_mode;
		}
	}

	esw->offloads.inline_mode = mlx5_mode;
	return 0;

revert_inline_mode:
	while (--vport > 0)
		mlx5_modify_nic_vport_min_inline(dev,
						 vport,
						 esw->offloads.inline_mode);
out:
	return err;
}

int mlx5_devlink_eswitch_inline_mode_get(struct devlink *devlink, u8 *mode)
{
	struct mlx5_core_dev *dev = devlink_priv(devlink);
	struct mlx5_eswitch *esw = dev->priv.eswitch;
	int err;

	err = mlx5_devlink_eswitch_check(devlink);
	if (err)
		return err;

	return esw_inline_mode_to_devlink(esw->offloads.inline_mode, mode);
}

int mlx5_eswitch_inline_mode_get(struct mlx5_eswitch *esw, int nvfs, u8 *mode)
{
	u8 prev_mlx5_mode, mlx5_mode = MLX5_INLINE_MODE_L2;
	struct mlx5_core_dev *dev = esw->dev;
	int vport;

	if (!MLX5_CAP_GEN(dev, vport_group_manager))
		return -EOPNOTSUPP;

	if (esw->mode == SRIOV_NONE)
		return -EOPNOTSUPP;

	switch (MLX5_CAP_ETH(dev, wqe_inline_mode)) {
	case MLX5_CAP_INLINE_MODE_NOT_REQUIRED:
		mlx5_mode = MLX5_INLINE_MODE_NONE;
		goto out;
	case MLX5_CAP_INLINE_MODE_L2:
		mlx5_mode = MLX5_INLINE_MODE_L2;
		goto out;
	case MLX5_CAP_INLINE_MODE_VPORT_CONTEXT:
		goto query_vports;
	}

query_vports:
	for (vport = 1; vport <= nvfs; vport++) {
		mlx5_query_nic_vport_min_inline(dev, vport, &mlx5_mode);
		if (vport > 1 && prev_mlx5_mode != mlx5_mode)
			return -EINVAL;
		prev_mlx5_mode = mlx5_mode;
	}

out:
	*mode = mlx5_mode;
	return 0;
}

int mlx5_devlink_eswitch_encap_mode_set(struct devlink *devlink, u8 encap,
					struct netlink_ext_ack *extack)
{
	struct mlx5_core_dev *dev = devlink_priv(devlink);
	struct mlx5_eswitch *esw = dev->priv.eswitch;
	int err;

	err = mlx5_devlink_eswitch_check(devlink);
	if (err)
		return err;

	if (encap != DEVLINK_ESWITCH_ENCAP_MODE_NONE &&
	    (!MLX5_CAP_ESW_FLOWTABLE_FDB(dev, reformat) ||
	     !MLX5_CAP_ESW_FLOWTABLE_FDB(dev, decap)))
		return -EOPNOTSUPP;

	if (encap && encap != DEVLINK_ESWITCH_ENCAP_MODE_BASIC)
		return -EOPNOTSUPP;

	if (esw->mode == SRIOV_LEGACY) {
		esw->offloads.encap = encap;
		return 0;
	}

	if (esw->offloads.encap == encap)
		return 0;

	if (esw->offloads.num_flows > 0) {
		NL_SET_ERR_MSG_MOD(extack,
				   "Can't set encapsulation when flows are configured");
		return -EOPNOTSUPP;
	}

	esw_destroy_offloads_fdb_tables(esw);

	esw->offloads.encap = encap;

	err = esw_create_offloads_fdb_tables(esw, esw->nvports);

	if (err) {
		NL_SET_ERR_MSG_MOD(extack,
				   "Failed re-creating fast FDB table");
		esw->offloads.encap = !encap;
		(void)esw_create_offloads_fdb_tables(esw, esw->nvports);
	}

	return err;
}

int mlx5_devlink_eswitch_encap_mode_get(struct devlink *devlink, u8 *encap)
{
	struct mlx5_core_dev *dev = devlink_priv(devlink);
	struct mlx5_eswitch *esw = dev->priv.eswitch;
	int err;

	err = mlx5_devlink_eswitch_check(devlink);
	if (err)
		return err;

	*encap = esw->offloads.encap;
	return 0;
}

void mlx5_eswitch_register_vport_reps(struct mlx5_eswitch *esw,
				      struct mlx5_eswitch_rep_if *__rep_if,
				      u8 rep_type)
{
	struct mlx5_eswitch_rep_if *rep_if;
	struct mlx5_eswitch_rep *rep;
	int i;

	mlx5_esw_for_all_reps(esw, i, rep) {
		rep_if = &rep->rep_if[rep_type];
		rep_if->load   = __rep_if->load;
		rep_if->unload = __rep_if->unload;
		rep_if->get_proto_dev = __rep_if->get_proto_dev;
		rep_if->priv = __rep_if->priv;

<<<<<<< HEAD
		rep_if->state = REP_REGISTERED;
=======
		atomic_set(&rep_if->state, REP_REGISTERED);
>>>>>>> 0ecfebd2
	}
}
EXPORT_SYMBOL(mlx5_eswitch_register_vport_reps);

void mlx5_eswitch_unregister_vport_reps(struct mlx5_eswitch *esw, u8 rep_type)
{
	u16 max_vf = mlx5_core_max_vfs(esw->dev);
	struct mlx5_eswitch_rep *rep;
	int i;

	if (esw->mode == SRIOV_OFFLOADS)
		__unload_reps_all_vport(esw, max_vf, rep_type);

	mlx5_esw_for_all_reps(esw, i, rep)
<<<<<<< HEAD
		rep->rep_if[rep_type].state = REP_UNREGISTERED;
=======
		atomic_set(&rep->rep_if[rep_type].state, REP_UNREGISTERED);
>>>>>>> 0ecfebd2
}
EXPORT_SYMBOL(mlx5_eswitch_unregister_vport_reps);

void *mlx5_eswitch_get_uplink_priv(struct mlx5_eswitch *esw, u8 rep_type)
{
	struct mlx5_eswitch_rep *rep;

	rep = mlx5_eswitch_get_rep(esw, MLX5_VPORT_UPLINK);
	return rep->rep_if[rep_type].priv;
}

void *mlx5_eswitch_get_proto_dev(struct mlx5_eswitch *esw,
				 u16 vport,
				 u8 rep_type)
{
	struct mlx5_eswitch_rep *rep;

	rep = mlx5_eswitch_get_rep(esw, vport);

<<<<<<< HEAD
	if (rep->rep_if[rep_type].state == REP_LOADED &&
=======
	if (atomic_read(&rep->rep_if[rep_type].state) == REP_LOADED &&
>>>>>>> 0ecfebd2
	    rep->rep_if[rep_type].get_proto_dev)
		return rep->rep_if[rep_type].get_proto_dev(rep);
	return NULL;
}
EXPORT_SYMBOL(mlx5_eswitch_get_proto_dev);

void *mlx5_eswitch_uplink_get_proto_dev(struct mlx5_eswitch *esw, u8 rep_type)
{
	return mlx5_eswitch_get_proto_dev(esw, MLX5_VPORT_UPLINK, rep_type);
}
EXPORT_SYMBOL(mlx5_eswitch_uplink_get_proto_dev);

struct mlx5_eswitch_rep *mlx5_eswitch_vport_rep(struct mlx5_eswitch *esw,
						u16 vport)
{
	return mlx5_eswitch_get_rep(esw, vport);
}
EXPORT_SYMBOL(mlx5_eswitch_vport_rep);<|MERGE_RESOLUTION|>--- conflicted
+++ resolved
@@ -49,53 +49,15 @@
  */
 #define MLX5_ESW_MISS_FLOWS (2)
 
-/* There are two match-all miss flows, one for unicast dst mac and
- * one for multicast.
- */
-#define MLX5_ESW_MISS_FLOWS (2)
-
 #define fdb_prio_table(esw, chain, prio, level) \
 	(esw)->fdb_table.offloads.fdb_prio[(chain)][(prio)][(level)]
 
 #define UPLINK_REP_INDEX 0
 
-<<<<<<< HEAD
-/* The rep getter/iterator are only valid after esw->total_vports
- * and vport->vport are initialized in mlx5_eswitch_init.
- */
-#define mlx5_esw_for_all_reps(esw, i, rep)			\
-	for ((i) = MLX5_VPORT_PF;				\
-	     (rep) = &(esw)->offloads.vport_reps[i],		\
-	     (i) < (esw)->total_vports; (i)++)
-
-#define mlx5_esw_for_each_vf_rep(esw, i, rep, nvfs)		\
-	for ((i) = MLX5_VPORT_FIRST_VF;				\
-	     (rep) = &(esw)->offloads.vport_reps[i],		\
-	     (i) <= (nvfs); (i)++)
-
-#define mlx5_esw_for_each_vf_rep_reverse(esw, i, rep, nvfs)	\
-	for ((i) = (nvfs);					\
-	     (rep) = &(esw)->offloads.vport_reps[i],		\
-	     (i) >= MLX5_VPORT_FIRST_VF; (i)--)
-
-#define mlx5_esw_for_each_vf_vport(esw, vport, nvfs)		\
-	for ((vport) = MLX5_VPORT_FIRST_VF;			\
-	     (vport) <= (nvfs); (vport)++)
-
-#define mlx5_esw_for_each_vf_vport_reverse(esw, vport, nvfs)	\
-	for ((vport) = (nvfs);					\
-	     (vport) >= MLX5_VPORT_FIRST_VF; (vport)--)
-
 static struct mlx5_eswitch_rep *mlx5_eswitch_get_rep(struct mlx5_eswitch *esw,
 						     u16 vport_num)
 {
-	u16 idx = mlx5_eswitch_vport_num_to_index(esw, vport_num);
-=======
-static struct mlx5_eswitch_rep *mlx5_eswitch_get_rep(struct mlx5_eswitch *esw,
-						     u16 vport_num)
-{
 	int idx = mlx5_eswitch_vport_num_to_index(esw, vport_num);
->>>>>>> 0ecfebd2
 
 	WARN_ON(idx > esw->total_vports - 1);
 	return &esw->offloads.vport_reps[idx];
@@ -371,11 +333,7 @@
 	esw_debug(esw->dev, "%s applying global %s policy\n", __func__, val ? "pop" : "none");
 	for (vf_vport = 1; vf_vport < esw->enabled_vports; vf_vport++) {
 		rep = &esw->offloads.vport_reps[vf_vport];
-<<<<<<< HEAD
-		if (rep->rep_if[REP_ETH].state != REP_LOADED)
-=======
 		if (atomic_read(&rep->rep_if[REP_ETH].state) != REP_LOADED)
->>>>>>> 0ecfebd2
 			continue;
 
 		err = __mlx5_eswitch_set_vport_vlan(esw, rep->vport, 0, 0, val);
@@ -676,11 +634,7 @@
 		flows[mlx5_eswitch_ecpf_idx(esw)] = flow;
 	}
 
-<<<<<<< HEAD
-	mlx5_esw_for_each_vf_vport(esw, i, mlx5_core_max_vfs(esw->dev)) {
-=======
 	mlx5_esw_for_each_vf_vport_num(esw, i, mlx5_core_max_vfs(esw->dev)) {
->>>>>>> 0ecfebd2
 		MLX5_SET(fte_match_set_misc, misc, source_port, i);
 		flow = mlx5_add_flow_rules(esw->fdb_table.offloads.slow_fdb,
 					   spec, &flow_act, &dest, 1);
@@ -698,11 +652,7 @@
 
 add_vf_flow_err:
 	nvports = --i;
-<<<<<<< HEAD
-	mlx5_esw_for_each_vf_vport_reverse(esw, i, nvports)
-=======
 	mlx5_esw_for_each_vf_vport_num_reverse(esw, i, nvports)
->>>>>>> 0ecfebd2
 		mlx5_del_flow_rules(flows[i]);
 
 	if (mlx5_ecpf_vport_exists(esw->dev))
@@ -725,12 +675,8 @@
 
 	flows = esw->fdb_table.offloads.peer_miss_rules;
 
-<<<<<<< HEAD
-	mlx5_esw_for_each_vf_vport_reverse(esw, i, mlx5_core_max_vfs(esw->dev))
-=======
 	mlx5_esw_for_each_vf_vport_num_reverse(esw, i,
 					       mlx5_core_max_vfs(esw->dev))
->>>>>>> 0ecfebd2
 		mlx5_del_flow_rules(flows[i]);
 
 	if (mlx5_ecpf_vport_exists(esw->dev))
@@ -1332,12 +1278,8 @@
 		ether_addr_copy(rep->hw_id, hw_id);
 
 		for (rep_type = 0; rep_type < NUM_REP_TYPES; rep_type++)
-<<<<<<< HEAD
-			rep->rep_if[rep_type].state = REP_UNREGISTERED;
-=======
 			atomic_set(&rep->rep_if[rep_type].state,
 				   REP_UNREGISTERED);
->>>>>>> 0ecfebd2
 	}
 
 	return 0;
@@ -1346,17 +1288,9 @@
 static void __esw_offloads_unload_rep(struct mlx5_eswitch *esw,
 				      struct mlx5_eswitch_rep *rep, u8 rep_type)
 {
-<<<<<<< HEAD
-	if (rep->rep_if[rep_type].state != REP_LOADED)
-		return;
-
-	rep->rep_if[rep_type].unload(rep);
-	rep->rep_if[rep_type].state = REP_REGISTERED;
-=======
 	if (atomic_cmpxchg(&rep->rep_if[rep_type].state,
 			   REP_LOADED, REP_REGISTERED) == REP_LOADED)
 		rep->rep_if[rep_type].unload(rep);
->>>>>>> 0ecfebd2
 }
 
 static void __unload_reps_special_vport(struct mlx5_eswitch *esw, u8 rep_type)
@@ -1375,7 +1309,6 @@
 
 	rep = mlx5_eswitch_get_rep(esw, MLX5_VPORT_UPLINK);
 	__esw_offloads_unload_rep(esw, rep, rep_type);
-<<<<<<< HEAD
 }
 
 static void __unload_reps_vf_vport(struct mlx5_eswitch *esw, int nvports,
@@ -1405,37 +1338,6 @@
 	__unload_reps_special_vport(esw, rep_type);
 }
 
-=======
-}
-
-static void __unload_reps_vf_vport(struct mlx5_eswitch *esw, int nvports,
-				   u8 rep_type)
-{
-	struct mlx5_eswitch_rep *rep;
-	int i;
-
-	mlx5_esw_for_each_vf_rep_reverse(esw, i, rep, nvports)
-		__esw_offloads_unload_rep(esw, rep, rep_type);
-}
-
-static void esw_offloads_unload_vf_reps(struct mlx5_eswitch *esw, int nvports)
-{
-	u8 rep_type = NUM_REP_TYPES;
-
-	while (rep_type-- > 0)
-		__unload_reps_vf_vport(esw, nvports, rep_type);
-}
-
-static void __unload_reps_all_vport(struct mlx5_eswitch *esw, int nvports,
-				    u8 rep_type)
-{
-	__unload_reps_vf_vport(esw, nvports, rep_type);
-
-	/* Special vports must be the last to unload. */
-	__unload_reps_special_vport(esw, rep_type);
-}
-
->>>>>>> 0ecfebd2
 static void esw_offloads_unload_all_reps(struct mlx5_eswitch *esw, int nvports)
 {
 	u8 rep_type = NUM_REP_TYPES;
@@ -1449,18 +1351,6 @@
 {
 	int err = 0;
 
-<<<<<<< HEAD
-	if (rep->rep_if[rep_type].state != REP_REGISTERED)
-		return 0;
-
-	err = rep->rep_if[rep_type].load(esw->dev, rep);
-	if (err)
-		return err;
-
-	rep->rep_if[rep_type].state = REP_LOADED;
-
-	return 0;
-=======
 	if (atomic_cmpxchg(&rep->rep_if[rep_type].state,
 			   REP_REGISTERED, REP_LOADED) == REP_REGISTERED) {
 		err = rep->rep_if[rep_type].load(esw->dev, rep);
@@ -1470,7 +1360,6 @@
 	}
 
 	return err;
->>>>>>> 0ecfebd2
 }
 
 static int __load_reps_special_vport(struct mlx5_eswitch *esw, u8 rep_type)
@@ -1546,7 +1435,6 @@
 err_reps:
 	while (rep_type-- > 0)
 		__unload_reps_vf_vport(esw, nvports, rep_type);
-<<<<<<< HEAD
 	return err;
 }
 
@@ -1571,32 +1459,6 @@
 	return err;
 }
 
-=======
-	return err;
-}
-
-static int __load_reps_all_vport(struct mlx5_eswitch *esw, int nvports,
-				 u8 rep_type)
-{
-	int err;
-
-	/* Special vports must be loaded first. */
-	err = __load_reps_special_vport(esw, rep_type);
-	if (err)
-		return err;
-
-	err = __load_reps_vf_vport(esw, nvports, rep_type);
-	if (err)
-		goto err_vfs;
-
-	return 0;
-
-err_vfs:
-	__unload_reps_special_vport(esw, rep_type);
-	return err;
-}
-
->>>>>>> 0ecfebd2
 static int esw_offloads_load_all_reps(struct mlx5_eswitch *esw, int nvports)
 {
 	u8 rep_type = 0;
@@ -1631,11 +1493,6 @@
 	return 0;
 }
 
-<<<<<<< HEAD
-void mlx5e_tc_clean_fdb_peer_flows(struct mlx5_eswitch *esw);
-
-=======
->>>>>>> 0ecfebd2
 static void mlx5_esw_offloads_unpair(struct mlx5_eswitch *esw)
 {
 	mlx5e_tc_clean_fdb_peer_flows(esw);
@@ -1718,9 +1575,6 @@
 	mlx5_devcom_unregister_component(devcom, MLX5_DEVCOM_ESW_OFFLOADS);
 }
 
-<<<<<<< HEAD
-static int esw_offloads_steering_init(struct mlx5_eswitch *esw, int nvports)
-=======
 static int esw_vport_ingress_prio_tag_config(struct mlx5_eswitch *esw,
 					     struct mlx5_vport *vport)
 {
@@ -1886,7 +1740,6 @@
 
 static int esw_offloads_steering_init(struct mlx5_eswitch *esw, int vf_nvports,
 				      int nvports)
->>>>>>> 0ecfebd2
 {
 	int err;
 
@@ -1927,11 +1780,8 @@
 	esw_destroy_vport_rx_group(esw);
 	esw_destroy_offloads_table(esw);
 	esw_destroy_offloads_fdb_tables(esw);
-<<<<<<< HEAD
-=======
 	if (MLX5_CAP_GEN(esw->dev, prio_tag_required))
 		esw_prio_tag_acls_cleanup(esw);
->>>>>>> 0ecfebd2
 }
 
 static void esw_host_params_event_handler(struct work_struct *work)
@@ -1990,13 +1840,7 @@
 {
 	int err;
 
-<<<<<<< HEAD
-	mutex_init(&esw->fdb_table.offloads.fdb_prio_lock);
-
-	err = esw_offloads_steering_init(esw, total_nvports);
-=======
 	err = esw_offloads_steering_init(esw, vf_nvports, total_nvports);
->>>>>>> 0ecfebd2
 	if (err)
 		return err;
 
@@ -2013,11 +1857,8 @@
 		esw->host_info.num_vfs = vf_nvports;
 	}
 
-<<<<<<< HEAD
-=======
 	mlx5_rdma_enable_roce(esw->dev);
 
->>>>>>> 0ecfebd2
 	return 0;
 
 err_reps:
@@ -2056,10 +1897,7 @@
 		num_vfs = esw->dev->priv.sriov.num_vfs;
 	}
 
-<<<<<<< HEAD
-=======
 	mlx5_rdma_disable_roce(esw->dev);
->>>>>>> 0ecfebd2
 	esw_offloads_devcom_cleanup(esw);
 	esw_offloads_unload_all_reps(esw, num_vfs);
 	esw_offloads_steering_cleanup(esw);
@@ -2379,11 +2217,7 @@
 		rep_if->get_proto_dev = __rep_if->get_proto_dev;
 		rep_if->priv = __rep_if->priv;
 
-<<<<<<< HEAD
-		rep_if->state = REP_REGISTERED;
-=======
 		atomic_set(&rep_if->state, REP_REGISTERED);
->>>>>>> 0ecfebd2
 	}
 }
 EXPORT_SYMBOL(mlx5_eswitch_register_vport_reps);
@@ -2398,11 +2232,7 @@
 		__unload_reps_all_vport(esw, max_vf, rep_type);
 
 	mlx5_esw_for_all_reps(esw, i, rep)
-<<<<<<< HEAD
-		rep->rep_if[rep_type].state = REP_UNREGISTERED;
-=======
 		atomic_set(&rep->rep_if[rep_type].state, REP_UNREGISTERED);
->>>>>>> 0ecfebd2
 }
 EXPORT_SYMBOL(mlx5_eswitch_unregister_vport_reps);
 
@@ -2422,11 +2252,7 @@
 
 	rep = mlx5_eswitch_get_rep(esw, vport);
 
-<<<<<<< HEAD
-	if (rep->rep_if[rep_type].state == REP_LOADED &&
-=======
 	if (atomic_read(&rep->rep_if[rep_type].state) == REP_LOADED &&
->>>>>>> 0ecfebd2
 	    rep->rep_if[rep_type].get_proto_dev)
 		return rep->rep_if[rep_type].get_proto_dev(rep);
 	return NULL;
