/*
 * Copyright (c) 2009, Microsoft Corporation.
 *
 * This program is free software; you can redistribute it and/or modify it
 * under the terms and conditions of the GNU General Public License,
 * version 2, as published by the Free Software Foundation.
 *
 * This program is distributed in the hope it will be useful, but WITHOUT
 * ANY WARRANTY; without even the implied warranty of MERCHANTABILITY or
 * FITNESS FOR A PARTICULAR PURPOSE.  See the GNU General Public License for
 * more details.
 *
 * You should have received a copy of the GNU General Public License along with
 * this program; if not, see <http://www.gnu.org/licenses/>.
 *
 * Authors:
 *   Haiyang Zhang <haiyangz@microsoft.com>
 *   Hank Janssen  <hjanssen@microsoft.com>
 */
#define pr_fmt(fmt) KBUILD_MODNAME ": " fmt

#include <linux/init.h>
#include <linux/atomic.h>
#include <linux/module.h>
#include <linux/highmem.h>
#include <linux/device.h>
#include <linux/io.h>
#include <linux/delay.h>
#include <linux/netdevice.h>
#include <linux/inetdevice.h>
#include <linux/etherdevice.h>
#include <linux/pci.h>
#include <linux/skbuff.h>
#include <linux/if_vlan.h>
#include <linux/in.h>
#include <linux/slab.h>
#include <linux/rtnetlink.h>
#include <linux/netpoll.h>

#include <net/arp.h>
#include <net/route.h>
#include <net/sock.h>
#include <net/pkt_sched.h>
#include <net/checksum.h>
#include <net/ip6_checksum.h>

#include "hyperv_net.h"

#define RING_SIZE_MIN	64
#define RETRY_US_LO	5000
#define RETRY_US_HI	10000
#define RETRY_MAX	2000	/* >10 sec */

#define LINKCHANGE_INT (2 * HZ)
#define VF_TAKEOVER_INT (HZ / 10)

static unsigned int ring_size __ro_after_init = 128;
module_param(ring_size, uint, 0444);
MODULE_PARM_DESC(ring_size, "Ring buffer size (# of pages)");
unsigned int netvsc_ring_bytes __ro_after_init;

static const u32 default_msg = NETIF_MSG_DRV | NETIF_MSG_PROBE |
				NETIF_MSG_LINK | NETIF_MSG_IFUP |
				NETIF_MSG_IFDOWN | NETIF_MSG_RX_ERR |
				NETIF_MSG_TX_ERR;

static int debug = -1;
module_param(debug, int, 0444);
MODULE_PARM_DESC(debug, "Debug level (0=none,...,16=all)");

static LIST_HEAD(netvsc_dev_list);

static void netvsc_change_rx_flags(struct net_device *net, int change)
{
	struct net_device_context *ndev_ctx = netdev_priv(net);
	struct net_device *vf_netdev = rtnl_dereference(ndev_ctx->vf_netdev);
	int inc;

	if (!vf_netdev)
		return;

	if (change & IFF_PROMISC) {
		inc = (net->flags & IFF_PROMISC) ? 1 : -1;
		dev_set_promiscuity(vf_netdev, inc);
	}

	if (change & IFF_ALLMULTI) {
		inc = (net->flags & IFF_ALLMULTI) ? 1 : -1;
		dev_set_allmulti(vf_netdev, inc);
	}
}

static void netvsc_set_rx_mode(struct net_device *net)
{
	struct net_device_context *ndev_ctx = netdev_priv(net);
	struct net_device *vf_netdev;
	struct netvsc_device *nvdev;

	rcu_read_lock();
	vf_netdev = rcu_dereference(ndev_ctx->vf_netdev);
	if (vf_netdev) {
		dev_uc_sync(vf_netdev, net);
		dev_mc_sync(vf_netdev, net);
	}

	nvdev = rcu_dereference(ndev_ctx->nvdev);
	if (nvdev)
		rndis_filter_update(nvdev);
	rcu_read_unlock();
}

static int netvsc_open(struct net_device *net)
{
	struct net_device_context *ndev_ctx = netdev_priv(net);
	struct net_device *vf_netdev = rtnl_dereference(ndev_ctx->vf_netdev);
	struct netvsc_device *nvdev = rtnl_dereference(ndev_ctx->nvdev);
	struct rndis_device *rdev;
	int ret = 0;

	netif_carrier_off(net);

	/* Open up the device */
	ret = rndis_filter_open(nvdev);
	if (ret != 0) {
		netdev_err(net, "unable to open device (ret %d).\n", ret);
		return ret;
	}

	rdev = nvdev->extension;
	if (!rdev->link_state) {
		netif_carrier_on(net);
		netif_tx_wake_all_queues(net);
	}

	if (vf_netdev) {
		/* Setting synthetic device up transparently sets
		 * slave as up. If open fails, then slave will be
		 * still be offline (and not used).
		 */
		ret = dev_open(vf_netdev);
		if (ret)
			netdev_warn(net,
				    "unable to open slave: %s: %d\n",
				    vf_netdev->name, ret);
	}
	return 0;
}

static int netvsc_wait_until_empty(struct netvsc_device *nvdev)
{
	unsigned int retry = 0;
	int i;

	/* Ensure pending bytes in ring are read */
	for (;;) {
		u32 aread = 0;

		for (i = 0; i < nvdev->num_chn; i++) {
			struct vmbus_channel *chn
				= nvdev->chan_table[i].channel;

			if (!chn)
				continue;

			/* make sure receive not running now */
			napi_synchronize(&nvdev->chan_table[i].napi);

			aread = hv_get_bytes_to_read(&chn->inbound);
			if (aread)
				break;

			aread = hv_get_bytes_to_read(&chn->outbound);
			if (aread)
				break;
		}

		if (aread == 0)
			return 0;

		if (++retry > RETRY_MAX)
			return -ETIMEDOUT;

		usleep_range(RETRY_US_LO, RETRY_US_HI);
	}
}

static int netvsc_close(struct net_device *net)
{
	struct net_device_context *net_device_ctx = netdev_priv(net);
	struct net_device *vf_netdev
		= rtnl_dereference(net_device_ctx->vf_netdev);
	struct netvsc_device *nvdev = rtnl_dereference(net_device_ctx->nvdev);
	int ret;

	netif_tx_disable(net);

	/* No need to close rndis filter if it is removed already */
	if (!nvdev)
		return 0;

	ret = rndis_filter_close(nvdev);
	if (ret != 0) {
		netdev_err(net, "unable to close device (ret %d).\n", ret);
		return ret;
	}

	ret = netvsc_wait_until_empty(nvdev);
	if (ret)
		netdev_err(net, "Ring buffer not empty after closing rndis\n");

	if (vf_netdev)
		dev_close(vf_netdev);

	return ret;
}

static inline void *init_ppi_data(struct rndis_message *msg,
				  u32 ppi_size, u32 pkt_type)
{
	struct rndis_packet *rndis_pkt = &msg->msg.pkt;
	struct rndis_per_packet_info *ppi;

	rndis_pkt->data_offset += ppi_size;
	ppi = (void *)rndis_pkt + rndis_pkt->per_pkt_info_offset
		+ rndis_pkt->per_pkt_info_len;

	ppi->size = ppi_size;
	ppi->type = pkt_type;
	ppi->ppi_offset = sizeof(struct rndis_per_packet_info);

	rndis_pkt->per_pkt_info_len += ppi_size;

	return ppi + 1;
}

/* Azure hosts don't support non-TCP port numbers in hashing for fragmented
 * packets. We can use ethtool to change UDP hash level when necessary.
 */
static inline u32 netvsc_get_hash(
	struct sk_buff *skb,
	const struct net_device_context *ndc)
{
	struct flow_keys flow;
	u32 hash, pkt_proto = 0;
	static u32 hashrnd __read_mostly;

	net_get_random_once(&hashrnd, sizeof(hashrnd));

	if (!skb_flow_dissect_flow_keys(skb, &flow, 0))
		return 0;

	switch (flow.basic.ip_proto) {
	case IPPROTO_TCP:
		if (flow.basic.n_proto == htons(ETH_P_IP))
			pkt_proto = HV_TCP4_L4HASH;
		else if (flow.basic.n_proto == htons(ETH_P_IPV6))
			pkt_proto = HV_TCP6_L4HASH;

		break;

	case IPPROTO_UDP:
		if (flow.basic.n_proto == htons(ETH_P_IP))
			pkt_proto = HV_UDP4_L4HASH;
		else if (flow.basic.n_proto == htons(ETH_P_IPV6))
			pkt_proto = HV_UDP6_L4HASH;

		break;
	}

	if (pkt_proto & ndc->l4_hash) {
		return skb_get_hash(skb);
	} else {
		if (flow.basic.n_proto == htons(ETH_P_IP))
			hash = jhash2((u32 *)&flow.addrs.v4addrs, 2, hashrnd);
		else if (flow.basic.n_proto == htons(ETH_P_IPV6))
			hash = jhash2((u32 *)&flow.addrs.v6addrs, 8, hashrnd);
		else
			hash = 0;

		skb_set_hash(skb, hash, PKT_HASH_TYPE_L3);
	}

	return hash;
}

static inline int netvsc_get_tx_queue(struct net_device *ndev,
				      struct sk_buff *skb, int old_idx)
{
	const struct net_device_context *ndc = netdev_priv(ndev);
	struct sock *sk = skb->sk;
	int q_idx;

	q_idx = ndc->tx_table[netvsc_get_hash(skb, ndc) &
			      (VRSS_SEND_TAB_SIZE - 1)];

	/* If queue index changed record the new value */
	if (q_idx != old_idx &&
	    sk && sk_fullsock(sk) && rcu_access_pointer(sk->sk_dst_cache))
		sk_tx_queue_set(sk, q_idx);

	return q_idx;
}

/*
 * Select queue for transmit.
 *
 * If a valid queue has already been assigned, then use that.
 * Otherwise compute tx queue based on hash and the send table.
 *
 * This is basically similar to default (__netdev_pick_tx) with the added step
 * of using the host send_table when no other queue has been assigned.
 *
 * TODO support XPS - but get_xps_queue not exported
 */
static u16 netvsc_pick_tx(struct net_device *ndev, struct sk_buff *skb)
{
	int q_idx = sk_tx_queue_get(skb->sk);

	if (q_idx < 0 || skb->ooo_okay || q_idx >= ndev->real_num_tx_queues) {
		/* If forwarding a packet, we use the recorded queue when
		 * available for better cache locality.
		 */
		if (skb_rx_queue_recorded(skb))
			q_idx = skb_get_rx_queue(skb);
		else
			q_idx = netvsc_get_tx_queue(ndev, skb, q_idx);
	}

	return q_idx;
}

static u16 netvsc_select_queue(struct net_device *ndev, struct sk_buff *skb,
			       struct net_device *sb_dev,
			       select_queue_fallback_t fallback)
{
	struct net_device_context *ndc = netdev_priv(ndev);
	struct net_device *vf_netdev;
	u16 txq;

	rcu_read_lock();
	vf_netdev = rcu_dereference(ndc->vf_netdev);
	if (vf_netdev) {
		const struct net_device_ops *vf_ops = vf_netdev->netdev_ops;

		if (vf_ops->ndo_select_queue)
			txq = vf_ops->ndo_select_queue(vf_netdev, skb,
						       sb_dev, fallback);
		else
			txq = fallback(vf_netdev, skb, NULL);

		/* Record the queue selected by VF so that it can be
		 * used for common case where VF has more queues than
		 * the synthetic device.
		 */
		qdisc_skb_cb(skb)->slave_dev_queue_mapping = txq;
	} else {
		txq = netvsc_pick_tx(ndev, skb);
	}
	rcu_read_unlock();

	while (unlikely(txq >= ndev->real_num_tx_queues))
		txq -= ndev->real_num_tx_queues;

	return txq;
}

static u32 fill_pg_buf(struct page *page, u32 offset, u32 len,
		       struct hv_page_buffer *pb)
{
	int j = 0;

	/* Deal with compund pages by ignoring unused part
	 * of the page.
	 */
	page += (offset >> PAGE_SHIFT);
	offset &= ~PAGE_MASK;

	while (len > 0) {
		unsigned long bytes;

		bytes = PAGE_SIZE - offset;
		if (bytes > len)
			bytes = len;
		pb[j].pfn = page_to_pfn(page);
		pb[j].offset = offset;
		pb[j].len = bytes;

		offset += bytes;
		len -= bytes;

		if (offset == PAGE_SIZE && len) {
			page++;
			offset = 0;
			j++;
		}
	}

	return j + 1;
}

static u32 init_page_array(void *hdr, u32 len, struct sk_buff *skb,
			   struct hv_netvsc_packet *packet,
			   struct hv_page_buffer *pb)
{
	u32 slots_used = 0;
	char *data = skb->data;
	int frags = skb_shinfo(skb)->nr_frags;
	int i;

	/* The packet is laid out thus:
	 * 1. hdr: RNDIS header and PPI
	 * 2. skb linear data
	 * 3. skb fragment data
	 */
	slots_used += fill_pg_buf(virt_to_page(hdr),
				  offset_in_page(hdr),
				  len, &pb[slots_used]);

	packet->rmsg_size = len;
	packet->rmsg_pgcnt = slots_used;

	slots_used += fill_pg_buf(virt_to_page(data),
				offset_in_page(data),
				skb_headlen(skb), &pb[slots_used]);

	for (i = 0; i < frags; i++) {
		skb_frag_t *frag = skb_shinfo(skb)->frags + i;

		slots_used += fill_pg_buf(skb_frag_page(frag),
					frag->page_offset,
					skb_frag_size(frag), &pb[slots_used]);
	}
	return slots_used;
}

static int count_skb_frag_slots(struct sk_buff *skb)
{
	int i, frags = skb_shinfo(skb)->nr_frags;
	int pages = 0;

	for (i = 0; i < frags; i++) {
		skb_frag_t *frag = skb_shinfo(skb)->frags + i;
		unsigned long size = skb_frag_size(frag);
		unsigned long offset = frag->page_offset;

		/* Skip unused frames from start of page */
		offset &= ~PAGE_MASK;
		pages += PFN_UP(offset + size);
	}
	return pages;
}

static int netvsc_get_slots(struct sk_buff *skb)
{
	char *data = skb->data;
	unsigned int offset = offset_in_page(data);
	unsigned int len = skb_headlen(skb);
	int slots;
	int frag_slots;

	slots = DIV_ROUND_UP(offset + len, PAGE_SIZE);
	frag_slots = count_skb_frag_slots(skb);
	return slots + frag_slots;
}

static u32 net_checksum_info(struct sk_buff *skb)
{
	if (skb->protocol == htons(ETH_P_IP)) {
		struct iphdr *ip = ip_hdr(skb);

		if (ip->protocol == IPPROTO_TCP)
			return TRANSPORT_INFO_IPV4_TCP;
		else if (ip->protocol == IPPROTO_UDP)
			return TRANSPORT_INFO_IPV4_UDP;
	} else {
		struct ipv6hdr *ip6 = ipv6_hdr(skb);

		if (ip6->nexthdr == IPPROTO_TCP)
			return TRANSPORT_INFO_IPV6_TCP;
		else if (ip6->nexthdr == IPPROTO_UDP)
			return TRANSPORT_INFO_IPV6_UDP;
	}

	return TRANSPORT_INFO_NOT_IP;
}

/* Send skb on the slave VF device. */
static int netvsc_vf_xmit(struct net_device *net, struct net_device *vf_netdev,
			  struct sk_buff *skb)
{
	struct net_device_context *ndev_ctx = netdev_priv(net);
	unsigned int len = skb->len;
	int rc;

	skb->dev = vf_netdev;
	skb->queue_mapping = qdisc_skb_cb(skb)->slave_dev_queue_mapping;

	rc = dev_queue_xmit(skb);
	if (likely(rc == NET_XMIT_SUCCESS || rc == NET_XMIT_CN)) {
		struct netvsc_vf_pcpu_stats *pcpu_stats
			= this_cpu_ptr(ndev_ctx->vf_stats);

		u64_stats_update_begin(&pcpu_stats->syncp);
		pcpu_stats->tx_packets++;
		pcpu_stats->tx_bytes += len;
		u64_stats_update_end(&pcpu_stats->syncp);
	} else {
		this_cpu_inc(ndev_ctx->vf_stats->tx_dropped);
	}

	return rc;
}

static int netvsc_start_xmit(struct sk_buff *skb, struct net_device *net)
{
	struct net_device_context *net_device_ctx = netdev_priv(net);
	struct hv_netvsc_packet *packet = NULL;
	int ret;
	unsigned int num_data_pgs;
	struct rndis_message *rndis_msg;
	struct net_device *vf_netdev;
	u32 rndis_msg_size;
	u32 hash;
	struct hv_page_buffer pb[MAX_PAGE_BUFFER_COUNT];

	/* if VF is present and up then redirect packets
	 * already called with rcu_read_lock_bh
	 */
	vf_netdev = rcu_dereference_bh(net_device_ctx->vf_netdev);
	if (vf_netdev && netif_running(vf_netdev) &&
	    !netpoll_tx_running(net))
		return netvsc_vf_xmit(net, vf_netdev, skb);

	/* We will atmost need two pages to describe the rndis
	 * header. We can only transmit MAX_PAGE_BUFFER_COUNT number
	 * of pages in a single packet. If skb is scattered around
	 * more pages we try linearizing it.
	 */

	num_data_pgs = netvsc_get_slots(skb) + 2;

	if (unlikely(num_data_pgs > MAX_PAGE_BUFFER_COUNT)) {
		++net_device_ctx->eth_stats.tx_scattered;

		if (skb_linearize(skb))
			goto no_memory;

		num_data_pgs = netvsc_get_slots(skb) + 2;
		if (num_data_pgs > MAX_PAGE_BUFFER_COUNT) {
			++net_device_ctx->eth_stats.tx_too_big;
			goto drop;
		}
	}

	/*
	 * Place the rndis header in the skb head room and
	 * the skb->cb will be used for hv_netvsc_packet
	 * structure.
	 */
	ret = skb_cow_head(skb, RNDIS_AND_PPI_SIZE);
	if (ret)
		goto no_memory;

	/* Use the skb control buffer for building up the packet */
	BUILD_BUG_ON(sizeof(struct hv_netvsc_packet) >
			FIELD_SIZEOF(struct sk_buff, cb));
	packet = (struct hv_netvsc_packet *)skb->cb;

	packet->q_idx = skb_get_queue_mapping(skb);

	packet->total_data_buflen = skb->len;
	packet->total_bytes = skb->len;
	packet->total_packets = 1;

	rndis_msg = (struct rndis_message *)skb->head;

	/* Add the rndis header */
	rndis_msg->ndis_msg_type = RNDIS_MSG_PACKET;
	rndis_msg->msg_len = packet->total_data_buflen;

	rndis_msg->msg.pkt = (struct rndis_packet) {
		.data_offset = sizeof(struct rndis_packet),
		.data_len = packet->total_data_buflen,
		.per_pkt_info_offset = sizeof(struct rndis_packet),
	};

	rndis_msg_size = RNDIS_MESSAGE_SIZE(struct rndis_packet);

	hash = skb_get_hash_raw(skb);
	if (hash != 0 && net->real_num_tx_queues > 1) {
		u32 *hash_info;

		rndis_msg_size += NDIS_HASH_PPI_SIZE;
		hash_info = init_ppi_data(rndis_msg, NDIS_HASH_PPI_SIZE,
					  NBL_HASH_VALUE);
		*hash_info = hash;
	}

	if (skb_vlan_tag_present(skb)) {
		struct ndis_pkt_8021q_info *vlan;

		rndis_msg_size += NDIS_VLAN_PPI_SIZE;
		vlan = init_ppi_data(rndis_msg, NDIS_VLAN_PPI_SIZE,
				     IEEE_8021Q_INFO);

		vlan->value = 0;
		vlan->vlanid = skb->vlan_tci & VLAN_VID_MASK;
		vlan->pri = (skb->vlan_tci & VLAN_PRIO_MASK) >>
				VLAN_PRIO_SHIFT;
	}

	if (skb_is_gso(skb)) {
		struct ndis_tcp_lso_info *lso_info;

		rndis_msg_size += NDIS_LSO_PPI_SIZE;
		lso_info = init_ppi_data(rndis_msg, NDIS_LSO_PPI_SIZE,
					 TCP_LARGESEND_PKTINFO);

		lso_info->value = 0;
		lso_info->lso_v2_transmit.type = NDIS_TCP_LARGE_SEND_OFFLOAD_V2_TYPE;
		if (skb->protocol == htons(ETH_P_IP)) {
			lso_info->lso_v2_transmit.ip_version =
				NDIS_TCP_LARGE_SEND_OFFLOAD_IPV4;
			ip_hdr(skb)->tot_len = 0;
			ip_hdr(skb)->check = 0;
			tcp_hdr(skb)->check =
				~csum_tcpudp_magic(ip_hdr(skb)->saddr,
						   ip_hdr(skb)->daddr, 0, IPPROTO_TCP, 0);
		} else {
			lso_info->lso_v2_transmit.ip_version =
				NDIS_TCP_LARGE_SEND_OFFLOAD_IPV6;
			ipv6_hdr(skb)->payload_len = 0;
			tcp_hdr(skb)->check =
				~csum_ipv6_magic(&ipv6_hdr(skb)->saddr,
						 &ipv6_hdr(skb)->daddr, 0, IPPROTO_TCP, 0);
		}
		lso_info->lso_v2_transmit.tcp_header_offset = skb_transport_offset(skb);
		lso_info->lso_v2_transmit.mss = skb_shinfo(skb)->gso_size;
	} else if (skb->ip_summed == CHECKSUM_PARTIAL) {
		if (net_checksum_info(skb) & net_device_ctx->tx_checksum_mask) {
			struct ndis_tcp_ip_checksum_info *csum_info;

			rndis_msg_size += NDIS_CSUM_PPI_SIZE;
			csum_info = init_ppi_data(rndis_msg, NDIS_CSUM_PPI_SIZE,
						  TCPIP_CHKSUM_PKTINFO);

			csum_info->value = 0;
			csum_info->transmit.tcp_header_offset = skb_transport_offset(skb);

			if (skb->protocol == htons(ETH_P_IP)) {
				csum_info->transmit.is_ipv4 = 1;

				if (ip_hdr(skb)->protocol == IPPROTO_TCP)
					csum_info->transmit.tcp_checksum = 1;
				else
					csum_info->transmit.udp_checksum = 1;
			} else {
				csum_info->transmit.is_ipv6 = 1;

				if (ipv6_hdr(skb)->nexthdr == IPPROTO_TCP)
					csum_info->transmit.tcp_checksum = 1;
				else
					csum_info->transmit.udp_checksum = 1;
			}
		} else {
			/* Can't do offload of this type of checksum */
			if (skb_checksum_help(skb))
				goto drop;
		}
	}

	/* Start filling in the page buffers with the rndis hdr */
	rndis_msg->msg_len += rndis_msg_size;
	packet->total_data_buflen = rndis_msg->msg_len;
	packet->page_buf_cnt = init_page_array(rndis_msg, rndis_msg_size,
					       skb, packet, pb);

	/* timestamp packet in software */
	skb_tx_timestamp(skb);

	ret = netvsc_send(net, packet, rndis_msg, pb, skb);
	if (likely(ret == 0))
		return NETDEV_TX_OK;

	if (ret == -EAGAIN) {
		++net_device_ctx->eth_stats.tx_busy;
		return NETDEV_TX_BUSY;
	}

	if (ret == -ENOSPC)
		++net_device_ctx->eth_stats.tx_no_space;

drop:
	dev_kfree_skb_any(skb);
	net->stats.tx_dropped++;

	return NETDEV_TX_OK;

no_memory:
	++net_device_ctx->eth_stats.tx_no_memory;
	goto drop;
}

/*
 * netvsc_linkstatus_callback - Link up/down notification
 */
void netvsc_linkstatus_callback(struct net_device *net,
				struct rndis_message *resp)
{
	struct rndis_indicate_status *indicate = &resp->msg.indicate_status;
	struct net_device_context *ndev_ctx = netdev_priv(net);
	struct netvsc_reconfig *event;
	unsigned long flags;

	/* Update the physical link speed when changing to another vSwitch */
	if (indicate->status == RNDIS_STATUS_LINK_SPEED_CHANGE) {
		u32 speed;

		speed = *(u32 *)((void *)indicate
				 + indicate->status_buf_offset) / 10000;
		ndev_ctx->speed = speed;
		return;
	}

	/* Handle these link change statuses below */
	if (indicate->status != RNDIS_STATUS_NETWORK_CHANGE &&
	    indicate->status != RNDIS_STATUS_MEDIA_CONNECT &&
	    indicate->status != RNDIS_STATUS_MEDIA_DISCONNECT)
		return;

	if (net->reg_state != NETREG_REGISTERED)
		return;

	event = kzalloc(sizeof(*event), GFP_ATOMIC);
	if (!event)
		return;
	event->event = indicate->status;

	spin_lock_irqsave(&ndev_ctx->lock, flags);
	list_add_tail(&event->list, &ndev_ctx->reconfig_events);
	spin_unlock_irqrestore(&ndev_ctx->lock, flags);

	schedule_delayed_work(&ndev_ctx->dwork, 0);
}

static struct sk_buff *netvsc_alloc_recv_skb(struct net_device *net,
					     struct napi_struct *napi,
					     const struct ndis_tcp_ip_checksum_info *csum_info,
					     const struct ndis_pkt_8021q_info *vlan,
					     void *data, u32 buflen)
{
	struct sk_buff *skb;

	skb = napi_alloc_skb(napi, buflen);
	if (!skb)
		return skb;

	/*
	 * Copy to skb. This copy is needed here since the memory pointed by
	 * hv_netvsc_packet cannot be deallocated
	 */
	skb_put_data(skb, data, buflen);

	skb->protocol = eth_type_trans(skb, net);

	/* skb is already created with CHECKSUM_NONE */
	skb_checksum_none_assert(skb);

	/*
	 * In Linux, the IP checksum is always checked.
	 * Do L4 checksum offload if enabled and present.
	 */
	if (csum_info && (net->features & NETIF_F_RXCSUM)) {
		if (csum_info->receive.tcp_checksum_succeeded ||
		    csum_info->receive.udp_checksum_succeeded)
			skb->ip_summed = CHECKSUM_UNNECESSARY;
	}

	if (vlan) {
		u16 vlan_tci = vlan->vlanid | (vlan->pri << VLAN_PRIO_SHIFT);

		__vlan_hwaccel_put_tag(skb, htons(ETH_P_8021Q),
				       vlan_tci);
	}

	return skb;
}

/*
 * netvsc_recv_callback -  Callback when we receive a packet from the
 * "wire" on the specified device.
 */
int netvsc_recv_callback(struct net_device *net,
			 struct netvsc_device *net_device,
			 struct vmbus_channel *channel,
			 void  *data, u32 len,
			 const struct ndis_tcp_ip_checksum_info *csum_info,
			 const struct ndis_pkt_8021q_info *vlan)
{
	struct net_device_context *net_device_ctx = netdev_priv(net);
	u16 q_idx = channel->offermsg.offer.sub_channel_index;
	struct netvsc_channel *nvchan = &net_device->chan_table[q_idx];
	struct sk_buff *skb;
	struct netvsc_stats *rx_stats;

	if (net->reg_state != NETREG_REGISTERED)
		return NVSP_STAT_FAIL;

	/* Allocate a skb - TODO direct I/O to pages? */
	skb = netvsc_alloc_recv_skb(net, &nvchan->napi,
				    csum_info, vlan, data, len);
	if (unlikely(!skb)) {
		++net_device_ctx->eth_stats.rx_no_memory;
		rcu_read_unlock();
		return NVSP_STAT_FAIL;
	}

	skb_record_rx_queue(skb, q_idx);

	/*
	 * Even if injecting the packet, record the statistics
	 * on the synthetic device because modifying the VF device
	 * statistics will not work correctly.
	 */
	rx_stats = &nvchan->rx_stats;
	u64_stats_update_begin(&rx_stats->syncp);
	rx_stats->packets++;
	rx_stats->bytes += len;

	if (skb->pkt_type == PACKET_BROADCAST)
		++rx_stats->broadcast;
	else if (skb->pkt_type == PACKET_MULTICAST)
		++rx_stats->multicast;
	u64_stats_update_end(&rx_stats->syncp);

	napi_gro_receive(&nvchan->napi, skb);
	return NVSP_STAT_SUCCESS;
}

static void netvsc_get_drvinfo(struct net_device *net,
			       struct ethtool_drvinfo *info)
{
	strlcpy(info->driver, KBUILD_MODNAME, sizeof(info->driver));
	strlcpy(info->fw_version, "N/A", sizeof(info->fw_version));
}

static void netvsc_get_channels(struct net_device *net,
				struct ethtool_channels *channel)
{
	struct net_device_context *net_device_ctx = netdev_priv(net);
	struct netvsc_device *nvdev = rtnl_dereference(net_device_ctx->nvdev);

	if (nvdev) {
		channel->max_combined	= nvdev->max_chn;
		channel->combined_count = nvdev->num_chn;
	}
}

static int netvsc_detach(struct net_device *ndev,
			 struct netvsc_device *nvdev)
{
	struct net_device_context *ndev_ctx = netdev_priv(ndev);
	struct hv_device *hdev = ndev_ctx->device_ctx;
	int ret;

	/* Don't try continuing to try and setup sub channels */
	if (cancel_work_sync(&nvdev->subchan_work))
		nvdev->num_chn = 1;

	/* If device was up (receiving) then shutdown */
	if (netif_running(ndev)) {
		netif_tx_disable(ndev);

		ret = rndis_filter_close(nvdev);
		if (ret) {
			netdev_err(ndev,
				   "unable to close device (ret %d).\n", ret);
			return ret;
		}

		ret = netvsc_wait_until_empty(nvdev);
		if (ret) {
			netdev_err(ndev,
				   "Ring buffer not empty after closing rndis\n");
			return ret;
		}
	}

	netif_device_detach(ndev);

	rndis_filter_device_remove(hdev, nvdev);

	return 0;
}

static int netvsc_attach(struct net_device *ndev,
			 struct netvsc_device_info *dev_info)
{
	struct net_device_context *ndev_ctx = netdev_priv(ndev);
	struct hv_device *hdev = ndev_ctx->device_ctx;
	struct netvsc_device *nvdev;
	struct rndis_device *rdev;
	int ret;

	nvdev = rndis_filter_device_add(hdev, dev_info);
	if (IS_ERR(nvdev))
		return PTR_ERR(nvdev);

	if (nvdev->num_chn > 1) {
		ret = rndis_set_subchannel(ndev, nvdev);
<<<<<<< HEAD

		/* if unavailable, just proceed with one queue */
		if (ret) {
			nvdev->max_chn = 1;
			nvdev->num_chn = 1;
		}
	}

	/* In any case device is now ready */
	netif_device_attach(ndev);

=======

		/* if unavailable, just proceed with one queue */
		if (ret) {
			nvdev->max_chn = 1;
			nvdev->num_chn = 1;
		}
	}

	/* In any case device is now ready */
	netif_device_attach(ndev);

>>>>>>> f9885ef8
	/* Note: enable and attach happen when sub-channels setup */
	netif_carrier_off(ndev);

	if (netif_running(ndev)) {
		ret = rndis_filter_open(nvdev);
		if (ret)
			return ret;

		rdev = nvdev->extension;
		if (!rdev->link_state)
			netif_carrier_on(ndev);
	}

	return 0;
}

static int netvsc_set_channels(struct net_device *net,
			       struct ethtool_channels *channels)
{
	struct net_device_context *net_device_ctx = netdev_priv(net);
	struct netvsc_device *nvdev = rtnl_dereference(net_device_ctx->nvdev);
	unsigned int orig, count = channels->combined_count;
	struct netvsc_device_info device_info;
	int ret;

	/* We do not support separate count for rx, tx, or other */
	if (count == 0 ||
	    channels->rx_count || channels->tx_count || channels->other_count)
		return -EINVAL;

	if (!nvdev || nvdev->destroy)
		return -ENODEV;

	if (nvdev->nvsp_version < NVSP_PROTOCOL_VERSION_5)
		return -EINVAL;

	if (count > nvdev->max_chn)
		return -EINVAL;

	orig = nvdev->num_chn;

	memset(&device_info, 0, sizeof(device_info));
	device_info.num_chn = count;
	device_info.send_sections = nvdev->send_section_cnt;
	device_info.send_section_size = nvdev->send_section_size;
	device_info.recv_sections = nvdev->recv_section_cnt;
	device_info.recv_section_size = nvdev->recv_section_size;

	ret = netvsc_detach(net, nvdev);
	if (ret)
		return ret;

	ret = netvsc_attach(net, &device_info);
	if (ret) {
		device_info.num_chn = orig;
		if (netvsc_attach(net, &device_info))
			netdev_err(net, "restoring channel setting failed\n");
	}

	return ret;
}

static bool
netvsc_validate_ethtool_ss_cmd(const struct ethtool_link_ksettings *cmd)
{
	struct ethtool_link_ksettings diff1 = *cmd;
	struct ethtool_link_ksettings diff2 = {};

	diff1.base.speed = 0;
	diff1.base.duplex = 0;
	/* advertising and cmd are usually set */
	ethtool_link_ksettings_zero_link_mode(&diff1, advertising);
	diff1.base.cmd = 0;
	/* We set port to PORT_OTHER */
	diff2.base.port = PORT_OTHER;

	return !memcmp(&diff1, &diff2, sizeof(diff1));
}

static void netvsc_init_settings(struct net_device *dev)
{
	struct net_device_context *ndc = netdev_priv(dev);

	ndc->l4_hash = HV_DEFAULT_L4HASH;

	ndc->speed = SPEED_UNKNOWN;
	ndc->duplex = DUPLEX_FULL;
}

static int netvsc_get_link_ksettings(struct net_device *dev,
				     struct ethtool_link_ksettings *cmd)
{
	struct net_device_context *ndc = netdev_priv(dev);

	cmd->base.speed = ndc->speed;
	cmd->base.duplex = ndc->duplex;
	cmd->base.port = PORT_OTHER;

	return 0;
}

static int netvsc_set_link_ksettings(struct net_device *dev,
				     const struct ethtool_link_ksettings *cmd)
{
	struct net_device_context *ndc = netdev_priv(dev);
	u32 speed;

	speed = cmd->base.speed;
	if (!ethtool_validate_speed(speed) ||
	    !ethtool_validate_duplex(cmd->base.duplex) ||
	    !netvsc_validate_ethtool_ss_cmd(cmd))
		return -EINVAL;

	ndc->speed = speed;
	ndc->duplex = cmd->base.duplex;

	return 0;
}

static int netvsc_change_mtu(struct net_device *ndev, int mtu)
{
	struct net_device_context *ndevctx = netdev_priv(ndev);
	struct net_device *vf_netdev = rtnl_dereference(ndevctx->vf_netdev);
	struct netvsc_device *nvdev = rtnl_dereference(ndevctx->nvdev);
	int orig_mtu = ndev->mtu;
	struct netvsc_device_info device_info;
	int ret = 0;

	if (!nvdev || nvdev->destroy)
		return -ENODEV;

	/* Change MTU of underlying VF netdev first. */
	if (vf_netdev) {
		ret = dev_set_mtu(vf_netdev, mtu);
		if (ret)
			return ret;
	}

	memset(&device_info, 0, sizeof(device_info));
	device_info.num_chn = nvdev->num_chn;
	device_info.send_sections = nvdev->send_section_cnt;
	device_info.send_section_size = nvdev->send_section_size;
	device_info.recv_sections = nvdev->recv_section_cnt;
	device_info.recv_section_size = nvdev->recv_section_size;

	ret = netvsc_detach(ndev, nvdev);
	if (ret)
		goto rollback_vf;

	ndev->mtu = mtu;

	ret = netvsc_attach(ndev, &device_info);
	if (ret)
		goto rollback;

	return 0;

rollback:
	/* Attempt rollback to original MTU */
	ndev->mtu = orig_mtu;

	if (netvsc_attach(ndev, &device_info))
		netdev_err(ndev, "restoring mtu failed\n");
rollback_vf:
	if (vf_netdev)
		dev_set_mtu(vf_netdev, orig_mtu);

	return ret;
}

static void netvsc_get_vf_stats(struct net_device *net,
				struct netvsc_vf_pcpu_stats *tot)
{
	struct net_device_context *ndev_ctx = netdev_priv(net);
	int i;

	memset(tot, 0, sizeof(*tot));

	for_each_possible_cpu(i) {
		const struct netvsc_vf_pcpu_stats *stats
			= per_cpu_ptr(ndev_ctx->vf_stats, i);
		u64 rx_packets, rx_bytes, tx_packets, tx_bytes;
		unsigned int start;

		do {
			start = u64_stats_fetch_begin_irq(&stats->syncp);
			rx_packets = stats->rx_packets;
			tx_packets = stats->tx_packets;
			rx_bytes = stats->rx_bytes;
			tx_bytes = stats->tx_bytes;
		} while (u64_stats_fetch_retry_irq(&stats->syncp, start));

		tot->rx_packets += rx_packets;
		tot->tx_packets += tx_packets;
		tot->rx_bytes   += rx_bytes;
		tot->tx_bytes   += tx_bytes;
		tot->tx_dropped += stats->tx_dropped;
	}
}

static void netvsc_get_pcpu_stats(struct net_device *net,
				  struct netvsc_ethtool_pcpu_stats *pcpu_tot)
{
	struct net_device_context *ndev_ctx = netdev_priv(net);
	struct netvsc_device *nvdev = rcu_dereference_rtnl(ndev_ctx->nvdev);
	int i;

	/* fetch percpu stats of vf */
	for_each_possible_cpu(i) {
		const struct netvsc_vf_pcpu_stats *stats =
			per_cpu_ptr(ndev_ctx->vf_stats, i);
		struct netvsc_ethtool_pcpu_stats *this_tot = &pcpu_tot[i];
		unsigned int start;

		do {
			start = u64_stats_fetch_begin_irq(&stats->syncp);
			this_tot->vf_rx_packets = stats->rx_packets;
			this_tot->vf_tx_packets = stats->tx_packets;
			this_tot->vf_rx_bytes = stats->rx_bytes;
			this_tot->vf_tx_bytes = stats->tx_bytes;
		} while (u64_stats_fetch_retry_irq(&stats->syncp, start));
		this_tot->rx_packets = this_tot->vf_rx_packets;
		this_tot->tx_packets = this_tot->vf_tx_packets;
		this_tot->rx_bytes   = this_tot->vf_rx_bytes;
		this_tot->tx_bytes   = this_tot->vf_tx_bytes;
	}

	/* fetch percpu stats of netvsc */
	for (i = 0; i < nvdev->num_chn; i++) {
		const struct netvsc_channel *nvchan = &nvdev->chan_table[i];
		const struct netvsc_stats *stats;
		struct netvsc_ethtool_pcpu_stats *this_tot =
			&pcpu_tot[nvchan->channel->target_cpu];
		u64 packets, bytes;
		unsigned int start;

		stats = &nvchan->tx_stats;
		do {
			start = u64_stats_fetch_begin_irq(&stats->syncp);
			packets = stats->packets;
			bytes = stats->bytes;
		} while (u64_stats_fetch_retry_irq(&stats->syncp, start));

		this_tot->tx_bytes	+= bytes;
		this_tot->tx_packets	+= packets;

		stats = &nvchan->rx_stats;
		do {
			start = u64_stats_fetch_begin_irq(&stats->syncp);
			packets = stats->packets;
			bytes = stats->bytes;
		} while (u64_stats_fetch_retry_irq(&stats->syncp, start));

		this_tot->rx_bytes	+= bytes;
		this_tot->rx_packets	+= packets;
	}
}

static void netvsc_get_stats64(struct net_device *net,
			       struct rtnl_link_stats64 *t)
{
	struct net_device_context *ndev_ctx = netdev_priv(net);
	struct netvsc_device *nvdev = rcu_dereference_rtnl(ndev_ctx->nvdev);
	struct netvsc_vf_pcpu_stats vf_tot;
	int i;

	if (!nvdev)
		return;

	netdev_stats_to_stats64(t, &net->stats);

	netvsc_get_vf_stats(net, &vf_tot);
	t->rx_packets += vf_tot.rx_packets;
	t->tx_packets += vf_tot.tx_packets;
	t->rx_bytes   += vf_tot.rx_bytes;
	t->tx_bytes   += vf_tot.tx_bytes;
	t->tx_dropped += vf_tot.tx_dropped;

	for (i = 0; i < nvdev->num_chn; i++) {
		const struct netvsc_channel *nvchan = &nvdev->chan_table[i];
		const struct netvsc_stats *stats;
		u64 packets, bytes, multicast;
		unsigned int start;

		stats = &nvchan->tx_stats;
		do {
			start = u64_stats_fetch_begin_irq(&stats->syncp);
			packets = stats->packets;
			bytes = stats->bytes;
		} while (u64_stats_fetch_retry_irq(&stats->syncp, start));

		t->tx_bytes	+= bytes;
		t->tx_packets	+= packets;

		stats = &nvchan->rx_stats;
		do {
			start = u64_stats_fetch_begin_irq(&stats->syncp);
			packets = stats->packets;
			bytes = stats->bytes;
			multicast = stats->multicast + stats->broadcast;
		} while (u64_stats_fetch_retry_irq(&stats->syncp, start));

		t->rx_bytes	+= bytes;
		t->rx_packets	+= packets;
		t->multicast	+= multicast;
	}
}

static int netvsc_set_mac_addr(struct net_device *ndev, void *p)
{
	struct net_device_context *ndc = netdev_priv(ndev);
	struct net_device *vf_netdev = rtnl_dereference(ndc->vf_netdev);
	struct netvsc_device *nvdev = rtnl_dereference(ndc->nvdev);
	struct sockaddr *addr = p;
	int err;

	err = eth_prepare_mac_addr_change(ndev, p);
	if (err)
		return err;

	if (!nvdev)
		return -ENODEV;

	if (vf_netdev) {
		err = dev_set_mac_address(vf_netdev, addr);
		if (err)
			return err;
	}

	err = rndis_filter_set_device_mac(nvdev, addr->sa_data);
	if (!err) {
		eth_commit_mac_addr_change(ndev, p);
	} else if (vf_netdev) {
		/* rollback change on VF */
		memcpy(addr->sa_data, ndev->dev_addr, ETH_ALEN);
		dev_set_mac_address(vf_netdev, addr);
	}

	return err;
}

static const struct {
	char name[ETH_GSTRING_LEN];
	u16 offset;
} netvsc_stats[] = {
	{ "tx_scattered", offsetof(struct netvsc_ethtool_stats, tx_scattered) },
	{ "tx_no_memory", offsetof(struct netvsc_ethtool_stats, tx_no_memory) },
	{ "tx_no_space",  offsetof(struct netvsc_ethtool_stats, tx_no_space) },
	{ "tx_too_big",	  offsetof(struct netvsc_ethtool_stats, tx_too_big) },
	{ "tx_busy",	  offsetof(struct netvsc_ethtool_stats, tx_busy) },
	{ "tx_send_full", offsetof(struct netvsc_ethtool_stats, tx_send_full) },
	{ "rx_comp_busy", offsetof(struct netvsc_ethtool_stats, rx_comp_busy) },
	{ "rx_no_memory", offsetof(struct netvsc_ethtool_stats, rx_no_memory) },
	{ "stop_queue", offsetof(struct netvsc_ethtool_stats, stop_queue) },
	{ "wake_queue", offsetof(struct netvsc_ethtool_stats, wake_queue) },
}, pcpu_stats[] = {
	{ "cpu%u_rx_packets",
		offsetof(struct netvsc_ethtool_pcpu_stats, rx_packets) },
	{ "cpu%u_rx_bytes",
		offsetof(struct netvsc_ethtool_pcpu_stats, rx_bytes) },
	{ "cpu%u_tx_packets",
		offsetof(struct netvsc_ethtool_pcpu_stats, tx_packets) },
	{ "cpu%u_tx_bytes",
		offsetof(struct netvsc_ethtool_pcpu_stats, tx_bytes) },
	{ "cpu%u_vf_rx_packets",
		offsetof(struct netvsc_ethtool_pcpu_stats, vf_rx_packets) },
	{ "cpu%u_vf_rx_bytes",
		offsetof(struct netvsc_ethtool_pcpu_stats, vf_rx_bytes) },
	{ "cpu%u_vf_tx_packets",
		offsetof(struct netvsc_ethtool_pcpu_stats, vf_tx_packets) },
	{ "cpu%u_vf_tx_bytes",
		offsetof(struct netvsc_ethtool_pcpu_stats, vf_tx_bytes) },
}, vf_stats[] = {
	{ "vf_rx_packets", offsetof(struct netvsc_vf_pcpu_stats, rx_packets) },
	{ "vf_rx_bytes",   offsetof(struct netvsc_vf_pcpu_stats, rx_bytes) },
	{ "vf_tx_packets", offsetof(struct netvsc_vf_pcpu_stats, tx_packets) },
	{ "vf_tx_bytes",   offsetof(struct netvsc_vf_pcpu_stats, tx_bytes) },
	{ "vf_tx_dropped", offsetof(struct netvsc_vf_pcpu_stats, tx_dropped) },
};

#define NETVSC_GLOBAL_STATS_LEN	ARRAY_SIZE(netvsc_stats)
#define NETVSC_VF_STATS_LEN	ARRAY_SIZE(vf_stats)

/* statistics per queue (rx/tx packets/bytes) */
#define NETVSC_PCPU_STATS_LEN (num_present_cpus() * ARRAY_SIZE(pcpu_stats))

/* 4 statistics per queue (rx/tx packets/bytes) */
#define NETVSC_QUEUE_STATS_LEN(dev) ((dev)->num_chn * 4)

static int netvsc_get_sset_count(struct net_device *dev, int string_set)
{
	struct net_device_context *ndc = netdev_priv(dev);
	struct netvsc_device *nvdev = rtnl_dereference(ndc->nvdev);

	if (!nvdev)
		return -ENODEV;

	switch (string_set) {
	case ETH_SS_STATS:
		return NETVSC_GLOBAL_STATS_LEN
			+ NETVSC_VF_STATS_LEN
			+ NETVSC_QUEUE_STATS_LEN(nvdev)
			+ NETVSC_PCPU_STATS_LEN;
	default:
		return -EINVAL;
	}
}

static void netvsc_get_ethtool_stats(struct net_device *dev,
				     struct ethtool_stats *stats, u64 *data)
{
	struct net_device_context *ndc = netdev_priv(dev);
	struct netvsc_device *nvdev = rtnl_dereference(ndc->nvdev);
	const void *nds = &ndc->eth_stats;
	const struct netvsc_stats *qstats;
	struct netvsc_vf_pcpu_stats sum;
	struct netvsc_ethtool_pcpu_stats *pcpu_sum;
	unsigned int start;
	u64 packets, bytes;
	int i, j, cpu;

	if (!nvdev)
		return;

	for (i = 0; i < NETVSC_GLOBAL_STATS_LEN; i++)
		data[i] = *(unsigned long *)(nds + netvsc_stats[i].offset);

	netvsc_get_vf_stats(dev, &sum);
	for (j = 0; j < NETVSC_VF_STATS_LEN; j++)
		data[i++] = *(u64 *)((void *)&sum + vf_stats[j].offset);

	for (j = 0; j < nvdev->num_chn; j++) {
		qstats = &nvdev->chan_table[j].tx_stats;

		do {
			start = u64_stats_fetch_begin_irq(&qstats->syncp);
			packets = qstats->packets;
			bytes = qstats->bytes;
		} while (u64_stats_fetch_retry_irq(&qstats->syncp, start));
		data[i++] = packets;
		data[i++] = bytes;

		qstats = &nvdev->chan_table[j].rx_stats;
		do {
			start = u64_stats_fetch_begin_irq(&qstats->syncp);
			packets = qstats->packets;
			bytes = qstats->bytes;
		} while (u64_stats_fetch_retry_irq(&qstats->syncp, start));
		data[i++] = packets;
		data[i++] = bytes;
	}

	pcpu_sum = kvmalloc_array(num_possible_cpus(),
				  sizeof(struct netvsc_ethtool_pcpu_stats),
				  GFP_KERNEL);
	netvsc_get_pcpu_stats(dev, pcpu_sum);
	for_each_present_cpu(cpu) {
		struct netvsc_ethtool_pcpu_stats *this_sum = &pcpu_sum[cpu];

		for (j = 0; j < ARRAY_SIZE(pcpu_stats); j++)
			data[i++] = *(u64 *)((void *)this_sum
					     + pcpu_stats[j].offset);
	}
	kvfree(pcpu_sum);
}

static void netvsc_get_strings(struct net_device *dev, u32 stringset, u8 *data)
{
	struct net_device_context *ndc = netdev_priv(dev);
	struct netvsc_device *nvdev = rtnl_dereference(ndc->nvdev);
	u8 *p = data;
	int i, cpu;

	if (!nvdev)
		return;

	switch (stringset) {
	case ETH_SS_STATS:
		for (i = 0; i < ARRAY_SIZE(netvsc_stats); i++) {
			memcpy(p, netvsc_stats[i].name, ETH_GSTRING_LEN);
			p += ETH_GSTRING_LEN;
		}

		for (i = 0; i < ARRAY_SIZE(vf_stats); i++) {
			memcpy(p, vf_stats[i].name, ETH_GSTRING_LEN);
			p += ETH_GSTRING_LEN;
		}

		for (i = 0; i < nvdev->num_chn; i++) {
			sprintf(p, "tx_queue_%u_packets", i);
			p += ETH_GSTRING_LEN;
			sprintf(p, "tx_queue_%u_bytes", i);
			p += ETH_GSTRING_LEN;
			sprintf(p, "rx_queue_%u_packets", i);
			p += ETH_GSTRING_LEN;
			sprintf(p, "rx_queue_%u_bytes", i);
			p += ETH_GSTRING_LEN;
		}

		for_each_present_cpu(cpu) {
			for (i = 0; i < ARRAY_SIZE(pcpu_stats); i++) {
				sprintf(p, pcpu_stats[i].name, cpu);
				p += ETH_GSTRING_LEN;
			}
		}

		break;
	}
}

static int
netvsc_get_rss_hash_opts(struct net_device_context *ndc,
			 struct ethtool_rxnfc *info)
{
	const u32 l4_flag = RXH_L4_B_0_1 | RXH_L4_B_2_3;

	info->data = RXH_IP_SRC | RXH_IP_DST;

	switch (info->flow_type) {
	case TCP_V4_FLOW:
		if (ndc->l4_hash & HV_TCP4_L4HASH)
			info->data |= l4_flag;

		break;

	case TCP_V6_FLOW:
		if (ndc->l4_hash & HV_TCP6_L4HASH)
			info->data |= l4_flag;

		break;

	case UDP_V4_FLOW:
		if (ndc->l4_hash & HV_UDP4_L4HASH)
			info->data |= l4_flag;

		break;

	case UDP_V6_FLOW:
		if (ndc->l4_hash & HV_UDP6_L4HASH)
			info->data |= l4_flag;

		break;

	case IPV4_FLOW:
	case IPV6_FLOW:
		break;
	default:
		info->data = 0;
		break;
	}

	return 0;
}

static int
netvsc_get_rxnfc(struct net_device *dev, struct ethtool_rxnfc *info,
		 u32 *rules)
{
	struct net_device_context *ndc = netdev_priv(dev);
	struct netvsc_device *nvdev = rtnl_dereference(ndc->nvdev);

	if (!nvdev)
		return -ENODEV;

	switch (info->cmd) {
	case ETHTOOL_GRXRINGS:
		info->data = nvdev->num_chn;
		return 0;

	case ETHTOOL_GRXFH:
		return netvsc_get_rss_hash_opts(ndc, info);
	}
	return -EOPNOTSUPP;
}

static int netvsc_set_rss_hash_opts(struct net_device_context *ndc,
				    struct ethtool_rxnfc *info)
{
	if (info->data == (RXH_IP_SRC | RXH_IP_DST |
			   RXH_L4_B_0_1 | RXH_L4_B_2_3)) {
		switch (info->flow_type) {
		case TCP_V4_FLOW:
			ndc->l4_hash |= HV_TCP4_L4HASH;
			break;

		case TCP_V6_FLOW:
			ndc->l4_hash |= HV_TCP6_L4HASH;
			break;

		case UDP_V4_FLOW:
			ndc->l4_hash |= HV_UDP4_L4HASH;
			break;

		case UDP_V6_FLOW:
			ndc->l4_hash |= HV_UDP6_L4HASH;
			break;

		default:
			return -EOPNOTSUPP;
		}

		return 0;
	}

	if (info->data == (RXH_IP_SRC | RXH_IP_DST)) {
		switch (info->flow_type) {
		case TCP_V4_FLOW:
			ndc->l4_hash &= ~HV_TCP4_L4HASH;
			break;

		case TCP_V6_FLOW:
			ndc->l4_hash &= ~HV_TCP6_L4HASH;
			break;

		case UDP_V4_FLOW:
			ndc->l4_hash &= ~HV_UDP4_L4HASH;
			break;

		case UDP_V6_FLOW:
			ndc->l4_hash &= ~HV_UDP6_L4HASH;
			break;

		default:
			return -EOPNOTSUPP;
		}

		return 0;
	}

	return -EOPNOTSUPP;
}

static int
netvsc_set_rxnfc(struct net_device *ndev, struct ethtool_rxnfc *info)
{
	struct net_device_context *ndc = netdev_priv(ndev);

	if (info->cmd == ETHTOOL_SRXFH)
		return netvsc_set_rss_hash_opts(ndc, info);

	return -EOPNOTSUPP;
}

#ifdef CONFIG_NET_POLL_CONTROLLER
static void netvsc_poll_controller(struct net_device *dev)
{
	struct net_device_context *ndc = netdev_priv(dev);
	struct netvsc_device *ndev;
	int i;

	rcu_read_lock();
	ndev = rcu_dereference(ndc->nvdev);
	if (ndev) {
		for (i = 0; i < ndev->num_chn; i++) {
			struct netvsc_channel *nvchan = &ndev->chan_table[i];

			napi_schedule(&nvchan->napi);
		}
	}
	rcu_read_unlock();
}
#endif

static u32 netvsc_get_rxfh_key_size(struct net_device *dev)
{
	return NETVSC_HASH_KEYLEN;
}

static u32 netvsc_rss_indir_size(struct net_device *dev)
{
	return ITAB_NUM;
}

static int netvsc_get_rxfh(struct net_device *dev, u32 *indir, u8 *key,
			   u8 *hfunc)
{
	struct net_device_context *ndc = netdev_priv(dev);
	struct netvsc_device *ndev = rtnl_dereference(ndc->nvdev);
	struct rndis_device *rndis_dev;
	int i;

	if (!ndev)
		return -ENODEV;

	if (hfunc)
		*hfunc = ETH_RSS_HASH_TOP;	/* Toeplitz */

	rndis_dev = ndev->extension;
	if (indir) {
		for (i = 0; i < ITAB_NUM; i++)
			indir[i] = rndis_dev->rx_table[i];
	}

	if (key)
		memcpy(key, rndis_dev->rss_key, NETVSC_HASH_KEYLEN);

	return 0;
}

static int netvsc_set_rxfh(struct net_device *dev, const u32 *indir,
			   const u8 *key, const u8 hfunc)
{
	struct net_device_context *ndc = netdev_priv(dev);
	struct netvsc_device *ndev = rtnl_dereference(ndc->nvdev);
	struct rndis_device *rndis_dev;
	int i;

	if (!ndev)
		return -ENODEV;

	if (hfunc != ETH_RSS_HASH_NO_CHANGE && hfunc != ETH_RSS_HASH_TOP)
		return -EOPNOTSUPP;

	rndis_dev = ndev->extension;
	if (indir) {
		for (i = 0; i < ITAB_NUM; i++)
			if (indir[i] >= ndev->num_chn)
				return -EINVAL;

		for (i = 0; i < ITAB_NUM; i++)
			rndis_dev->rx_table[i] = indir[i];
	}

	if (!key) {
		if (!indir)
			return 0;

		key = rndis_dev->rss_key;
	}

	return rndis_filter_set_rss_param(rndis_dev, key);
}

/* Hyper-V RNDIS protocol does not have ring in the HW sense.
 * It does have pre-allocated receive area which is divided into sections.
 */
static void __netvsc_get_ringparam(struct netvsc_device *nvdev,
				   struct ethtool_ringparam *ring)
{
	u32 max_buf_size;

	ring->rx_pending = nvdev->recv_section_cnt;
	ring->tx_pending = nvdev->send_section_cnt;

	if (nvdev->nvsp_version <= NVSP_PROTOCOL_VERSION_2)
		max_buf_size = NETVSC_RECEIVE_BUFFER_SIZE_LEGACY;
	else
		max_buf_size = NETVSC_RECEIVE_BUFFER_SIZE;

	ring->rx_max_pending = max_buf_size / nvdev->recv_section_size;
	ring->tx_max_pending = NETVSC_SEND_BUFFER_SIZE
		/ nvdev->send_section_size;
}

static void netvsc_get_ringparam(struct net_device *ndev,
				 struct ethtool_ringparam *ring)
{
	struct net_device_context *ndevctx = netdev_priv(ndev);
	struct netvsc_device *nvdev = rtnl_dereference(ndevctx->nvdev);

	if (!nvdev)
		return;

	__netvsc_get_ringparam(nvdev, ring);
}

static int netvsc_set_ringparam(struct net_device *ndev,
				struct ethtool_ringparam *ring)
{
	struct net_device_context *ndevctx = netdev_priv(ndev);
	struct netvsc_device *nvdev = rtnl_dereference(ndevctx->nvdev);
	struct netvsc_device_info device_info;
	struct ethtool_ringparam orig;
	u32 new_tx, new_rx;
	int ret = 0;

	if (!nvdev || nvdev->destroy)
		return -ENODEV;

	memset(&orig, 0, sizeof(orig));
	__netvsc_get_ringparam(nvdev, &orig);

	new_tx = clamp_t(u32, ring->tx_pending,
			 NETVSC_MIN_TX_SECTIONS, orig.tx_max_pending);
	new_rx = clamp_t(u32, ring->rx_pending,
			 NETVSC_MIN_RX_SECTIONS, orig.rx_max_pending);

	if (new_tx == orig.tx_pending &&
	    new_rx == orig.rx_pending)
		return 0;	 /* no change */

	memset(&device_info, 0, sizeof(device_info));
	device_info.num_chn = nvdev->num_chn;
	device_info.send_sections = new_tx;
	device_info.send_section_size = nvdev->send_section_size;
	device_info.recv_sections = new_rx;
	device_info.recv_section_size = nvdev->recv_section_size;

	ret = netvsc_detach(ndev, nvdev);
	if (ret)
		return ret;

	ret = netvsc_attach(ndev, &device_info);
	if (ret) {
		device_info.send_sections = orig.tx_pending;
		device_info.recv_sections = orig.rx_pending;

		if (netvsc_attach(ndev, &device_info))
			netdev_err(ndev, "restoring ringparam failed");
	}

	return ret;
}

static u32 netvsc_get_msglevel(struct net_device *ndev)
{
	struct net_device_context *ndev_ctx = netdev_priv(ndev);

	return ndev_ctx->msg_enable;
}

static void netvsc_set_msglevel(struct net_device *ndev, u32 val)
{
	struct net_device_context *ndev_ctx = netdev_priv(ndev);

	ndev_ctx->msg_enable = val;
}

static const struct ethtool_ops ethtool_ops = {
	.get_drvinfo	= netvsc_get_drvinfo,
	.get_msglevel	= netvsc_get_msglevel,
	.set_msglevel	= netvsc_set_msglevel,
	.get_link	= ethtool_op_get_link,
	.get_ethtool_stats = netvsc_get_ethtool_stats,
	.get_sset_count = netvsc_get_sset_count,
	.get_strings	= netvsc_get_strings,
	.get_channels   = netvsc_get_channels,
	.set_channels   = netvsc_set_channels,
	.get_ts_info	= ethtool_op_get_ts_info,
	.get_rxnfc	= netvsc_get_rxnfc,
	.set_rxnfc	= netvsc_set_rxnfc,
	.get_rxfh_key_size = netvsc_get_rxfh_key_size,
	.get_rxfh_indir_size = netvsc_rss_indir_size,
	.get_rxfh	= netvsc_get_rxfh,
	.set_rxfh	= netvsc_set_rxfh,
	.get_link_ksettings = netvsc_get_link_ksettings,
	.set_link_ksettings = netvsc_set_link_ksettings,
	.get_ringparam	= netvsc_get_ringparam,
	.set_ringparam	= netvsc_set_ringparam,
};

static const struct net_device_ops device_ops = {
	.ndo_open =			netvsc_open,
	.ndo_stop =			netvsc_close,
	.ndo_start_xmit =		netvsc_start_xmit,
	.ndo_change_rx_flags =		netvsc_change_rx_flags,
	.ndo_set_rx_mode =		netvsc_set_rx_mode,
	.ndo_change_mtu =		netvsc_change_mtu,
	.ndo_validate_addr =		eth_validate_addr,
	.ndo_set_mac_address =		netvsc_set_mac_addr,
	.ndo_select_queue =		netvsc_select_queue,
	.ndo_get_stats64 =		netvsc_get_stats64,
#ifdef CONFIG_NET_POLL_CONTROLLER
	.ndo_poll_controller =		netvsc_poll_controller,
#endif
};

/*
 * Handle link status changes. For RNDIS_STATUS_NETWORK_CHANGE emulate link
 * down/up sequence. In case of RNDIS_STATUS_MEDIA_CONNECT when carrier is
 * present send GARP packet to network peers with netif_notify_peers().
 */
static void netvsc_link_change(struct work_struct *w)
{
	struct net_device_context *ndev_ctx =
		container_of(w, struct net_device_context, dwork.work);
	struct hv_device *device_obj = ndev_ctx->device_ctx;
	struct net_device *net = hv_get_drvdata(device_obj);
	struct netvsc_device *net_device;
	struct rndis_device *rdev;
	struct netvsc_reconfig *event = NULL;
	bool notify = false, reschedule = false;
	unsigned long flags, next_reconfig, delay;

	/* if changes are happening, comeback later */
	if (!rtnl_trylock()) {
		schedule_delayed_work(&ndev_ctx->dwork, LINKCHANGE_INT);
		return;
	}

	net_device = rtnl_dereference(ndev_ctx->nvdev);
	if (!net_device)
		goto out_unlock;

	rdev = net_device->extension;

	next_reconfig = ndev_ctx->last_reconfig + LINKCHANGE_INT;
	if (time_is_after_jiffies(next_reconfig)) {
		/* link_watch only sends one notification with current state
		 * per second, avoid doing reconfig more frequently. Handle
		 * wrap around.
		 */
		delay = next_reconfig - jiffies;
		delay = delay < LINKCHANGE_INT ? delay : LINKCHANGE_INT;
		schedule_delayed_work(&ndev_ctx->dwork, delay);
		goto out_unlock;
	}
	ndev_ctx->last_reconfig = jiffies;

	spin_lock_irqsave(&ndev_ctx->lock, flags);
	if (!list_empty(&ndev_ctx->reconfig_events)) {
		event = list_first_entry(&ndev_ctx->reconfig_events,
					 struct netvsc_reconfig, list);
		list_del(&event->list);
		reschedule = !list_empty(&ndev_ctx->reconfig_events);
	}
	spin_unlock_irqrestore(&ndev_ctx->lock, flags);

	if (!event)
		goto out_unlock;

	switch (event->event) {
		/* Only the following events are possible due to the check in
		 * netvsc_linkstatus_callback()
		 */
	case RNDIS_STATUS_MEDIA_CONNECT:
		if (rdev->link_state) {
			rdev->link_state = false;
			netif_carrier_on(net);
			netif_tx_wake_all_queues(net);
		} else {
			notify = true;
		}
		kfree(event);
		break;
	case RNDIS_STATUS_MEDIA_DISCONNECT:
		if (!rdev->link_state) {
			rdev->link_state = true;
			netif_carrier_off(net);
			netif_tx_stop_all_queues(net);
		}
		kfree(event);
		break;
	case RNDIS_STATUS_NETWORK_CHANGE:
		/* Only makes sense if carrier is present */
		if (!rdev->link_state) {
			rdev->link_state = true;
			netif_carrier_off(net);
			netif_tx_stop_all_queues(net);
			event->event = RNDIS_STATUS_MEDIA_CONNECT;
			spin_lock_irqsave(&ndev_ctx->lock, flags);
			list_add(&event->list, &ndev_ctx->reconfig_events);
			spin_unlock_irqrestore(&ndev_ctx->lock, flags);
			reschedule = true;
		}
		break;
	}

	rtnl_unlock();

	if (notify)
		netdev_notify_peers(net);

	/* link_watch only sends one notification with current state per
	 * second, handle next reconfig event in 2 seconds.
	 */
	if (reschedule)
		schedule_delayed_work(&ndev_ctx->dwork, LINKCHANGE_INT);

	return;

out_unlock:
	rtnl_unlock();
}

static struct net_device *get_netvsc_byref(struct net_device *vf_netdev)
{
	struct net_device_context *net_device_ctx;
	struct net_device *dev;

	dev = netdev_master_upper_dev_get(vf_netdev);
	if (!dev || dev->netdev_ops != &device_ops)
		return NULL;	/* not a netvsc device */

	net_device_ctx = netdev_priv(dev);
	if (!rtnl_dereference(net_device_ctx->nvdev))
		return NULL;	/* device is removed */

	return dev;
}

/* Called when VF is injecting data into network stack.
 * Change the associated network device from VF to netvsc.
 * note: already called with rcu_read_lock
 */
static rx_handler_result_t netvsc_vf_handle_frame(struct sk_buff **pskb)
{
	struct sk_buff *skb = *pskb;
	struct net_device *ndev = rcu_dereference(skb->dev->rx_handler_data);
	struct net_device_context *ndev_ctx = netdev_priv(ndev);
	struct netvsc_vf_pcpu_stats *pcpu_stats
		 = this_cpu_ptr(ndev_ctx->vf_stats);

	skb->dev = ndev;

	u64_stats_update_begin(&pcpu_stats->syncp);
	pcpu_stats->rx_packets++;
	pcpu_stats->rx_bytes += skb->len;
	u64_stats_update_end(&pcpu_stats->syncp);

	return RX_HANDLER_ANOTHER;
}

static int netvsc_vf_join(struct net_device *vf_netdev,
			  struct net_device *ndev)
{
	struct net_device_context *ndev_ctx = netdev_priv(ndev);
	int ret;

	ret = netdev_rx_handler_register(vf_netdev,
					 netvsc_vf_handle_frame, ndev);
	if (ret != 0) {
		netdev_err(vf_netdev,
			   "can not register netvsc VF receive handler (err = %d)\n",
			   ret);
		goto rx_handler_failed;
	}

	ret = netdev_master_upper_dev_link(vf_netdev, ndev,
					   NULL, NULL, NULL);
	if (ret != 0) {
		netdev_err(vf_netdev,
			   "can not set master device %s (err = %d)\n",
			   ndev->name, ret);
		goto upper_link_failed;
	}

	/* set slave flag before open to prevent IPv6 addrconf */
	vf_netdev->flags |= IFF_SLAVE;

	schedule_delayed_work(&ndev_ctx->vf_takeover, VF_TAKEOVER_INT);

	call_netdevice_notifiers(NETDEV_JOIN, vf_netdev);

	netdev_info(vf_netdev, "joined to %s\n", ndev->name);
	return 0;

upper_link_failed:
	netdev_rx_handler_unregister(vf_netdev);
rx_handler_failed:
	return ret;
}

static void __netvsc_vf_setup(struct net_device *ndev,
			      struct net_device *vf_netdev)
{
	int ret;

	/* Align MTU of VF with master */
	ret = dev_set_mtu(vf_netdev, ndev->mtu);
	if (ret)
		netdev_warn(vf_netdev,
			    "unable to change mtu to %u\n", ndev->mtu);

	/* set multicast etc flags on VF */
	dev_change_flags(vf_netdev, ndev->flags | IFF_SLAVE);

	/* sync address list from ndev to VF */
	netif_addr_lock_bh(ndev);
	dev_uc_sync(vf_netdev, ndev);
	dev_mc_sync(vf_netdev, ndev);
	netif_addr_unlock_bh(ndev);

	if (netif_running(ndev)) {
		ret = dev_open(vf_netdev);
		if (ret)
			netdev_warn(vf_netdev,
				    "unable to open: %d\n", ret);
	}
}

/* Setup VF as slave of the synthetic device.
 * Runs in workqueue to avoid recursion in netlink callbacks.
 */
static void netvsc_vf_setup(struct work_struct *w)
{
	struct net_device_context *ndev_ctx
		= container_of(w, struct net_device_context, vf_takeover.work);
	struct net_device *ndev = hv_get_drvdata(ndev_ctx->device_ctx);
	struct net_device *vf_netdev;

	if (!rtnl_trylock()) {
		schedule_delayed_work(&ndev_ctx->vf_takeover, 0);
		return;
	}

	vf_netdev = rtnl_dereference(ndev_ctx->vf_netdev);
	if (vf_netdev)
		__netvsc_vf_setup(ndev, vf_netdev);

	rtnl_unlock();
}

/* Find netvsc by VMBus serial number.
 * The PCI hyperv controller records the serial number as the slot.
 */
static struct net_device *get_netvsc_byslot(const struct net_device *vf_netdev)
{
	struct device *parent = vf_netdev->dev.parent;
	struct net_device_context *ndev_ctx;
	struct pci_dev *pdev;

	if (!parent || !dev_is_pci(parent))
		return NULL; /* not a PCI device */

	pdev = to_pci_dev(parent);
	if (!pdev->slot) {
		netdev_notice(vf_netdev, "no PCI slot information\n");
		return NULL;
	}

	list_for_each_entry(ndev_ctx, &netvsc_dev_list, list) {
		if (!ndev_ctx->vf_alloc)
			continue;

		if (ndev_ctx->vf_serial == pdev->slot->number)
			return hv_get_drvdata(ndev_ctx->device_ctx);
	}

	netdev_notice(vf_netdev,
		      "no netdev found for slot %u\n", pdev->slot->number);
	return NULL;
}

static int netvsc_register_vf(struct net_device *vf_netdev)
{
	struct net_device_context *net_device_ctx;
	struct device *pdev = vf_netdev->dev.parent;
	struct netvsc_device *netvsc_dev;
	struct net_device *ndev;
	int ret;

	if (vf_netdev->addr_len != ETH_ALEN)
		return NOTIFY_DONE;

<<<<<<< HEAD
	if (!pdev || !dev_is_pci(pdev) || dev_is_pf(pdev))
		return NOTIFY_DONE;

	/*
	 * We will use the MAC address to locate the synthetic interface to
	 * associate with the VF interface. If we don't find a matching
	 * synthetic interface, move on.
	 */
	ndev = get_netvsc_bymac(vf_netdev->perm_addr);
=======
	ndev = get_netvsc_byslot(vf_netdev);
>>>>>>> f9885ef8
	if (!ndev)
		return NOTIFY_DONE;

	net_device_ctx = netdev_priv(ndev);
	netvsc_dev = rtnl_dereference(net_device_ctx->nvdev);
	if (!netvsc_dev || rtnl_dereference(net_device_ctx->vf_netdev))
		return NOTIFY_DONE;

	/* if syntihetic interface is a different namespace,
	 * then move the VF to that namespace; join will be
	 * done again in that context.
	 */
	if (!net_eq(dev_net(ndev), dev_net(vf_netdev))) {
		ret = dev_change_net_namespace(vf_netdev,
					       dev_net(ndev), "eth%d");
		if (ret)
			netdev_err(vf_netdev,
				   "could not move to same namespace as %s: %d\n",
				   ndev->name, ret);
		else
			netdev_info(vf_netdev,
				    "VF moved to namespace with: %s\n",
				    ndev->name);
		return NOTIFY_DONE;
	}

	netdev_info(ndev, "VF registering: %s\n", vf_netdev->name);

	if (netvsc_vf_join(vf_netdev, ndev) != 0)
		return NOTIFY_DONE;

	dev_hold(vf_netdev);
	rcu_assign_pointer(net_device_ctx->vf_netdev, vf_netdev);
	return NOTIFY_OK;
}

/* VF up/down change detected, schedule to change data path */
static int netvsc_vf_changed(struct net_device *vf_netdev)
{
	struct net_device_context *net_device_ctx;
	struct netvsc_device *netvsc_dev;
	struct net_device *ndev;
	bool vf_is_up = netif_running(vf_netdev);

	ndev = get_netvsc_byref(vf_netdev);
	if (!ndev)
		return NOTIFY_DONE;

	net_device_ctx = netdev_priv(ndev);
	netvsc_dev = rtnl_dereference(net_device_ctx->nvdev);
	if (!netvsc_dev)
		return NOTIFY_DONE;

	netvsc_switch_datapath(ndev, vf_is_up);
	netdev_info(ndev, "Data path switched %s VF: %s\n",
		    vf_is_up ? "to" : "from", vf_netdev->name);

	return NOTIFY_OK;
}

static int netvsc_unregister_vf(struct net_device *vf_netdev)
{
	struct net_device *ndev;
	struct net_device_context *net_device_ctx;

	ndev = get_netvsc_byref(vf_netdev);
	if (!ndev)
		return NOTIFY_DONE;

	net_device_ctx = netdev_priv(ndev);
	cancel_delayed_work_sync(&net_device_ctx->vf_takeover);

	netdev_info(ndev, "VF unregistering: %s\n", vf_netdev->name);

	netdev_rx_handler_unregister(vf_netdev);
	netdev_upper_dev_unlink(vf_netdev, ndev);
	RCU_INIT_POINTER(net_device_ctx->vf_netdev, NULL);
	dev_put(vf_netdev);

	return NOTIFY_OK;
}

static int netvsc_probe(struct hv_device *dev,
			const struct hv_vmbus_device_id *dev_id)
{
	struct net_device *net = NULL;
	struct net_device_context *net_device_ctx;
	struct netvsc_device_info device_info;
	struct netvsc_device *nvdev;
	int ret = -ENOMEM;

	net = alloc_etherdev_mq(sizeof(struct net_device_context),
				VRSS_CHANNEL_MAX);
	if (!net)
		goto no_net;

	netif_carrier_off(net);

	netvsc_init_settings(net);

	net_device_ctx = netdev_priv(net);
	net_device_ctx->device_ctx = dev;
	net_device_ctx->msg_enable = netif_msg_init(debug, default_msg);
	if (netif_msg_probe(net_device_ctx))
		netdev_dbg(net, "netvsc msg_enable: %d\n",
			   net_device_ctx->msg_enable);

	hv_set_drvdata(dev, net);

	INIT_DELAYED_WORK(&net_device_ctx->dwork, netvsc_link_change);

	spin_lock_init(&net_device_ctx->lock);
	INIT_LIST_HEAD(&net_device_ctx->reconfig_events);
	INIT_DELAYED_WORK(&net_device_ctx->vf_takeover, netvsc_vf_setup);

	net_device_ctx->vf_stats
		= netdev_alloc_pcpu_stats(struct netvsc_vf_pcpu_stats);
	if (!net_device_ctx->vf_stats)
		goto no_stats;

	net->netdev_ops = &device_ops;
	net->ethtool_ops = &ethtool_ops;
	SET_NETDEV_DEV(net, &dev->device);

	/* We always need headroom for rndis header */
	net->needed_headroom = RNDIS_AND_PPI_SIZE;

	/* Initialize the number of queues to be 1, we may change it if more
	 * channels are offered later.
	 */
	netif_set_real_num_tx_queues(net, 1);
	netif_set_real_num_rx_queues(net, 1);

	/* Notify the netvsc driver of the new device */
	memset(&device_info, 0, sizeof(device_info));
	device_info.num_chn = VRSS_CHANNEL_DEFAULT;
	device_info.send_sections = NETVSC_DEFAULT_TX;
	device_info.send_section_size = NETVSC_SEND_SECTION_SIZE;
	device_info.recv_sections = NETVSC_DEFAULT_RX;
	device_info.recv_section_size = NETVSC_RECV_SECTION_SIZE;

	nvdev = rndis_filter_device_add(dev, &device_info);
	if (IS_ERR(nvdev)) {
		ret = PTR_ERR(nvdev);
		netdev_err(net, "unable to add netvsc device (ret %d)\n", ret);
		goto rndis_failed;
	}

	memcpy(net->dev_addr, device_info.mac_adr, ETH_ALEN);

<<<<<<< HEAD
=======
	/* We must get rtnl lock before scheduling nvdev->subchan_work,
	 * otherwise netvsc_subchan_work() can get rtnl lock first and wait
	 * all subchannels to show up, but that may not happen because
	 * netvsc_probe() can't get rtnl lock and as a result vmbus_onoffer()
	 * -> ... -> device_add() -> ... -> __device_attach() can't get
	 * the device lock, so all the subchannels can't be processed --
	 * finally netvsc_subchan_work() hangs for ever.
	 */
	rtnl_lock();

>>>>>>> f9885ef8
	if (nvdev->num_chn > 1)
		schedule_work(&nvdev->subchan_work);

	/* hw_features computed in rndis_netdev_set_hwcaps() */
	net->features = net->hw_features |
		NETIF_F_HIGHDMA | NETIF_F_SG |
		NETIF_F_HW_VLAN_CTAG_TX | NETIF_F_HW_VLAN_CTAG_RX;
	net->vlan_features = net->features;

	netdev_lockdep_set_classes(net);

	/* MTU range: 68 - 1500 or 65521 */
	net->min_mtu = NETVSC_MTU_MIN;
	if (nvdev->nvsp_version >= NVSP_PROTOCOL_VERSION_2)
		net->max_mtu = NETVSC_MTU - ETH_HLEN;
	else
		net->max_mtu = ETH_DATA_LEN;

	ret = register_netdevice(net);
	if (ret != 0) {
		pr_err("Unable to register netdev.\n");
		goto register_failed;
	}

	list_add(&net_device_ctx->list, &netvsc_dev_list);
	rtnl_unlock();
	return 0;

register_failed:
	rtnl_unlock();
	rndis_filter_device_remove(dev, nvdev);
rndis_failed:
	free_percpu(net_device_ctx->vf_stats);
no_stats:
	hv_set_drvdata(dev, NULL);
	free_netdev(net);
no_net:
	return ret;
}

static int netvsc_remove(struct hv_device *dev)
{
	struct net_device_context *ndev_ctx;
	struct net_device *vf_netdev, *net;
	struct netvsc_device *nvdev;

	net = hv_get_drvdata(dev);
	if (net == NULL) {
		dev_err(&dev->device, "No net device to remove\n");
		return 0;
	}

	ndev_ctx = netdev_priv(net);

	cancel_delayed_work_sync(&ndev_ctx->dwork);

	rtnl_lock();
	nvdev = rtnl_dereference(ndev_ctx->nvdev);
	if (nvdev)
		cancel_work_sync(&nvdev->subchan_work);

	/*
	 * Call to the vsc driver to let it know that the device is being
	 * removed. Also blocks mtu and channel changes.
	 */
	vf_netdev = rtnl_dereference(ndev_ctx->vf_netdev);
	if (vf_netdev)
		netvsc_unregister_vf(vf_netdev);

	if (nvdev)
		rndis_filter_device_remove(dev, nvdev);

	unregister_netdevice(net);
	list_del(&ndev_ctx->list);

	rtnl_unlock();

	hv_set_drvdata(dev, NULL);

	free_percpu(ndev_ctx->vf_stats);
	free_netdev(net);
	return 0;
}

static const struct hv_vmbus_device_id id_table[] = {
	/* Network guid */
	{ HV_NIC_GUID, },
	{ },
};

MODULE_DEVICE_TABLE(vmbus, id_table);

/* The one and only one */
static struct  hv_driver netvsc_drv = {
	.name = KBUILD_MODNAME,
	.id_table = id_table,
	.probe = netvsc_probe,
	.remove = netvsc_remove,
	.driver = {
		.probe_type = PROBE_PREFER_ASYNCHRONOUS,
	},
};

/*
 * On Hyper-V, every VF interface is matched with a corresponding
 * synthetic interface. The synthetic interface is presented first
 * to the guest. When the corresponding VF instance is registered,
 * we will take care of switching the data path.
 */
static int netvsc_netdev_event(struct notifier_block *this,
			       unsigned long event, void *ptr)
{
	struct net_device *event_dev = netdev_notifier_info_to_dev(ptr);

	/* Skip our own events */
	if (event_dev->netdev_ops == &device_ops)
		return NOTIFY_DONE;

	/* Avoid non-Ethernet type devices */
	if (event_dev->type != ARPHRD_ETHER)
		return NOTIFY_DONE;

	/* Avoid Vlan dev with same MAC registering as VF */
	if (is_vlan_dev(event_dev))
		return NOTIFY_DONE;

	/* Avoid Bonding master dev with same MAC registering as VF */
	if ((event_dev->priv_flags & IFF_BONDING) &&
	    (event_dev->flags & IFF_MASTER))
		return NOTIFY_DONE;

	switch (event) {
	case NETDEV_REGISTER:
		return netvsc_register_vf(event_dev);
	case NETDEV_UNREGISTER:
		return netvsc_unregister_vf(event_dev);
	case NETDEV_UP:
	case NETDEV_DOWN:
		return netvsc_vf_changed(event_dev);
	default:
		return NOTIFY_DONE;
	}
}

static struct notifier_block netvsc_netdev_notifier = {
	.notifier_call = netvsc_netdev_event,
};

static void __exit netvsc_drv_exit(void)
{
	unregister_netdevice_notifier(&netvsc_netdev_notifier);
	vmbus_driver_unregister(&netvsc_drv);
}

static int __init netvsc_drv_init(void)
{
	int ret;

	if (ring_size < RING_SIZE_MIN) {
		ring_size = RING_SIZE_MIN;
		pr_info("Increased ring_size to %u (min allowed)\n",
			ring_size);
	}
	netvsc_ring_bytes = ring_size * PAGE_SIZE;

	ret = vmbus_driver_register(&netvsc_drv);
	if (ret)
		return ret;

	register_netdevice_notifier(&netvsc_netdev_notifier);
	return 0;
}

MODULE_LICENSE("GPL");
MODULE_DESCRIPTION("Microsoft Hyper-V network driver");

module_init(netvsc_drv_init);
module_exit(netvsc_drv_exit);<|MERGE_RESOLUTION|>--- conflicted
+++ resolved
@@ -908,7 +908,6 @@
 
 	if (nvdev->num_chn > 1) {
 		ret = rndis_set_subchannel(ndev, nvdev);
-<<<<<<< HEAD
 
 		/* if unavailable, just proceed with one queue */
 		if (ret) {
@@ -920,19 +919,6 @@
 	/* In any case device is now ready */
 	netif_device_attach(ndev);
 
-=======
-
-		/* if unavailable, just proceed with one queue */
-		if (ret) {
-			nvdev->max_chn = 1;
-			nvdev->num_chn = 1;
-		}
-	}
-
-	/* In any case device is now ready */
-	netif_device_attach(ndev);
-
->>>>>>> f9885ef8
 	/* Note: enable and attach happen when sub-channels setup */
 	netif_carrier_off(ndev);
 
@@ -2070,7 +2056,6 @@
 static int netvsc_register_vf(struct net_device *vf_netdev)
 {
 	struct net_device_context *net_device_ctx;
-	struct device *pdev = vf_netdev->dev.parent;
 	struct netvsc_device *netvsc_dev;
 	struct net_device *ndev;
 	int ret;
@@ -2078,19 +2063,7 @@
 	if (vf_netdev->addr_len != ETH_ALEN)
 		return NOTIFY_DONE;
 
-<<<<<<< HEAD
-	if (!pdev || !dev_is_pci(pdev) || dev_is_pf(pdev))
-		return NOTIFY_DONE;
-
-	/*
-	 * We will use the MAC address to locate the synthetic interface to
-	 * associate with the VF interface. If we don't find a matching
-	 * synthetic interface, move on.
-	 */
-	ndev = get_netvsc_bymac(vf_netdev->perm_addr);
-=======
 	ndev = get_netvsc_byslot(vf_netdev);
->>>>>>> f9885ef8
 	if (!ndev)
 		return NOTIFY_DONE;
 
@@ -2241,8 +2214,6 @@
 
 	memcpy(net->dev_addr, device_info.mac_adr, ETH_ALEN);
 
-<<<<<<< HEAD
-=======
 	/* We must get rtnl lock before scheduling nvdev->subchan_work,
 	 * otherwise netvsc_subchan_work() can get rtnl lock first and wait
 	 * all subchannels to show up, but that may not happen because
@@ -2253,7 +2224,6 @@
 	 */
 	rtnl_lock();
 
->>>>>>> f9885ef8
 	if (nvdev->num_chn > 1)
 		schedule_work(&nvdev->subchan_work);
 
