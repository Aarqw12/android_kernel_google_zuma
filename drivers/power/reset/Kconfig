menuconfig POWER_RESET
	bool "Board level reset or power off"
	help
	  Provides a number of drivers which either reset a complete board
	  or shut it down, by manipulating the main power supply on the board.

	  Say Y here to enable board reset and power off

if POWER_RESET

config POWER_RESET_AS3722
	bool "ams AS3722 power-off driver"
	depends on MFD_AS3722
	help
	  This driver supports turning off board via a ams AS3722 power-off.

config POWER_RESET_AT91_POWEROFF
	bool "Atmel AT91 poweroff driver"
	depends on ARCH_AT91
	default SOC_AT91SAM9 || SOC_SAMA5
	help
	  This driver supports poweroff for Atmel AT91SAM9 and SAMA5
	  SoCs

config POWER_RESET_AT91_RESET
	bool "Atmel AT91 reset driver"
	depends on ARCH_AT91
	default SOC_AT91SAM9 || SOC_SAMA5
	help
	  This driver supports restart for Atmel AT91SAM9 and SAMA5
	  SoCs

config POWER_RESET_AXXIA
	bool "LSI Axxia reset driver"
	depends on ARCH_AXXIA
	help
	  This driver supports restart for Axxia SoC.

	  Say Y if you have an Axxia family SoC.

config POWER_RESET_BRCMSTB
	bool "Broadcom STB reset driver" if COMPILE_TEST
	depends on POWER_RESET && ARM
	default ARCH_BRCMSTB
	help
	  This driver provides restart support for ARM-based Broadcom STB
	  boards.

	  Say Y here if you have an ARM-based Broadcom STB board and you wish
	  to have restart support.

config POWER_RESET_GPIO
	bool "GPIO power-off driver"
	depends on OF_GPIO
	help
	  This driver supports turning off your board via a GPIO line.
	  If your board needs a GPIO high/low to power down, say Y and
	  create a binding in your devicetree.

config POWER_RESET_GPIO_RESTART
	bool "GPIO restart driver"
	depends on OF_GPIO && POWER_RESET
	help
	  This driver supports restarting your board via a GPIO line.
	  If your board needs a GPIO high/low to restart, say Y and
	  create a binding in your devicetree.

config POWER_RESET_HISI
	bool "Hisilicon power-off driver"
	depends on POWER_RESET && ARCH_HISI
	help
	  Reboot support for Hisilicon boards.

config POWER_RESET_MSM
	bool "Qualcomm MSM power-off driver"
	depends on ARCH_QCOM
	help
	  Power off and restart support for Qualcomm boards.

config POWER_RESET_LTC2952
	bool "LTC2952 PowerPath power-off driver"
	depends on OF_GPIO && POWER_RESET
	help
	  This driver supports an external powerdown trigger and board power
	  down via the LTC2952. Bindings are made in the device tree.

config POWER_RESET_QNAP
	bool "QNAP power-off driver"
	depends on OF_GPIO && PLAT_ORION
	help
	  This driver supports turning off QNAP NAS devices by sending
	  commands to the microcontroller which controls the main power.

	  Say Y if you have a QNAP NAS.

config POWER_RESET_RESTART
	bool "Restart power-off driver"
	depends on ARM
	help
	  Some boards don't actually have the ability to power off.
	  Instead they restart, and u-boot holds the SoC until the
	  user presses a key. u-boot then boots into Linux.

config POWER_RESET_SUN6I
	bool "Allwinner A31 SoC reset driver"
	depends on ARCH_SUNXI
	help
	  Reboot support for the Allwinner A31 SoCs.

<<<<<<< HEAD
config POWER_RESET_VERSATILE
	bool "ARM Versatile family reboot driver"
	depends on ARM
	depends on MFD_SYSCON
	depends on OF
	help
	  Power off and restart support for ARM Versatile family of
	  reference boards.
=======
config POWER_RESET_ST
	bool "ST restart power-off driver"
	depends on POWER_RESET && ARCH_STI
	help
	  Power off and reset support for STMicroelectronics boards.
>>>>>>> 6a702dca

config POWER_RESET_VEXPRESS
	bool "ARM Versatile Express power-off and reset driver"
	depends on ARM || ARM64
	depends on VEXPRESS_CONFIG
	help
	  Power off and reset support for the ARM Ltd. Versatile
	  Express boards.

config POWER_RESET_XGENE
	bool "APM SoC X-Gene reset driver"
	depends on ARM64
	help
	  Reboot support for the APM SoC X-Gene Eval boards.

config POWER_RESET_KEYSTONE
	bool "Keystone reset driver"
	depends on ARCH_KEYSTONE
	select MFD_SYSCON
	help
	  Reboot support for the KEYSTONE SoCs.

<<<<<<< HEAD
endif
=======
config POWER_RESET_SYSCON
	bool "Generic SYSCON regmap reset driver"
	depends on POWER_RESET && OF
	select MFD_SYSCON
	help
	  Reboot support for generic SYSCON mapped register reset.
>>>>>>> 6a702dca
<|MERGE_RESOLUTION|>--- conflicted
+++ resolved
@@ -40,7 +40,7 @@
 
 config POWER_RESET_BRCMSTB
 	bool "Broadcom STB reset driver" if COMPILE_TEST
-	depends on POWER_RESET && ARM
+	depends on ARM
 	default ARCH_BRCMSTB
 	help
 	  This driver provides restart support for ARM-based Broadcom STB
@@ -59,7 +59,7 @@
 
 config POWER_RESET_GPIO_RESTART
 	bool "GPIO restart driver"
-	depends on OF_GPIO && POWER_RESET
+	depends on OF_GPIO
 	help
 	  This driver supports restarting your board via a GPIO line.
 	  If your board needs a GPIO high/low to restart, say Y and
@@ -67,7 +67,7 @@
 
 config POWER_RESET_HISI
 	bool "Hisilicon power-off driver"
-	depends on POWER_RESET && ARCH_HISI
+	depends on ARCH_HISI
 	help
 	  Reboot support for Hisilicon boards.
 
@@ -79,7 +79,7 @@
 
 config POWER_RESET_LTC2952
 	bool "LTC2952 PowerPath power-off driver"
-	depends on OF_GPIO && POWER_RESET
+	depends on OF_GPIO
 	help
 	  This driver supports an external powerdown trigger and board power
 	  down via the LTC2952. Bindings are made in the device tree.
@@ -107,7 +107,12 @@
 	help
 	  Reboot support for the Allwinner A31 SoCs.
 
-<<<<<<< HEAD
+config POWER_RESET_ST
+	bool "ST restart power-off driver"
+	depends on ARCH_STI
+	help
+	  Power off and reset support for STMicroelectronics boards.
+
 config POWER_RESET_VERSATILE
 	bool "ARM Versatile family reboot driver"
 	depends on ARM
@@ -116,13 +121,6 @@
 	help
 	  Power off and restart support for ARM Versatile family of
 	  reference boards.
-=======
-config POWER_RESET_ST
-	bool "ST restart power-off driver"
-	depends on POWER_RESET && ARCH_STI
-	help
-	  Power off and reset support for STMicroelectronics boards.
->>>>>>> 6a702dca
 
 config POWER_RESET_VEXPRESS
 	bool "ARM Versatile Express power-off and reset driver"
@@ -145,13 +143,11 @@
 	help
 	  Reboot support for the KEYSTONE SoCs.
 
-<<<<<<< HEAD
-endif
-=======
 config POWER_RESET_SYSCON
 	bool "Generic SYSCON regmap reset driver"
-	depends on POWER_RESET && OF
+	depends on OF
 	select MFD_SYSCON
 	help
 	  Reboot support for generic SYSCON mapped register reset.
->>>>>>> 6a702dca
+
+endif
