--- conflicted
+++ resolved
@@ -32,20 +32,6 @@
 #include <scsi/scsi_eh.h>
 #include <scsi/scsi_devinfo.h>
 #include <scsi/scsi_dbg.h>
-<<<<<<< HEAD
-#include "hv_api.h"
-#include "logging.h"
-#include "version_info.h"
-#include "vmbus.h"
-#include "storvsc_api.h"
-
-
-struct host_device_context {
-	/* must be 1st field
-	 * FIXME this is a bug */
-	/* point back to our device context */
-	struct hv_device *device_ctx;
-=======
 
 #include "hyperv.h"
 #include "hyperv_storage.h"
@@ -67,7 +53,6 @@
 
 struct hv_host_device {
 	struct hv_device *dev;
->>>>>>> d762f438
 	struct kmem_cache *request_pool;
 	unsigned int port;
 	unsigned char path;
@@ -84,277 +69,32 @@
 	struct hv_storvsc_request request;
 };
 
-<<<<<<< HEAD
-
-/* Static decl */
-static int storvsc_probe(struct device *dev);
-static int storvsc_queuecommand(struct Scsi_Host *shost, struct scsi_cmnd *scmnd);
-static int storvsc_device_alloc(struct scsi_device *);
-static int storvsc_device_configure(struct scsi_device *);
-static int storvsc_host_reset_handler(struct scsi_cmnd *scmnd);
-static int storvsc_remove(struct device *dev);
-
-static struct scatterlist *create_bounce_buffer(struct scatterlist *sgl,
-						unsigned int sg_count,
-						unsigned int len);
-static void destroy_bounce_buffer(struct scatterlist *sgl,
-				  unsigned int sg_count);
-static int do_bounce_buffer(struct scatterlist *sgl, unsigned int sg_count);
-static unsigned int copy_from_bounce_buffer(struct scatterlist *orig_sgl,
-					    struct scatterlist *bounce_sgl,
-					    unsigned int orig_sgl_count);
-static unsigned int copy_to_bounce_buffer(struct scatterlist *orig_sgl,
-					  struct scatterlist *bounce_sgl,
-					  unsigned int orig_sgl_count);
-
-static int storvsc_get_chs(struct scsi_device *sdev, struct block_device *bdev,
-			   sector_t capacity, int *info);
-
-
-static int storvsc_ringbuffer_size = STORVSC_RING_BUFFER_SIZE;
-module_param(storvsc_ringbuffer_size, int, S_IRUGO);
-MODULE_PARM_DESC(storvsc_ringbuffer_size, "Ring buffer size (bytes)");
-
-/* The one and only one */
-static struct storvsc_driver_object g_storvsc_drv;
-
-/* Scsi driver */
-static struct scsi_host_template scsi_driver = {
-	.module	=		THIS_MODULE,
-	.name =			"storvsc_host_t",
-	.bios_param =		storvsc_get_chs,
-	.queuecommand =		storvsc_queuecommand,
-	.eh_host_reset_handler =	storvsc_host_reset_handler,
-	.slave_alloc =		storvsc_device_alloc,
-	.slave_configure =	storvsc_device_configure,
-	.cmd_per_lun =		1,
-	/* 64 max_queue * 1 target */
-	.can_queue =		STORVSC_MAX_IO_REQUESTS*STORVSC_MAX_TARGETS,
-	.this_id =		-1,
-	/* no use setting to 0 since ll_blk_rw reset it to 1 */
-	/* currently 32 */
-	.sg_tablesize =		MAX_MULTIPAGE_BUFFER_COUNT,
-=======
 
 static int storvsc_device_alloc(struct scsi_device *sdevice)
 {
->>>>>>> d762f438
 	/*
 	 * This enables luns to be located sparsely. Otherwise, we may not
 	 * discovered them.
 	 */
-<<<<<<< HEAD
-	/* physically contig pfns (ie sg[x].length > PAGE_SIZE). */
-	.use_clustering =	ENABLE_CLUSTERING,
-	/* Make sure we dont get a sg segment crosses a page boundary */
-	.dma_boundary =		PAGE_SIZE-1,
-};
-
-
-/*
- * storvsc_drv_init - StorVsc driver initialization.
- */
-static int storvsc_drv_init(int (*drv_init)(struct hv_driver *drv))
-{
-	int ret;
-	struct storvsc_driver_object *storvsc_drv_obj = &g_storvsc_drv;
-	struct hv_driver *drv = &g_storvsc_drv.base;
-
-	storvsc_drv_obj->ring_buffer_size = storvsc_ringbuffer_size;
-
-	/* Callback to client driver to complete the initialization */
-	drv_init(&storvsc_drv_obj->base);
-
-	drv->priv = storvsc_drv_obj;
-
-	DPRINT_INFO(STORVSC_DRV,
-		    "request extension size %u, max outstanding reqs %u",
-		    storvsc_drv_obj->request_ext_size,
-		    storvsc_drv_obj->max_outstanding_req_per_channel);
-
-	if (storvsc_drv_obj->max_outstanding_req_per_channel <
-	    STORVSC_MAX_IO_REQUESTS) {
-		DPRINT_ERR(STORVSC_DRV,
-			   "The number of outstanding io requests (%d) "
-			   "is larger than that supported (%d) internally.",
-			   STORVSC_MAX_IO_REQUESTS,
-			   storvsc_drv_obj->max_outstanding_req_per_channel);
-		return -1;
-	}
-
-	drv->driver.name = storvsc_drv_obj->base.name;
-
-	drv->driver.probe = storvsc_probe;
-	drv->driver.remove = storvsc_remove;
-
-	/* The driver belongs to vmbus */
-	ret = vmbus_child_driver_register(&drv->driver);
-
-	return ret;
-}
-
-static int storvsc_drv_exit_cb(struct device *dev, void *data)
-{
-	struct device **curr = (struct device **)data;
-	*curr = dev;
-	return 1; /* stop iterating */
-}
-
-static void storvsc_drv_exit(void)
-{
-	struct storvsc_driver_object *storvsc_drv_obj = &g_storvsc_drv;
-	struct hv_driver *drv = &g_storvsc_drv.base;
-	struct device *current_dev = NULL;
-	int ret;
-
-	while (1) {
-		current_dev = NULL;
-
-		/* Get the device */
-		ret = driver_for_each_device(&drv->driver, NULL,
-					     (void *) &current_dev,
-					     storvsc_drv_exit_cb);
-
-		if (ret)
-			DPRINT_WARN(STORVSC_DRV,
-				    "driver_for_each_device returned %d", ret);
-
-		if (current_dev == NULL)
-			break;
-
-		/* Initiate removal from the top-down */
-		device_unregister(current_dev);
-	}
-
-	if (storvsc_drv_obj->base.cleanup)
-		storvsc_drv_obj->base.cleanup(&storvsc_drv_obj->base);
-
-	vmbus_child_driver_unregister(&drv->driver);
-	return;
-=======
 	sdevice->sdev_bflags |= BLIST_SPARSELUN | BLIST_LARGELUN;
 	return 0;
->>>>>>> d762f438
 }
 
 static int storvsc_merge_bvec(struct request_queue *q,
 			      struct bvec_merge_data *bmd, struct bio_vec *bvec)
 {
-<<<<<<< HEAD
-	int ret;
-	struct hv_driver *drv =
-				drv_to_hv_drv(device->driver);
-	struct storvsc_driver_object *storvsc_drv_obj = drv->priv;
-	struct hv_device *device_obj = device_to_hv_device(device);
-	struct Scsi_Host *host;
-	struct host_device_context *host_device_ctx;
-	struct storvsc_device_info device_info;
-
-	if (!storvsc_drv_obj->base.dev_add)
-		return -1;
-
-	host = scsi_host_alloc(&scsi_driver,
-			       sizeof(struct host_device_context));
-	if (!host) {
-		DPRINT_ERR(STORVSC_DRV, "unable to allocate scsi host object");
-		return -ENOMEM;
-	}
-
-	dev_set_drvdata(device, host);
-
-	host_device_ctx = (struct host_device_context *)host->hostdata;
-	memset(host_device_ctx, 0, sizeof(struct host_device_context));
-
-	host_device_ctx->port = host->host_no;
-	host_device_ctx->device_ctx = device_obj;
-
-	host_device_ctx->request_pool =
-				kmem_cache_create(dev_name(&device_obj->device),
-					sizeof(struct storvsc_cmd_request) +
-					storvsc_drv_obj->request_ext_size, 0,
-					SLAB_HWCACHE_ALIGN, NULL);
-
-	if (!host_device_ctx->request_pool) {
-		scsi_host_put(host);
-		return -ENOMEM;
-	}
-
-	device_info.port_number = host->host_no;
-	/* Call to the vsc driver to add the device */
-	ret = storvsc_drv_obj->base.dev_add(device_obj,
-						(void *)&device_info);
-	if (ret != 0) {
-		DPRINT_ERR(STORVSC_DRV, "unable to add scsi vsc device");
-		kmem_cache_destroy(host_device_ctx->request_pool);
-		scsi_host_put(host);
-		return -1;
-	}
-
-	/* host_device_ctx->port = device_info.PortNumber; */
-	host_device_ctx->path = device_info.path_id;
-	host_device_ctx->target = device_info.target_id;
-
-	/* max # of devices per target */
-	host->max_lun = STORVSC_MAX_LUNS_PER_TARGET;
-	/* max # of targets per channel */
-	host->max_id = STORVSC_MAX_TARGETS;
-	/* max # of channels */
-	host->max_channel = STORVSC_MAX_CHANNELS - 1;
-
-	/* Register the HBA and start the scsi bus scan */
-	ret = scsi_add_host(host, device);
-	if (ret != 0) {
-		DPRINT_ERR(STORVSC_DRV, "unable to add scsi host device");
-
-		storvsc_drv_obj->base.dev_rm(device_obj);
-
-		kmem_cache_destroy(host_device_ctx->request_pool);
-		scsi_host_put(host);
-		return -1;
-	}
-
-	scsi_scan_host(host);
-	return ret;
-=======
 	/* checking done by caller. */
 	return bvec->bv_len;
->>>>>>> d762f438
 }
 
 static int storvsc_device_configure(struct scsi_device *sdevice)
 {
-<<<<<<< HEAD
-	int ret;
-	struct hv_driver *drv =
-			drv_to_hv_drv(device->driver);
-	struct storvsc_driver_object *storvsc_drv_obj = drv->priv;
-	struct hv_device *device_obj = device_to_hv_device(device);
-	struct Scsi_Host *host = dev_get_drvdata(device);
-	struct host_device_context *host_device_ctx =
-			(struct host_device_context *)host->hostdata;
-
-
-	if (!storvsc_drv_obj->base.dev_rm)
-		return -1;
-
-	/*
-	 * Call to the vsc driver to let it know that the device is being
-	 * removed
-	 */
-	ret = storvsc_drv_obj->base.dev_rm(device_obj);
-	if (ret != 0) {
-		/* TODO: */
-		DPRINT_ERR(STORVSC, "unable to remove vsc device (ret %d)",
-			   ret);
-	}
-=======
 	scsi_adjust_queue_depth(sdevice, MSG_SIMPLE_TAG,
 				STORVSC_MAX_IO_REQUESTS);
 
 	DPRINT_INFO(STORVSC_DRV, "sdev (%p) - setting max segment size to %ld",
 		    sdevice, PAGE_SIZE);
 	blk_queue_max_segment_size(sdevice->request_queue, PAGE_SIZE);
->>>>>>> d762f438
 
 	DPRINT_INFO(STORVSC_DRV, "sdev (%p) - adding merge bio vec routine",
 		    sdevice);
@@ -377,23 +117,7 @@
 			__free_page(page_buf);
 	}
 
-<<<<<<< HEAD
-	/* ASSERT(request->BytesXfer <= request->data_buffer.Length); */
-	scsi_set_resid(scmnd,
-		request->data_buffer.len - request->bytes_xfer);
-
-	scsi_done_fn = scmnd->scsi_done;
-
-	scmnd->host_scribble = NULL;
-	scmnd->scsi_done = NULL;
-
-	/* !!DO NOT MODIFY the scmnd after this call */
-	scsi_done_fn(scmnd);
-
-	kmem_cache_free(host_device_ctx->request_pool, cmd_request);
-=======
 	kfree(sgl);
->>>>>>> d762f438
 }
 
 static int do_bounce_buffer(struct scatterlist *sgl, unsigned int sg_count)
@@ -769,18 +493,9 @@
 				void (*done)(struct scsi_cmnd *))
 {
 	int ret;
-<<<<<<< HEAD
-	struct host_device_context *host_device_ctx =
-		(struct host_device_context *)scmnd->device->host->hostdata;
-	struct hv_device *device_ctx = host_device_ctx->device_ctx;
-	struct hv_driver *drv =
-		drv_to_hv_drv(device_ctx->device.driver);
-	struct storvsc_driver_object *storvsc_drv_obj = drv->priv;
-=======
 	struct hv_host_device *host_dev =
 		(struct hv_host_device *)scmnd->device->host->hostdata;
 	struct hv_device *dev = host_dev->dev;
->>>>>>> d762f438
 	struct hv_storvsc_request *request;
 	struct storvsc_cmd_request *cmd_request;
 	unsigned int request_size = 0;
@@ -887,21 +602,11 @@
 
 		request->data_buffer.offset = sgl[0].offset;
 
-<<<<<<< HEAD
-		for (i = 0; i < sg_count; i++) {
-			DPRINT_DBG(STORVSC_DRV, "sgl[%d] len %d offset %d\n",
-				   i, sgl[i].length, sgl[i].offset);
-=======
 		for (i = 0; i < sg_count; i++)
->>>>>>> d762f438
 			request->data_buffer.pfn_array[i] =
 				page_to_pfn(sg_page((&sgl[i])));
 
 	} else if (scsi_sglist(scmnd)) {
-<<<<<<< HEAD
-		/* ASSERT(scsi_bufflen(scmnd) <= PAGE_SIZE); */
-=======
->>>>>>> d762f438
 		request->data_buffer.offset =
 			virt_to_phys(scsi_sglist(scmnd)) & (PAGE_SIZE-1);
 		request->data_buffer.pfn_array[0] =
@@ -910,13 +615,8 @@
 
 retry_request:
 	/* Invokes the vsc to start an IO */
-<<<<<<< HEAD
-	ret = storvsc_drv_obj->on_io_request(device_ctx,
-					   &cmd_request->request);
-=======
 	ret = storvsc_do_io(dev, &cmd_request->request);
 
->>>>>>> d762f438
 	if (ret == -1) {
 		/* no more space */
 
@@ -1004,28 +704,6 @@
 					sizeof(struct storvsc_cmd_request), 0,
 					SLAB_HWCACHE_ALIGN, NULL);
 
-<<<<<<< HEAD
-/*
- * storvsc_host_reset_handler - Reset the scsi HBA
- */
-static int storvsc_host_reset_handler(struct scsi_cmnd *scmnd)
-{
-	int ret;
-	struct host_device_context *host_device_ctx =
-		(struct host_device_context *)scmnd->device->host->hostdata;
-	struct hv_device *device_ctx = host_device_ctx->device_ctx;
-
-	DPRINT_INFO(STORVSC_DRV, "sdev (%p) dev obj (%p) - host resetting...",
-		    scmnd->device, device_ctx);
-
-	/* Invokes the vsc to reset the host/bus */
-	ret = stor_vsc_on_host_reset(device_ctx);
-	if (ret != 0)
-		return ret;
-
-	DPRINT_INFO(STORVSC_DRV, "sdev (%p) dev obj (%p) - host reseted",
-		    scmnd->device, device_ctx);
-=======
 	if (!host_dev->request_pool) {
 		scsi_host_put(host);
 		return -ENOMEM;
@@ -1044,7 +722,6 @@
 
 	host_dev->path = device_info.path_id;
 	host_dev->target = device_info.target_id;
->>>>>>> d762f438
 
 	/* max # of devices per target */
 	host->max_lun = STORVSC_MAX_LUNS_PER_TARGET;
