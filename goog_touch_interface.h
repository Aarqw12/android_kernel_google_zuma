/* SPDX-License-Identifier: GPL-2.0 */
/*
 * Google Touch Interface for Pixel devices.
 *
 * Copyright 2022 Google LLC.
 */

#ifndef _GOOG_TOUCH_INTERFACE_
#define _GOOG_TOUCH_INTERFACE_

#include <drm/drm_panel.h>
#include <drm/drm_bridge.h>
#include <drm/drm_connector.h>
#include <linux/kfifo.h>
#include <linux/pm_qos.h>

#include "heatmap.h"
#include "touch_offload.h"
#include "uapi/input/touch_offload.h"

#define GTI_NAME "goog_touch_interface"
#define GOOG_LOG_NAME(gti) ((gti && gti->dev) ? dev_name(gti->dev) : "GTI")
#define GOOG_DBG(gti, fmt, args...)    pr_debug("[%s] %s: " fmt, GOOG_LOG_NAME(gti),\
					__func__, ##args)
#define GOOG_LOG(gti, fmt, args...)    pr_info("[%s] " fmt, GOOG_LOG_NAME(gti), ##args)
#define GOOG_INFO(gti, fmt, args...)	pr_info("[%s] %s: " fmt, GOOG_LOG_NAME(gti),\
					__func__, ##args)
#define GOOG_WARN(gti, fmt, args...)    pr_warn("[%s] %s: " fmt, GOOG_LOG_NAME(gti),\
					__func__, ##args)
#define GOOG_ERR(gti, fmt, args...)    pr_err("[%s] %s: " fmt, GOOG_LOG_NAME(gti),\
					__func__, ##args)
#define MAX_SLOTS 10

#define GTI_DEBUG_KFIFO_LEN 4 /* must be power of 2. */

#define GTI_SENSOR_2D_OUT_FORMAT_WIDTH(size) ((size > (PAGE_SIZE * sizeof(s16) / 6)) ? 1 : 5)
/*-----------------------------------------------------------------------------
 * enums.
 */

enum gti_cmd_type : u32 {
	/* GTI_CMD operations. */
	GTI_CMD_OPS_START = 0x100,
	GTI_CMD_PING,
	GTI_CMD_RESET,
	GTI_CMD_SELFTEST,

	/* GTI_CMD_GET operations. */
	GTI_CMD_GET_OPS_START = 0x200,
	GTI_CMD_GET_CONTEXT_DRIVER,
	GTI_CMD_GET_CONTEXT_STYLUS,
	GTI_CMD_GET_FW_VERSION,
	GTI_CMD_GET_GRIP_MODE,
	GTI_CMD_GET_IRQ_MODE,
	GTI_CMD_GET_PALM_MODE,
	GTI_CMD_GET_SCAN_MODE,
	GTI_CMD_GET_SCREEN_PROTECTOR_MODE,
	GTI_CMD_GET_SENSING_MODE,
	GTI_CMD_GET_SENSOR_DATA,
	GTI_CMD_GET_SENSOR_DATA_MANUAL,

	/* GTI_CMD_NOTIFY operations. */
	GTI_CMD_NOTIFY_OPS_START = 0x300,
	GTI_CMD_NOTIFY_DISPLAY_STATE,
	GTI_CMD_NOTIFY_DISPLAY_VREFRESH,

	/* GTI_CMD_SET operations. */
	GTI_CMD_SET_OPS_START = 0x400,
	GTI_CMD_SET_CONTINUOUS_REPORT,
	GTI_CMD_SET_GRIP_MODE,
	GTI_CMD_SET_HEATMAP_ENABLED,
	GTI_CMD_SET_IRQ_MODE,
	GTI_CMD_SET_PALM_MODE,
	GTI_CMD_SET_REPORT_RATE,
	GTI_CMD_SET_SCAN_MODE,
	GTI_CMD_SET_SCREEN_PROTECTOR_MODE,
	GTI_CMD_SET_SENSING_MODE,
};

enum gti_continuous_report_setting : u32 {
	GTI_CONTINUOUS_REPORT_DISABLE = 0,
	GTI_CONTINUOUS_REPORT_ENABLE,
	GTI_CONTINUOUS_REPORT_DRIVER_DEFAULT,
};

enum gti_display_state_setting : u32 {
	GTI_DISPLAY_STATE_OFF = 0,
	GTI_DISPLAY_STATE_ON,
};

enum gti_grip_setting : u32 {
	GTI_GRIP_DISABLE = 0,
	GTI_GRIP_ENABLE,
};

enum gti_heatmap_setting : u32 {
	GTI_HEATMAP_DISABLE = 0,
	GTI_HEATMAP_ENABLE,
};

enum gti_irq_mode : u32 {
	GTI_IRQ_MODE_DISABLE = 0,
	GTI_IRQ_MODE_ENABLE,
	GTI_IRQ_MODE_NA = 0xFFFFFFFF,
};

/**
 * Motion filter mode.
 *   GTI_MF_MODE_UNFILTER: enable unfilter by continuous reporting.
 *   GTI_MF_MODE_DYNAMIC: dynamic control for motion filter.
 *   GTI_MF_MODE_FILTER: only report touch if coord report changed.
 *   GTI_MF_MODE_AUTO: for development case.
 */
enum gti_mf_mode : u32 {
	GTI_MF_MODE_UNFILTER = 0,
	GTI_MF_MODE_DEFAULT,
	GTI_MF_MODE_DYNAMIC = GTI_MF_MODE_DEFAULT,
	GTI_MF_MODE_FILTER,
	GTI_MF_MODE_AUTO_REPORT,
};

/**
 * Motion filter finite state machine (FSM) state.
 *   GTI_MF_STATE_FILTERED: default coordinate filtering
 *   GTI_MF_STATE_UNFILTERED: coordinate unfiltering for single-touch.
 *   GTI_MF_STATE_FILTERED_LOCKED: filtered coordinates. Locked until
 *                                 touch is lifted or timeout.
 */
enum gti_mf_state : u32 {
	GTI_MF_STATE_FILTERED = 0,
	GTI_MF_STATE_UNFILTERED,
	GTI_MF_STATE_FILTERED_LOCKED,
};

enum gti_palm_setting : u32 {
	GTI_PALM_DISABLE = 0,
	GTI_PALM_ENABLE,
};

enum gti_ping_mode : u32 {
	GTI_PING_NOP = 0,
	GTI_PING_ENABLE,
	GTI_PING_NA = 0xFFFFFFFF,
};

enum gti_pm_state : u32 {
	GTI_PM_RESUME = 0,
	GTI_PM_SUSPEND,
};

#define GTI_PM_WAKELOCK_TYPE_LOCK_MASK 0xFFFF
/**
 * @brief: wakelock type.
 */
enum gti_pm_wakelock_type : u32 {
	GTI_PM_WAKELOCK_TYPE_SCREEN_ON = (1 << 0),
	GTI_PM_WAKELOCK_TYPE_IRQ = (1 << 1),
	GTI_PM_WAKELOCK_TYPE_FW_UPDATE = (1 << 2),
	GTI_PM_WAKELOCK_TYPE_SYSFS = (1 << 3),
	GTI_PM_WAKELOCK_TYPE_FORCE_ACTIVE = (1 << 4),
	GTI_PM_WAKELOCK_TYPE_BUGREPORT = (1 << 5),
	GTI_PM_WAKELOCK_TYPE_OFFLOAD_REPORT = (1 << 6),
};

enum gti_proc_type : u32 {
	GTI_PROC_MS_BASE,
	GTI_PROC_MS_DIFF,
	GTI_PROC_MS_RAW,
	GTI_PROC_SS_BASE,
	GTI_PROC_SS_DIFF,
	GTI_PROC_SS_RAW,
	GTI_PROC_NUM,
};

enum gti_reset_mode : u32 {
	GTI_RESET_MODE_NOP = 0,
	GTI_RESET_MODE_SW = (1 << 0),
	GTI_RESET_MODE_HW = (1 << 1),
	GTI_RESET_MODE_AUTO = GTI_RESET_MODE_HW | GTI_RESET_MODE_SW,
	GTI_RESET_MODE_NA = 0xFFFFFFFF,
};

enum gti_scan_mode : u32 {
	GTI_SCAN_MODE_AUTO = 0,
	GTI_SCAN_MODE_NORMAL_ACTIVE,
	GTI_SCAN_MODE_NORMAL_IDLE,
	GTI_SCAN_MODE_LP_ACTIVE,
	GTI_SCAN_MODE_LP_IDLE,
	GTI_SCAN_MODE_NA = 0xFFFFFFFF,
};

enum gti_screen_protector_mode : u32 {
	GTI_SCREEN_PROTECTOR_MODE_DISABLE = 0,
	GTI_SCREEN_PROTECTOR_MODE_ENABLE,
	GTI_SCREEN_PROTECTOR_MODE_NA = 0xFFFFFFFF,
};

enum gti_selftest_result : u32 {
	GTI_SELFTEST_RESULT_DONE = 0,
	GTI_SELFTEST_RESULT_SHELL_CMDS_REDIRECT,
	GTI_SELFTEST_RESULT_NA = 0xFFFFFFFF,
};

enum gti_sensing_mode : u32 {
	GTI_SENSING_MODE_DISABLE = 0,
	GTI_SENSING_MODE_ENABLE,
	GTI_SENSING_MODE_NA = 0xFFFFFFFF,
};

/* Touch read method for automatically reading data from interrupt */
#define TOUCH_SENSOR_DATA_READ_METHOD_INT 0x10000
/* Touch read method for manually reading data from command */
#define TOUCH_SENSOR_DATA_READ_METHOD_COMMAND 0x20000

enum gti_sensor_data_type : u32 {
	GTI_SENSOR_DATA_TYPE_COORD = TOUCH_DATA_TYPE_COORD,
	GTI_SENSOR_DATA_TYPE_MS = TOUCH_SENSOR_DATA_READ_METHOD_INT |
			TOUCH_SCAN_TYPE_MUTUAL | TOUCH_DATA_TYPE_STRENGTH,
	GTI_SENSOR_DATA_TYPE_MS_DIFF = TOUCH_SENSOR_DATA_READ_METHOD_COMMAND |
			TOUCH_SCAN_TYPE_MUTUAL | TOUCH_DATA_TYPE_STRENGTH,
	GTI_SENSOR_DATA_TYPE_MS_RAW = TOUCH_SENSOR_DATA_READ_METHOD_COMMAND |
			TOUCH_SCAN_TYPE_MUTUAL | TOUCH_DATA_TYPE_RAW,
	GTI_SENSOR_DATA_TYPE_MS_BASELINE = TOUCH_SENSOR_DATA_READ_METHOD_COMMAND |
			TOUCH_SCAN_TYPE_MUTUAL | TOUCH_DATA_TYPE_BASELINE,
	GTI_SENSOR_DATA_TYPE_SS = TOUCH_SENSOR_DATA_READ_METHOD_INT |
			TOUCH_SCAN_TYPE_SELF | TOUCH_DATA_TYPE_STRENGTH,
	GTI_SENSOR_DATA_TYPE_SS_DIFF = TOUCH_SENSOR_DATA_READ_METHOD_COMMAND |
			TOUCH_SCAN_TYPE_SELF | TOUCH_DATA_TYPE_STRENGTH,
	GTI_SENSOR_DATA_TYPE_SS_RAW = TOUCH_SENSOR_DATA_READ_METHOD_COMMAND |
			TOUCH_SCAN_TYPE_SELF | TOUCH_DATA_TYPE_RAW,
	GTI_SENSOR_DATA_TYPE_SS_BASELINE = TOUCH_SENSOR_DATA_READ_METHOD_COMMAND |
			TOUCH_SCAN_TYPE_SELF | TOUCH_DATA_TYPE_BASELINE,
};

enum gti_vendor_dev_pm_state : u32 {
	GTI_VENDOR_DEV_RESUME = 0,
	GTI_VENDOR_DEV_SUSPEND,
};

enum gti_fw_status : u32 {
	GTI_FW_STATUS_RESET = 0,
	GTI_FW_STATUS_PALM_ENTER,
	GTI_FW_STATUS_PALM_EXIT,
	GTI_FW_STATUS_GRIP_ENTER,
	GTI_FW_STATUS_GRIP_EXIT,
	GTI_FW_STATUS_NOISE_MODE,
};

enum gti_noise_mode_level : u8 {
	GTI_NOISE_MODE_EXIT = 0,
	GTI_NOISE_MODE_LEVEL1,
	GTI_NOISE_MODE_LEVEL2,
	GTI_NOISE_MODE_LEVEL3,
};

/*-----------------------------------------------------------------------------
 * Structures.
 */

struct gti_context_driver_cmd {
	struct {
		u32 screen_state : 1;
		u32 display_refresh_rate : 1;
		u32 touch_report_rate : 1;
		u32 noise_state : 1;
		u32 water_mode : 1;
		u32 charger_state : 1;
		u32 hinge_angle : 1;
		u32 offload_timestamp : 1;
	} contents;

	u8 screen_state;
	u8 display_refresh_rate;
	u8 touch_report_rate;
	u8 noise_state;
	u8 water_mode;
	u8 charger_state;
	s16 hinge_angle;

	ktime_t offload_timestamp;
};

struct gti_context_stylus_cmd {
	struct {
		u32 coords : 1;
		u32 coords_timestamp : 1;
		u32 pen_paired : 1;
		u32 pen_active : 1;
	} contents;
	struct TouchOffloadCoord pen_offload_coord;
	ktime_t pen_offload_coord_timestamp;
	u8 pen_paired;
	u8 pen_active;
};

struct gti_continuous_report_cmd {
	enum gti_continuous_report_setting setting;
};

struct gti_debug_coord {
	ktime_t time;
	u64 irq_index;
	struct TouchOffloadCoord coord;
};

struct gti_debug_health_check {
	ktime_t irq_time;
	u64 irq_index;
	u64 input_index;
	unsigned long slot_bit_active;
};

struct gti_debug_input {
	int slot;
	struct gti_debug_coord pressed;
	struct gti_debug_coord released;
};

struct gti_display_state_cmd {
	enum gti_display_state_setting setting;
};

struct gti_display_vrefresh_cmd {
	u32 setting;
};

struct gti_fw_version_cmd {
	char buffer[0x100];
};

struct gti_grip_cmd {
	enum gti_grip_setting setting;
};

struct gti_heatmap_cmd {
	enum gti_heatmap_setting setting;
};

struct gti_irq_cmd {
	enum gti_irq_mode setting;
};

struct gti_palm_cmd {
	enum gti_palm_setting setting;
};

struct gti_ping_cmd {
	enum gti_ping_mode setting;
};

struct gti_report_rate_cmd {
	u32 setting;
};

struct gti_reset_cmd {
	enum gti_reset_mode setting;
};

struct gti_scan_cmd {
	enum gti_scan_mode setting;
};

struct gti_screen_protector_mode_cmd {
	enum gti_screen_protector_mode setting;
};

struct gti_selftest_cmd {
	enum gti_selftest_result result;
	char buffer[PAGE_SIZE];
};

struct gti_sensing_cmd {
	enum gti_sensing_mode setting;
};

struct gti_sensor_data_cmd {
	enum gti_sensor_data_type type;
	u8 *buffer;
	u32 size;
};

/**
 * struct gti_union_cmd_data - GTI commands to vendor driver.
 * @context_driver_cmd: command to update touch offload driver context.
 * @context_stylus_cmd: command to update touch offload stylus context.
 * @continuous_report_cmd: command to set continuous reporting.
 * @display_state_cmd: command to notify display state.
 * @display_vrefresh_cmd: command to notify display vertical refresh rate.
 * @fw_version_cmd: command to get fw version.
 * @grip_cmd: command to set/get grip mode.
 * @heatmap_cmd: command to set heatmap enabled.
 * @irq_cmd: command to set/get irq mode.
 * @palm_cmd: command to set/get palm mode.
 * @ping_cmd: command to ping T-IC.
 * @report_rate_cmd: command to change touch report rate.
 * @reset_cmd: command to reset T-IC.
 * @scan_cmd: command to set/get scan mode.
 * @screen_protector_mode_cmd: command to set/get screen protector mode.
 * @selftest_cmd: command to do self-test.
 * @sensing_cmd: command to set/set sensing mode.
 * @sensor_data_cmd: command to get sensor data.
 * @manual_sensor_data_cmd: command to get sensor data manually.
 */
struct gti_union_cmd_data {
	struct gti_context_driver_cmd context_driver_cmd;
	struct gti_context_stylus_cmd context_stylus_cmd;
	struct gti_continuous_report_cmd continuous_report_cmd;
	struct gti_display_state_cmd display_state_cmd;
	struct gti_display_vrefresh_cmd display_vrefresh_cmd;
	struct gti_fw_version_cmd fw_version_cmd;
	struct gti_grip_cmd grip_cmd;
	struct gti_heatmap_cmd heatmap_cmd;
	struct gti_irq_cmd irq_cmd;
	struct gti_palm_cmd palm_cmd;
	struct gti_ping_cmd ping_cmd;
	struct gti_report_rate_cmd report_rate_cmd;
	struct gti_reset_cmd reset_cmd;
	struct gti_scan_cmd scan_cmd;
	struct gti_screen_protector_mode_cmd screen_protector_mode_cmd;
	struct gti_selftest_cmd selftest_cmd;
	struct gti_sensing_cmd sensing_cmd;
	struct gti_sensor_data_cmd sensor_data_cmd;
	struct gti_sensor_data_cmd manual_sensor_data_cmd;
};

/**
 * struct gti_fw_status_data - GTI fw status data for notifying changed.
 * @noise_level: the noise level for noise mode.
 */
struct gti_fw_status_data {
	enum gti_noise_mode_level noise_level;
};

/**
 * struct gti_optional_configuration - optional configuration by vendor driver.
 * @get_context_driver: vendor driver operation to update touch offload driver context.
 * @get_context_stylus: vendor driver operation to update touch offload stylus context.
 * @get_fw_version: vendor driver operation to get fw version info.
 * @get_grip_mode: vendor driver operation to get the grip mode setting.
 * @get_irq_mode: vendor driver operation to get irq mode setting.
 * @get_mutual_sensor_data: vendor driver operation to get the mutual sensor data.
 * @get_palm_mode: vendor driver operation to get the palm mode setting.
 * @get_scan_mode: vendor driver operation to get scan mode.
 * @get_screen_protector_mode: vendor driver operation to get screen protector mode.
 * @get_self_sensor_data: vendor driver operation to get the self sensor data.
 * @get_sensing_mode: vendor driver operation to get sensing mode.
 * @notify_display_state: vendor driver operation to notify the display state.
 * @notify_display_vrefresh: vendor driver operation to notify the display vertical refresh rate.
 * @ping: vendor driver operation to ping T-IC.
 * @reset: vendor driver operation to exec reset.
 * @selftest: vendor driver operation to exec self-test.
 * @set_continuous_report: vendor driver operation to apply the continuous reporting setting.
 * @set_grip_mode: vendor driver operation to apply the grip setting.
 * @set_heatmap_enabled: vendor driver operation to apply the heatmap setting.
 * @set_irq_mode: vendor driver operation to apply the irq setting.
 * @set_palm_mode: vendor driver operation to apply the palm setting.
 * @set_report_rate: driver operation to set touch report rate.
 * @set_scan_mode: vendor driver operation to set scan mode.
 * @set_screen_protector_mode: vendor driver operation to set screen protector mode.
 * @set_sensing_mode: vendor driver operation to set sensing mode.
 */
struct gti_optional_configuration {
	int (*get_context_driver)(void *private_data, struct gti_context_driver_cmd *cmd);
	int (*get_context_stylus)(void *private_data, struct gti_context_stylus_cmd *cmd);
	int (*get_fw_version)(void *private_data, struct gti_fw_version_cmd *cmd);
	int (*get_grip_mode)(void *private_data, struct gti_grip_cmd *cmd);
	int (*get_irq_mode)(void *private_data, struct gti_irq_cmd *cmd);
	int (*get_mutual_sensor_data)(void *private_data, struct gti_sensor_data_cmd *cmd);
	int (*get_palm_mode)(void *private_data, struct gti_palm_cmd *cmd);
	int (*get_scan_mode)(void *private_data, struct gti_scan_cmd *cmd);
	int (*get_screen_protector_mode)(void *private_data,
			struct gti_screen_protector_mode_cmd *cmd);
	int (*get_self_sensor_data)(void *private_data, struct gti_sensor_data_cmd *cmd);
	int (*get_sensing_mode)(void *private_data, struct gti_sensing_cmd *cmd);
	int (*notify_display_state)(void *private_data, struct gti_display_state_cmd *cmd);
	int (*notify_display_vrefresh)(void *private_data, struct gti_display_vrefresh_cmd *cmd);
	int (*ping)(void *private_data, struct gti_ping_cmd *cmd);
	int (*reset)(void *private_data, struct gti_reset_cmd *cmd);
	int (*selftest)(void *private_data, struct gti_selftest_cmd *cmd);
	int (*set_continuous_report)(void *private_data, struct gti_continuous_report_cmd *cmd);
	int (*set_grip_mode)(void *private_data, struct gti_grip_cmd *cmd);
	int (*set_heatmap_enabled)(void *private_data, struct gti_heatmap_cmd *cmd);
	int (*set_irq_mode)(void *private_data, struct gti_irq_cmd *cmd);
	int (*set_palm_mode)(void *private_data, struct gti_palm_cmd *cmd);
	int (*set_report_rate)(void *private_data, struct gti_report_rate_cmd *cmd);
	int (*set_scan_mode)(void *private_data, struct gti_scan_cmd *cmd);
	int (*set_screen_protector_mode)(void *private_data,
			struct gti_screen_protector_mode_cmd *cmd);
	int (*set_sensing_mode)(void *private_data, struct gti_sensing_cmd *cmd);
};

/**
 * struct gti_pm - power manager for GTI.
 * @state_update_work: a work to update pm state.
 * @event_wq: a work queue to run suspend/resume work.
 * @locks: the lock state.
 * @lock_mutex: protect the lock state.
 * @state: GTI pm state.
 * @new_state: New GTI pm state to be updated to.
 * @enabled: Boolean value to represent if GTI PM is active.
 * @update_state: Boolean value if state needs to be updated.
 * @resume: callback for notifying resume.
 * @suspend: callback for notifying suspend.
 */
struct gti_pm {
	struct work_struct state_update_work;
	struct workqueue_struct *event_wq;

	u32 locks;
	struct mutex lock_mutex;
	enum gti_pm_state state;
	enum gti_pm_state new_state;
	bool enabled;
	bool update_state;

	int (*resume)(struct device *dev);
	int (*suspend)(struct device *dev);
};

/**
 * struct goog_touch_interface - Google touch interface data for Pixel.
 * @vendor_private_data: the private data pointer that used by touch vendor driver.
 * @vendor_dev: pointer to struct device that used by touch vendor driver.
 * @vendor_input_dev: pointer to struct inpu_dev that used by touch vendor driver.
 * @dev: pointer to struct device that used by google touch interface driver.
 * @options: optional configuration that could apply by vendor driver.
 * @input_lock: protect the input report between non-offload and offload.
 * @input_process_lock: protect heatmap reading and frame reserving.
 * @offload: struct that used by touch offload.
 * @offload_frame: reserved frame that used by touch offload.
 * @v4l2: struct that used by v4l2.
 * @panel_bridge: struct that used to register panel bridge notification.
 * @connector: struct that used to get panel status.
 * @cmd: struct that used by vendor default handler.
 * @proc_dir: struct that used for procfs.
 * @proc_heatmap: struct that used for heatmap procfs.
 * @input_timestamp: input timestamp from touch vendor driver.
 * @mf_downtime: timestamp for motion filter control.
 * @display_vrefresh: display vrefresh in Hz.
 * @mf_mode: current motion filter mode.
 * @mf_state: current motion filter state.
 * @vrr_enabled: variable touch report rate is enabled or not.
 * @report_rate_table_size: report rate table size from device tree.
 * @touch_report_rate_table: touch report rate table parsed from device tree.
 * @display_refresh_rate_table: display refresh rate table parsed from device tree.
 * @report_rate_setting: current touch report rate.
 * @report_rate_setting_next: next touch report rate going be set.
 * @set_report_rate_work: delayed work for setting report rate.
 * @increase_report_rate_delay: delayed work will be start after a delay in seconds.
 * @decrease_report_rate_delay: delayed work will be start after a delay in seconds.
 * @screen_protector_mode_setting: the setting of screen protector mode.
 * @tbn_register_mask: the tbn_mask that used to request/release touch bus.
 * @pm: struct that used by gti pm.
 * @pm_qos_req: struct that used by pm qos.
 * @panel_is_lp_mode: display is in low power mode.
 * @offload_enable: touch offload is enabled or not.
 * @v4l2_enable: v4l2 is enabled or not.
 * @tbn_enable: tbn is enabled or not.
 * @input_timestamp_changed: input timestamp changed from touch vendor driver.
 * @ignore_grip_update: Ignore fw_grip status updates made on offload state change.
 * @default_grip_enabled: the grip default setting.
 * @ignore_palm_update: Ignore fw_palm status updates made on offload state change.
 * @default_palm_enabled: the palm default setting.
<<<<<<< HEAD
 * @wakeup_before_force_active_enabled: waking up the screen to force active.
 * @lptw_triggered: LPTW is triggered or not.
 * @wakeup_before_force_active_delay: the ms delay after waking up screen to force active.
=======
 * @ignore_force_active: Ignore the force_active sysfs request.
 * @ignore_screenoff_heatmap: Ignore the heatmap request during screen-off.
>>>>>>> 6d6f95a6
 * @offload_id: id that used by touch offload.
 * @heatmap_buf: heatmap buffer that used by v4l2.
 * @heatmap_buf_size: heatmap buffer size that used by v4l2.
 * @slot: slot id that current used by input report.
 * @slot_bit_in_use: bitmap of slot in use for this input process cycle.
 * @slot_bit_changed: bitmap of slot state changed for this input process cycle.
 * @slot_bit_active: bitmap of active slot during GTI lifecycle.
 * @dev_id: dev_t used for google interface driver.
 * @irq_index: irq count that handle by GTI.
 * @input_index: the count of slot bit changed during goog_input_process().
 * @vendor_irq_handler: irq handler that register by vendor driver.
 * @vendor_irq_thread_fn: irq thread function that register by vendor driver.
 * @vendor_irq_cookie: irq cookie that register by vendor driver.
 * @vendor_default_handler: touch vendor driver default operation.
 * @released_index: finger up count.
 * @debug_input: struct that used to debug input.
 * @debug_fifo_input: kfifo struct to track recent coordinate report for input debug.
 * @debug_hc: struct that used for the health check.
 * @debug_fifo_hc: kfifo struct to track recent touch interrupt information for health check.
 */

struct goog_touch_interface {
	void *vendor_private_data;
	struct device *vendor_dev;
	struct input_dev *vendor_input_dev;
	struct device *dev;
	struct gti_optional_configuration options;
	struct mutex input_lock;
	struct mutex input_process_lock;
	struct touch_offload_context offload;
	struct touch_offload_frame *offload_frame;
	struct v4l2_heatmap v4l2;
	struct drm_bridge panel_bridge;
	struct drm_connector *connector;
	struct gti_union_cmd_data cmd;
	struct proc_dir_entry *proc_dir;
	struct proc_dir_entry *proc_heatmap[GTI_PROC_NUM];
	ktime_t input_timestamp;
	ktime_t mf_downtime;

	bool vrr_enabled;
	int report_rate_table_size;
	u32 *display_refresh_rate_table;
	u32 *touch_report_rate_table;
	u32 report_rate_setting;
	u32 report_rate_setting_next;
	struct delayed_work set_report_rate_work;
	u32 increase_report_rate_delay;
	u32 decrease_report_rate_delay;

	int display_vrefresh;
	enum gti_display_state_setting display_state;
	enum gti_mf_mode mf_mode;
	enum gti_mf_state mf_state;
	enum gti_screen_protector_mode screen_protector_mode_setting;
	u32 tbn_register_mask;
	struct gti_pm pm;
	struct pm_qos_request pm_qos_req;

	bool panel_is_lp_mode;
	bool offload_enabled;
	bool v4l2_enabled;
	bool tbn_enabled;
	bool input_timestamp_changed;
	bool ignore_grip_update;
	bool default_grip_enabled;
	bool ignore_palm_update;
	bool default_palm_enabled;
<<<<<<< HEAD
	bool wakeup_before_force_active_enabled;
	bool lptw_triggered;
=======
	bool ignore_force_active;
	bool ignore_screenoff_heatmap;
>>>>>>> 6d6f95a6
	unsigned int wakeup_before_force_active_delay;
	union {
		u8 offload_id_byte[4];
		u32 offload_id;
	};
	u8 *heatmap_buf;
	u32 heatmap_buf_size;
	int slot;
	unsigned long slot_bit_in_use;
	unsigned long slot_bit_changed;
	unsigned long slot_bit_active;
	dev_t dev_id;

	u64 irq_index;
	u64 input_index;
	irq_handler_t vendor_irq_handler;
	irq_handler_t vendor_irq_thread_fn;
	void *vendor_irq_cookie;

	int (*vendor_default_handler)(void *private_data,
		enum gti_cmd_type cmd_type, struct gti_union_cmd_data *cmd);

	/* Debug used. */
	u64 released_index;
	struct gti_debug_input debug_input[MAX_SLOTS];
	DECLARE_KFIFO(debug_fifo_input, struct gti_debug_input, GTI_DEBUG_KFIFO_LEN);
	struct gti_debug_health_check debug_hc;
	DECLARE_KFIFO(debug_fifo_hc, struct gti_debug_health_check, GTI_DEBUG_KFIFO_LEN);
};

/*-----------------------------------------------------------------------------
 * Forward declarations.
 */
inline bool goog_check_spi_dma_enabled(struct spi_device *spi_dev);
inline bool goog_input_legacy_report(struct goog_touch_interface *gti);
inline void goog_input_lock(struct goog_touch_interface *gti);
inline void goog_input_unlock(struct goog_touch_interface *gti);
inline void goog_input_set_timestamp(
		struct goog_touch_interface *gti,
		struct input_dev *dev, ktime_t timestamp);
inline void goog_input_mt_slot(
		struct goog_touch_interface *gti,
		struct input_dev *dev, int slot);
inline void goog_input_mt_report_slot_state(
		struct goog_touch_interface *gti,
		struct input_dev *dev, unsigned int tool_type, bool active);
inline void goog_input_report_abs(
		struct goog_touch_interface *gti,
		struct input_dev *dev, unsigned int code, int value);
inline void goog_input_report_key(
		struct goog_touch_interface *gti,
		struct input_dev *dev, unsigned int code, int value);
inline void goog_input_sync(struct goog_touch_interface *gti, struct input_dev *dev);
inline int goog_devm_request_threaded_irq(struct goog_touch_interface *gti,
		struct device *dev, unsigned int irq,
		irq_handler_t handler, irq_handler_t thread_fn,
		unsigned long irqflags, const char *devname,
		void *dev_id);
inline int goog_request_threaded_irq(struct goog_touch_interface *gti,
		unsigned int irq, irq_handler_t handler, irq_handler_t thread_fn,
		unsigned long irqflags, const char *devname, void *dev_id);

int goog_process_vendor_cmd(struct goog_touch_interface *gti, enum gti_cmd_type cmd_type);
int goog_input_process(struct goog_touch_interface *gti, bool report_from_irq);
struct goog_touch_interface *goog_touch_interface_probe(
		void *private_data,
		struct device *dev,
		struct input_dev *input_dev,
		int (*default_handler)(void *private_data,
			enum gti_cmd_type cmd_type, struct gti_union_cmd_data *cmd),
		struct gti_optional_configuration *options);
int goog_touch_interface_remove(struct goog_touch_interface *gti);

int goog_pm_wake_lock_nosync(struct goog_touch_interface *gti,
 enum gti_pm_wakelock_type type, bool skip_pm_resume);
int goog_pm_wake_lock(struct goog_touch_interface *gti,
 enum gti_pm_wakelock_type type, bool skip_pm_resume);
int goog_pm_wake_unlock_nosync(struct goog_touch_interface *gti,
 enum gti_pm_wakelock_type type);
int goog_pm_wake_unlock(struct goog_touch_interface *gti,
 enum gti_pm_wakelock_type type);
bool goog_pm_wake_check_locked(struct goog_touch_interface *gti,
 enum gti_pm_wakelock_type type);
u32 goog_pm_wake_get_locks(struct goog_touch_interface *gti);
int goog_pm_register_notification(struct goog_touch_interface *gti,
		const struct dev_pm_ops* ops);
int goog_pm_unregister_notification(struct goog_touch_interface *gti);

void goog_notify_fw_status_changed(struct goog_touch_interface *gti,
		enum gti_fw_status status, struct gti_fw_status_data* data);
void gti_debug_hc_dump(struct goog_touch_interface *gti);
void gti_debug_input_dump(struct goog_touch_interface *gti);

int goog_get_lptw_triggered(struct goog_touch_interface *gti);

#endif // _GOOG_TOUCH_INTERFACE_
<|MERGE_RESOLUTION|>--- conflicted
+++ resolved
@@ -561,14 +561,9 @@
  * @default_grip_enabled: the grip default setting.
  * @ignore_palm_update: Ignore fw_palm status updates made on offload state change.
  * @default_palm_enabled: the palm default setting.
-<<<<<<< HEAD
- * @wakeup_before_force_active_enabled: waking up the screen to force active.
  * @lptw_triggered: LPTW is triggered or not.
- * @wakeup_before_force_active_delay: the ms delay after waking up screen to force active.
-=======
  * @ignore_force_active: Ignore the force_active sysfs request.
  * @ignore_screenoff_heatmap: Ignore the heatmap request during screen-off.
->>>>>>> 6d6f95a6
  * @offload_id: id that used by touch offload.
  * @heatmap_buf: heatmap buffer that used by v4l2.
  * @heatmap_buf_size: heatmap buffer size that used by v4l2.
@@ -637,14 +632,9 @@
 	bool default_grip_enabled;
 	bool ignore_palm_update;
 	bool default_palm_enabled;
-<<<<<<< HEAD
-	bool wakeup_before_force_active_enabled;
 	bool lptw_triggered;
-=======
 	bool ignore_force_active;
 	bool ignore_screenoff_heatmap;
->>>>>>> 6d6f95a6
-	unsigned int wakeup_before_force_active_delay;
 	union {
 		u8 offload_id_byte[4];
 		u32 offload_id;
