/* SPDX-License-Identifier: GPL-2.0 */
/*
 * P9221 Wireless Charger Driver
 *
 * Copyright (C) 2017 Google, LLC.
 *
 * This program is free software; you can redistribute it and/or
 * modify it under the terms of the GNU General Public License
 * version 2 as published by the Free Software Foundation.
 *
 * This program is distributed in the hope that it will be useful, but
 * WITHOUT ANY WARRANTY; without even the implied warranty of
 * MERCHANTABILITY or FITNESS FOR A PARTICULAR PURPOSE.  See the GNU
 * General Public License for more details.
 */
#ifndef __P9221_CHARGER_H__
#define __P9221_CHARGER_H__

#include <linux/gpio.h>
#include <linux/crc8.h>
#include <misc/gvotable.h>
#include "gbms_power_supply.h"

#define P9221_WLC_VOTER				"WLC_VOTER"
#define P9221_USER_VOTER			"WLC_USER_VOTER"
#define P9221_OCP_VOTER				"OCP_VOTER"
#define DCIN_AICL_VOTER				"DCIN_AICL_VOTER"
#define P9382A_RTX_VOTER			"RTX_VOTER"
#define THERMAL_DAEMON_VOTER			"THERMAL_DAEMON_VOTER"
#define HPP_DC_ICL_VOTER			"HPP_VOTER"
#define DD_VOTER				"DD_VOTER"
#define AUTH_DC_ICL_VOTER			"AUTH_VOTER"
#define CPOUT_EN_VOTER				"CPOUT_EN_VOTER"
#define LL_BPP_CEP_VOTER			"LL_BPP_CEP_VOTER"
#define P9221_RAMP_VOTER			"WLC_RAMP_VOTER"
#define P9221_HPP_VOTER				"EPP_HPP_VOTER"
#define VOTABLE_DC_AVAIL			"DC_AVAIL"
#define WLC_MFG_GOOGLE				0x72
#define WLC_MFG_108_FOR_GOOGLE			0x108
#define P9221_DC_ICL_BPP_UA			700000
#define P9221_DC_ICL_BPP_RAMP_DEFAULT_UA	900000
#define P9221_DC_ICL_BPP_RAMP_DELAY_DEFAULT_MS	(7 * 60 * 1000)  /* 7 mins */
#define P9221_DC_ICL_EPP_UA			1100000
#define P9221_DC_ICL_HPP_UA			500000
#define P9221_DC_ICL_RTX_UA			600000
#define P9XXX_SW_RAMP_ICL_START_UA		125000
#define P9XXX_SW_RAMP_ICL_STEP_UA		100000
#define P9XXX_CDMODE_ENABLE_ICL_UA		200000
#define P9XXX_PROPMODE_ENABLE_ICL_UA		125000
#define P9221_AUTH_DC_ICL_UA_500		500000
#define P9221_LL_BPP_CHG_TERM_UA		200000
#define P9221_EPP_THRESHOLD_UV			7000000
#define P9221_MAX_VOUT_SET_MV_DEFAULT		9000
#define P9221_VOUT_SET_MIN_MV			3500
#define P9221_VOUT_SET_MAX_MV			29000
#define P9221_RX_ILIM_MIN_MA			200
#define P9221_RX_ILIM_MAX_MA			1600
#define P9222_RX_ILIM_MIN_MA			100
#define P9222_RX_ILIM_MAX_MA			1500
#define P9382A_RTX_ICL_MAX_MA			1350
#define P9221R5_OVER_CHECK_NUM			3

#define P9412_VOUT_SET_MIN_MV			3520
#define P9412_VOUT_SET_MAX_MV			20000
#define P9412_RX_ILIM_MAX_MA			1900

#define P9221_TX_TIMEOUT_MS			(20 * 1000)
#define P9221_DCIN_TIMEOUT_MS			(1 * 1000)
#define P9221_CHARGE_STATS_TIMEOUT_MS		(10 * 1000)
#define P9221_VRECT_TIMEOUT_MS			(2 * 1000)
#define P9221_ALIGN_TIMEOUT_MS			(2 * 1000)
#define P9221_ALIGN_DELAY_MS			100
#define P9221_NOTIFIER_DELAY_MS			100
#define P9221_DCIN_PON_DELAY_MS			250
#define P9221R5_ILIM_MAX_UA			(1600 * 1000)

#define P9221_CHECK_NP_DELAY_MS		50
#define P9221_NEG_POWER_5W		(5 * 2)
#define P9221_NEG_POWER_10W		(10 * 2)
#define P9221_PTMC_EPP_TX_1912		0x32
#define P9221_PTMC_EPP_TX_4191		0x50

#define P9222_RX_CALIBRATION_LIGHT_LOAD	0x5831
#define P9222_LIGHT_LOAD_VALUE		0x0C

#define P9221_DCIN_RETRY_DELAY_MS	50

#define P9XXX_DC_ICL_EPP_1000		1000000
#define P9XXX_DC_ICL_EPP_750		750000
#define P9XXX_DC_ICL_EPP_100		100000
#define P9XXX_NEG_POWER_10W		(10 * 2)
#define P9XXX_NEG_POWER_11W		(11 * 2)
#define P9XXX_TX_GUAR_PWR_15W		(15 * 2)
#define P9382_RTX_TIMEOUT_MS		(2 * 1000)
#define WLCDC_DEBOUNCE_TIME_S		400
#define WLCDC_AUTH_CHECK_S		15
#define WLCDC_AUTH_CHECK_INTERVAL_MS	(2 * 1000)
#define WLCDC_AUTH_CHECK_INIT_DELAY_MS	(6 * 1000)

/*
 * P9221 common registers
 */
#define P9221_CHIP_ID_REG			0x00
#define P9221_CHIP_ID				0x9220
#define P9221_CHIP_REVISION_REG			0x02
#define P9221_CUSTOMER_ID_REG			0x03
#define P9221R5_CUSTOMER_ID_VAL			0x05
#define P9221_OTP_FW_MAJOR_REV_REG		0x04
#define P9221_OTP_FW_MINOR_REV_REG		0x06
#define P9221_OTP_FW_DATE_REG			0x08
#define P9221_OTP_FW_DATE_SIZE			12
#define P9221_OTP_FW_TIME_REG			0x14
#define P9221_OTP_FW_TIME_SIZE			8
#define P9221_SRAM_FW_MAJOR_REV_REG		0x1C
#define P9221_SRAM_FW_MINOR_REV_REG		0x1E
#define P9221_SRAM_FW_DATE_REG			0x20
#define P9221_SRAM_FW_DATE_SIZE			12
#define P9221_SRAM_FW_TIME_REG			0x2C
#define P9221_SRAM_FW_TIME_SIZE			8
#define P9221_STATUS_REG			0x34
#define P9221_INT_REG				0x36
#define P9221_INT_MASK				0xF7
#define P9221_INT_ENABLE_REG			0x38
#define P9221_COM_REG				0x4E


/*
 * P9221R5 unique registers
 */
#define P9221R5_INT_CLEAR_REG			0x3A
#define P9221R5_VOUT_SET_REG			0x3C
#define P9221R5_ILIM_SET_REG			0x3D
#define P9221R5_ILIM_SET_MAX			0x0E	/* 0x0E = 1.6A */
#define P9221R5_CHARGE_STAT_REG			0x3E
#define P9221R5_EPT_REG				0x3F
#define P9221R5_VRECT_REG			0x40
#define P9221R5_VOUT_REG			0x42
#define P9221R5_IOUT_REG			0x44
#define P9221R5_OP_FREQ_REG			0x48
#define P9221R5_SYSTEM_MODE_REG			0x4C
#define P9221R5_COM_CHAN_RESET_REG		0x50
#define P9221R5_COM_CHAN_SEND_SIZE_REG		0x58
#define P9221R5_COM_CHAN_SEND_IDX_REG		0x59
#define P9221R5_COM_CHAN_RECV_SIZE_REG		0x5A
#define P9221R5_COM_CHAN_RECV_IDX_REG		0x5B
#define P9221R5_VRECT_ADC_REG			0x60
#define P9221R5_VOUT_ADC_REG			0x62
#define P9221R5_VOUT_ADC_MASK			0xFFF
#define P9221R5_IOUT_ADC_REG			0x64
#define P9221R5_IOUT_ADC_MASK			0xFFF
#define P9221R5_DIE_TEMP_ADC_REG		0x66
#define P9221R5_DIE_TEMP_ADC_MASK		0xFFF
#define P9221R5_AC_PERIOD_REG			0x68
#define P9221R5_TX_PINGFREQ_REG			0x6A
#define P9221R5_EXT_TEMP_REG			0x6C
#define P9221R5_EXT_TEMP_MASK			0xFFF
#define P9221R5_FOD_REG				0x70
#define P9221R5_NUM_FOD				16
#define P9221R5_DEBUG_REG			0x80
#define P9221R5_EPP_Q_FACTOR_REG		0x83
#define P9221R5_EPP_TX_GUARANTEED_POWER_REG	0x84
#define P9221R5_EPP_TX_POTENTIAL_POWER_REG	0x85
#define P9221R5_EPP_TX_CAPABILITY_FLAGS_REG	0x86
#define P9221R5_EPP_TX_CAPABILITY_FLAGS_AR	BIT(6)
#define P9221R5_EPP_RENEGOTIATION_REG		0x87
#define P9221R5_EPP_CUR_RPP_HEADER_REG		0x88
#define P9221R5_EPP_CUR_NEGOTIATED_POWER_REG	0x89
#define P9221R5_EPP_CUR_MAXIMUM_POWER_REG	0x8A
#define P9221R5_EPP_CUR_FSK_MODULATION_REG	0x8B
#define P9221R5_EPP_REQ_RPP_HEADER_REG		0x8C
#define P9221R5_EPP_REQ_NEGOTIATED_POWER_REG	0x8D
#define P9221R5_EPP_REQ_MAXIMUM_POWER_REG	0x8E
#define P9221R5_EPP_REQ_FSK_MODULATION_REG	0x8F
#define P9221R5_VRECT_TARGET_REG		0x90
#define P9221R5_VRECT_KNEE_REG			0x92
#define P9221R5_VRECT_CORRECTION_FACTOR_REG	0x93
#define P9221R5_VRECT_MAX_CORRECTION_FACTOR_REG	0x94
#define P9221R5_VRECT_MIN_CORRECTION_FACTOR_REG	0x96
#define P9221R5_FOD_SECTION_REG			0x99
#define P9221R5_VRECT_ADJ_REG			0x9E
#define P9221R5_ALIGN_X_ADC_REG			0xA0
#define P9221R5_ALIGN_Y_ADC_REG			0xA1
#define P9221R5_ASK_MODULATION_DEPTH_REG	0xA2
#define P9221R5_OVSET_REG			0xA3
#define P9221R5_OVSET_MASK			0x7
#define P9221R5_EPP_TX_SPEC_REV_REG		0xA9
#define P9221R5_EPP_TX_MFG_CODE_REG		0xAA
#define P9221R5_GP0_RESET_VOLT_REG		0xAC
#define P9221R5_GP1_RESET_VOLT_REG		0xAE
#define P9221R5_GP2_RESET_VOLT_REG		0xB0
#define P9221R5_GP3_RESET_VOLT_REG		0xB2
#define P9221R5_PROP_TX_ID_REG			0xB4
#define P9221R5_PROP_TX_ID_SIZE			4
#define P9221R5_DATA_SEND_BUF_START		0x100
#define P9221R5_DATA_SEND_BUF_SIZE		0x80
#define P9221R5_DATA_RECV_BUF_START		0x180
#define P9221R5_DATA_RECV_BUF_SIZE		0x80
#define P9221R5_MAX_PP_BUF_SIZE			16
#define P9221R5_LAST_REG			0x1FF

/*
 * System Mode Mask (R5+/0x4C)
 */
#define P9221R5_SYSTEM_MODE_EXTENDED_MASK	(1 << 3)

/*
 * Com Channel Commands
 */
#define P9221R5_COM_CHAN_CCRESET		BIT(7)
#define P9221_COM_CHAN_RETRIES			5

/*
 * End of Power packet types
 */
#define P9221_EOP_UNKNOWN			0x00
#define P9221_EOP_EOC				0x01
#define P9221_EOP_INTERNAL_FAULT		0x02
#define P9221_EOP_OVER_TEMP			0x03
#define P9221_EOP_OVER_VOLT			0x04
#define P9221_EOP_OVER_CURRENT			0x05
#define P9221_EOP_BATT_FAIL			0x06
#define P9221_EOP_RECONFIG			0x07
#define P9221_EOP_NO_RESPONSE			0x08
#define P9221_EOP_NEGOTIATION_FAIL		0x0A
#define P9221_EOP_RESTART_POWER			0x0B
#define P9221_EOP_REVERT_TO_BPP			0xF3

/*
 * Command flags
 */
#define P9221R5_COM_RENEGOTIATE			P9221_COM_RENEGOTIATE
#define P9221R5_COM_SWITCH2RAM			P9221_COM_SWITCH_TO_RAM_MASK
#define P9221R5_COM_CLRINT			P9221_COM_CLEAR_INT_MASK
#define P9221R5_COM_SENDCSP			P9221_COM_SEND_CHG_STAT_MASK
#define P9221R5_COM_SENDEPT			P9221_COM_SEND_EOP_MASK
#define P9221R5_COM_LDOTGL			P9221_COM_LDO_TOGGLE
#define P9221R5_COM_CCACTIVATE			BIT(0)

#define P9221_COM_RENEGOTIATE			BIT(7)
#define P9221_COM_SWITCH_TO_RAM_MASK		BIT(6)
#define P9221_COM_CLEAR_INT_MASK		BIT(5)
#define P9221_COM_SEND_CHG_STAT_MASK		BIT(4)
#define P9221_COM_SEND_EOP_MASK			BIT(3)
#define P9221_COM_LDO_TOGGLE			BIT(1)

/*
 * Interrupt/Status flags for P9221
 */
#define P9221_STAT_VOUT				BIT(7)
#define P9221_STAT_VRECT			BIT(6)
#define P9221_STAT_ACMISSING			BIT(5)
#define P9221_STAT_OV_TEMP			BIT(2)
#define P9221_STAT_OV_VOLT			BIT(1)
#define P9221_STAT_OV_CURRENT			BIT(0)
#define P9221_STAT_LIMIT_MASK			(P9221_STAT_OV_TEMP | \
						 P9221_STAT_OV_VOLT | \
						 P9221_STAT_OV_CURRENT)
/*
 * Interrupt/Status flags for P9221R5
 */
#define P9221R5_STAT_CCRESET			BIT(12)
#define P9221R5_STAT_CCERROR			BIT(11)
#define P9221R5_STAT_PPRCVD			BIT(10)
#define P9221R5_STAT_CCDATARCVD			BIT(9)
#define P9221R5_STAT_CCSENDBUSY			BIT(8)
#define P9221R5_STAT_VOUTCHANGED		BIT(7)
#define P9221R5_STAT_VRECTON			BIT(6)
#define P9221R5_STAT_MODECHANGED		BIT(5)
#define P9221R5_STAT_UV				BIT(3)
#define P9221R5_STAT_OVT			BIT(2)
#define P9221R5_STAT_OVV			BIT(1)
#define P9221R5_STAT_OVC			BIT(0)
#define P9221R5_STAT_MASK			0x1FFF
#define P9221R5_STAT_CC_MASK			(P9221R5_STAT_CCRESET | \
						 P9221R5_STAT_PPRCVD | \
						 P9221R5_STAT_CCERROR | \
						 P9221R5_STAT_CCDATARCVD | \
						 P9221R5_STAT_CCSENDBUSY)
#define P9221R5_STAT_LIMIT_MASK			(P9221R5_STAT_UV | \
						 P9221R5_STAT_OVV | \
						 P9221R5_STAT_OVT | \
						 P9221R5_STAT_OVC)

/*
 * P9221R5_SYSTEM_MODE_REG bits.
 */
#define P9221R5_MODE_RAMCODE			BIT(6)
#define P9221R5_MODE_EEPROMCODE			BIT(5)
#define P9221R5_MODE_EXTENDED			BIT(3)
#define P9221R5_MODE_WPCMODE			BIT(0)

/*
 * P9222 unique registers
 */
#define P9222_CHIP_ID				0x9222
#define P9222RE_SYSTEM_MODE_REG			0x3F
#define P9222RE_CHARGE_STAT_REG			0x4E
#define P9222RE_EPT_REG				0x4F
#define P9222RE_VOUT_REG			0x50
#define P9222RE_VOUT_SET_REG			0x52
#define P9222RE_VRECT_REG			0x54
#define P9222RE_IOUT_REG			0x58
#define P9222RE_DIE_TEMP_REG			0x5A
#define P9222RE_OP_FREQ_REG			0x5C
#define P9222RE_TX_PINGFREQ_REG			0x5E
#define P9222RE_ILIM_SET_REG			0x60
#define P9222RE_COM_REG				0x62
#define P9222RE_FOD_REG				0x84
#define P9222RE_COM_CHAN_RECV_SIZE_REG		0x98
#define P9222RE_EPP_TX_GUARANTEED_POWER_REG	0xB4
#define P9222RE_EPP_REQ_NEGOTIATED_POWER_REG	0xBD
#define P9222RE_EPP_REQ_MAXIMUM_POWER_REG	0xBE
#define P9222RE_EPP_Q_FACTOR_REG		0xD2
#define P9222RE_RESONANCE_FREQ_REG		0xD3
#define P9222RE_TX_MFG_CODE_REG			0x106
#define P9222RE_PROP_TX_ID_REG			0x118
#define P9222RE_DIE_TEMP_ADC_REG		0x12A
#define P9222RE_COM_PACKET_TYPE_ADDR		0x600
#define P9222RE_COM_CHAN_SEND_SIZE_REG		0x601
#define P9222RE_DATA_BUF_START			0x604
#define P9222RE_DATA_BUF_SIZE			0x100
#define P9222RE_PP_SEND_BUF_START		0x64
#define P9222RE_PP_RECV_BUF_START		0x6C

#define P9222RE_COM_CCACTIVATE			BIT(9)

/*
 * P9222 SYSTEM_MODE_REG bits
 */
#define P9222_SYS_OP_MODE_WPC_BASIC		BIT(5)
#define P9222_SYS_OP_MODE_WPC_EXTD		BIT(6)

#define P9222_VOUT_SET_MIN_MV			3500
#define P9222_VOUT_SET_MAX_MV			12500
#define P9222_NEG_POWER_10W			10000

/*
 * Interrupt/Status flags for P9222
 */
#define P9222_STAT_CCERROR			BIT(0)
#define P9222_STAT_OVT				BIT(2)
#define P9222_STAT_OVC				BIT(3)
#define P9222_STAT_OVV				BIT(4)
#define P9222_EXTENDED_MODE			BIT(12)
#define P9222_STAT_PPRCVD			BIT(15)

/*
 * P9382 unique registers
 */
#define P9382A_I2C_ADDRESS			0x3b

#define P9382A_CHIP_ID				0x9381 /* FIXME: b/146316852 */
#define P9382A_DATA_SEND_BUF_START		0x130
#define P9382A_DATA_RECV_BUF_START		0x1B0

#define P9382A_STATUS_REG			0x34
#define P9382A_CHARGE_STAT_REG			0x3E
#define P9382A_ILIM_SET_REG			0x4A
#define P9382A_TRX_ENABLE_REG			0x69
#define P9382A_TX_INHIBIT			0x3

#define P9382A_MODE_TXMODE			BIT(2)

#define P9382_PROP_TX_ID_REG			0xC4
#define P9382_EPP_TX_MFG_CODE_REG		0xBA
#define P9382A_FW_REV_25			0x25

/*
 * Interrupt/Status flags for P9382
 */
#define P9382_STAT_HARD_OCP			BIT(1)
#define P9382_STAT_TXCONFLICT			BIT(3)
#define P9382_STAT_CSP				BIT(4)
#define P9382_STAT_TXUVLO			BIT(6)
#define P9382_STAT_RXCONNECTED			BIT(10)
#define P9382_STAT_TXUNDERPOWER			BIT(12)
#define P9382_STAT_TXFOD			BIT(13)
#define P9382_STAT_RTX_MASK			(P9221R5_STAT_LIMIT_MASK | \
						 P9221R5_STAT_MODECHANGED | \
						 P9221R5_STAT_VOUTCHANGED | \
						 P9382_STAT_TXCONFLICT | \
						 P9382_STAT_CSP | \
						 P9382_STAT_TXUVLO | \
						 P9382_STAT_RXCONNECTED | \
						 P9382_STAT_TXUNDERPOWER | \
						 P9382_STAT_TXFOD)
/*
 * Send communication message
 */
#define P9382A_COM_PACKET_TYPE_ADDR		0x100
#define P9382A_COM_CHAN_SEND_SIZE_REG		0x101
#define BIDI_COM_PACKET_TYPE			0x98
#define PROPRIETARY_PACKET_TYPE			0x80
#define CHANNEL_RESET_PACKET_TYPE		0xA8
#define FAST_SERIAL_ID_HEADER			0x4F
#define FAST_SERIAL_ID_SIZE			4
#define ACCESSORY_TYPE_MASK			0x7
#define CHARGE_STATUS_PACKET_HEADER		0x48
#define CHARGE_STATUS_PACKET_SIZE		4
#define PP_TYPE_POWER_CONTROL			0x08
#define PP_SUBTYPE_SOC				0x10
#define ACCESSORY_TYPE_PHONE			BIT(2)
#define AICL_ENABLED				BIT(7)
#define TX_ACCESSORY_TYPE			(ACCESSORY_TYPE_PHONE | \
						 AICL_ENABLED)
#define TXID_SEND_DELAY_MS			(1 * 1000)
#define TXID_SEND_AGAIN_DELAY_MS		(300 * 1000)
#define TXSOC_SEND_DELAY_MS			(5 * 1000)

#define COM_BUSY_MAX				10
/*
 * P9412 unique registers
 */
#define P9412_CHIP_ID				0x9412

/* P9221R5_SYSTEM_MODE_REG(0x4C) values for P9412 */
#define P9XXX_SYS_OP_MODE_AC_MISSING		0x00 /* AC Missing */
#define P9XXX_SYS_OP_MODE_WPC_BASIC		0x01 /* WPC Basic Protocol */
#define P9XXX_SYS_OP_MODE_WPC_EXTD		0x02 /* WPC Extended Protocol */
#define P9XXX_SYS_OP_MODE_PROPRIETARY		0x03 /* Renesas Prop. Protocol */
#define P9XXX_SYS_OP_MODE_TX_MODE		0x08 /* TX Mode */
#define P9XXX_SYS_OP_MODE_TX_FOD		0x09 /* TX FOD (Stop) */

#define P9412_TX_CMD_REG			0x4D
#define P9412_TX_I_API_LIM_REG			0x56
#define P9412_ALIGN_X_REG			0xB0 /* 1 byte 8 bit raw */
#define P9412_ALIGN_Y_REG			0xB1 /* 1 byte 8 bit raw */
#define P9412_EPP_CAL_STATE_REG			0xB8
#define P9412_WPC_SPEC_REV_REG			0xB9
#define P9412_PROP_TX_POTEN_PWR_REG		0xC4
#define P9412_PROP_REQ_PWR_REG			0xC5
#define P9412_PROP_CURR_PWR_REG			0xC6
#define P9412_PROP_MODE_PWR_STEP_REG		0xC7
#define P9412_PROP_MODE_STATUS_REG		0xC8
#define P9412_PROP_MODE_ERR_STS_REG		0xC9
#define P9412_VOUT_SET_REG			0x6C /* 2 byte 10 mV */
#define P9412_DIE_TEMP_REG			0x46 /* 2 byte in C */
#define P9412_V5P0AP_SWITCH_REG			0x81
#define V5P0AP_SWITCH_EN			BIT(7)
#define P9412_VCPOUT_VOL_REG			0x10C

#define P9412_CMFET_L_REG			0xF4
#define P9412_CDMODE_STS_REG			0x100
#define P9412_CDMODE_REQ_REG			0x101
#define P9412_HIVOUT_CMFET_REG			0x11B
#define P9412_COM_CHAN_RESET_REG		0x13F
#define P9412_COM_PACKET_TYPE_ADDR		0x800
#define P9412_COM_CHAN_SEND_SIZE_REG		0x801
#define P9412_COM_CHAN_SEND_IDX_REG		0x142
#define P9412_COM_CHAN_RECV_SIZE_REG		0x144
#define P9412_COM_CHAN_RECV_IDX_REG		0x146
#define P9412_COM_CHAN_STATUS_REG		0x148
#define P9412_PROP_TX_ID_REG			0x154

#define P9412_DATA_BUF_START			0x804
#define P9412_DATA_BUF_SIZE			0x7FC /* 2044 bytes */
#define P9412_PP_SEND_BUF_START			0x50
#define P9412_PP_RECV_BUF_START			0x58

#define P9412_RN_MAX_POLL_ATTEMPTS		5
#define P9412_RN_DELAY_MS			50
#define P9412_RN_STATUS_DONE			BIT(1)
#define P9412_RN_STATUS_ERROR			BIT(2)

#define P9XXX_INVALID_REG			0xFFFF
#define P9XXX_INT_CLEAR_MASK			0xFFFF

#define P9412_TX_CMD_TX_MODE_EN			BIT(7)
/* For Cap Div mode register */
#define CDMODE_BYPASS_MODE			BIT(0)
#define CDMODE_CAP_DIV_MODE			BIT(1)
/* For cmd register */
#define INIT_CAP_DIV_CMD			BIT(6)
#define PROP_MODE_EN_CMD			BIT(8)
#define PROP_REQ_PWR_CMD			BIT(9)
#define P9412_COM_CCACTIVATE			BIT(10)
/* For tx cmd register */
#define P9412_CMD_TXMODE_EXIT			BIT(9)
/* For INT status register */
#define P9412_STAT_PPRCVD			BIT(15)
#define P9412_CDMODE_ERROR_INT			BIT(14)
#define P9412_PROP_MODE_STAT_INT		BIT(12)
#define P9412_CDMODE_CHANGE_INT			BIT(11)
#define P9412_STAT_CCSENDBUSY			BIT(8)
#define P9412_STAT_CCDATARCVD			BIT(9)
#define P9412_STAT_CCERROR			BIT(0)
#define P9412_STAT_OVV				BIT(4)
#define P9412_STAT_OVC				BIT(3)
#define P9412_STAT_OVT				BIT(2)
#define P9412_STAT_OCP_PING			BIT(12)
#define P9412_STAT_RXCONNECTED			BIT(11)
#define P9412_STAT_PPPSENT			BIT(9)
#define P9412_STAT_CSP				BIT(10)
#define P9412_STAT_TXCONFLICT			BIT(1)
/* EPT code */
#define EPT_END_OF_CHARGE			BIT(0)
/* EPP calibration state */
#define P9412_CAL_STATE_1			BIT(1)
#define P9412_CAL_STATE_2			BIT(3)
#define P9412_EPP_CAL_STATE_MASK		(P9412_CAL_STATE_1 | \
						 P9412_CAL_STATE_2)
/* Rx Communication Modulation FET(CMFET) */
#define P9412_CMFET_DISABLE_ALL			(0xF0) /* CM-A/B-1/2: REG[7:4]=0b1111 */
#define P9412_CMFET_DEFAULT			(0x30) /* REG[7:4]=0b0011 */
#define P9412_CMFET_2_COMM			(0xC0) /* REG[7:4]=0b1100 */

#define P9221_CRC8_POLYNOMIAL			0x07    /* (x^8) + x^2 + x + 1 */
#define P9412_ADT_TYPE_AUTH			0x02

#define P9XXX_CHARGER_FEATURE_CACHE_SIZE	32
#define HPP_MODE_PWR_REQUIRE			23000
#define EPP_MODE_REQ_PWR			15000
#define WAIT_PROP_IRQ_MS			3000

#define RTX_RESET_COUNT_MAX			3
#define P9XXX_WPC_REV_13			0x13

/* p9412 AP BOOST PING register */
#define P9412_APBSTPING_REG			0xF0
#define P9412_APBSTCONTROL_REG			0xF1
#define P9412_APBSTPING_7V			BIT(0)
#define P9412_TXOCP_REG				0xA0
#define P9412_TXOCP_1400MA			1400
#define P9412_PLIM_REG				0x3D
#define P9412_PLIM_1200MA			0x0E
#define P9412_I_API_Limit			0x56
#define P9412_I_API_Limit_1350MA		1350
#define P9412_I_API_Hys				0x82
#define P9412_I_API_Hys_08			0x6A
#define P9412_MIN_FREQ_PER			0x94
#define P9412_MIN_FREQ_PER_120			1000	/* 120000/120 */
#define P9412_TX_FOD_THRSH_REG			0xD4
#define P9412_TX_FOD_THRSH_1600			0x640

#define P9412_MOT_REG				0xD0
#define P9412_MOT_40PCT				0x10
#define P9412_MOT_65PCT				0x1A
#define P9412_MOT_30PCT                         0x0C

#define P9412_HPP_FOD_SETS			8

/* RA9530 */

#define RA9530_CHIP_ID				0x9530
#define RA9530_DATA_BUF_SIZE			0x400 /* 1024 bytes */
#define RA9530_DATA_BUF_READ_START		0x800 /* 0x800 ~ 0xBFF */
#define RA9530_DATA_BUF_WRITE_START		0x400 /* 0x400 ~ 0x7FF */
#define RA9530_ILIM_REG				0x2C0 /* 0x400 ~ 0x7FF */
#define RA9530_TXOCP_1400MA			1400
#define RA9530_I_API_Limit_1350MA		1350
#define RA9530_TX_FOD_THRSH_1600		0x640
#define RA9530_CC_WRITE_TYPE_REG		0x3F0
#define RA9530_CC_TYPE_MASK			0xF8
#define RA9530_CC_TYPE_SHIFT			3
#define RA9530_CC_WRITE_SIZE_REG		0x3F2
#define RA9530_CC_WRITE_INDEX_REG		0x3F4
#define RA9530_CC_READ_SIZE_REG			0x3FA
#define RA9530_CC_READ_INDEX_REG		0x3FC
#define RA9530_BIDI_COM_PACKET_TYPE		0x13
#define RA9530_PROP_MODE_PWR_STEP		6
#define RA9530_RX_ILIM_MAX_MA			2600
#define RA9530_EPP_CAL_STATE_MASK		0xf
#define RA9530_PLIM_REG				0x2B8
#define RA9530_PLIM_900MA			0x384
#define RA9530_MIN_FREQ_PER_120			0x1f3	/* 60000/120 - 1 */
<<<<<<< HEAD
#define RA9530_TX_FB_HB_REG			0x1A0

#define P9XXX_OP_DUTY_REG			0xA6
#define P9XXX_TX_CUR_PWR_REG			0xAC
#define P9XXX_RX_CUR_PWR_REG			0xCE
=======
#define RA9530_OP_DUTY_REG			0xA6
#define RA9530_TX_CUR_PWR_REG			0xAC
#define RA9530_RX_CUR_PWR_REG			0xCE
#define RA9530_TX_FB_HB_REG			0x1A0
>>>>>>> 0d3d4322

/* Features */
typedef enum {
    WLCF_DISABLE_ALL_FEATURE     = 0x00,
    WLCF_DREAM_ALIGN             = 0x01,
    WLCF_DREAM_DEFEND            = 0x02,
    WLCF_FAST_CHARGE             = 0x04,
    WLCF_CHARGE_15W              = 0x08,
} wlc_features_t;

/* for DD */
#define TXID_TYPE_MASK			0xFF000000 /* bit[24-31] */
#define TXID_TYPE_SHIFT			24
#define TXID_DD_TYPE			0xE0
#define TXID_DD_TYPE2			0xA0
#define P9221_POWER_MITIGATE_DELAY_MS   (10 * 1000)
#define P9221_FOD_MAX_TIMES             3

enum p9221_align_mfg_chk_state {
	ALIGN_MFG_FAILED = -1,
	ALIGN_MFG_CHECKING,
	ALIGN_MFG_PASSED,
};

enum p9xxx_chk_rp {
	RP_NOTSET = -1,
	RP_CHECKING,
	RP_DONE,
};

#define WLC_SOC_STATS_LEN      101

struct p9221_soc_data {
	ktime_t last_update;
	int elapsed_time;
	int pout_min;
	int pout_max;
	int of_freq;
	int alignment;
	int vrect;
	int iout;
	int die_temp;
	int sys_mode;
	long pout_sum;
};

struct p9221_charge_stats {
	struct mutex stats_lock;
	ktime_t start_time;
	struct p9221_soc_data soc_data[WLC_SOC_STATS_LEN];
	int adapter_type;
	int cur_soc;
	int volt_conf;
	int cur_conf;
	int of_freq;
	int last_soc;

	u32 adapter_capabilities[5];
	u32 receiver_state[2];
};

struct p9221_charger_feature_entry {
	u64 quickid;
	u64 features;
	u32 last_use;
};

struct p9221_charger_feature {
	struct mutex	feat_lock;

	struct p9221_charger_feature_entry entries[P9XXX_CHARGER_FEATURE_CACHE_SIZE];
	int num_entries;
	u32 age;

	u64 session_features;
	bool session_valid;
};

struct p9221_charger_cc_data_lock {
	bool cc_use;
	ktime_t cc_rcv_at;
};

struct p9221_fod_data {
	int num;
	u8 fod[P9221R5_NUM_FOD];
};

struct p9221_charger_platform_data {
	bool				dc_init_done;
	bool				tx_init_done;
	bool				rx_init_done;
	int				irq_gpio;
	int				irq_int;
	u64				irq_flag;
	int				irq_det_gpio;
	int				irq_det_int;
	int				qien_gpio;
	int				slct_gpio;
	int				slct_value;
	int				ben_gpio;
	int				ext_ben_gpio;
	int				switch_gpio;
	int				boost_gpio;
	int				dc_switch_gpio;
	int				qi_vbus_en;
	int				qi_vbus_en_act_low;
	int				wlc_en;
	int				wlc_en_act_low;
	int				max_vout_mv;
	int				epp_vout_mv;
	u8				fod[P9221R5_NUM_FOD];
	u8				fod_epp[P9221R5_NUM_FOD];
	u8				fod_epp_comp[P9221R5_NUM_FOD];
	u8				fod_hpp[P9221R5_NUM_FOD];
	u8				fod_hpp_hv[P9221R5_NUM_FOD];
	struct p9221_fod_data		hpp_fods[P9412_HPP_FOD_SETS];
	int				fod_num;
	int				fod_epp_num;
	int				fod_epp_comp_num;
	int				fod_hpp_num;
	int				fod_hpp_hv_num;
	bool				fod_fsw;
	int				fod_fsw_high;
	int				fod_fsw_low;
	int				q_value;
	int				rf_value;
	int				tx_4191q;
	int				epp_rp_value;
	int				epp_rp_low_value;
	int				needs_dcin_reset;
	int				nb_alignment_freq;
	int				*alignment_freq;
	u32				alignment_scalar;
	u32				alignment_hysteresis;
	u32				icl_ramp_delay_ms;
	u16				chip_id;
	bool				has_wlc_dc;
	bool				has_rtx;
	u32				power_mitigate_threshold;
	u32				power_mitigate_ac_threshold;
	u32				alignment_scalar_low_current;
	u32				alignment_scalar_high_current;
	u32				alignment_offset_low_current;
	u32				alignment_offset_high_current;
	u32				alignment_current_threshold;
	bool				feat_compat_mode;
	bool				apbst_en;
	bool				has_sw_ramp;
	bool				hw_ocp_det;
	bool				needs_align_check;
	/* phone type for tx_id*/
	u8				phone_type;
	u32				epp_icl;
	/* calibrate light load */
	bool				light_load;
	int				nb_hpp_fod_vol;
	int				*hpp_fod_vol;
	bool				disable_align;
	bool				ll_vout_not_set;
	int				align_delta;
	bool				disable_repeat_eop;
<<<<<<< HEAD
	u32				hpp_neg_pwr;
	u32				epp_neg_pwr;
	u32				wait_prop_irq_ms;

=======
	bool				bpp_cep_on_dl;
>>>>>>> 0d3d4322
};

struct p9221_charger_ints_bit {
	/* Rx mode */
	u16				over_curr_bit;
	u16				over_volt_bit;
	u16				over_temp_bit;
	u16				over_uv_bit;
	u16				mode_changed_bit;
	u16				vrecton_bit;
	u16				vout_changed_bit;
	u16				cc_send_busy_bit;
	u16				cc_data_rcvd_bit;
	u16				pp_rcvd_bit;
	u16				cc_error_bit;
	u16				cc_reset_bit;
	u16				propmode_stat_bit;
	u16				cdmode_change_bit;
	u16				cdmode_err_bit;
	u16				stat_limit_mask;
	u16				stat_cc_mask;
	u16				prop_mode_mask;
	u16				extended_mode_bit;
	/* Tx mode */
	u16				hard_ocp_bit;
	u16				tx_conflict_bit;
	u16				csp_bit;
	u16				rx_connected_bit;
	u16				tx_fod_bit;
	u16				tx_underpower_bit;
	u16				tx_uvlo_bit;
	u16				pppsent_bit;
	u16				ocp_ping_bit;
	u16				stat_rtx_mask;
};

struct p9221_charger_data {
	struct i2c_client		*client;
	struct p9221_charger_platform_data *pdata;
	struct p9221_charger_ints_bit	ints;
	struct power_supply		*wc_psy;
	struct power_supply		*dc_psy;
	struct power_supply		*batt_psy;
	struct gvotable_election	*dc_icl_votable;
	struct gvotable_election	*dc_suspend_votable;
	struct gvotable_election	*tx_icl_votable;
	struct gvotable_election	*disable_dcin_en_votable;
	struct gvotable_election	*chg_mode_votable;
	struct gvotable_election	*wlc_disable_votable;
	struct gvotable_election	*csi_status_votable;
	struct gvotable_election	*csi_type_votable;
	struct gvotable_election	*point_full_ui_soc_votable;
	struct gvotable_election	*dc_avail_votable;
	struct notifier_block		nb;
	struct mutex			io_lock;
	struct mutex			cmd_lock;
	struct mutex			fod_lock;
	struct device			*dev;
	struct delayed_work		notifier_work;
	struct delayed_work		charge_stats_work;
	struct delayed_work		dcin_work;
	struct delayed_work		stop_online_spoof_work;
	struct delayed_work		change_det_status_work;
	struct delayed_work		align_work;
	struct delayed_work		tx_work;
	struct delayed_work		icl_ramp_work;
	struct delayed_work		txid_work;
	struct delayed_work		rtx_work;
	struct delayed_work		power_mitigation_work;
	struct delayed_work		auth_dc_icl_work;
	struct delayed_work		soc_work;
	struct delayed_work		chk_rp_work;
	struct delayed_work		chk_rtx_ocp_work;
	struct delayed_work		chk_fod_work;
	struct delayed_work		set_rf_work;
	struct work_struct		uevent_work;
	struct work_struct		rtx_disable_work;
	struct work_struct		rtx_reset_work;
	struct alarm			icl_ramp_alarm;
	struct alarm			auth_dc_icl_alarm;
	struct timer_list		vrect_timer;
	struct timer_list		align_timer;
	struct bin_attribute		bin;
	struct logbuffer		*log;
	struct logbuffer		*rtx_log;
	struct dentry			*debug_entry;
	struct p9221_charger_feature	chg_features;
	struct p9221_charger_cc_data_lock	cc_data_lock;
	struct wakeup_source		*align_ws;
	struct wakeup_source		*det_status_ws;
	u16				chip_id;
	int				online;
	bool				enabled;
	bool				disable_irq;
	u16				addr;
	u8				count;
	u8				cust_id;
	int				ben_state;
	u8				pp_buf[P9221R5_MAX_PP_BUF_SIZE];
	char				pp_buf_str[P9221R5_MAX_PP_BUF_SIZE * 3 + 1];
	bool				pp_buf_valid;
	u8				*rx_buf;
	size_t				rx_buf_size;
	u16				rx_len;
	bool				rx_done;
	u8				*tx_buf;
	char				fast_id_str[FAST_SERIAL_ID_SIZE * 3 + 1];
	size_t				tx_buf_size;
	u32				tx_id;
	u8				tx_id_str[(sizeof(u32) * 2) + 1];
	u16				tx_len;
	u16				auth_type;
	bool				tx_done;
	bool				tx_busy;
	u32				com_busy;
	bool				check_np;
	bool				check_dc;
	bool				check_det;
	int				last_capacity;
	bool				resume_complete;
	bool				icl_ramp;
	u32				icl_ramp_ua;
	u32				icl_ramp_alt_ua;
	bool				fake_force_epp;
	bool				force_bpp;
	u32				dc_icl_epp_neg;
	u32				dc_icl_bpp;
	int				align;
	int				align_count;
	int				alignment;
	u8				alignment_str[(sizeof(u32) * 3) + 1];
	int				alignment_last;
	enum p9221_align_mfg_chk_state  alignment_capable;
	int				mfg_check_count;
	u16				mfg;
	int				alignment_time;
	u32				dc_icl_epp;
	u32				current_filtered;
	u32				current_sample_cnt;
	bool				log_current_filtered;
	struct delayed_work		dcin_pon_work;
	bool				is_mfg_google;
	u8				ptmc_id_str[(sizeof(u16) * 2) + 1];
	u32				aicl_delay_ms;
	u32				aicl_icl_ua;
	int				rtx_state;
	u32				rtx_csp;
	int				rtx_err;
	int				rtx_reset_cnt;
	int				rtx_ocp_chk_ms;
	int				rtx_total_delay;
	bool				chg_on_rtx;
	bool				is_rtx_mode;
	bool				prop_mode_en;
	bool				no_fod;
	u32				de_q_value;
	u16				fw_rev;
	u16				tx_ocp;
	u16				tx_api_limit;
	u16				tx_freq_low_limit;
	u16				tx_fod_thrsh;
<<<<<<< HEAD
	u16				ra9530_tx_plim;
=======
	u16				tx_plim;
>>>>>>> 0d3d4322
	u32				wlc_ocp;
	struct mutex			stats_lock;
	struct p9221_charge_stats	chg_data;
	u32				mitigate_threshold;
	u32				fod_cnt;
	bool				trigger_power_mitigation;
	bool				wait_for_online;
	struct mutex			rtx_lock;
	bool				rtx_wakelock;
	ktime_t				online_at;
	bool				p9412_gpio_ctl;
	bool				auth_delay;
	struct mutex			auth_lock;
	int 				ll_bpp_cep;
	int				last_disable;
	ktime_t				irq_at;
	int				renego_state;
	struct mutex			renego_lock;
	bool				send_eop;
	wait_queue_head_t		ccreset_wq;
	bool				cc_reset_pending;
	int				send_txid_cnt;
	bool				sw_ramp_done;
	bool				hpp_hv;
	int				hpp_fod_level;
	int				fod_mode;
	enum p9xxx_chk_rp		check_rp;
	bool				extended_int_recv;
	int				align_delta;
	bool				online_spoof;
	bool				det_status;
	int				det_on_debounce;
	int				det_off_debounce;
	bool				votable_init_done;
	u32				trigger_dd;

#if IS_ENABLED(CONFIG_GPIOLIB)
	struct gpio_chip gpio;
#endif

	/* WLC DC when available */
	u32 				wlc_dc_voltage_now;
	u32 				wlc_dc_current_now;
	bool				wlc_dc_enabled;
	bool				chg_mode_off;
	u32				de_hpp_neg_pwr;
	u32				de_epp_neg_pwr;
	u32				de_wait_prop_irq_ms;

	u16				reg_tx_id_addr;
	u16				reg_tx_mfg_code_addr;
	u16				reg_packet_type_addr;
	u16				set_cmd_ccactivate_bit;
	u16				reg_set_pp_buf_addr;
	u16				reg_get_pp_buf_addr;
	u16				reg_set_fod_addr;
	u16				reg_q_factor_addr;
	u16				reg_rf_value_addr;
	u16				reg_csp_addr;
	u16				reg_light_load_addr;
	u16				reg_mot_addr;
	u16				reg_cmfet_addr;
	u16				reg_epp_tx_guarpwr_addr;

	int (*reg_read_n)(struct p9221_charger_data *chgr, u16 reg,
			  void *buf, size_t n);
	int (*reg_read_8)(struct p9221_charger_data *chgr, u16 reg,
			u8 *val);
	int (*reg_read_16)(struct p9221_charger_data *chgr, u16 reg,
			   u16 *val);
	int (*reg_write_n)(struct p9221_charger_data *charger, u16 reg,
			   const void *buf, size_t n);
	int (*reg_write_8)(struct p9221_charger_data *charger, u16 reg,
			   u8 val);
	int (*reg_write_16)(struct p9221_charger_data *charger, u16 reg,
			    u16 val);

	int (*chip_set_data_buf)(struct p9221_charger_data *chgr,
				 const u8 data[], size_t len);
	int (*chip_get_data_buf)(struct p9221_charger_data *chgr,
				 u8 data[], size_t len);
	int (*chip_get_cc_recv_size)(struct p9221_charger_data *chgr,
				     size_t *len);
	int (*chip_set_cc_send_size)(struct p9221_charger_data *chgr,
				     size_t len);
	int (*chip_send_ccreset)(struct p9221_charger_data *chgr);
	int (*chip_send_eop)(struct p9221_charger_data *chgr, u8 reason);
	int (*chip_get_align_x)(struct p9221_charger_data *chgr, u8 *x);
	int (*chip_get_align_y)(struct p9221_charger_data *chgr, u8 *y);

	int (*chip_get_vout)(struct p9221_charger_data *chgr, u32 *mv);
	int (*chip_get_iout)(struct p9221_charger_data *chgr, u32 *ma);
	int (*chip_get_op_freq)(struct p9221_charger_data *chgr, u32 *khz);
	int (*chip_get_op_duty)(struct p9221_charger_data *chgr, u32 *duty);
<<<<<<< HEAD
	int (*chip_get_op_bridge)(struct p9221_charger_data *chgr, u8 *hf);
	int (*chip_get_tx_pwr)(struct p9221_charger_data *chgr, u16 *pwr);
	int (*chip_get_rx_pwr)(struct p9221_charger_data *chgr, u16 *pwr);
=======
>>>>>>> 0d3d4322
	int (*chip_get_vcpout)(struct p9221_charger_data *chgr, u32 *mv);
	int (*chip_set_cmd)(struct p9221_charger_data *chgr, u16 cmd);
	int (*chip_get_rx_ilim)(struct p9221_charger_data *chgr, u32 *ma);
	int (*chip_set_rx_ilim)(struct p9221_charger_data *chgr, u32 ma);
	int (*chip_get_tx_ilim)(struct p9221_charger_data *chgr, u32 *ma);
	int (*chip_set_tx_ilim)(struct p9221_charger_data *chgr, u32 ma);
	int (*chip_get_die_temp)(struct p9221_charger_data *chgr, int *mc);
	int (*chip_get_vout_max)(struct p9221_charger_data *chgr, u32 *mv);
	int (*chip_set_vout_max)(struct p9221_charger_data *chgr, u32 mv);
	int (*chip_get_vrect)(struct p9221_charger_data *chgr, u32 *mv);
	int (*chip_get_sys_mode)(struct p9221_charger_data *chgr, u8 *mode);
	int (*chip_get_tx_epp_guarpwr)(struct p9221_charger_data *chgr, u32 *tx_guarpwr);

	int (*chip_tx_mode_en)(struct p9221_charger_data *chgr, bool en);
	int (*chip_renegotiate_pwr)(struct p9221_charger_data *chrg);
	int (*chip_prop_mode_en)(struct p9221_charger_data *chgr, int req_pwr);
	void (*chip_check_neg_power)(struct p9221_charger_data *chgr);
	int (*chip_send_txid)(struct p9221_charger_data *chgr);
	int (*chip_send_csp_in_txmode)(struct p9221_charger_data *chgr, u8 stat);
	int (*chip_capdiv_en)(struct p9221_charger_data *chgr, u8 mode);
};

u8 p9221_crc8(u8 *pdata, size_t nbytes, u8 crc);
bool p9221_is_epp(struct p9221_charger_data *charger);
bool p9xxx_is_capdiv_en(struct p9221_charger_data *charger);
int p9221_wlc_disable(struct p9221_charger_data *charger, int disable, u8 reason);
int p9221_set_auth_dc_icl(struct p9221_charger_data *charger, bool enable);
int p9xxx_sw_ramp_icl(struct p9221_charger_data *charger, const int icl_target);
int p9xxx_gpio_set_value(struct p9221_charger_data *charger, int gpio, int value);

void p9xxx_gpio_init(struct p9221_charger_data *charger);
extern int p9221_chip_init_funcs(struct p9221_charger_data *charger,
				 u16 chip_id);
extern void p9221_chip_init_params(struct p9221_charger_data *charger,
				   u16 chip_id);
extern void p9221_chip_init_interrupt_bits(struct p9221_charger_data *charger,
					   u16 chip_id);

enum p9382_rtx_state {
	RTX_NOTSUPPORTED = 0,
	RTX_AVAILABLE,
	RTX_ACTIVE,
	RTX_DISABLED,
};

enum p9382_rtx_err {
	RTX_NO_ERROR = 0,
	RTX_BATT_LOW,
	RTX_OVER_TEMP,
	RTX_TX_CONFLICT,
	RTX_HARD_OCP,
};

enum p9xxx_renego_state {
	P9XXX_AVAILABLE = 0,
	P9XXX_SEND_DATA,
	P9XXX_ENABLE_PROPMODE,
};

#define P9221_MA_TO_UA(ma)((ma) * 1000)
#define P9221_UA_TO_MA(ua) ((ua) / 1000)
#define P9221_MV_TO_UV(mv) ((mv) * 1000)
#define P9221_UV_TO_MV(uv) ((uv) / 1000)
#define P9221_KHZ_TO_HZ(khz) ((khz) * 1000)
#define P9221_HZ_TO_KHZ(khz) ((khz) / 1000)
#define P9221_C_TO_MILLIC(c) ((c) * 1000)
#define P9221_MILLIC_TO_C(mc) ((mc) / 1000)
#define P9221_MILLIC_TO_DECIC(mc) ((mc) / 100)
#define P9412_MW_TO_HW(mw) (((mw) * 2) / 1000) /* mw -> 0.5 W units */
#define P9412_HW_TO_MW(hw) (((hw) / 2) * 1000) /* 0.5 W units -> mw */
#define get_boot_sec() div_u64(ktime_to_ns(ktime_get_boottime()), NSEC_PER_SEC)
#define get_boot_msec() div_u64(ktime_to_ns(ktime_get_boottime()), NSEC_PER_MSEC)

#define p9xxx_chip_get_tx_id(chgr, id) (chgr->reg_tx_id_addr < 0 ? \
      -ENOTSUPP : chgr->reg_read_n(chgr, chgr->reg_tx_id_addr, id, sizeof(*id)))
#define p9xxx_chip_get_tx_mfg_code(chgr, code) (chgr->reg_tx_mfg_code_addr < 0 ? \
      -ENOTSUPP : chgr->reg_read_n(chgr, chgr->reg_tx_mfg_code_addr, code, sizeof(*code)))
#define p9xxx_chip_set_pp_buf(chgr, data, len) (chgr->reg_set_pp_buf_addr == 0 ? \
      -ENOTSUPP : chgr->reg_write_n(chgr, chgr->reg_set_pp_buf_addr, data, len))
#define p9xxx_chip_get_pp_buf(chgr, data, len) (chgr->reg_get_pp_buf_addr == 0 ? \
      -ENOTSUPP : chgr->reg_read_n(chgr, chgr->reg_get_pp_buf_addr, data, len))
#define p9xxx_chip_set_fod_reg(chgr, data, len) (chgr->reg_set_fod_addr == 0 ? \
      -ENOTSUPP : chgr->reg_write_n(chgr, chgr->reg_set_fod_addr, data, len))
#define p9xxx_chip_get_fod_reg(chgr, data, len) (chgr->reg_set_fod_addr == 0 ? \
      -ENOTSUPP : chgr->reg_read_n(chgr, chgr->reg_set_fod_addr, data, len))
#define p9xxx_chip_set_q_factor_reg(chgr, data) (chgr->reg_q_factor_addr == 0 ? \
      -ENOTSUPP : chgr->reg_write_8(chgr, chgr->reg_q_factor_addr, data))
#define p9xxx_chip_set_resonance_freq_reg(chgr, data) (chgr->reg_rf_value_addr == 0 ? \
      -ENOTSUPP : chgr->reg_write_8(chgr, chgr->reg_rf_value_addr, data))
#define p9xxx_chip_set_light_load_reg(chgr, data) (chgr->reg_light_load_addr == 0 ? \
      -ENOTSUPP : chgr->reg_write_8(chgr, chgr->reg_light_load_addr, data))
#define p9xxx_chip_set_mot_reg(chgr, data) (chgr->reg_mot_addr == 0 ? \
      -ENOTSUPP : chgr->reg_write_8(chgr, chgr->reg_mot_addr, data))
#define p9xxx_chip_set_cmfet_reg(chgr, data) (chgr->reg_cmfet_addr == 0 ? \
      -ENOTSUPP : chgr->reg_write_8(chgr, chgr->reg_cmfet_addr, data))
#define logbuffer_prlog(p, fmt, ...)     \
      gbms_logbuffer_prlog(p, LOGLEVEL_INFO, 0, LOGLEVEL_DEBUG, fmt, ##__VA_ARGS__)
#endif /* __P9221_CHARGER_H__ */<|MERGE_RESOLUTION|>--- conflicted
+++ resolved
@@ -563,18 +563,11 @@
 #define RA9530_PLIM_REG				0x2B8
 #define RA9530_PLIM_900MA			0x384
 #define RA9530_MIN_FREQ_PER_120			0x1f3	/* 60000/120 - 1 */
-<<<<<<< HEAD
 #define RA9530_TX_FB_HB_REG			0x1A0
 
 #define P9XXX_OP_DUTY_REG			0xA6
 #define P9XXX_TX_CUR_PWR_REG			0xAC
 #define P9XXX_RX_CUR_PWR_REG			0xCE
-=======
-#define RA9530_OP_DUTY_REG			0xA6
-#define RA9530_TX_CUR_PWR_REG			0xAC
-#define RA9530_RX_CUR_PWR_REG			0xCE
-#define RA9530_TX_FB_HB_REG			0x1A0
->>>>>>> 0d3d4322
 
 /* Features */
 typedef enum {
@@ -737,14 +730,11 @@
 	bool				ll_vout_not_set;
 	int				align_delta;
 	bool				disable_repeat_eop;
-<<<<<<< HEAD
 	u32				hpp_neg_pwr;
 	u32				epp_neg_pwr;
 	u32				wait_prop_irq_ms;
 
-=======
 	bool				bpp_cep_on_dl;
->>>>>>> 0d3d4322
 };
 
 struct p9221_charger_ints_bit {
@@ -906,11 +896,7 @@
 	u16				tx_api_limit;
 	u16				tx_freq_low_limit;
 	u16				tx_fod_thrsh;
-<<<<<<< HEAD
 	u16				ra9530_tx_plim;
-=======
-	u16				tx_plim;
->>>>>>> 0d3d4322
 	u32				wlc_ocp;
 	struct mutex			stats_lock;
 	struct p9221_charge_stats	chg_data;
@@ -1005,12 +991,9 @@
 	int (*chip_get_iout)(struct p9221_charger_data *chgr, u32 *ma);
 	int (*chip_get_op_freq)(struct p9221_charger_data *chgr, u32 *khz);
 	int (*chip_get_op_duty)(struct p9221_charger_data *chgr, u32 *duty);
-<<<<<<< HEAD
 	int (*chip_get_op_bridge)(struct p9221_charger_data *chgr, u8 *hf);
 	int (*chip_get_tx_pwr)(struct p9221_charger_data *chgr, u16 *pwr);
 	int (*chip_get_rx_pwr)(struct p9221_charger_data *chgr, u16 *pwr);
-=======
->>>>>>> 0d3d4322
 	int (*chip_get_vcpout)(struct p9221_charger_data *chgr, u32 *mv);
 	int (*chip_set_cmd)(struct p9221_charger_data *chgr, u16 cmd);
 	int (*chip_get_rx_ilim)(struct p9221_charger_data *chgr, u32 *ma);
