--- conflicted
+++ resolved
@@ -730,13 +730,10 @@
 	struct mutex			auth_lock;
 	int 				ll_bpp_cep;
 	int				last_disable;
-<<<<<<< HEAD
 	ktime_t				irq_at;
 	int				renego_state;
 	struct mutex			renego_lock;
-=======
 	bool				send_eop;
->>>>>>> 091ec047
 
 #if IS_ENABLED(CONFIG_GPIOLIB)
 	struct gpio_chip gpio;
