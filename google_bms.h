/*
 * Google Battery Management System
 *
 * Copyright (C) 2018 Google Inc.
 *
 * This program is free software; you can redistribute it and/or modify
 * it under the terms of the GNU General Public License as published by
 * the Free Software Foundation; either version 2 of the License, or
 * (at your option) any later version.
 *
 * This program is distributed in the hope that it will be useful,
 * but WITHOUT ANY WARRANTY; without even the implied warranty of
 * MERCHANTABILITY or FITNESS FOR A PARTICULAR PURPOSE.  See the
 * GNU General Public License for more details.
 */

#ifndef __GOOGLE_BMS_H_
#define __GOOGLE_BMS_H_

#include <linux/minmax.h>
#include <linux/types.h>
#include <linux/usb/pd.h>
#include <misc/logbuffer.h>
#include "gbms_power_supply.h"
#include "qmath.h"
#include "gbms_storage.h"

struct device_node;

#define GBMS_CHG_TEMP_NB_LIMITS_MAX 10
#define GBMS_CHG_VOLT_NB_LIMITS_MAX 5
#define GBMS_CHG_ALG_BUF 500
#define GBMS_CHG_TOPOFF_NB_LIMITS_MAX 6
#define GBMS_AACR_DATA_MAX 10

struct gbms_chg_profile {
	const char *owner_name;

	int temp_nb_limits;
	s32 temp_limits[GBMS_CHG_TEMP_NB_LIMITS_MAX];
	int volt_nb_limits;
	s32 volt_limits[GBMS_CHG_VOLT_NB_LIMITS_MAX];
	int topoff_nb_limits;
	s32 topoff_limits[GBMS_CHG_TOPOFF_NB_LIMITS_MAX];
	/* Array of constant current limits */
	u32 *cccm_limits;
	/* used to fill table  */
	u32 capacity_ma;

	/* behavior */
	u32 fv_uv_margin_dpct;
	u32 cv_range_accuracy;
	u32 cv_debounce_cnt;
	u32 cv_update_interval;
	u32 cv_tier_ov_cnt;
	u32 cv_tier_switch_cnt;
	/* taper step */
	u32 fv_uv_resolution;
	/* experimental */
	u32 cv_otv_margin;

	/* AACR feature */
	u32 reference_cycles[GBMS_AACR_DATA_MAX];
	u32 reference_fade10[GBMS_AACR_DATA_MAX];
	u32 aacr_nb_limits;
};

#define WLC_BPP_THRESHOLD_UV	700000
#define WLC_EPP_THRESHOLD_UV	1100000

#define FOREACH_CHG_EV_ADAPTER(S)		\
	S(UNKNOWN), 	\
	S(USB),		\
	S(USB_SDP),	\
	S(USB_DCP),	\
	S(USB_CDP),	\
	S(USB_ACA),	\
	S(USB_C),	\
	S(USB_PD),	\
	S(USB_PD_DRP),	\
	S(USB_PD_PPS),	\
	S(USB_BRICKID),	\
	S(USB_HVDCP),	\
	S(USB_HVDCP3),	\
	S(WLC),		\
	S(WLC_EPP),	\
	S(WLC_SPP),	\
	S(POGO),	\

#define CHG_EV_ADAPTER_STRING(s)	#s
#define _CHG_EV_ADAPTER_PRIMITIVE_CAT(a, ...) a ## __VA_ARGS__

#define BATTERY_DEBUG_ATTRIBUTE(name, fn_read, fn_write) \
static const struct file_operations name = {	\
	.open	= simple_open,			\
	.llseek	= no_llseek,			\
	.read	= fn_read,			\
	.write	= fn_write,			\
}

/* Enums will start with CHG_EV_ADAPTER_TYPE_ */
#define CHG_EV_ADAPTER_ENUM(e)	\
			_CHG_EV_ADAPTER_PRIMITIVE_CAT(CHG_EV_ADAPTER_TYPE_,e)

enum chg_ev_adapter_type_t {
	FOREACH_CHG_EV_ADAPTER(CHG_EV_ADAPTER_ENUM)
};

enum gbms_msc_states_t {
	MSC_NONE = 0,
	MSC_SEED,
	MSC_DSG,
	MSC_LAST,
	MSC_VSWITCH,
	MSC_VOVER,
	MSC_PULLBACK,
	MSC_FAST,
	MSC_TYPE,
	MSC_DLY,	/* in taper */
	MSC_STEADY,	/* in taper */
	MSC_TIERCNTING, /* in taper */
	MSC_RAISE,	/* in taper */
	MSC_WAIT,	/* in taper */
	MSC_RSTC,	/* in taper */
	MSC_NEXT,	/* in taper */
	MSC_NYET,	/* in taper */
	MSC_HEALTH,
	MSC_HEALTH_PAUSE,
	MSC_HEALTH_ALWAYS_ON,
	MSC_STATES_COUNT,
};

union gbms_ce_adapter_details {
	uint32_t	v;
	struct {
		uint8_t		ad_type;
		uint8_t		pad;
		uint8_t 	ad_voltage;
		uint8_t 	ad_amperage;
	};
};

struct gbms_ce_stats {
	uint16_t 	voltage_in;
	uint16_t	ssoc_in;
	uint16_t	cc_in;
	uint16_t 	voltage_out;
	uint16_t 	ssoc_out;
	uint16_t	cc_out;
};

struct ttf_tier_stat {
	int16_t soc_in;
	int	cc_in;
	int	cc_total;
	ktime_t	avg_time;
};

struct gbms_ce_tier_stats {
	int8_t		temp_idx;
	int8_t		vtier_idx;

	int16_t		soc_in;		/* 8.8 */
	uint16_t	cc_in;
	uint16_t	cc_total;

	uint32_t	time_fast;
	uint32_t	time_taper;
	uint32_t	time_other;

	int16_t		temp_in;
	int16_t		temp_min;
	int16_t		temp_max;

	int16_t		ibatt_min;
	int16_t		ibatt_max;

	uint16_t	icl_min;
	uint16_t	icl_max;

	int64_t		icl_sum;
	int64_t		temp_sum;
	int64_t		ibatt_sum;
	uint32_t 	sample_count;

	uint16_t 	msc_cnt[MSC_STATES_COUNT];
	uint32_t 	msc_elap[MSC_STATES_COUNT];
};

#define GBMS_STATS_TIER_COUNT	3
#define GBMS_SOC_STATS_LEN	101

/* time to full */

/* collected in charging event */
struct ttf_soc_stats {
	int ti[GBMS_SOC_STATS_LEN];		/* charge tier at each soc */
	int cc[GBMS_SOC_STATS_LEN];		/* coulomb count at each soc */
	ktime_t elap[GBMS_SOC_STATS_LEN];	/* time spent at soc */
};

/* reference data for soc estimation  */
struct ttf_adapter_stats {
	u32 *soc_table;
	u32 *elap_table;
	int table_count;
};

/* updated when the device publish the charge stats
 * NOTE: soc_stats and tier_stats are only valid for the given chg_profile
 * since tier, coulumb count and elap time spent at each SOC depends on the
 * maximum amout of current that can be pushed to the battery.
 */
struct batt_ttf_stats {
	ktime_t ttf_fake;

	struct ttf_soc_stats soc_ref;	/* gold: soc->elap,cc */
	int ref_temp_idx;
	int ref_watts;

	struct ttf_soc_stats soc_stats; /* rolling */
	struct ttf_tier_stat tier_stats[GBMS_STATS_TIER_COUNT];

	struct logbuffer *ttf_log;
};

/*
 * health based charging can be enabled from userspace with a deadline
 *
 * initial state:
 * 	deadline = 0, rest_state = CHG_HEALTH_INACTIVE
 *
 * deadline = -1 from userspace
 *	CHG_HEALTH_* -> CHG_HEALTH_USER_DISABLED (settings disabled)
 * on deadline = 0 from userspace
 *	CHG_HEALTH_* -> CHG_HEALTH_USER_DISABLED (alarm, plug or misc. disabled)
 * on deadline > 0 from userspace
 * 	CHG_HEALTH_* -> CHG_HEALTH_ENABLED
 *
 *  from CHG_HEALTH_ENABLED, msc_logic_health() can change the state to
 * 	CHG_HEALTH_ENABLED  <-> CHG_HEALTH_ACTIVE
 * 	CHG_HEALTH_ENABLED  -> CHG_HEALTH_DISABLED
 *
 * from CHG_HEALTH_ACTIVE, msc_logic_health() can change the state to
 * 	CHG_HEALTH_ACTIVE   <-> CHG_HEALTH_ENABLED
 * 	CHG_HEALTH_ACTIVE   -> CHG_HEALTH_DISABLED
 * 	CHG_HEALTH_ACTIVE   -> CHG_HEALTH_DONE
 */
enum chg_health_state {
	CHG_HEALTH_CCLVL_DISABLED = -6,
	CHG_HEALTH_BD_DISABLED = -5,
	CHG_HEALTH_USER_DISABLED = -3,
	CHG_HEALTH_DISABLED = -2,
	CHG_HEALTH_DONE = -1,
	CHG_HEALTH_INACTIVE = 0,
	CHG_HEALTH_ENABLED,
	CHG_HEALTH_ACTIVE,
	CHG_HEALTH_PAUSE,
};

/* tier index used to log the session */
enum gbms_stats_tier_idx_t {
	GBMS_STATS_AC_TI_DISABLE_DIALOG = -6,
	GBMS_STATS_AC_TI_DEFENDER = -5,
	GBMS_STATS_AC_TI_DISABLE_SETTING_STOP = -4,
	GBMS_STATS_AC_TI_DISABLE_MISC = -3,
	GBMS_STATS_AC_TI_DISABLE_SETTING = -2,
	GBMS_STATS_AC_TI_INVALID = -1,

	/* Regular charge tiers 0 -> 9 */
	GBMS_STATS_AC_TI_VALID = 10,
	GBMS_STATS_AC_TI_DISABLED = 11,
	GBMS_STATS_AC_TI_ENABLED = 12,
	GBMS_STATS_AC_TI_ACTIVE = 13,
	GBMS_STATS_AC_TI_ENABLED_AON = 14,
	GBMS_STATS_AC_TI_ACTIVE_AON = 15,
	GBMS_STATS_AC_TI_PAUSE = 16,
	GBMS_STATS_AC_TI_PAUSE_AON = 17,
	GBMS_STATS_AC_TI_V2_PREDICT = 18,
	GBMS_STATS_AC_TI_V2_PREDICT_SUCCESS = 19,
	GBMS_STATS_AC_TI_DONE_AON = 20,

	/* Thermal stats, reported from google_charger */
	GBMS_STATS_TH_LVL0 = 50,
	GBMS_STATS_TH_LVL1 = 51,
	GBMS_STATS_TH_LVL2 = 52,
	GBMS_STATS_TH_LVL3 = 53,

	/* TODO: rename, these are not really related to AC */
	GBMS_STATS_AC_TI_FULL_CHARGE = 100,
	GBMS_STATS_AC_TI_HIGH_SOC = 101,

	/* Defender TEMP or DWELL */
	GBMS_STATS_BD_TI_OVERHEAT_TEMP = 110,
	GBMS_STATS_BD_TI_CUSTOM_LEVELS = 111,
	GBMS_STATS_BD_TI_TRICKLE = 112,

	GBMS_STATS_BD_TI_TRICKLE_CLEARED = 122,
};

/* health state */
struct batt_chg_health {
	int rest_soc;		/* entry criteria */
	int rest_voltage;	/* entry criteria */
	int always_on_soc;	/* entry criteria */

	ktime_t rest_deadline;	/* full by this in seconds */
	ktime_t dry_run_deadline; /* full by this in seconds (prediction) */
	int rest_rate;		/* centirate once enter */

	enum chg_health_state rest_state;
	int rest_cc_max;
	int rest_fv_uv;
	ktime_t active_time;
};

#define CHG_HEALTH_REST_IS_ACTIVE(rest) \
	((rest)->rest_state == CHG_HEALTH_ACTIVE)

#define CHG_HEALTH_REST_IS_PAUSE(rest) \
	((rest)->rest_state == CHG_HEALTH_PAUSE)

#define CHG_HEALTH_REST_IS_AON(rest, ssoc) \
	(((rest)->rest_state == CHG_HEALTH_ACTIVE) ? \
	(((rest)->always_on_soc != -1) ? \
	(ssoc >= (rest)->always_on_soc) : 0) : 0)

#define CHG_HEALTH_REST_SOC(rest) (((rest)->always_on_soc != -1) ? \
			(rest)->always_on_soc : (rest)->rest_soc)

/* reset on every charge session */
struct gbms_charging_event {
	union gbms_ce_adapter_details	adapter_details;

	/* profile used for this charge event */
	const struct gbms_chg_profile *chg_profile;
	/* charge event and tier tracking */
	struct gbms_ce_stats		charging_stats;
	struct gbms_ce_tier_stats	tier_stats[GBMS_STATS_TIER_COUNT];

	/* soc tracking for time to full */
	struct ttf_soc_stats soc_stats;
	int last_soc;

	ktime_t first_update;
	ktime_t last_update;
	bool bd_clear_trickle;

	/* health based charging */
	struct batt_chg_health		ce_health;	/* updated on close */
	struct gbms_ce_tier_stats	health_stats;	/* updated in HC */
	struct gbms_ce_tier_stats	health_pause_stats;	/* updated in HCP */
	/* updated on sysfs write */
	struct gbms_ce_tier_stats health_dryrun_stats;

	/* other stats */
	struct gbms_ce_tier_stats full_charge_stats;
	struct gbms_ce_tier_stats high_soc_stats;

	struct gbms_ce_tier_stats overheat_stats;
	struct gbms_ce_tier_stats cc_lvl_stats;
	struct gbms_ce_tier_stats trickle_stats;
};

#define GBMS_CCCM_LIMITS_SET(profile, ti, vi) \
	profile->cccm_limits[(ti * profile->volt_nb_limits) + vi]

#define GBMS_CCCM_LIMITS(profile, ti, vi) \
	(ti >= 0 && vi >= 0) ? profile->cccm_limits[(ti * profile->volt_nb_limits) + vi] : 0

/* newgen charging */
#define GBMS_CS_FLAG_BUCK_EN	BIT(0)
#define GBMS_CS_FLAG_DONE	BIT(1)
#define GBMS_CS_FLAG_CC		BIT(2)
#define GBMS_CS_FLAG_CV		BIT(3)
#define GBMS_CS_FLAG_ILIM	BIT(4)
#define GBMS_CS_FLAG_CCLVL	BIT(5)
#define GBMS_CS_FLAG_NOCOMP     BIT(6)

union gbms_charger_state {
	uint64_t v;
	struct {
		uint8_t flags;
		uint8_t pad;
		uint8_t chg_status;
		uint8_t chg_type;
		uint16_t vchrg;
		uint16_t icl;
	} f;
};

int gbms_init_chg_profile_internal(struct gbms_chg_profile *profile,
			  struct device_node *node, const char *owner_name);
#define gbms_init_chg_profile(p, n) \
	gbms_init_chg_profile_internal(p, n, KBUILD_MODNAME)

void gbms_init_chg_table(struct gbms_chg_profile *profile,
			 struct device_node *node, u32 capacity);

void gbms_free_chg_profile(struct gbms_chg_profile *profile);

void gbms_dump_raw_profile(char *buff, size_t len, const struct gbms_chg_profile *profile, int scale);
#define gbms_dump_chg_profile(buff, len, profile) gbms_dump_raw_profile(buff, len, profile, 1000)

/* newgen charging: charge profile */
int gbms_msc_temp_idx(const struct gbms_chg_profile *profile, int temp);
int gbms_msc_voltage_idx(const struct gbms_chg_profile *profile, int vbatt);
int gbms_msc_round_fv_uv(const struct gbms_chg_profile *profile,
			   int vtier, int fv_uv);

/* newgen charging: charger flags  */
uint8_t gbms_gen_chg_flags(int chg_status, int chg_type);
/* newgen charging: read/gen charger state  */
int gbms_read_charger_state(union gbms_charger_state *chg_state,
			    struct power_supply *chg_psy);
/* calculate aacr reference capacity */
int gbms_aacr_fade10(const struct gbms_chg_profile *profile, int cycles);

/* logbuffer and syslog */
__printf(5,6)
void gbms_logbuffer_prlog(struct logbuffer *log, int level, int debug_no_logbuffer,
			  int debug_printk_prlog, const char *f, ...);

/* debug/print */
const char *gbms_chg_type_s(int chg_type);
const char *gbms_chg_status_s(int chg_status);
const char *gbms_chg_ev_adapter_s(int adapter);

/* Votables */
#define VOTABLE_MSC_CHG_DISABLE	"MSC_CHG_DISABLE"
#define VOTABLE_MSC_PWR_DISABLE	"MSC_PWR_DISABLE"
#define VOTABLE_MSC_INTERVAL	"MSC_INTERVAL"
#define VOTABLE_MSC_FCC		"MSC_FCC"
#define VOTABLE_MSC_FV		"MSC_FV"
#define VOTABLE_FAN_LEVEL	"FAN_LEVEL"
#define VOTABLE_DEAD_BATTERY	"DEAD_BATTERY"
#define VOTABLE_TEMP_DRYRUN	"MSC_TEMP_DRYRUN"

#define VOTABLE_CSI_STATUS	"CSI_STATUS"
#define VOTABLE_CSI_TYPE	"CSI_TYPE"

#define FAN_LVL_UNKNOWN		-1
#define FAN_LVL_NOT_CARE	0
#define FAN_LVL_LOW		1
#define FAN_LVL_MED		2
#define FAN_LVL_HIGH		3
#define FAN_LVL_ALARM		4

/* Binned cycle count */
#define GBMS_CCBIN_CSTR_SIZE	(GBMS_CCBIN_BUCKET_COUNT * 6 + 2)

int gbms_cycle_count_sscan_bc(u16 *ccount, int bcnt, const char *buff);
int gbms_cycle_count_cstr_bc(char *buff, size_t size,
					const u16 *ccount, int bcnt);

#define gbms_cycle_count_sscan(cc, buff) \
	gbms_cycle_count_sscan_bc(cc, GBMS_CCBIN_BUCKET_COUNT, buff)

#define gbms_cycle_count_cstr(buff, size, cc)	\
	gbms_cycle_count_cstr_bc(buff, size, cc, GBMS_CCBIN_BUCKET_COUNT)


/* Time to full */
int ttf_soc_cstr(char *buff, int size, const struct ttf_soc_stats *soc_stats,
		 int start, int end);

int ttf_soc_estimate(ktime_t *res,
		     const struct batt_ttf_stats *stats,
		     const struct gbms_charging_event *ce_data,
		     qnum_t soc, qnum_t last);

void ttf_soc_init(struct ttf_soc_stats *dst);

int ttf_tier_cstr(char *buff, int size, const struct ttf_tier_stat *t_stat);

int ttf_tier_estimate(ktime_t *res,
		      const struct batt_ttf_stats *ttf_stats,
		      int temp_idx, int vbatt_idx,
		      int capacity, int full_capacity);

int ttf_stats_init(struct batt_ttf_stats *stats,
		   struct device *device,
		   int capacity_ma);

void ttf_stats_update(struct batt_ttf_stats *stats,
	 	      struct gbms_charging_event *ce_data,
		      bool force);

int ttf_stats_cstr(char *buff, int size, const struct batt_ttf_stats *stats,
		   bool verbose);

int ttf_stats_sscan(struct batt_ttf_stats *stats,
		    const char *buff, size_t size);

struct batt_ttf_stats *ttf_stats_dup(struct batt_ttf_stats *dst,
				     const struct batt_ttf_stats *src);

void ttf_log(const struct batt_ttf_stats *stats, const char *fmt, ...);

ssize_t ttf_dump_details(char *buf, int max_size,
			 const struct batt_ttf_stats *ttf_stats,
			 int last_soc);

int ttf_pwr_vtier_idx(const struct batt_ttf_stats *stats, int soc);

int ttf_ref_cc(const struct batt_ttf_stats *stats, int soc);

int ttf_pwr_ibatt(const struct gbms_ce_tier_stats *ts);

int gbms_read_aacr_limits(struct gbms_chg_profile *profile,
			  struct device_node *node);

bool chg_state_is_disconnected(const union gbms_charger_state *chg_state);

/*
 * Charger modes
 *
 */

enum gbms_charger_modes {
	GBMS_CHGR_MODE_CHGR_DC	= 0x20,

	GBMS_USB_BUCK_ON	= 0x30,
	GBMS_USB_OTG_ON 	= 0x31,
	GBMS_USB_OTG_FRS_ON	= 0x32,

	GBMS_CHGR_MODE_WLC_TX	= 0x40,
};

#define GBMS_MODE_VOTABLE "CHARGER_MODE"

/* Battery Health */
enum bhi_algo {
	BHI_ALGO_DISABLED = 0,

	BHI_ALGO_CYCLE_COUNT	= 1, /* bare, just use cycle count */
	BHI_ALGO_ACHI		= 2, /* cap avg from history, no resistance */
	BHI_ALGO_ACHI_B		= 3, /* same as ACHI + bounds check */
	BHI_ALGO_ACHI_RAVG	= 4, /* same as ACHI and google_resistance */
	BHI_ALGO_ACHI_RAVG_B	= 5, /* same as ACHI_RAVG + bounds check */

	/* TODO:
	 * BHI_ALGO_ACHI_QRES	 = 4,  cap avg from history, qual resistance
	 * BHI_ALGO_ACHI_QRES_B	= 21,  same ACHI_QRES + bounds check
	 * BHI_ALGO_GCAP_RAVG	= 40,  google_capacity, google_resistance
	 * BHI_ALGO_GCAP_RAVG_B	= 41,  same as GCAP_RAVG + bounds check
	 */

	BHI_ALGO_MIX_N_MATCH 	= 6,
	BHI_ALGO_MAX,
};

enum bhi_status {
	BH_UNKNOWN = -1,
	BH_NOMINAL,
	BH_MARGINAL,
	BH_NEEDS_REPLACEMENT,
	BH_FAILED,
};

/* Charging Speed */
enum csi_type {
	CSI_TYPE_UNKNOWN = -1,

	CSI_TYPE_None = 0,		// Disconnected
	CSI_TYPE_Fault = 1,		// Internal Failures
	CSI_TYPE_JEITA = 2,		// HW limits (will have HOT or COLD)
	CSI_TYPE_LongLife = 3, 		// DefenderConditions
	CSI_TYPE_Adaptive = 4,		// AdaptiveCharging
	CSI_TYPE_Normal = 5,		// All Good
};

enum csi_status {
	CSI_STATUS_UNKNOWN = -1,

	CSI_STATUS_Health_Cold = 10,	// battery temperature not nominal
	CSI_STATUS_Health_Hot = 11,	// battery temperature not nominal
	CSI_STATUS_System_Thermals = 20,// Thermal engine
	CSI_STATUS_System_Load = 21,	// Load might eventually become thermals
	CSI_STATUS_Adapter_Auth = 30,	// During authentication
	CSI_STATUS_Adapter_Power = 31,	// Low power adapter
	CSI_STATUS_Adapter_Quality = 32,// Adapter or cable (low input voltage)
	CSI_STATUS_Defender_Temp = 40,	// TEMP Defend
	CSI_STATUS_Defender_Dwell = 41,	// DWELL Defend
	CSI_STATUS_Defender_Trickle = 42,
	CSI_STATUS_Defender_Dock = 43,	// Dock Defend
	CSI_STATUS_NotCharging = 100,	// There will be a more specific reason
	CSI_STATUS_Charging = 200,	// All good
};

<<<<<<< HEAD
/*
 * The patch introducing tcpm_update_sink_capabilities() was reverted in
 * android-mainline (See aosp/1911031). While we wait for such patch to be
 * sent upstream let's stub out tcpm_update_sink_capabilities() here.
 * TODO(b/215766959): revert this hack.
 */
struct tcpm_port;
static inline int tcpm_update_sink_capabilities(struct tcpm_port *port,
				const u32 *pdo,
				unsigned int nr_pdo,
				unsigned int operating_snk_mw)
{
	return 0;
}
=======

>>>>>>> 47ae7769

#endif  /* __GOOGLE_BMS_H_ */<|MERGE_RESOLUTION|>--- conflicted
+++ resolved
@@ -588,7 +588,6 @@
 	CSI_STATUS_Charging = 200,	// All good
 };
 
-<<<<<<< HEAD
 /*
  * The patch introducing tcpm_update_sink_capabilities() was reverted in
  * android-mainline (See aosp/1911031). While we wait for such patch to be
@@ -603,8 +602,5 @@
 {
 	return 0;
 }
-=======
-
->>>>>>> 47ae7769
 
 #endif  /* __GOOGLE_BMS_H_ */