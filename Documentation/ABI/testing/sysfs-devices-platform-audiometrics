What:		/sys/devices/platform/audiometrics/pdm_state
Date:		Mar, 2023
KernelVersion:	5.15
Contact:	yixuanjiang <yixuanjiang@google.com>
Description:
		Reading from this file provides silence detect status of each
		PDM from AoC recording path

What:		/sys/devices/platform/audiometrics/waves
Date:		May, 2023
KernelVersion:	5.15
Contact:	poomarin <poomarin@google.com>
Description:
		Reading from this file provides duration and counts of active waves effect.

What:		/sys/devices/platform/audiometrics/adapted_info_active_count
Date:		May, 2023
KernelVersion:	5.15
Contact:	poomarin <poomarin@google.com>
Description:
		Reading from this file provides active count of the audio adapted information
		such as thermal throttling.

What:		/sys/devices/platform/audiometrics/adapted_info_active_duration
Date:		May, 2023
KernelVersion:	5.15
Contact:	poomarin <poomarin@google.com>
Description:
		Reading from this file provides active duration audio adapted information
		such as thermal throttling.

What:		/sys/devices/platform/audiometrics/bt_usage
Date:		Jun, 2023
KernelVersion:	5.15
Contact:	poomarin <poomarin@google.com>
Description:
<<<<<<< HEAD
		Reading from this file provides active usage of each Bluetooth codec.
=======
		Reading from this file provides active usage of each Bluetooth codec.

What:		/sys/devices/platform/audiometrics/pcm_latency
Date:		Jun, 2023
KernelVersion:	5.15
Contact:	poomarin <poomarin@google.com>
Description:
		Reading from this file provides average latency in milliseconds from PCM
    usage.

What:		/sys/devices/platform/audiometrics/pcm_count
Date:		Jun, 2023
KernelVersion:	5.15
Contact:	poomarin <poomarin@google.com>
Description:
		Reading from this file provides total count of PCM usage.
>>>>>>> 7cc3daa9
<|MERGE_RESOLUTION|>--- conflicted
+++ resolved
@@ -34,9 +34,6 @@
 KernelVersion:	5.15
 Contact:	poomarin <poomarin@google.com>
 Description:
-<<<<<<< HEAD
-		Reading from this file provides active usage of each Bluetooth codec.
-=======
 		Reading from this file provides active usage of each Bluetooth codec.
 
 What:		/sys/devices/platform/audiometrics/pcm_latency
@@ -52,5 +49,4 @@
 KernelVersion:	5.15
 Contact:	poomarin <poomarin@google.com>
 Description:
-		Reading from this file provides total count of PCM usage.
->>>>>>> 7cc3daa9
+		Reading from this file provides total count of PCM usage.