--- conflicted
+++ resolved
@@ -491,10 +491,8 @@
 void DPU_EVENT_LOG_CMD(struct dsim_device *dsim, u8 type, u8 d0, u16 len);
 void decon_force_vblank_event(struct decon_device *decon);
 
+#if IS_ENABLED(CONFIG_EXYNOS_BTS)
 void decon_mode_bts_pre_update(struct decon_device *decon,
-<<<<<<< HEAD
-				const struct drm_crtc_state *crtc_state);
-=======
 				const struct drm_crtc_state *crtc_state,
 				const struct drm_atomic_state *state);
 #else
@@ -502,7 +500,6 @@
 				const struct drm_crtc_state *crtc_state,
 				const struct drm_atomic_state *state) { }
 #endif
->>>>>>> b1244fcc
 
 #if IS_ENABLED(CONFIG_EXYNOS_ITMON)
 int dpu_itmon_notifier(struct notifier_block *nb, unsigned long action,
