# SPDX-License-Identifier: GPL-2.0 WITH Linux-syscall-note
#
# (C) COPYRIGHT 2012-2023 ARM Limited. All rights reserved.
#
# This program is free software and is provided to you under the terms of the
# GNU General Public License version 2 as published by the Free Software
# Foundation, and any use by you of this program is subject to the terms
# of such GNU license.
#
# This program is distributed in the hope that it will be useful,
# but WITHOUT ANY WARRANTY; without even the implied warranty of
# MERCHANTABILITY or FITNESS FOR A PARTICULAR PURPOSE. See the
# GNU General Public License for more details.
#
# You should have received a copy of the GNU General Public License
# along with this program; if not, you can access it online at
# http://www.gnu.org/licenses/gpl-2.0.html.
#
#

# make $(src) as absolute path if it is not already, by prefixing $(srctree)
# This is to prevent any build issue due to wrong path.
src:=$(if $(patsubst /%,,$(src)),$(srctree)/$(src),$(src))

#
# Prevent misuse when Kernel configurations are not present by default
# in out-of-tree builds
#
ifneq ($(CONFIG_ANDROID),n)
ifeq ($(CONFIG_GPU_TRACEPOINTS),n)
    $(error CONFIG_GPU_TRACEPOINTS must be set in Kernel configuration)
endif
endif

ifeq ($(CONFIG_DMA_SHARED_BUFFER),n)
    $(error CONFIG_DMA_SHARED_BUFFER must be set in Kernel configuration)
endif

ifeq ($(CONFIG_PM_DEVFREQ),n)
    $(error CONFIG_PM_DEVFREQ must be set in Kernel configuration)
endif

ifeq ($(CONFIG_DEVFREQ_THERMAL),n)
    $(error CONFIG_DEVFREQ_THERMAL must be set in Kernel configuration)
endif

ifeq ($(CONFIG_DEVFREQ_GOV_SIMPLE_ONDEMAND),n)
    $(error CONFIG_DEVFREQ_GOV_SIMPLE_ONDEMAND must be set in Kernel configuration)
endif

ifeq ($(CONFIG_FW_LOADER), n)
    $(error CONFIG_FW_LOADER must be set in Kernel configuration)
endif

ifeq ($(CONFIG_MALI_PRFCNT_SET_SELECT_VIA_DEBUG_FS), y)
    ifneq ($(CONFIG_DEBUG_FS), y)
        $(error CONFIG_MALI_PRFCNT_SET_SELECT_VIA_DEBUG_FS depends on CONFIG_DEBUG_FS to be set in Kernel configuration)
    endif
endif

ifeq ($(CONFIG_MALI_FENCE_DEBUG), y)
    ifneq ($(CONFIG_SYNC_FILE), y)
        $(error CONFIG_MALI_FENCE_DEBUG depends on CONFIG_SYNC_FILE to be set in Kernel configuration)
    endif
endif

#
# Configurations
#

# We are building for Pixel
CONFIG_MALI_PLATFORM_NAME="pixel"

# Driver version string which is returned to userspace via an ioctl
MALI_RELEASE_NAME ?= '"r47p0-01eac0"'
# Set up defaults if not defined by build system
ifeq ($(CONFIG_MALI_DEBUG), y)
    MALI_UNIT_TEST = 1
    MALI_CUSTOMER_RELEASE ?= 0
else
    MALI_UNIT_TEST ?= 0
    MALI_CUSTOMER_RELEASE ?= 1
endif
MALI_COVERAGE ?= 0

# Kconfig passes in the name with quotes for in-tree builds - remove them.
MALI_PLATFORM_DIR := $(shell echo $(CONFIG_MALI_PLATFORM_NAME))

ifneq ($(CONFIG_SOC_GS101),y)
    CONFIG_MALI_CSF_SUPPORT ?= y
endif

ifeq ($(CONFIG_MALI_CSF_SUPPORT),y)
    MALI_JIT_PRESSURE_LIMIT_BASE = 0
    MALI_USE_CSF = 1
<<<<<<< HEAD
    ccflags-y += -DCONFIG_MALI_PIXEL_GPU_SSCD
else
    MALI_JIT_PRESSURE_LIMIT_BASE ?= 1
    MALI_USE_CSF ?= 0
=======
ifeq ($(CONFIG_SOC_GS201),y)
ifeq ($(CONFIG_MALI_HOST_CONTROLS_SC_RAILS),y)
    ccflags-y += -DCONFIG_MALI_HOST_CONTROLS_SC_RAILS
endif
>>>>>>> 9a1b378d
endif
ifeq ($(CONFIG_SOC_ZUMA),y)
    ccflags-y += -DCONFIG_MALI_PM_RUNTIME_S2MPU_CONTROL
    ccflags-y += -DCONFIG_MALI_PIXEL_GPU_SLEEP
# Flag to enable Fmax cap.
# Comment it to enable all possible OPPs in DVFS table
    ccflags-y += -DCONFIG_MALI_PIXEL_GPU_HARD_FMAX
endif


ifneq ($(CONFIG_MALI_KUTF), n)
    MALI_KERNEL_TEST_API ?= 1
else
    MALI_KERNEL_TEST_API ?= 0
endif

# Experimental features (corresponding -D definition should be appended to
# ccflags-y below, e.g. for MALI_EXPERIMENTAL_FEATURE,
# -DMALI_EXPERIMENTAL_FEATURE=$(MALI_EXPERIMENTAL_FEATURE) should be appended)
#
# Experimental features must default to disabled, e.g.:
# MALI_EXPERIMENTAL_FEATURE ?= 0
MALI_INCREMENTAL_RENDERING_JM ?= 0

#
# ccflags
#
ccflags-y += \
    -DMALI_CUSTOMER_RELEASE=$(MALI_CUSTOMER_RELEASE) \
    -DMALI_USE_CSF=$(MALI_USE_CSF) \
    -DMALI_KERNEL_TEST_API=$(MALI_KERNEL_TEST_API) \
    -DMALI_UNIT_TEST=$(MALI_UNIT_TEST) \
    -DMALI_COVERAGE=$(MALI_COVERAGE) \
    -DMALI_RELEASE_NAME=$(MALI_RELEASE_NAME) \
    -DMALI_JIT_PRESSURE_LIMIT_BASE=$(MALI_JIT_PRESSURE_LIMIT_BASE) \
    -DMALI_INCREMENTAL_RENDERING_JM=$(MALI_INCREMENTAL_RENDERING_JM) \
    -DMALI_PLATFORM_DIR=$(MALI_PLATFORM_DIR)

ifeq ($(KBUILD_EXTMOD),)
# in-tree
    ccflags-y +=-DMALI_KBASE_PLATFORM_PATH=../../$(src)/platform/$(CONFIG_MALI_PLATFORM_NAME)
else
# out-of-tree
    ccflags-y +=-DMALI_KBASE_PLATFORM_PATH=$(src)/platform/$(CONFIG_MALI_PLATFORM_NAME)
endif

ccflags-y += \
    -I$(src) \
    -I$(src)/platform/$(MALI_PLATFORM_DIR) \
    -I$(src)/../../../base \
    -I$(src)/../../../../include \
    -I$(src)/tests/include

# Add include path for related GPU modules
ccflags-y += -I$(src)/../common/include

subdir-ccflags-y += $(ccflags-y)

#
# Kernel Modules
#
obj-$(CONFIG_MALI_MIDGARD) += mali_kbase.o
obj-$(CONFIG_MALI_ARBITRATION) += ../arbitration/
obj-$(CONFIG_MALI_KUTF)    += tests/

mali_kbase-y := \
    mali_kbase_cache_policy.o \
    mali_kbase_ccswe.o \
    mali_kbase_mem.o \
    mali_kbase_reg_track.o \
    mali_kbase_mem_migrate.o \
    mali_kbase_mem_pool_group.o \
    mali_kbase_native_mgm.o \
    mali_kbase_ctx_sched.o \
    mali_kbase_gpuprops.o \
    mali_kbase_pm.o \
    mali_kbase_config.o \
    mali_kbase_kinstr_prfcnt.o \
    mali_kbase_softjobs.o \
    mali_kbase_hw.o \
    mali_kbase_debug.o \
    mali_kbase_gpu_memory_debugfs.o \
    mali_kbase_mem_linux.o \
    mali_kbase_core_linux.o \
    mali_kbase_mem_profile_debugfs.o \
    mali_kbase_disjoint_events.o \
    mali_kbase_debug_mem_view.o \
    mali_kbase_debug_mem_zones.o \
    mali_kbase_debug_mem_allocs.o \
    mali_kbase_smc.o \
    mali_kbase_mem_pool.o \
    mali_kbase_mem_pool_debugfs.o \
    mali_kbase_debugfs_helper.o \
    mali_kbase_as_fault_debugfs.o \
    mali_kbase_regs_history_debugfs.o \
    mali_kbase_dvfs_debugfs.o \
    mali_power_gpu_frequency_trace.o \
    mali_kbase_trace_gpu_mem.o \
    mali_kbase_pbha.o

mali_kbase-$(CONFIG_DEBUG_FS) += mali_kbase_pbha_debugfs.o

mali_kbase-$(CONFIG_MALI_CINSTR_GWT) += mali_kbase_gwt.o

mali_kbase-$(CONFIG_SYNC_FILE) += \
    mali_kbase_fence_ops.o \
    mali_kbase_sync_file.o \
    mali_kbase_sync_common.o

mali_kbase-$(CONFIG_MALI_TRACE_POWER_GPU_WORK_PERIOD) += \
        mali_power_gpu_work_period_trace.o \
        mali_kbase_gpu_metrics.o

ifneq ($(CONFIG_MALI_CSF_SUPPORT),y)
    mali_kbase-y += \
        mali_kbase_jm.o \
        mali_kbase_dummy_job_wa.o \
        mali_kbase_debug_job_fault.o \
        mali_kbase_event.o \
        mali_kbase_jd.o \
        mali_kbase_jd_debugfs.o \
        mali_kbase_js.o \
        mali_kbase_js_ctx_attr.o \
        mali_kbase_kinstr_jm.o

    mali_kbase-$(CONFIG_SYNC_FILE) += \
        mali_kbase_fence_ops.o \
        mali_kbase_fence.o
endif


INCLUDE_SUBDIR = \
    $(src)/context/Kbuild \
    $(src)/debug/Kbuild \
    $(src)/device/Kbuild \
    $(src)/backend/gpu/Kbuild \
    $(src)/mmu/Kbuild \
    $(src)/tl/Kbuild \
    $(src)/hwcnt/Kbuild \
    $(src)/gpu/Kbuild \
    $(src)/hw_access/Kbuild \
    $(src)/thirdparty/Kbuild \
    $(src)/platform/$(MALI_PLATFORM_DIR)/Kbuild

ifeq ($(CONFIG_MALI_CSF_SUPPORT),y)
    INCLUDE_SUBDIR += $(src)/csf/Kbuild
endif

ifeq ($(CONFIG_MALI_ARBITER_SUPPORT),y)
    INCLUDE_SUBDIR += $(src)/arbiter/Kbuild
endif

ifeq ($(CONFIG_MALI_DEVFREQ),y)
    ifeq ($(CONFIG_DEVFREQ_THERMAL),y)
        INCLUDE_SUBDIR += $(src)/ipa/Kbuild
    endif
endif

ifeq ($(KBUILD_EXTMOD),)
# in-tree
    -include $(INCLUDE_SUBDIR)
else
# out-of-tree
    include $(INCLUDE_SUBDIR)
endif<|MERGE_RESOLUTION|>--- conflicted
+++ resolved
@@ -93,17 +93,9 @@
 ifeq ($(CONFIG_MALI_CSF_SUPPORT),y)
     MALI_JIT_PRESSURE_LIMIT_BASE = 0
     MALI_USE_CSF = 1
-<<<<<<< HEAD
-    ccflags-y += -DCONFIG_MALI_PIXEL_GPU_SSCD
 else
     MALI_JIT_PRESSURE_LIMIT_BASE ?= 1
     MALI_USE_CSF ?= 0
-=======
-ifeq ($(CONFIG_SOC_GS201),y)
-ifeq ($(CONFIG_MALI_HOST_CONTROLS_SC_RAILS),y)
-    ccflags-y += -DCONFIG_MALI_HOST_CONTROLS_SC_RAILS
-endif
->>>>>>> 9a1b378d
 endif
 ifeq ($(CONFIG_SOC_ZUMA),y)
     ccflags-y += -DCONFIG_MALI_PM_RUNTIME_S2MPU_CONTROL
