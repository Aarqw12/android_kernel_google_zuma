--- conflicted
+++ resolved
@@ -274,14 +274,9 @@
 	 * not be used when GPU enters protected mode, as IPA is supposed to
 	 * switch to the simple power model.
 	 */
-<<<<<<< HEAD
-	ret = kbase_ipa_control_query(kbdev, model_data->ipa_control_client, cnt_values_p,
-				      num_counters, NULL);
-=======
 	ret = kbase_ipa_control_query(kbdev,
 				      model_data->ipa_control_client,
 				      cnt_values_p, num_counters, NULL, &now);
->>>>>>> 9a1b378d
 	if (WARN_ON(ret))
 		return ret;
 
@@ -349,14 +344,9 @@
 
 	lockdep_assert_held(&model->kbdev->ipa.lock);
 
-<<<<<<< HEAD
-	ret = kbase_ipa_control_query(model->kbdev, model_data->ipa_control_client, cnt_values_p,
-				      num_counters, NULL);
-=======
 	ret = kbase_ipa_control_query(model->kbdev,
 				      model_data->ipa_control_client,
 				      cnt_values_p, num_counters, NULL, NULL);
->>>>>>> 9a1b378d
 	WARN_ON(ret);
 }
 
