// SPDX-License-Identifier: GPL-2.0
/*
 * Google Touch Interface for Pixel devices.
 *
 * Copyright 2022 Google LLC.
 */

#include <linux/module.h>
#include <linux/input/mt.h>
#include <linux/of.h>
#include <linux/power_supply.h>
#include <linux/proc_fs.h>
#include <linux/seq_file.h>
#include <samsung/exynos_drm_connector.h>

#include "goog_touch_interface.h"
#include "touch_bus_negotiator.h"
#if IS_ENABLED(CONFIG_VH_SYSTRACE)
#include <trace/hooks/systrace.h>
#else
#define ATRACE_BEGIN(f)
#define ATRACE_END()
#endif


static struct class *gti_class;
static u8 gti_dev_num;

/*-----------------------------------------------------------------------------
 * GTI/common: forward declarations, structures and functions.
 */
static void goog_offload_set_running(struct goog_touch_interface *gti, bool running);
static void goog_lookup_touch_report_rate(struct goog_touch_interface *gti);
static int goog_precheck_heatmap(struct goog_touch_interface *gti);
static void goog_set_display_state(struct goog_touch_interface *gti,
	enum gti_display_state_setting display_state);
static void gti_input_set_timestamp(struct goog_touch_interface *gti, ktime_t timestamp);

/*-----------------------------------------------------------------------------
 * GTI/proc: forward declarations, structures and functions.
 */
static int goog_proc_dump_show(struct seq_file *m, void *v);
static int goog_proc_ms_base_show(struct seq_file *m, void *v);
static int goog_proc_ms_diff_show(struct seq_file *m, void *v);
static int goog_proc_ms_raw_show(struct seq_file *m, void *v);
static int goog_proc_ss_base_show(struct seq_file *m, void *v);
static int goog_proc_ss_diff_show(struct seq_file *m, void *v);
static int goog_proc_ss_raw_show(struct seq_file *m, void *v);
static struct proc_dir_entry *gti_proc_dir_root;
static char *gti_proc_name[GTI_PROC_NUM] = {
	[GTI_PROC_DUMP] = "dump",
	[GTI_PROC_MS_BASE] = "ms_base",
	[GTI_PROC_MS_DIFF] = "ms_diff",
	[GTI_PROC_MS_RAW] = "ms_raw",
	[GTI_PROC_SS_BASE] = "ss_base",
	[GTI_PROC_SS_DIFF] = "ss_diff",
	[GTI_PROC_SS_RAW] = "ss_raw",
};
static int (*gti_proc_show[GTI_PROC_NUM]) (struct seq_file *, void *) = {
	[GTI_PROC_DUMP] = goog_proc_dump_show,
	[GTI_PROC_MS_BASE] = goog_proc_ms_base_show,
	[GTI_PROC_MS_DIFF] = goog_proc_ms_diff_show,
	[GTI_PROC_MS_RAW] = goog_proc_ms_raw_show,
	[GTI_PROC_SS_BASE] = goog_proc_ss_base_show,
	[GTI_PROC_SS_DIFF] = goog_proc_ss_diff_show,
	[GTI_PROC_SS_RAW] = goog_proc_ss_raw_show,
};
DEFINE_PROC_SHOW_ATTRIBUTE(goog_proc_dump);
DEFINE_PROC_SHOW_ATTRIBUTE(goog_proc_ms_base);
DEFINE_PROC_SHOW_ATTRIBUTE(goog_proc_ms_diff);
DEFINE_PROC_SHOW_ATTRIBUTE(goog_proc_ms_raw);
DEFINE_PROC_SHOW_ATTRIBUTE(goog_proc_ss_base);
DEFINE_PROC_SHOW_ATTRIBUTE(goog_proc_ss_diff);
DEFINE_PROC_SHOW_ATTRIBUTE(goog_proc_ss_raw);

static void goog_proc_heatmap_show(struct seq_file *m, void *v)
{
	struct goog_touch_interface *gti = m->private;
	struct gti_sensor_data_cmd *cmd = &gti->cmd.manual_sensor_data_cmd;
	u16 tx = gti->offload.caps.tx_size;
	u16 rx = gti->offload.caps.rx_size;
	int x, y;

	if (cmd->size == 0 || cmd->buffer == NULL) {
		seq_puts(m, "result: N/A!\n");
		GOOG_LOGW(gti, "result: N/A!\n");
		return;
	}

	switch (cmd->type) {
	case GTI_SENSOR_DATA_TYPE_MS_BASELINE:
	case GTI_SENSOR_DATA_TYPE_MS_DIFF:
	case GTI_SENSOR_DATA_TYPE_MS_RAW:
		if (cmd->size == TOUCH_OFFLOAD_DATA_SIZE_2D(rx, tx)) {
			seq_puts(m, "result:\n");
			for (y = 0; y < rx; y++) {
				for (x = 0; x < tx; x++)
					seq_printf(m,  "%5d,", ((s16 *)cmd->buffer)[y * tx + x]);
				seq_puts(m, "\n");
			}
		} else {
			seq_printf(m, "error: invalid buffer %p or size %d!\n",
				cmd->buffer, cmd->size);
			GOOG_LOGW(gti, "error: invalid buffer %p or size %d!\n",
				cmd->buffer, cmd->size);
		}
		break;

	case GTI_SENSOR_DATA_TYPE_SS_BASELINE:
	case GTI_SENSOR_DATA_TYPE_SS_DIFF:
	case GTI_SENSOR_DATA_TYPE_SS_RAW:
		if (cmd->size == TOUCH_OFFLOAD_DATA_SIZE_1D(rx, tx)) {
			seq_puts(m, "result:\n");
			seq_puts(m, "TX:");
			for (x = 0; x < tx; x++)
				seq_printf(m, "%5d,", ((s16 *)cmd->buffer)[x]);
			seq_puts(m, "\nRX:");
			for (y = 0; y < rx; y++)
				seq_printf(m, "%5d,", ((s16 *)cmd->buffer)[tx + y]);
			seq_puts(m, "\n");
		} else {
			seq_printf(m, "error: invalid buffer %p or size %d!\n",
				cmd->buffer, cmd->size);
			GOOG_LOGW(gti, "error: invalid buffer %p or size %d!\n",
				cmd->buffer, cmd->size);
		}
		break;

	default:
		seq_printf(m, "error: invalid type %#x!\n", cmd->type);
		GOOG_LOGE(gti, "error: invalid type %#x!\n", cmd->type);
		break;
	}
}

static int goog_proc_heatmap_process(struct seq_file *m, void *v, enum gti_sensor_data_type type)
{
	struct goog_touch_interface *gti = m->private;
	struct gti_sensor_data_cmd *cmd = &gti->cmd.manual_sensor_data_cmd;
	int ret = 0;

	ret = goog_precheck_heatmap(gti);
	if (ret) {
		seq_puts(m, "N/A!\n");
		goto heatmap_process_err;
	}

	switch (type) {
	case GTI_SENSOR_DATA_TYPE_MS_BASELINE:
	case GTI_SENSOR_DATA_TYPE_MS_DIFF:
	case GTI_SENSOR_DATA_TYPE_MS_RAW:
	case GTI_SENSOR_DATA_TYPE_SS_BASELINE:
	case GTI_SENSOR_DATA_TYPE_SS_DIFF:
	case GTI_SENSOR_DATA_TYPE_SS_RAW:
		cmd->type = type;
		break;

	default:
		seq_printf(m, "error: invalid type %#x!\n", type);
		GOOG_LOGE(gti, "error: invalid type %#x!\n", type);
		ret = -EINVAL;
		break;
	}

	if (ret)
		goto heatmap_process_err;

	cmd->buffer = NULL;
	cmd->size = 0;
	ret = goog_process_vendor_cmd(gti, GTI_CMD_GET_SENSOR_DATA_MANUAL);
	if (ret) {
		seq_printf(m, "error: %d!\n", ret);
		GOOG_LOGE(gti, "error: %d!\n", ret);
	} else {
		GOOG_LOGI(gti, "type %#x.\n", type);
	}

heatmap_process_err:
	if (ret) {
		cmd->buffer = NULL;
		cmd->size = 0;
	}
	return ret;
}

static int goog_proc_dump_show(struct seq_file *m, void *v)
{
#ifdef GTI_DEBUG_INPUT_KFIFO_LEN
	char trace_tag[128];
	u64 i, hc_cnt, input_cnt;
	int ret;
	ktime_t delta_time;
	time64_t time64_utc;
	s32 remainder;
	struct tm utc;
	struct goog_touch_interface *gti = m->private;
	struct gti_debug_healthcheck *hc_history = gti->debug_healthcheck_history;
	struct gti_debug_input *input_history = gti->debug_input_history;

	hc_cnt = min_t(u64, gti->irq_index, GTI_DEBUG_HEALTHCHECK_KFIFO_LEN);
	input_cnt = min_t(u64, gti->released_index, GTI_DEBUG_INPUT_KFIFO_LEN);

	ret = mutex_lock_interruptible(&gti->input_process_lock);
	if (ret) {
		seq_puts(m, "error: has been interrupted!\n");
		GOOG_WARN(gti, "error: has been interrupted!\n");
		return ret;
	}

	scnprintf(trace_tag, sizeof(trace_tag), "%s\n", __func__);
	ATRACE_BEGIN(trace_tag);
	gti_debug_healthcheck_dump(gti);
	gti_debug_input_dump(gti);

	seq_puts(m, "\t### Interrupt ###\n");
	seq_printf(m, "%23s %8s %8s %12s\n", "TIME(UTC)", "INT#", "INPUT#", "SLOT-STATE");
	for (i = 0 ; i < hc_cnt ; i++) {
		if (hc_history[i].irq_index == 0)
			continue;

		time64_utc = div_s64_rem(ktime_to_ns(hc_history[i].irq_time),
			NSEC_PER_SEC, &remainder);
		time64_to_tm(time64_utc, 0, &utc);
		seq_printf(m, "%4d-%02d-%02d %02d:%02d:%02d.%03d %8llu %8llu %#12lx\n",
			utc.tm_year + 1900, utc.tm_mon + 1, utc.tm_mday,
			utc.tm_hour, utc.tm_min, utc.tm_sec, remainder/NSEC_PER_MSEC,
			hc_history[i].irq_index,
			hc_history[i].input_index, hc_history[i].slot_bit_active);
	}
	seq_puts(m, "\n");

	seq_puts(m, "\t### Coordinate(s) ###\n");
	seq_printf(m, "%23s %14s %8s %12s %12s %12s %12s\n",
		"TIME(UTC)", "DURATION(MS)", "SLOT#", "INT#DOWN", "INT#UP",
		"X-DELTA(PX)", "Y-DELTA(PX)");
	for (i = 0 ; i < input_cnt ; i++) {
		delta_time = ktime_sub(input_history[i].released.time,
				input_history[i].pressed.time);
		if (delta_time <= 0)
			continue;

		time64_utc = div_s64_rem(ktime_to_ns(input_history[i].pressed.time),
			NSEC_PER_SEC, &remainder);
		time64_to_tm(time64_utc, 0, &utc);
		seq_printf(m, "%4d-%02d-%02d %02d:%02d:%02d.%03d %14lld %8d %12d %12d %12d %12d\n",
			utc.tm_year + 1900, utc.tm_mon + 1, utc.tm_mday,
			utc.tm_hour, utc.tm_min, utc.tm_sec, remainder/NSEC_PER_MSEC,
			ktime_to_ms(delta_time),
			input_history[i].slot,
			input_history[i].pressed.irq_index, input_history[i].released.irq_index,
			input_history[i].released.coord.x - input_history[i].pressed.coord.x,
			input_history[i].released.coord.y - input_history[i].pressed.coord.y);
	}
	seq_puts(m, "\n");

	mutex_unlock(&gti->input_process_lock);
	seq_puts(m, "\n\n");
	ATRACE_END();

	return ret;
#else
	return 0;
#endif
}

static int goog_proc_ms_base_show(struct seq_file *m, void *v)
{
	struct goog_touch_interface *gti = m->private;
	int ret;

	ret = mutex_lock_interruptible(&gti->input_heatmap_lock);
	if (ret) {
		seq_puts(m, "error: has been interrupted!\n");
		GOOG_LOGW(gti, "error: has been interrupted!\n");
		return ret;
	}

	ret = goog_proc_heatmap_process(m, v, GTI_SENSOR_DATA_TYPE_MS_BASELINE);
	if (!ret)
		goog_proc_heatmap_show(m, v);
	mutex_unlock(&gti->input_heatmap_lock);

	return ret;
}

static int goog_proc_ms_diff_show(struct seq_file *m, void *v)
{
	struct goog_touch_interface *gti = m->private;
	int ret;

	ret = mutex_lock_interruptible(&gti->input_heatmap_lock);
	if (ret) {
		seq_puts(m, "error: has been interrupted!\n");
		GOOG_LOGW(gti, "error: has been interrupted!\n");
		return ret;
	}
	ret = goog_proc_heatmap_process(m, v, GTI_SENSOR_DATA_TYPE_MS_DIFF);
	if (!ret)
		goog_proc_heatmap_show(m, v);
	mutex_unlock(&gti->input_heatmap_lock);

	return ret;
}

static int goog_proc_ms_raw_show(struct seq_file *m, void *v)
{
	struct goog_touch_interface *gti = m->private;
	int ret;

	ret = mutex_lock_interruptible(&gti->input_heatmap_lock);
	if (ret) {
		seq_puts(m, "error: has been interrupted!\n");
		GOOG_LOGW(gti, "error: has been interrupted!\n");
		return ret;
	}

	ret = goog_proc_heatmap_process(m, v, GTI_SENSOR_DATA_TYPE_MS_RAW);
	if (!ret)
		goog_proc_heatmap_show(m, v);
	mutex_unlock(&gti->input_heatmap_lock);

	return ret;
}

static int goog_proc_ss_base_show(struct seq_file *m, void *v)
{
	struct goog_touch_interface *gti = m->private;
	int ret;

	ret = mutex_lock_interruptible(&gti->input_heatmap_lock);
	if (ret) {
		seq_puts(m, "error: has been interrupted!\n");
		GOOG_LOGW(gti, "error: has been interrupted!\n");
		return ret;
	}

	ret = goog_proc_heatmap_process(m, v, GTI_SENSOR_DATA_TYPE_SS_BASELINE);
	if (!ret)
		goog_proc_heatmap_show(m, v);
	mutex_unlock(&gti->input_heatmap_lock);

	return ret;
}

static int goog_proc_ss_diff_show(struct seq_file *m, void *v)
{
	struct goog_touch_interface *gti = m->private;
	int ret;

	ret = mutex_lock_interruptible(&gti->input_heatmap_lock);
	if (ret) {
		seq_puts(m, "error: has been interrupted!\n");
		GOOG_LOGW(gti, "error: has been interrupted!\n");
		return ret;
	}

	ret = goog_proc_heatmap_process(m, v, GTI_SENSOR_DATA_TYPE_SS_DIFF);
	if (!ret)
		goog_proc_heatmap_show(m, v);
	mutex_unlock(&gti->input_heatmap_lock);

	return ret;
}

static int goog_proc_ss_raw_show(struct seq_file *m, void *v)
{
	struct goog_touch_interface *gti = m->private;
	int ret;

	ret = mutex_lock_interruptible(&gti->input_heatmap_lock);
	if (ret) {
		seq_puts(m, "error: has been interrupted!\n");
		GOOG_LOGW(gti, "error: has been interrupted!\n");
		return ret;
	}

	ret = goog_proc_heatmap_process(m, v, GTI_SENSOR_DATA_TYPE_SS_RAW);
	if (!ret)
		goog_proc_heatmap_show(m, v);
	mutex_unlock(&gti->input_heatmap_lock);

	return ret;
}

static void goog_init_proc(struct goog_touch_interface *gti)
{
	int type;

	if (!gti_proc_dir_root) {
		gti_proc_dir_root = proc_mkdir(GTI_NAME, NULL);
		if (!gti_proc_dir_root) {
			pr_err("%s: proc_mkdir failed for %s!\n", __func__, GTI_NAME);
			return;
		}
	}

	gti->proc_dir = proc_mkdir_data(dev_name(gti->dev), 0555, gti_proc_dir_root, gti);
	if (!gti->proc_dir) {
		GOOG_ERR(gti, "proc_mkdir_data failed!\n");
		return;
	}

	for (type = GTI_PROC_DUMP; type < GTI_PROC_NUM; type++) {
		char *name = gti_proc_name[type];

		if (gti_proc_show[type])
			gti->proc_show[type] = proc_create_single_data(
				name, 0555, gti->proc_dir, gti_proc_show[type], gti);
		if (!gti->proc_show[type])
			GOOG_ERR(gti, "proc_create_single_data failed for %s!\n", name);
	}
}

/*-----------------------------------------------------------------------------
 * GTI/sysfs: forward declarations, structures and functions.
 */
static ssize_t config_name_show(struct device *dev,
		struct device_attribute *attr, char *buf);
static ssize_t force_active_show(
	struct device *dev, struct device_attribute *attr, char *buf);
static ssize_t force_active_store(struct device *dev,
	struct device_attribute *attr, const char *buf, size_t size);
static ssize_t fw_coord_filter_show(struct device *dev,
		struct device_attribute *attr, char *buf);
static ssize_t fw_coord_filter_store(struct device *dev,
		struct device_attribute *attr, const char *buf, size_t size);
static ssize_t fw_grip_show(struct device *dev,
		struct device_attribute *attr, char *buf);
static ssize_t fw_grip_store(struct device *dev,
		struct device_attribute *attr, const char *buf, size_t size);
static ssize_t fw_name_show(struct device *dev,
		struct device_attribute *attr, char *buf);
static ssize_t fw_palm_show(struct device *dev,
		struct device_attribute *attr, char *buf);
static ssize_t fw_palm_store(struct device *dev,
		struct device_attribute *attr, const char *buf, size_t size);
static ssize_t fw_ver_show(struct device *dev,
		struct device_attribute *attr, char *buf);
static ssize_t irq_enabled_show(struct device *dev,
		struct device_attribute *attr, char *buf);
static ssize_t irq_enabled_store(struct device *dev,
		struct device_attribute *attr, const char *buf, size_t size);
static ssize_t mf_mode_show(struct device *dev,
		struct device_attribute *attr, char *buf);
static ssize_t mf_mode_store(struct device *dev,
		struct device_attribute *attr, const char *buf, size_t size);
static ssize_t offload_enabled_show(struct device *dev,
		struct device_attribute *attr, char *buf);
static ssize_t offload_enabled_store(struct device *dev,
		struct device_attribute *attr, const char *buf, size_t size);
static ssize_t offload_id_show(struct device *dev,
		struct device_attribute *attr, char *buf);
static ssize_t panel_id_show(struct device *dev,
		struct device_attribute *attr, char *buf);
static ssize_t ping_show(struct device *dev,
		struct device_attribute *attr, char *buf);
static ssize_t reset_show(struct device *dev,
		struct device_attribute *attr, char *buf);
static ssize_t reset_store(struct device *dev,
		struct device_attribute *attr, const char *buf, size_t size);
static ssize_t scan_mode_show(struct device *dev,
		struct device_attribute *attr, char *buf);
static ssize_t scan_mode_store(struct device *dev,
		struct device_attribute *attr, const char *buf, size_t size);
static ssize_t screen_protector_mode_enabled_store(struct device *dev,
		struct device_attribute *attr, const char *buf, size_t size);
static ssize_t screen_protector_mode_enabled_show(struct device *dev,
		struct device_attribute *attr, char *buf);
static ssize_t self_test_show(struct device *dev,
		struct device_attribute *attr, char *buf);
static ssize_t sensing_enabled_show(struct device *dev,
		struct device_attribute *attr, char *buf);
static ssize_t sensing_enabled_store(struct device *dev,
		struct device_attribute *attr, const char *buf, size_t size);
static ssize_t test_limits_name_show(struct device *dev,
		struct device_attribute *attr, char *buf);
static ssize_t v4l2_enabled_show(struct device *dev,
		struct device_attribute *attr, char *buf);
static ssize_t v4l2_enabled_store(struct device *dev,
		struct device_attribute *attr, const char *buf, size_t size);
static ssize_t vrr_enabled_show(struct device *dev,
		struct device_attribute *attr, char *buf);
static ssize_t vrr_enabled_store(struct device *dev,
		struct device_attribute *attr, const char *buf, size_t size);
static ssize_t interactive_calibrate_show(struct device *dev,
		struct device_attribute *attr, char *buf);
static ssize_t interactive_calibrate_store(struct device *dev,
		struct device_attribute *attr, const char *buf, size_t size);

static DEVICE_ATTR_RO(config_name);
static DEVICE_ATTR_RW(force_active);
static DEVICE_ATTR_RW(fw_coord_filter);
static DEVICE_ATTR_RW(fw_grip);
static DEVICE_ATTR_RO(fw_name);
static DEVICE_ATTR_RW(fw_palm);
static DEVICE_ATTR_RO(fw_ver);
static DEVICE_ATTR_RW(irq_enabled);
static DEVICE_ATTR_RW(mf_mode);
static DEVICE_ATTR_RW(offload_enabled);
static DEVICE_ATTR_ADMIN_RO(offload_id);
static DEVICE_ATTR_ADMIN_RO(panel_id);
static DEVICE_ATTR_RO(ping);
static DEVICE_ATTR_RW(reset);
static DEVICE_ATTR_RW(scan_mode);
static DEVICE_ATTR_RW(screen_protector_mode_enabled);
static DEVICE_ATTR_RO(self_test);
static DEVICE_ATTR_RW(sensing_enabled);
static DEVICE_ATTR_RO(test_limits_name);
static DEVICE_ATTR_RW(v4l2_enabled);
static DEVICE_ATTR_RW(vrr_enabled);
static DEVICE_ATTR_RW(interactive_calibrate);

static struct attribute *goog_attributes[] = {
	&dev_attr_config_name.attr,
	&dev_attr_force_active.attr,
	&dev_attr_fw_coord_filter.attr,
	&dev_attr_fw_grip.attr,
	&dev_attr_fw_name.attr,
	&dev_attr_fw_palm.attr,
	&dev_attr_fw_ver.attr,
	&dev_attr_irq_enabled.attr,
	&dev_attr_mf_mode.attr,
	&dev_attr_offload_enabled.attr,
	&dev_attr_offload_id.attr,
	&dev_attr_panel_id.attr,
	&dev_attr_ping.attr,
	&dev_attr_reset.attr,
	&dev_attr_scan_mode.attr,
	&dev_attr_screen_protector_mode_enabled.attr,
	&dev_attr_self_test.attr,
	&dev_attr_sensing_enabled.attr,
	&dev_attr_test_limits_name.attr,
	&dev_attr_v4l2_enabled.attr,
	&dev_attr_vrr_enabled.attr,
	&dev_attr_interactive_calibrate.attr,
	NULL,
};

static struct attribute_group goog_attr_group = {
	.attrs = goog_attributes,
};

static ssize_t config_name_show(struct device *dev,
		struct device_attribute *attr, char *buf)
{
	ssize_t buf_idx = 0;
	struct goog_touch_interface *gti = dev_get_drvdata(dev);

	if (gti->config_name[0] == '\0') {
		buf_idx += scnprintf(buf + buf_idx, PAGE_SIZE - buf_idx,
			"error: not supported!\n");
	} else {
		buf_idx += scnprintf(buf + buf_idx, PAGE_SIZE - buf_idx,
			"result: %s\n", gti->config_name);
	}
	GOOG_INFO(gti, "%s", buf);

	return buf_idx;
}

static ssize_t force_active_show(
	struct device *dev, struct device_attribute *attr, char *buf)
{
	struct goog_touch_interface *gti = dev_get_drvdata(dev);
	ssize_t buf_idx = 0;
	bool locked = false;

	if (gti->ignore_force_active) {
		GOOG_LOGW(gti, "operation not supported!\n");
		return -EOPNOTSUPP;
	}

	locked = goog_pm_wake_check_locked(gti, GTI_PM_WAKELOCK_TYPE_FORCE_ACTIVE);
	buf_idx += scnprintf(buf, PAGE_SIZE - buf_idx, "result: %s\n",
		locked ? "locked" : "unlocked");
	GOOG_LOGI(gti, "%s", buf);

	return buf_idx;
}

static ssize_t force_active_store(struct device *dev,
	struct device_attribute *attr, const char *buf, size_t size)
{
	struct goog_touch_interface *gti = dev_get_drvdata(dev);
	u32 locked = 0;
	int ret = 0;

	if (buf == NULL || size < 0) {
		GOOG_LOGE(gti, "error: invalid input!\n");
		return -EINVAL;
	}

	if (kstrtou32(buf, 10, &locked)) {
		GOOG_LOGE(gti, "error: invalid input!\n");
		return -EINVAL;
	}

	if (locked > 1) {
		GOOG_LOGE(gti, "error: invalid input!\n");
		return -EINVAL;
	}

	if (locked) {
		if (gti->ignore_force_active)
			GOOG_LOGW(gti, "operation not supported!\n");
		else
			ret = goog_pm_wake_lock(gti, GTI_PM_WAKELOCK_TYPE_FORCE_ACTIVE, false);
	} else {
		if (gti->ignore_force_active)
			GOOG_LOGW(gti, "operation not supported!\n");
		else
			ret = goog_pm_wake_unlock(gti, GTI_PM_WAKELOCK_TYPE_FORCE_ACTIVE);
	}

	if (ret < 0) {
		GOOG_LOGE(gti, "error: %d!\n", ret);
		return ret;
	}
	return size;
}

static ssize_t fw_coord_filter_show(struct device *dev,
		struct device_attribute *attr, char *buf)
{
	int ret = 0;
	ssize_t buf_idx = 0;
	struct goog_touch_interface *gti = dev_get_drvdata(dev);
	struct gti_coord_filter_cmd *cmd = &gti->cmd.coord_filter_cmd;

	if (!gti->coord_filter_enabled) {
		buf_idx += scnprintf(buf + buf_idx, PAGE_SIZE - buf_idx,
			"error: not supported!\n");
		GOOG_LOGE(gti, "%s", buf);
		return buf_idx;
	}

	cmd->setting = GTI_COORD_FILTER_DISABLE;
	ret = goog_process_vendor_cmd(gti, GTI_CMD_GET_COORD_FILTER_ENABLED);
	if (ret == -EOPNOTSUPP) {
		buf_idx += scnprintf(buf + buf_idx, PAGE_SIZE - buf_idx,
			"error: not supported!\n");
	} else if (ret) {
		buf_idx += scnprintf(buf + buf_idx, PAGE_SIZE - buf_idx,
			"error: %d!\n", ret);
	} else {
		buf_idx += scnprintf(buf + buf_idx, PAGE_SIZE - buf_idx,
			"result: %u\n", cmd->setting | (gti->ignore_coord_filter_update << 1));
	}
	GOOG_LOGI(gti, "%s", buf);

	return buf_idx;
}

static ssize_t fw_coord_filter_store(struct device *dev,
		struct device_attribute *attr, const char *buf, size_t size)
{
	int ret = 0;
	struct goog_touch_interface *gti = dev_get_drvdata(dev);
	int fw_coord_filter;

	if (kstrtou32(buf, 10, &fw_coord_filter)) {
		GOOG_LOGE(gti, "error: invalid input!\n");
		return -EINVAL;
	}

	if (!gti->coord_filter_enabled) {
		GOOG_LOGE(gti, "error: not supported!\n");
		return -EOPNOTSUPP;
	}

	gti->fw_coord_filter_enabled = fw_coord_filter & 0x01;
	gti->ignore_coord_filter_update = (fw_coord_filter >> 1) & 0x01;
	gti->cmd.coord_filter_cmd.setting = gti->fw_coord_filter_enabled ?
			GTI_COORD_FILTER_ENABLE : GTI_COORD_FILTER_DISABLE;
	ret = goog_process_vendor_cmd(gti, GTI_CMD_SET_COORD_FILTER_ENABLED);
	if (ret == -EOPNOTSUPP)
		GOOG_LOGE(gti, "error: not supported!\n");
	else if (ret)
		GOOG_LOGE(gti, "error: %d!\n", ret);
	else
		GOOG_LOGI(gti, "fw_coord_filter= %u\n", fw_coord_filter);

	return size;
}

static ssize_t fw_grip_show(struct device *dev,
		struct device_attribute *attr, char *buf)
{
	int ret = 0;
	ssize_t buf_idx = 0;
	struct goog_touch_interface *gti = dev_get_drvdata(dev);
	struct gti_grip_cmd *cmd = &gti->cmd.grip_cmd;

	cmd->setting = GTI_GRIP_DISABLE;
	ret = goog_process_vendor_cmd(gti, GTI_CMD_GET_GRIP_MODE);
	if (ret == -EOPNOTSUPP) {
		buf_idx += scnprintf(buf + buf_idx, PAGE_SIZE - buf_idx,
			"error: not supported!\n");
	} else if (ret) {
		buf_idx += scnprintf(buf + buf_idx, PAGE_SIZE - buf_idx,
			"error: %d!\n", ret);
	} else {
		buf_idx += scnprintf(buf + buf_idx, PAGE_SIZE - buf_idx,
			"result: %u\n", cmd->setting | (gti->ignore_grip_update << 1));
	}
	GOOG_LOGI(gti, "%s", buf);

	return buf_idx;
}

static ssize_t fw_grip_store(struct device *dev,
		struct device_attribute *attr, const char *buf, size_t size)
{
	int ret = 0;
	struct goog_touch_interface *gti = dev_get_drvdata(dev);
	int fw_grip_mode = 0;
	bool enabled = false;

	if (kstrtou32(buf, 10, &fw_grip_mode)) {
		GOOG_LOGE(gti, "error: invalid input!\n");
		return size;
	}

	enabled = fw_grip_mode & 0x01;
	gti->ignore_grip_update = (fw_grip_mode >> 1) & 0x01;
	gti->cmd.grip_cmd.setting = enabled ? GTI_GRIP_ENABLE : GTI_GRIP_DISABLE;
	ret = goog_process_vendor_cmd(gti, GTI_CMD_SET_GRIP_MODE);
	if (ret == -EOPNOTSUPP)
		GOOG_LOGE(gti, "error: not supported!\n");
	else if (ret)
		GOOG_LOGE(gti, "error: %d!\n", ret);
	else
		GOOG_LOGI(gti, "fw_grip_mode: %u\n", fw_grip_mode);

	return size;
}

static ssize_t fw_name_show(struct device *dev,
		struct device_attribute *attr, char *buf)
{
	ssize_t buf_idx = 0;
	struct goog_touch_interface *gti = dev_get_drvdata(dev);

	if (gti->fw_name[0] == '\0') {
		buf_idx += scnprintf(buf + buf_idx, PAGE_SIZE - buf_idx,
			"error: not supported!\n");
	} else {
		buf_idx += scnprintf(buf + buf_idx, PAGE_SIZE - buf_idx,
			"result: %s\n", gti->fw_name);
	}
	GOOG_INFO(gti, "%s", buf);

	return buf_idx;
}

static ssize_t fw_palm_show(struct device *dev,
		struct device_attribute *attr, char *buf)
{
	int ret = 0;
	ssize_t buf_idx = 0;
	struct goog_touch_interface *gti = dev_get_drvdata(dev);
	struct gti_palm_cmd *cmd = &gti->cmd.palm_cmd;

	cmd->setting = GTI_PALM_DISABLE;
	ret = goog_process_vendor_cmd(gti, GTI_CMD_GET_PALM_MODE);
	if (ret == -EOPNOTSUPP) {
		buf_idx += scnprintf(buf + buf_idx, PAGE_SIZE - buf_idx,
			"error: not supported!\n");
	} else if (ret) {
		buf_idx += scnprintf(buf + buf_idx, PAGE_SIZE - buf_idx,
			"error: %d!\n", ret);
	} else {
		buf_idx += scnprintf(buf + buf_idx, PAGE_SIZE - buf_idx,
			"result: %u\n", cmd->setting | (gti->ignore_palm_update << 1));
	}
	GOOG_LOGI(gti, "%s", buf);

	return buf_idx;
}

static ssize_t fw_palm_store(struct device *dev,
		struct device_attribute *attr, const char *buf, size_t size)
{
	int ret = 0;
	struct goog_touch_interface *gti = dev_get_drvdata(dev);
	int fw_palm_mode;
	bool enabled;

	if (kstrtou32(buf, 10, &fw_palm_mode)) {
		GOOG_LOGE(gti, "error: invalid input!\n");
		return -EINVAL;
	}

	enabled = fw_palm_mode & 0x01;
	gti->ignore_palm_update = (fw_palm_mode >> 1) & 0x01;
	gti->cmd.palm_cmd.setting = enabled ? GTI_PALM_ENABLE : GTI_PALM_DISABLE;
	ret = goog_process_vendor_cmd(gti, GTI_CMD_SET_PALM_MODE);
	if (ret == -EOPNOTSUPP)
		GOOG_LOGE(gti, "error: not supported!\n");
	else if (ret)
		GOOG_LOGE(gti, "error: %d!\n", ret);
	else
		GOOG_LOGI(gti, "fw_palm_mode= %u\n", fw_palm_mode);

	return size;
}

static ssize_t fw_ver_show(struct device *dev,
		struct device_attribute *attr, char *buf)
{
	int ret;
	ssize_t buf_idx = 0;
	struct goog_touch_interface *gti = dev_get_drvdata(dev);

	memset(gti->cmd.fw_version_cmd.buffer, 0, sizeof(gti->cmd.fw_version_cmd.buffer));
	ret = goog_process_vendor_cmd(gti, GTI_CMD_GET_FW_VERSION);
	if (ret == -EOPNOTSUPP) {
		buf_idx += scnprintf(buf + buf_idx, PAGE_SIZE - buf_idx,
			"error: not supported!\n");
	} else if (ret) {
		buf_idx += scnprintf(buf + buf_idx, PAGE_SIZE - buf_idx,
			"error: %d!\n", ret);
	} else {
		buf_idx += scnprintf(buf + buf_idx, PAGE_SIZE - buf_idx,
			"result: %s\n", gti->cmd.fw_version_cmd.buffer);
	}
	GOOG_LOGI(gti, "%s", buf);

	return buf_idx;
}

static ssize_t irq_enabled_show(struct device *dev,
		struct device_attribute *attr, char *buf)
{
	int ret;
	ssize_t buf_idx = 0;
	struct goog_touch_interface *gti = dev_get_drvdata(dev);

	gti->cmd.irq_cmd.setting = GTI_IRQ_MODE_NA;
	ret = goog_process_vendor_cmd(gti, GTI_CMD_GET_IRQ_MODE);
	if (ret == -EOPNOTSUPP) {
		buf_idx += scnprintf(buf + buf_idx, PAGE_SIZE - buf_idx,
			"error: not supported!\n");
	} else if (ret) {
		buf_idx += scnprintf(buf + buf_idx, PAGE_SIZE - buf_idx,
			"error: %d!\n", ret);
	} else {
		buf_idx += scnprintf(buf + buf_idx, PAGE_SIZE - buf_idx,
			"result: %u\n", gti->cmd.irq_cmd.setting);
	}
	GOOG_LOGI(gti, "%s", buf);

	return buf_idx;
}

static ssize_t irq_enabled_store(struct device *dev,
		struct device_attribute *attr, const char *buf, size_t size)
{
	int ret;
	bool enabled;
	struct goog_touch_interface *gti = dev_get_drvdata(dev);

	if (kstrtobool(buf, &enabled)) {
		GOOG_LOGE(gti, "error: invalid input!\n");
		return size;
	}

	gti->cmd.irq_cmd.setting = enabled;
	ret = goog_process_vendor_cmd(gti, GTI_CMD_SET_IRQ_MODE);
	if (ret == -EOPNOTSUPP)
		GOOG_LOGE(gti, "error: not supported!\n");
	else if (ret)
		GOOG_LOGE(gti, "error: %d!\n", ret);
	else
		GOOG_LOGI(gti, "irq_enabled= %u\n", gti->cmd.irq_cmd.setting);

	return size;
}

static ssize_t mf_mode_show(struct device *dev,
		struct device_attribute *attr, char *buf)
{
	ssize_t buf_idx = 0;
	struct goog_touch_interface *gti = dev_get_drvdata(dev);

	buf_idx += scnprintf(buf + buf_idx, PAGE_SIZE - buf_idx,
		"result: %u\n", gti->mf_mode);
	GOOG_LOGI(gti, "%s", buf);

	return buf_idx;
}

static ssize_t mf_mode_store(struct device *dev,
		struct device_attribute *attr, const char *buf, size_t size)
{
	struct goog_touch_interface *gti = dev_get_drvdata(dev);
	enum gti_mf_mode mode = 0;

	if (buf == NULL || size < 0) {
		GOOG_LOGE(gti, "error: invalid input!\n");
		return size;
	}

	if (kstrtou32(buf, 10, &mode)) {
		GOOG_LOGE(gti, "error: invalid input!\n");
		return size;
	}

	if (mode < GTI_MF_MODE_UNFILTER ||
		mode > GTI_MF_MODE_AUTO_REPORT) {
		GOOG_LOGE(gti, "error: invalid input!\n");
		return size;
	}

	gti->mf_mode = mode;
	GOOG_LOGI(gti, "mf_mode= %u\n", gti->mf_mode);

	return size;
}

static ssize_t offload_enabled_show(struct device *dev,
		struct device_attribute *attr, char *buf)
{
	ssize_t buf_idx = 0;
	struct goog_touch_interface *gti = dev_get_drvdata(dev);

	buf_idx += scnprintf(buf + buf_idx, PAGE_SIZE - buf_idx,
		"result: %d\n", gti->offload_enabled);
	GOOG_LOGI(gti, "%s", buf);

	return buf_idx;
}

static ssize_t offload_enabled_store(struct device *dev,
		struct device_attribute *attr, const char *buf, size_t size)
{
	struct goog_touch_interface *gti = dev_get_drvdata(dev);

	if (kstrtobool(buf, &gti->offload_enabled)) {
		GOOG_LOGE(gti, "error: invalid input!\n");
	} else {
		GOOG_LOGI(gti, "offload_enabled= %d\n", gti->offload_enabled);
		/* Force to turn off offload by request. */
		if (!gti->offload_enabled)
			goog_offload_set_running(gti, false);
	}

	return size;
}

static ssize_t offload_id_show(struct device *dev,
		struct device_attribute *attr, char *buf)
{
	ssize_t buf_idx = 0;
	struct goog_touch_interface *gti = dev_get_drvdata(dev);

	buf_idx += scnprintf(buf + buf_idx, PAGE_SIZE - buf_idx, "result: %c%c%c%c\n",
			gti->offload_id_byte[0], gti->offload_id_byte[1], gti->offload_id_byte[2],
			gti->offload_id_byte[3]);
	GOOG_INFO(gti, "%s", buf);
	return buf_idx;
}

static ssize_t panel_id_show(struct device *dev,
		struct device_attribute *attr, char *buf)
{
	ssize_t buf_idx = 0;
	struct goog_touch_interface *gti = dev_get_drvdata(dev);

	if (gti->panel_id < 0) {
		buf_idx += scnprintf(buf + buf_idx, PAGE_SIZE - buf_idx,
			"error: not supported!\n");
	} else {
		buf_idx += scnprintf(buf + buf_idx, PAGE_SIZE - buf_idx,
			"result: %d\n", gti->panel_id);
	}
	GOOG_INFO(gti, "%s", buf);

	return buf_idx;
}

static ssize_t ping_show(struct device *dev,
		struct device_attribute *attr, char *buf)
{
	int ret;
	ssize_t buf_idx = 0;
	struct goog_touch_interface *gti = dev_get_drvdata(dev);

	gti->cmd.ping_cmd.setting = GTI_PING_ENABLE;
	ret = goog_process_vendor_cmd(gti, GTI_CMD_PING);
	if (ret == -EOPNOTSUPP) {
		buf_idx += scnprintf(buf + buf_idx, PAGE_SIZE - buf_idx,
			"error: not supported!\n");
		gti->cmd.ping_cmd.setting = GTI_PING_NA;
	} else if (ret) {
		buf_idx += scnprintf(buf + buf_idx, PAGE_SIZE - buf_idx,
			"error: %d!\n", ret);
		gti->cmd.ping_cmd.setting = GTI_PING_NA;
	} else {
		buf_idx += scnprintf(buf + buf_idx, PAGE_SIZE - buf_idx,
			"result: success.\n");
	}
	GOOG_LOGI(gti, "%s", buf);

	return buf_idx;
}

static ssize_t reset_show(struct device *dev,
		struct device_attribute *attr, char *buf)
{
	ssize_t buf_idx = 0;
	struct goog_touch_interface *gti = dev_get_drvdata(dev);

	if (gti->cmd.reset_cmd.setting == GTI_RESET_MODE_NOP ||
		gti->cmd.reset_cmd.setting == GTI_RESET_MODE_NA) {
		buf_idx += scnprintf(buf + buf_idx, PAGE_SIZE - buf_idx,
			"error: %d!\n", gti->cmd.reset_cmd.setting);
	} else {
		buf_idx += scnprintf(buf + buf_idx, PAGE_SIZE - buf_idx,
			"result: success.\n");
	}
	GOOG_LOGI(gti, "%s", buf);

	return buf_idx;
}

static ssize_t reset_store(struct device *dev,
		struct device_attribute *attr, const char *buf, size_t size)
{
	int ret;
	struct goog_touch_interface *gti = dev_get_drvdata(dev);
	enum gti_reset_mode mode = 0;

	if (buf == NULL || size < 0) {
		GOOG_LOGE(gti, "error: invalid input!\n");
		return -EINVAL;
	}

	if (kstrtou32(buf, 10, &mode)) {
		GOOG_LOGE(gti, "error: invalid input!\n");
		return -EINVAL;
	}

	if (mode <= GTI_RESET_MODE_NOP ||
		mode > GTI_RESET_MODE_AUTO) {
		GOOG_LOGE(gti, "error: invalid input!\n");
		return -EINVAL;
	}

	gti->cmd.reset_cmd.setting = mode;
	ret = goog_process_vendor_cmd(gti, GTI_CMD_RESET);
	if (ret == -EOPNOTSUPP) {
		GOOG_LOGE(gti, "error: not supported!\n");
		gti->cmd.reset_cmd.setting = GTI_RESET_MODE_NA;
	} else if (ret) {
		GOOG_LOGE(gti, "error: %d!\n", ret);
		gti->cmd.reset_cmd.setting = GTI_RESET_MODE_NA;
	} else {
		GOOG_LOGI(gti, "reset= 0x%x\n", mode);
	}

	return size;
}

static ssize_t scan_mode_show(struct device *dev,
		struct device_attribute *attr, char *buf)
{
	int ret;
	ssize_t buf_idx = 0;
	struct goog_touch_interface *gti = dev_get_drvdata(dev);

	gti->cmd.scan_cmd.setting = GTI_SCAN_MODE_NA;
	ret = goog_process_vendor_cmd(gti, GTI_CMD_GET_SCAN_MODE);
	if (ret == -EOPNOTSUPP) {
		buf_idx += scnprintf(buf + buf_idx, PAGE_SIZE - buf_idx,
			"error: not supported!\n");
	} else if (ret) {
		buf_idx += scnprintf(buf + buf_idx, PAGE_SIZE - buf_idx,
			"error: %d!\n", ret);
	} else {
		buf_idx += scnprintf(buf + buf_idx, PAGE_SIZE - buf_idx,
			"result: %u\n", gti->cmd.scan_cmd.setting);
	}
	GOOG_LOGI(gti, "%s", buf);

	return buf_idx;
}

static ssize_t scan_mode_store(struct device *dev,
		struct device_attribute *attr, const char *buf, size_t size)
{
	int ret;
	struct goog_touch_interface *gti = dev_get_drvdata(dev);
	enum gti_scan_mode mode = 0;

	if (buf == NULL || size < 0) {
		GOOG_LOGE(gti, "error: invalid input!\n");
		return size;
	}

	if (kstrtou32(buf, 10, &mode)) {
		GOOG_LOGE(gti, "error: invalid input!\n");
		return size;
	}

	if (mode < GTI_SCAN_MODE_AUTO ||
		mode > GTI_SCAN_MODE_LP_IDLE) {
		GOOG_LOGE(gti, "error: invalid input!\n");
		return size;
	}

	gti->cmd.scan_cmd.setting = mode;
	ret = goog_process_vendor_cmd(gti, GTI_CMD_SET_SCAN_MODE);
	if (ret == -EOPNOTSUPP)
		GOOG_LOGE(gti, "error: not supported!\n");
	else if (ret)
		GOOG_LOGE(gti, "error: %d!\n", ret);
	else
		GOOG_LOGI(gti, "scan_mode= %u\n", mode);

	return size;
}

static ssize_t screen_protector_mode_enabled_store(struct device *dev,
		struct device_attribute *attr, const char *buf, size_t size)
{
	int ret = 0;
	struct goog_touch_interface *gti = dev_get_drvdata(dev);
	struct gti_screen_protector_mode_cmd *cmd = &gti->cmd.screen_protector_mode_cmd;
	bool enabled = false;

	if (kstrtobool(buf, &enabled)) {
		GOOG_LOGE(gti, "invalid input!\n");
		return -EINVAL;
	}

	cmd->setting = enabled ? GTI_SCREEN_PROTECTOR_MODE_ENABLE : GTI_SCREEN_PROTECTOR_MODE_DISABLE;
	ret = goog_process_vendor_cmd(gti, GTI_CMD_SET_SCREEN_PROTECTOR_MODE);
	if (ret == -EOPNOTSUPP)
		GOOG_LOGE(gti, "error: not supported!\n");
	else if (ret)
		GOOG_LOGE(gti, "error: %d!\n", ret);
	else
		GOOG_LOGI(gti, "enabled= %u\n", enabled);
	gti->screen_protector_mode_setting = enabled ?
			GTI_SCREEN_PROTECTOR_MODE_ENABLE : GTI_SCREEN_PROTECTOR_MODE_DISABLE;
	return size;
}

static ssize_t screen_protector_mode_enabled_show(struct device *dev,
		struct device_attribute *attr, char *buf)
{
	int ret = 0;
	ssize_t buf_idx = 0;
	struct goog_touch_interface *gti = dev_get_drvdata(dev);
	struct gti_screen_protector_mode_cmd *cmd = &gti->cmd.screen_protector_mode_cmd;

	cmd->setting = GTI_SCREEN_PROTECTOR_MODE_NA;
	ret = goog_process_vendor_cmd(gti, GTI_CMD_GET_SCREEN_PROTECTOR_MODE);
	if (ret == 0) {
		buf_idx += scnprintf(buf, PAGE_SIZE - buf_idx, "result: %d\n",
				cmd->setting == GTI_SCREEN_PROTECTOR_MODE_ENABLE);
	} else {
		buf_idx += scnprintf(buf, PAGE_SIZE - buf_idx, "error: %d\n", ret);
	}
	GOOG_LOGI(gti, "%s", buf);
	return buf_idx;
}

static ssize_t self_test_show(struct device *dev,
		struct device_attribute *attr, char *buf)
{
	int ret;
	ssize_t buf_idx = 0;
	struct goog_touch_interface *gti = dev_get_drvdata(dev);

	gti->cmd.selftest_cmd.result = GTI_SELFTEST_RESULT_NA;
	memset(gti->cmd.selftest_cmd.buffer, 0, sizeof(gti->cmd.selftest_cmd.buffer));
	ret = goog_process_vendor_cmd(gti, GTI_CMD_SELFTEST);
	if (ret == -EOPNOTSUPP) {
		buf_idx += scnprintf(buf + buf_idx, PAGE_SIZE - buf_idx,
			"error: not supported!\n");
	} else if (ret) {
		buf_idx += scnprintf(buf + buf_idx, PAGE_SIZE - buf_idx,
			"error: %d!\n", ret);
	} else {
		if (gti->cmd.selftest_cmd.result == GTI_SELFTEST_RESULT_DONE) {
			buf_idx += scnprintf(buf + buf_idx, PAGE_SIZE - buf_idx,
				"result: %s\n", gti->cmd.selftest_cmd.buffer);
		} else if (gti->cmd.selftest_cmd.result ==
				GTI_SELFTEST_RESULT_SHELL_CMDS_REDIRECT) {
			buf_idx += scnprintf(buf + buf_idx, PAGE_SIZE - buf_idx,
				"redirect: %s\n", gti->cmd.selftest_cmd.buffer);
		} else {
			buf_idx += scnprintf(buf + buf_idx, PAGE_SIZE - buf_idx, "error: N/A!\n");
		}
	}
	GOOG_LOGI(gti, "%s", buf);

	return buf_idx;
}

static ssize_t sensing_enabled_show(struct device *dev,
		struct device_attribute *attr, char *buf)
{
	int ret;
	ssize_t buf_idx = 0;
	struct goog_touch_interface *gti = dev_get_drvdata(dev);

	gti->cmd.sensing_cmd.setting = GTI_SENSING_MODE_NA;
	ret = goog_process_vendor_cmd(gti, GTI_CMD_GET_SENSING_MODE);
	if (ret == -EOPNOTSUPP) {
		buf_idx += scnprintf(buf + buf_idx, PAGE_SIZE - buf_idx,
			"error: not supported!\n");
	} else if (ret) {
		buf_idx += scnprintf(buf + buf_idx, PAGE_SIZE - buf_idx,
			"error: %d!\n", ret);
	} else {
		buf_idx += scnprintf(buf + buf_idx, PAGE_SIZE - buf_idx,
			"result: %u\n", gti->cmd.sensing_cmd.setting);
	}
	GOOG_LOGI(gti, "%s", buf);

	return buf_idx;
}

static ssize_t sensing_enabled_store(struct device *dev,
		struct device_attribute *attr, const char *buf, size_t size)
{
	int ret;
	bool enabled;
	struct goog_touch_interface *gti = dev_get_drvdata(dev);

	if (kstrtobool(buf, &enabled)) {
		GOOG_LOGE(gti, "error: invalid input!\n");
		return size;
	}

	gti->cmd.sensing_cmd.setting = enabled;
	ret = goog_process_vendor_cmd(gti, GTI_CMD_SET_SENSING_MODE);
	if (ret == -EOPNOTSUPP)
		GOOG_LOGE(gti, "error: not supported!\n");
	else if (ret)
		GOOG_LOGE(gti, "error: %d!\n", ret);
	else
		GOOG_LOGI(gti, "sensing_enabled= %u\n", gti->cmd.sensing_cmd.setting);

	return size;
}

static ssize_t test_limits_name_show(struct device *dev,
		struct device_attribute *attr, char *buf)
{
	ssize_t buf_idx = 0;
	struct goog_touch_interface *gti = dev_get_drvdata(dev);

	if (gti->test_limits_name[0] == '\0') {
		buf_idx += scnprintf(buf + buf_idx, PAGE_SIZE - buf_idx,
			"error: not supported!\n");
	} else {
		buf_idx += scnprintf(buf + buf_idx, PAGE_SIZE - buf_idx,
			"result: %s\n", gti->test_limits_name);
	}
	GOOG_INFO(gti, "%s", buf);

	return buf_idx;
}

static ssize_t v4l2_enabled_show(struct device *dev,
		struct device_attribute *attr, char *buf)
{
	ssize_t buf_idx = 0;
	struct goog_touch_interface *gti = dev_get_drvdata(dev);

	buf_idx += scnprintf(buf + buf_idx, PAGE_SIZE - buf_idx,
		"result: %d\n", gti->v4l2_enabled);
	GOOG_LOGI(gti, "%s", buf);

	return buf_idx;
}

static ssize_t v4l2_enabled_store(struct device *dev,
		struct device_attribute *attr, const char *buf, size_t size)
{
	struct goog_touch_interface *gti = dev_get_drvdata(dev);

	if (kstrtobool(buf, &gti->v4l2_enabled))
		GOOG_LOGE(gti, "error: invalid input!\n");
	else
		GOOG_LOGI(gti, "v4l2_enabled= %d\n", gti->v4l2_enabled);

	return size;
}

static ssize_t vrr_enabled_show(struct device *dev,
		struct device_attribute *attr, char *buf)
{
	ssize_t buf_idx = 0;
	struct goog_touch_interface *gti = dev_get_drvdata(dev);

	buf_idx += scnprintf(buf + buf_idx, PAGE_SIZE,
		"result: %d\n", gti->vrr_enabled);
	GOOG_LOGI(gti, "%s", buf);

	return buf_idx;
}

static ssize_t vrr_enabled_store(struct device *dev,
		struct device_attribute *attr, const char *buf, size_t size)
{
	struct goog_touch_interface *gti = dev_get_drvdata(dev);

	if (kstrtobool(buf, &gti->vrr_enabled)) {
		GOOG_LOGE(gti, "error: invalid input!\n");
	} else if (gti->report_rate_table_size == 0) {
		GOOG_LOGE(gti, "error: No valid report rate table!\n");
	} else {
		GOOG_LOGI(gti, "vrr_enabled= %d\n", gti->vrr_enabled);
		if (gti->vrr_enabled)
			goog_lookup_touch_report_rate(gti);
	}

	return size;
}

/* -----------------------------------------------------------------------
 * Interactive calibration states
 *
 * State "IDLE"/ 0 - idle, no calibration underway => return to this state after
 * an error and after certain timeouts have elapsed
 *
 * State "INIT_X" / 101 / 201 - calibration or test is beginning. The client
 * has displayed warnings and will begin transitioning itself to the
 * "screen off" / "do not touch" state
 *
 * State "RUN_X" / 102 / 202 - screen is off and nothing is touching the
 * screen. Calibration can begin immediately when this state is entered
 *
 * State "END_X" / 103 / 203 - the client has waited the designated time and
 * will assume calibration/test is complete, will read the status of this state
 * as the final calibration status. Transition back to the IDLE state will
 * occur automatically.
 */
bool ical_state_idle(struct goog_touch_interface *gti, u32 next_state,
			 u64 elapsed)
{
	/* Valid next-states are 'INIT_CAL', 'INIT_TEST', or 'IDLE' */
	if (next_state == ICAL_STATE_IDLE) {
		gti->ical_result = ICAL_RES_SUCCESS;
		gti->ical_func_result = 0;
		/* Do not update the ical timestamp */
		return false;
	} else if ((next_state == ICAL_STATE_INIT_CAL ||
		    next_state == ICAL_STATE_INIT_TEST) &&
		   elapsed > MIN_DELAY_IDLE) {
		gti->ical_state = next_state;
		gti->ical_result = ICAL_RES_SUCCESS;
	} else {
		GOOG_ERR(gti,
			 "ical - error: invalid transition or time! %u => %u, min=%lluns, t=%lluns\n",
			 gti->ical_state, next_state, MIN_DELAY_IDLE,
			 elapsed);
		gti->ical_state = ICAL_STATE_IDLE;
		gti->ical_result = ICAL_RES_FAIL;
	}
	return true;
}

void ical_state_init_cal(struct goog_touch_interface *gti, u32 next_state,
			 u64 elapsed)
{
	u32 ret;

	/* only valid next-state is 'RUN_CAL', as long as time elapsed
	 * is within range. When 'RUN_CAL' is received calibration begins.
	 */
	if (next_state == ICAL_STATE_RUN_CAL &&
	    elapsed > MIN_DELAY_INIT_CAL && elapsed < MAX_DELAY_INIT_CAL) {
		/* Begin calibration */

		gti->cmd.calibrate_cmd.result = GTI_CALIBRATE_RESULT_NA;
		memset(gti->cmd.calibrate_cmd.buffer, 0,
		       sizeof(gti->cmd.calibrate_cmd.buffer));
		ret = goog_process_vendor_cmd(gti, GTI_CMD_CALIBRATE);
		if (ret == 0) {
			if (gti->cmd.calibrate_cmd.result == GTI_CALIBRATE_RESULT_DONE) {
				gti->ical_func_result = gti->cmd.calibrate_cmd.result;
				GOOG_INFO(gti,
					 "ical - CALIBRATE_RESULT_DONE - [%s]\n",
					 gti->cmd.calibrate_cmd.buffer);
			} else {
				gti->ical_func_result = ICAL_RES_FAIL;
				GOOG_ERR(gti,
					 "ical - calibrate result other/fail - N/A or [%s]\n",
					 gti->cmd.calibrate_cmd.buffer);
			}

			gti->ical_state = ICAL_STATE_RUN_CAL;
			gti->ical_result = ICAL_RES_SUCCESS;
		} else {
			gti->ical_state = ICAL_STATE_IDLE;
			gti->ical_result = ICAL_RES_FAIL;
		}
	} else {
		GOOG_ERR(gti,
			 "ical - error: invalid transition or time! %u => %u, min=%lluns, t=%lluns, max=%lluns\n",
			 gti->ical_state, next_state,
			 MIN_DELAY_INIT_CAL, elapsed,
			 MAX_DELAY_INIT_CAL);
		gti->ical_state = ICAL_STATE_IDLE;
		gti->ical_result = ICAL_RES_FAIL;
	}
}

void ical_state_run_cal(struct goog_touch_interface *gti, u32 next_state,
			 u64 elapsed)
{
	/* only valid next-state is 'END_CAL', as long as time elapsed
	 * is within ranged.
	 */
	if (next_state == ICAL_STATE_END_CAL &&
	    elapsed > MIN_DELAY_RUN_CAL && elapsed < MAX_DELAY_RUN_CAL) {
		GOOG_INFO(gti,
			 "ical - Calibration complete after %lluns\n",
			 elapsed);

		gti->ical_state = ICAL_STATE_END_CAL;
		gti->ical_result = ICAL_RES_SUCCESS;

	} else {
		GOOG_ERR(gti,
			 "ical - error: invalid transition or time! %u => %u, min=%lluns, t=%lluns, max=%lluns\n",
			 gti->ical_state, next_state,
			 MIN_DELAY_RUN_CAL, elapsed,
			 MAX_DELAY_RUN_CAL);
		gti->ical_state = ICAL_STATE_IDLE;
		gti->ical_result = ICAL_RES_FAIL;
	}
}

void ical_state_end_cal(struct goog_touch_interface *gti, u32 next_state,
			 u64 elapsed)
{
	/* Nothing to do but accept a transition back to IDLE.
	 * Necessary because the interface only executes when called
	 */
	if (next_state == ICAL_STATE_IDLE &&
	    elapsed > MIN_DELAY_END_CAL && elapsed < MAX_DELAY_END_CAL) {
		gti->ical_result = ICAL_RES_SUCCESS;
	} else {
		GOOG_ERR(gti,
			 "ical - error: invalid transition or time! %u => %u, min=%lluns, t=%lluns, max=%lluns\n",
			 gti->ical_state, next_state,
			 MIN_DELAY_END_CAL, elapsed,
			 MAX_DELAY_END_CAL);
		gti->ical_result = ICAL_RES_FAIL;
	}
	gti->ical_state = ICAL_STATE_IDLE;
}

void ical_state_init_test(struct goog_touch_interface *gti, u32 next_state,
			  u64 elapsed)
{
	u32 ret;

	/* only valid next-state is 'RUN_TEST', as long as time elapsed
	 * is within range. When '202' is received calibration begins.
	 */
	if (next_state == ICAL_STATE_RUN_TEST &&
	    elapsed > MIN_DELAY_INIT_TEST && elapsed < MAX_DELAY_INIT_TEST) {
		/* Begin selftest */

		gti->cmd.selftest_cmd.result = GTI_SELFTEST_RESULT_NA;
		memset(gti->cmd.selftest_cmd.buffer, 0,
		       sizeof(gti->cmd.selftest_cmd.buffer));
		ret = goog_process_vendor_cmd(gti, GTI_CMD_SELFTEST);
		if (ret == 0) {
			if (gti->cmd.selftest_cmd.result ==
					GTI_SELFTEST_RESULT_DONE) {
				gti->ical_func_result = gti->cmd.selftest_cmd.result;

				GOOG_INFO(gti,
					 "ical - SELFTEST_RESULT_DONE - [%s]\n",
					 gti->cmd.selftest_cmd.buffer);
			} else if (gti->cmd.selftest_cmd.result ==
					GTI_SELFTEST_RESULT_SHELL_CMDS_REDIRECT) {
				gti->ical_func_result = ICAL_RES_SUCCESS;

				GOOG_ERR(gti,
					 "ical - SELFTEST_RESULT_SHELL_CMDS_REDIRECT - [%s]\n",
					 gti->cmd.selftest_cmd.buffer);
			} else {
				gti->ical_func_result = ICAL_RES_FAIL;

				GOOG_ERR(gti,
					 "ical - selftest result other/fail - N/A or [%s]\n",
					 gti->cmd.selftest_cmd.buffer);
			}

			gti->ical_state = ICAL_STATE_RUN_TEST;
			gti->ical_result = ICAL_RES_SUCCESS;
		} else  {
			gti->ical_state = ICAL_STATE_IDLE;
			gti->ical_result = ICAL_RES_FAIL;
		}
	} else {
		GOOG_ERR(gti,
			 "ical - error: invalid transition or time! %u => %u, min=%lluns, t=%lluns, max=%lluns\n",
			 gti->ical_state, next_state,
			 MIN_DELAY_INIT_TEST, elapsed,
			 MAX_DELAY_INIT_TEST);
		gti->ical_state = ICAL_STATE_IDLE;
		gti->ical_result = ICAL_RES_FAIL;
	}
}

void ical_state_run_test(struct goog_touch_interface *gti, u32 next_state,
			  u64 elapsed)
{
	/* only valid next-state is 'END_TEST', as long as time elapsed
	 * is within ranged.
	 */
	if (next_state == ICAL_STATE_END_TEST &&
	    elapsed > MIN_DELAY_RUN_TEST && elapsed < MAX_DELAY_RUN_TEST) {
		/* Check and evaluate self-test here */
		gti->ical_state = ICAL_STATE_END_TEST;
		gti->ical_result = ICAL_RES_SUCCESS;

	} else {
		GOOG_ERR(gti,
			 "ical - error: invalid transition or time! %u => %u, min=%lluns, t=%lluns, max=%lluns\n",
			 gti->ical_state, next_state,
			 MIN_DELAY_RUN_TEST, elapsed,
			 MAX_DELAY_RUN_TEST);
		gti->ical_state = ICAL_STATE_IDLE;
		gti->ical_result = ICAL_RES_FAIL;
	}
}

void ical_state_end_test(struct goog_touch_interface *gti, u32 next_state,
			  u64 elapsed)
{
	/* Nothing to do but accept a transition back to IDLE.
	 * Necessary because the interface only executes when called
	 */
	if (next_state == ICAL_STATE_IDLE &&
	    elapsed > MIN_DELAY_END_TEST && elapsed < MAX_DELAY_END_TEST) {
		gti->ical_result = ICAL_RES_SUCCESS;
	} else {
		GOOG_ERR(gti,
			 "ical - error: invalid transition or time! %u => %u, min=%lluns, t=%lluns, max=%lluns\n",
			 gti->ical_state, next_state,
			 MIN_DELAY_END_TEST, elapsed,
			 MAX_DELAY_END_TEST);
		gti->ical_result = ICAL_RES_FAIL;
	}
	gti->ical_state = ICAL_STATE_IDLE;
}

/* Advance the interactive calibration state machine */
static ssize_t interactive_calibrate_store(struct device *dev,
		struct device_attribute *attr, const char *buf, size_t size)
{
	struct goog_touch_interface *gti = dev_get_drvdata(dev);

	u32 next_state = 0;
	u64 entry_time = ktime_get_ns();
	u64 elapsed = entry_time - gti->ical_timestamp_ns;

	if (kstrtou32(buf, 10, &next_state)) {
		GOOG_ERR(gti, "error: invalid input!\n");
		return size;
	}

	switch (gti->ical_state) {
	case ICAL_STATE_IDLE:
		if (ical_state_idle(gti, next_state, elapsed))
			gti->ical_timestamp_ns = entry_time;
		break;

	case ICAL_STATE_INIT_CAL:
		ical_state_init_cal(gti, next_state, elapsed);
		gti->ical_timestamp_ns = entry_time;
		break;

	case ICAL_STATE_RUN_CAL:
		ical_state_run_cal(gti, next_state, elapsed);
		gti->ical_timestamp_ns = entry_time;
		break;

	case ICAL_STATE_END_CAL:
		ical_state_end_cal(gti, next_state, elapsed);
		gti->ical_timestamp_ns = entry_time;
		break;

	case ICAL_STATE_INIT_TEST:
		ical_state_init_test(gti, next_state, elapsed);
		gti->ical_timestamp_ns = entry_time;
		break;

	case ICAL_STATE_RUN_TEST:
		ical_state_run_test(gti, next_state, elapsed);
		gti->ical_timestamp_ns = entry_time;
		break;

	case ICAL_STATE_END_TEST:
		ical_state_end_test(gti, next_state, elapsed);
		gti->ical_timestamp_ns = entry_time;
		break;

	default:
		GOOG_ERR(gti, "ical - unknown/invalid current state = %u, but will go back to 0.\n",
			 gti->ical_state);
		gti->ical_state = ICAL_STATE_IDLE;
		gti->ical_result = ICAL_RES_SUCCESS;
		break;
	}

	return size;
}

/* Show result/status of the calibrate state machine */
static ssize_t interactive_calibrate_show(struct device *dev,
		struct device_attribute *attr, char *buf)
{
	ssize_t buf_idx = 0;
	struct goog_touch_interface *gti = dev_get_drvdata(dev);

	buf_idx += scnprintf(buf + buf_idx, PAGE_SIZE,
		"%d - %d\n", gti->ical_result, gti->ical_func_result);
	GOOG_INFO(gti, "%s", buf);

	return buf_idx;
}

/*-----------------------------------------------------------------------------
 * Debug: functions.
 */
#ifdef GTI_DEBUG_HEALTHCHECK_KFIFO_LEN
inline void gti_debug_healthcheck_push(struct goog_touch_interface *gti)
{
	/*
	 * Use kfifo as circular buffer by skipping one element
	 * when fifo is full.
	 */
	if (kfifo_is_full(&gti->debug_fifo_healthcheck))
		kfifo_skip(&gti->debug_fifo_healthcheck);
	kfifo_in(&gti->debug_fifo_healthcheck, &gti->debug_healthcheck, 1);
}

inline void gti_debug_healthcheck_update(struct goog_touch_interface *gti, bool from_top_half)
{
	if (from_top_half) {
		gti->debug_healthcheck.irq_time = ktime_get_real();
		gti->debug_healthcheck.irq_index = gti->irq_index;
	} else {
		gti->debug_healthcheck.input_index = gti->input_index;
		gti->debug_healthcheck.slot_bit_active = gti->slot_bit_active;
		gti_debug_healthcheck_push(gti);
	}
}

void gti_debug_healthcheck_dump(struct goog_touch_interface *gti)
{
	s16 i, count;
	s64 delta;
	s64 sec_delta;
	u32 ms_delta;
	ktime_t current_time = ktime_get_real();
	struct gti_debug_healthcheck *last_fifo = gti->debug_healthcheck_history;

	/*
	 * Use peek to keep data without pop-out to support different timing
	 * print-out by each caller.
	 */
	count = kfifo_out_peek(&gti->debug_fifo_healthcheck, last_fifo,
				GTI_DEBUG_HEALTHCHECK_KFIFO_LEN);

	i = max_t(s16, 0, count - GTI_DEBUG_HEALTHCHECK_LOGS_LEN);
	for (; i < count ; i++) {
		sec_delta = -1;
		ms_delta = 0;
		/*
		 * Calculate the delta time between irq triggered and current time.
		 */
		delta = ktime_ms_delta(current_time, last_fifo[i].irq_time);
		if (delta > 0)
			sec_delta = div_u64_rem(delta, MSEC_PER_SEC, &ms_delta);
		GOOG_INFO(gti, "dump-int: #%llu(%lld.%u): C#%llu(0x%lx).\n",
			last_fifo[i].irq_index, sec_delta, ms_delta,
			last_fifo[i].input_index, last_fifo[i].slot_bit_active);
	}
}
#else
static inline
void gti_debug_healthcheck_update(struct goog_touch_interface *gti, bool from_top_half) { }
#endif /* GTI_DEBUG_HEALTHCHECK_KFIFO_LEN */

#ifdef GTI_DEBUG_INPUT_KFIFO_LEN
inline void gti_debug_input_push(struct goog_touch_interface *gti, int slot)
{
	struct gti_debug_input fifo;

	if (slot < 0 || slot >= MAX_SLOTS) {
		GOOG_ERR(gti, "Invalid slot: %d\n", slot);
		return;
	}

	/*
	 * Use kfifo as circular buffer by skipping one element
	 * when fifo is full.
	 */
	if (kfifo_is_full(&gti->debug_fifo_input))
		kfifo_skip(&gti->debug_fifo_input);

	memcpy(&fifo, &gti->debug_input[slot], sizeof(struct gti_debug_input));
	kfifo_in(&gti->debug_fifo_input, &fifo, 1);
}

inline void gti_debug_input_update(struct goog_touch_interface *gti)
{
	int slot;
	u64 irq_index = gti->irq_index;
	ktime_t time = ktime_get_real();

	for_each_set_bit(slot, &gti->slot_bit_changed, MAX_SLOTS) {
		if (test_bit(slot, &gti->slot_bit_active)) {
			gti->debug_input[slot].pressed.time = time;
			gti->debug_input[slot].pressed.irq_index = irq_index;
			memcpy(&gti->debug_input[slot].pressed.coord,
				&gti->offload.coords[slot],
				sizeof(struct TouchOffloadCoord));
		} else {
			gti->released_index++;
			gti->debug_input[slot].released.time = time;
			gti->debug_input[slot].released.irq_index = irq_index;
			memcpy(&gti->debug_input[slot].released.coord,
				&gti->offload.coords[slot],
				sizeof(struct TouchOffloadCoord));
			gti_debug_input_push(gti, slot);
		}
	}
	gti->slot_bit_changed = 0;
}

void gti_debug_input_dump(struct goog_touch_interface *gti)
{
	int slot;
	s16 i, count;
	s64 delta;
	s64 sec_delta_down;
	u32 ms_delta_down;
	s64 sec_delta_duration;
	u32 ms_delta_duration;
	s32 px_delta_x, px_delta_y;
	ktime_t current_time = ktime_get_real();
	struct gti_debug_input *last_fifo = gti->debug_input_history;

	/*
	 * Use peek to keep data without pop-out to support different timing
	 * print-out by each caller.
	 */
	count = kfifo_out_peek(&gti->debug_fifo_input, last_fifo,
				GTI_DEBUG_INPUT_KFIFO_LEN);

	i = max_t(s16, 0, count - GTI_DEBUG_INPUT_LOGS_LEN);
	for ( ; i < count ; i++) {
		if (last_fifo[i].slot < 0 ||
			last_fifo[i].slot >= MAX_SLOTS) {
			GOOG_INFO(gti, "dump: #%d: invalid slot #!\n", last_fifo[i].slot);
			continue;
		}
		sec_delta_down = -1;
		ms_delta_down = 0;
		/*
		 * Calculate the delta time of finger down from current time.
		 */
		delta = ktime_ms_delta(current_time, last_fifo[i].pressed.time);
		if (delta > 0)
			sec_delta_down = div_u64_rem(delta, MSEC_PER_SEC, &ms_delta_down);

		/*
		 * Calculate the delta time of finger duration from finger up to down.
		 */
		sec_delta_duration = -1;
		ms_delta_duration = 0;
		px_delta_x = 0;
		px_delta_y = 0;
		if (ktime_compare(last_fifo[i].released.time,
			last_fifo[i].pressed.time) > 0) {
			delta = ktime_ms_delta(last_fifo[i].released.time,
					last_fifo[i].pressed.time);
			if (delta > 0) {
				sec_delta_duration = div_u64_rem(delta, MSEC_PER_SEC,
									&ms_delta_duration);
				px_delta_x = last_fifo[i].released.coord.x -
					last_fifo[i].pressed.coord.x;
				px_delta_y = last_fifo[i].released.coord.y -
					last_fifo[i].pressed.coord.y;
			}
		}

		GOOG_INFO(gti, "dump: #%d: %lld.%u(%lld.%u) D(%d, %d) I(%llu, %llu).\n",
			last_fifo[i].slot,
			sec_delta_down, ms_delta_down,
			sec_delta_duration, ms_delta_duration,
			px_delta_x, px_delta_y,
			last_fifo[i].pressed.irq_index, last_fifo[i].released.irq_index);
		GOOG_DBG(gti, "dump-dbg: #%d: P(%u, %u) -> R(%u, %u).\n\n",
			last_fifo[i].slot,
			last_fifo[i].pressed.coord.x, last_fifo[i].pressed.coord.y,
			last_fifo[i].released.coord.x, last_fifo[i].released.coord.y);
	}
	/* Extra check for unexpected case. */
	for_each_set_bit(slot, &gti->slot_bit_active, MAX_SLOTS) {
		GOOG_INFO(gti, "slot #%d is active!\n", slot);
	}
}
#else
static inline
void gti_debug_input_update(struct goog_touch_interface *gti) { }
#endif /* GTI_DEBUG_INPUT_KFIFO_LEN */

/*-----------------------------------------------------------------------------
 * DRM: functions and structures.
 */
static void panel_bridge_enable(struct drm_bridge *bridge)
{
	struct goog_touch_interface *gti =
		container_of(bridge, struct goog_touch_interface, panel_bridge);

	if (gti->panel_is_lp_mode) {
		GOOG_DBG(gti, "skip screen-on because of panel_is_lp_mode enabled!\n");
		return;
	}

	goog_set_display_state(gti, GTI_DISPLAY_STATE_ON);
}

static void panel_bridge_disable(struct drm_bridge *bridge)
{
	struct goog_touch_interface *gti =
		container_of(bridge, struct goog_touch_interface, panel_bridge);

	if (bridge->encoder && bridge->encoder->crtc) {
		const struct drm_crtc_state *crtc_state = bridge->encoder->crtc->state;

		if (drm_atomic_crtc_effectively_active(crtc_state))
			return;
	}

	goog_set_display_state(gti, GTI_DISPLAY_STATE_OFF);
}

static struct drm_connector *get_bridge_connector(struct drm_bridge *bridge)
{
	struct drm_connector *connector;
	struct drm_connector_list_iter conn_iter;

	drm_connector_list_iter_begin(bridge->dev, &conn_iter);
	drm_for_each_connector_iter(connector, &conn_iter) {
		if (connector->encoder == bridge->encoder)
			break;
	}
	drm_connector_list_iter_end(&conn_iter);
	return connector;
}

static bool panel_bridge_is_lp_mode(struct drm_connector *connector)
{
	if (connector && connector->state) {
		struct exynos_drm_connector_state *s =
			to_exynos_connector_state(connector->state);

		return s->exynos_mode.is_lp_mode;
	}
	return false;
}

static void panel_bridge_mode_set(struct drm_bridge *bridge,
				  const struct drm_display_mode *mode,
				  const struct drm_display_mode *adjusted_mode)
{
	int ret = 0;
	bool panel_is_lp_mode;
	struct goog_touch_interface *gti =
		container_of(bridge, struct goog_touch_interface, panel_bridge);

	if (!gti->connector || !gti->connector->state)
		gti->connector = get_bridge_connector(bridge);

	panel_is_lp_mode = panel_bridge_is_lp_mode(gti->connector);
	if (gti->panel_is_lp_mode != panel_is_lp_mode) {
		GOOG_INFO(gti, "panel_is_lp_mode changed from %d to %d.\n",
			gti->panel_is_lp_mode, panel_is_lp_mode);

		if (panel_is_lp_mode)
			goog_set_display_state(gti, GTI_DISPLAY_STATE_OFF);
		else
			goog_set_display_state(gti, GTI_DISPLAY_STATE_ON);
	}
	gti->panel_is_lp_mode = panel_is_lp_mode;

	if (mode) {
		int vrefresh = drm_mode_vrefresh(mode);

		if (gti->display_vrefresh != vrefresh) {
			GOOG_DBG(gti, "display_vrefresh(Hz) changed to %d from %d.\n",
				vrefresh, gti->display_vrefresh);
			gti->display_vrefresh = vrefresh;
			gti->cmd.display_vrefresh_cmd.setting = vrefresh;
			gti->context_changed.display_refresh_rate = 1;
			ret = goog_process_vendor_cmd(gti, GTI_CMD_NOTIFY_DISPLAY_VREFRESH);
			if (ret && ret != -EOPNOTSUPP)
				GOOG_LOGW(gti, "unexpected return(%d)!", ret);

			if (gti->vrr_enabled)
				goog_lookup_touch_report_rate(gti);
		}
	}
}

static const struct drm_bridge_funcs panel_bridge_funcs = {
	.enable = panel_bridge_enable,
	.disable = panel_bridge_disable,
	.mode_set = panel_bridge_mode_set,
};

static int register_panel_bridge(struct goog_touch_interface *gti)
{
	GOOG_LOGI(gti, "\n");
#ifdef CONFIG_OF
	gti->panel_bridge.of_node = gti->vendor_dev->of_node;
#endif
	gti->panel_bridge.funcs = &panel_bridge_funcs;
	drm_bridge_add(&gti->panel_bridge);

	return 0;
}

static void unregister_panel_bridge(struct drm_bridge *bridge)
{
	struct goog_touch_interface *gti =
		container_of(bridge, struct goog_touch_interface, panel_bridge);
	struct drm_bridge *node;

	GOOG_LOGI(gti, "\n");
	drm_bridge_remove(bridge);

	if (!bridge->dev) /* not attached */
		return;

	drm_modeset_lock(&bridge->dev->mode_config.connection_mutex, NULL);
	list_for_each_entry(node, &bridge->encoder->bridge_chain, chain_node) {
		if (node == bridge) {
			if (bridge->funcs->detach)
				bridge->funcs->detach(bridge);
			list_del(&bridge->chain_node);
			break;
		}
	}
	drm_modeset_unlock(&bridge->dev->mode_config.connection_mutex);
	bridge->dev = NULL;
}

/*-----------------------------------------------------------------------------
 * GTI: functions.
 */
static int goog_precheck_heatmap(struct goog_touch_interface *gti)
{
	int ret = 0;

	/*
	 * Check the PM wakelock state and pm state for bus ownership before
	 * data request.
	 */
	if (!goog_pm_wake_get_locks(gti) || gti->pm.state == GTI_PM_SUSPEND) {
		GOOG_WARN(gti, "N/A during inactive bus!\n");
		ret = -ENODATA;
	}

	return ret;
}

static void goog_set_display_state(struct goog_touch_interface *gti,
	enum gti_display_state_setting display_state)
{
	int ret = 0;

	if (gti->display_state == display_state)
		return;

	switch (display_state) {
	case GTI_DISPLAY_STATE_OFF:
		GOOG_INFO(gti, "screen-off.\n");
		ret = goog_pm_wake_unlock_nosync(gti, GTI_PM_WAKELOCK_TYPE_SCREEN_ON);
		if (ret < 0)
			GOOG_INFO(gti, "Error while obtaining screen-off wakelock: %d!\n", ret);

		break;
	case GTI_DISPLAY_STATE_ON:
		GOOG_INFO(gti, "screen-on.\n");
		ret = goog_pm_wake_lock_nosync(gti, GTI_PM_WAKELOCK_TYPE_SCREEN_ON, false);
		if (ret < 0)
			GOOG_INFO(gti, "Error while obtaining screen-on wakelock: %d!\n", ret);

		break;
	default:
		GOOG_ERR(gti, "Unexpected value(0x%X) of display state parameter.\n",
			display_state);
		return;
	}

	gti->context_changed.screen_state = 1;
	gti->display_state = display_state;
	gti->cmd.display_state_cmd.setting = display_state;
	ret = goog_process_vendor_cmd(gti, GTI_CMD_NOTIFY_DISPLAY_STATE);
	if (ret && ret != -EOPNOTSUPP)
		GOOG_WARN(gti, "Unexpected vendor_cmd return(%d)!\n", ret);
}

bool goog_check_spi_dma_enabled(struct spi_device *spi_dev)
{
	bool ret = false;

	if (spi_dev && spi_dev->controller) {
		struct device_node *np = spi_dev->controller->dev.of_node;

		/*
		 * Check the SPI controller(s3c64xx-spi) whether support DMA
		 * or not.
		 */
		ret = of_property_read_bool(np, "dma-mode");
	}

	return ret;
}
EXPORT_SYMBOL_GPL(goog_check_spi_dma_enabled);

int goog_get_max_touch_report_rate(struct goog_touch_interface *gti)
{
	int max_idx;

	if (!gti ||
		!gti->report_rate_table_size ||
		!gti->touch_report_rate_table) {
		return -EOPNOTSUPP;
	}

	max_idx = gti->report_rate_table_size - 1;
	return gti->touch_report_rate_table[max_idx];
}
EXPORT_SYMBOL_GPL(goog_get_max_touch_report_rate);

int goog_get_panel_id(struct device_node *node)
{
	int id = -1;
	int err;
	int index;
	struct of_phandle_args panelmap;
	struct drm_panel *panel = NULL;

	if (!of_property_read_bool(node, "goog,panel_map")) {
		pr_warn("%s: panel_map doesn't exist!\n", __func__);
		return id;
	}

	for (index = 0;; index++) {
		err = of_parse_phandle_with_fixed_args(
			node, "goog,panel_map", 1, index, &panelmap);
		if (err) {
			pr_warn("%s: failed to find panel for index: %d!\n", __func__, index);
			break;
		}

		panel = of_drm_find_panel(panelmap.np);
		of_node_put(panelmap.np);
		if (IS_ERR_OR_NULL(panel))
			continue;

		id = index;
		break;
	}

	return id;
}
EXPORT_SYMBOL_GPL(goog_get_panel_id);

int goog_get_firmware_name(struct device_node *node, int id, char *name, size_t size)
{
	int err;
	const char *fw_name;

	err = of_property_read_string_index(node, "goog,firmware_names", id, &fw_name);
	if (err == 0) {
		strlcpy(name, fw_name, size);
		pr_info("%s: found firmware name: %s\n", __func__, name);
	} else {
		pr_warn("%s: failed to find firmware name!\n", __func__);
	}
	return err;
}
EXPORT_SYMBOL_GPL(goog_get_firmware_name);

int goog_get_config_name(struct device_node *node, int id, char *name, size_t size)
{
	int err;
	const char *config_name;

	err = of_property_read_string_index(node, "goog,config_names", id, &config_name);
	if (err == 0) {
		strncpy(name, config_name, size);
		pr_info("%s: found config name: %s\n", __func__, name);
	} else {
		pr_warn("%s: failed to find config name!\n", __func__);
	}
	return err;
}
EXPORT_SYMBOL_GPL(goog_get_config_name);

int goog_get_test_limits_name(struct device_node *node, int id, char *name, size_t size)
{
	int err;
	const char *limits_name;

	err = of_property_read_string_index(node, "goog,test_limits_names", id, &limits_name);
	if (err == 0) {
		strncpy(name, limits_name, size);
		pr_info("%s: found test limits name: %s\n", __func__, name);
	} else {
		pr_warn("%s: failed to find test limits name!\n", __func__);
	}
	return err;
}
EXPORT_SYMBOL_GPL(goog_get_test_limits_name);

int goog_process_vendor_cmd(struct goog_touch_interface *gti, enum gti_cmd_type cmd_type)
{
	void *private_data = gti->vendor_private_data;
	int ret = -ESRCH;

	/* Use optional vendor operation if available. */
	switch (cmd_type) {
	case GTI_CMD_CALIBRATE:
		ret = gti->options.calibrate(private_data, &gti->cmd.calibrate_cmd);
		break;
	case GTI_CMD_PING:
		ret = gti->options.ping(private_data, &gti->cmd.ping_cmd);
		break;
	case GTI_CMD_RESET:
		ret = gti->options.reset(private_data, &gti->cmd.reset_cmd);
		break;
	case GTI_CMD_SELFTEST:
		ret = gti->options.selftest(private_data, &gti->cmd.selftest_cmd);
		break;
	case GTI_CMD_GET_CONTEXT_DRIVER:
		ret = gti->options.get_context_driver(private_data, &gti->cmd.context_driver_cmd);
		break;
	case GTI_CMD_GET_CONTEXT_STYLUS:
		ret = gti->options.get_context_stylus(private_data, &gti->cmd.context_stylus_cmd);
		break;
	case GTI_CMD_GET_COORD_FILTER_ENABLED:
		ret = gti->options.get_coord_filter_enabled(private_data,
				&gti->cmd.coord_filter_cmd);
		break;
	case GTI_CMD_GET_FW_VERSION:
		ret = gti->options.get_fw_version(private_data, &gti->cmd.fw_version_cmd);
		break;
	case GTI_CMD_GET_GRIP_MODE:
		ret = gti->options.get_grip_mode(private_data, &gti->cmd.grip_cmd);
		break;
	case GTI_CMD_GET_IRQ_MODE:
		ret = gti->options.get_irq_mode(private_data, &gti->cmd.irq_cmd);
		break;
	case GTI_CMD_GET_PALM_MODE:
		ret = gti->options.get_palm_mode(private_data, &gti->cmd.palm_cmd);
		break;
	case GTI_CMD_GET_SCAN_MODE:
		ret = gti->options.set_scan_mode(private_data, &gti->cmd.scan_cmd);
		break;
	case GTI_CMD_GET_SCREEN_PROTECTOR_MODE:
		ret = gti->options.get_screen_protector_mode(private_data,
				&gti->cmd.screen_protector_mode_cmd);
		break;
	case GTI_CMD_GET_SENSING_MODE:
		ret = gti->options.get_sensing_mode(private_data, &gti->cmd.sensing_cmd);
		break;
	case GTI_CMD_GET_SENSOR_DATA:
		if (gti->cmd.sensor_data_cmd.type & TOUCH_SCAN_TYPE_MUTUAL) {
			ret = gti->options.get_mutual_sensor_data(
				private_data, &gti->cmd.sensor_data_cmd);
		} else if (gti->cmd.sensor_data_cmd.type & TOUCH_SCAN_TYPE_SELF) {
			ret = gti->options.get_self_sensor_data(
				private_data, &gti->cmd.sensor_data_cmd);
		}
		break;
	case GTI_CMD_GET_SENSOR_DATA_MANUAL:
		if (gti->cmd.manual_sensor_data_cmd.type & TOUCH_SCAN_TYPE_MUTUAL) {
			ret = gti->options.get_mutual_sensor_data(
				private_data, &gti->cmd.manual_sensor_data_cmd);
		} else if (gti->cmd.manual_sensor_data_cmd.type & TOUCH_SCAN_TYPE_SELF) {
			ret = gti->options.get_self_sensor_data(
				private_data, &gti->cmd.manual_sensor_data_cmd);
		}
		break;
	case GTI_CMD_NOTIFY_DISPLAY_STATE:
		ret = gti->options.notify_display_state(private_data,
				&gti->cmd.display_state_cmd);
		break;
	case GTI_CMD_NOTIFY_DISPLAY_VREFRESH:
		ret = gti->options.notify_display_vrefresh(private_data,
				&gti->cmd.display_vrefresh_cmd);
		break;
	case GTI_CMD_SET_CONTINUOUS_REPORT:
		ret = gti->options.set_continuous_report(private_data,
				&gti->cmd.continuous_report_cmd);
		break;
	case GTI_CMD_SET_COORD_FILTER_ENABLED:
		if (!IS_ENABLED(CONFIG_TOUCHSCREEN_OFFLOAD))
			gti->cmd.coord_filter_cmd.setting = GTI_COORD_FILTER_ENABLE;
		ret = gti->options.set_coord_filter_enabled(private_data,
				&gti->cmd.coord_filter_cmd);
		break;
	case GTI_CMD_SET_GRIP_MODE:
		if (!IS_ENABLED(CONFIG_TOUCHSCREEN_OFFLOAD))
			gti->cmd.grip_cmd.setting = GTI_GRIP_ENABLE;
		GOOG_INFO(gti, "Set firmware grip %s",
				gti->cmd.grip_cmd.setting == GTI_GRIP_ENABLE ?
				"enabled" : "disabled");
		ret = gti->options.set_grip_mode(private_data, &gti->cmd.grip_cmd);
		break;
	case GTI_CMD_SET_HEATMAP_ENABLED:
		ret = gti->options.set_heatmap_enabled(private_data, &gti->cmd.heatmap_cmd);
		break;
	case GTI_CMD_SET_IRQ_MODE:
		ret = gti->options.set_irq_mode(private_data, &gti->cmd.irq_cmd);
		break;
	case GTI_CMD_SET_PALM_MODE:
		if (!IS_ENABLED(CONFIG_TOUCHSCREEN_OFFLOAD))
			gti->cmd.palm_cmd.setting = GTI_PALM_ENABLE;
		GOOG_INFO(gti, "Set firmware palm %s",
				gti->cmd.palm_cmd.setting == GTI_PALM_ENABLE ?
				"enabled" : "disabled");
		ret = gti->options.set_palm_mode(private_data, &gti->cmd.palm_cmd);
		break;
	case GTI_CMD_SET_REPORT_RATE:
		GOOG_INFO(gti, "Set touch report rate as %d Hz", gti->cmd.report_rate_cmd.setting);
		ret = gti->options.set_report_rate(private_data, &gti->cmd.report_rate_cmd);
		break;
	case GTI_CMD_SET_SCAN_MODE:
		ret = gti->options.set_scan_mode(private_data, &gti->cmd.scan_cmd);
		break;
	case GTI_CMD_SET_SCREEN_PROTECTOR_MODE:
		GOOG_INFO(gti, "Set screen protector mode %s",
				gti->cmd.screen_protector_mode_cmd.setting ==
				GTI_SCREEN_PROTECTOR_MODE_ENABLE
				? "enabled" : "disabled");
		ret = gti->options.set_screen_protector_mode(private_data,
				&gti->cmd.screen_protector_mode_cmd);
		break;
	case GTI_CMD_SET_SENSING_MODE:
		ret = gti->options.set_sensing_mode(private_data, &gti->cmd.sensing_cmd);
		break;
	default:
		break;
	}

	/* Back to vendor default handler if no optional operation available. */
	if (ret == -ESRCH)
		ret = gti->vendor_default_handler(private_data, cmd_type, &gti->cmd);

	/* Take unsupported cmd_type as debug logs for compatibility check. */
	if (ret == -EOPNOTSUPP) {
		GOOG_DBG(gti, "unsupported request cmd_type %#x!\n", cmd_type);
		ret = 0;
	} else if (ret == -ESRCH) {
		GOOG_WARN(gti, "No handler for cmd_type %#x!\n", cmd_type);
		ret = 0;
	}

	return ret;
}

#if IS_ENABLED(CONFIG_TOUCHSCREEN_HEATMAP)
void goog_update_motion_filter(struct goog_touch_interface *gti, unsigned long slot_bit)
{
	int ret = 0;
	const u32 mf_timeout_ms = 500;
	unsigned long touches = hweight_long(slot_bit);
	u32 next_state = gti->mf_state;

	switch (gti->mf_mode) {
	case GTI_MF_MODE_AUTO_REPORT:
	case GTI_MF_MODE_UNFILTER:
		next_state = GTI_MF_STATE_UNFILTERED;
		break;
	case GTI_MF_MODE_FILTER:
		next_state = GTI_MF_STATE_FILTERED;
		break;
	case GTI_MF_MODE_DYNAMIC:
	default:
		/*
		* Determine the next filter state. The motion filter is enabled by
		* default and it is disabled while a single finger is touching the
		* screen. If another finger is touched down or if a timeout expires,
		* the motion filter is reenabled and remains enabled until all fingers
		* are lifted.
		*/
		switch (next_state) {
		case GTI_MF_STATE_FILTERED:
			if (touches == 1) {
				next_state = GTI_MF_STATE_UNFILTERED;
				gti->mf_downtime = ktime_get();
			}
			break;
		case GTI_MF_STATE_UNFILTERED:
			if (touches == 0) {
				next_state = GTI_MF_STATE_FILTERED;
			} else if (touches > 1 ||
					ktime_after(ktime_get(),
					ktime_add_ms(gti->mf_downtime, mf_timeout_ms))) {
				next_state = GTI_MF_STATE_FILTERED_LOCKED;
			}
			break;
		case GTI_MF_STATE_FILTERED_LOCKED:
			if (touches == 0)
				next_state = GTI_MF_STATE_FILTERED;
			break;
		}
		break;
	}

	/* Send command to setup continuous report. */
	if ((next_state == GTI_MF_STATE_UNFILTERED) !=
		(gti->mf_state == GTI_MF_STATE_UNFILTERED)) {
		gti->cmd.continuous_report_cmd.setting = GTI_CONTINUOUS_REPORT_DISABLE;

		if (next_state == GTI_MF_STATE_UNFILTERED)
			gti->cmd.continuous_report_cmd.setting = GTI_CONTINUOUS_REPORT_ENABLE;

		ret = goog_process_vendor_cmd(gti, GTI_CMD_SET_CONTINUOUS_REPORT);
		if (ret)
			GOOG_LOGW(gti, "unexpected return(%d)!", ret);
	}

	if (ret == 0)
		gti->mf_state = next_state;
}

bool goog_v4l2_read_frame_cb(struct v4l2_heatmap *v4l2)
{
	struct goog_touch_interface *gti = container_of(v4l2, struct goog_touch_interface, v4l2);
	bool ret = false;
	u32 v4l2_size = gti->v4l2.width * gti->v4l2.height * 2;

	if (gti->heatmap_buf && v4l2_size == gti->heatmap_buf_size) {
		memcpy(v4l2->frame, gti->heatmap_buf, v4l2_size);
		ret = true;
	} else {
		GOOG_LOGE(gti, "wrong pointer(%p) or size (W: %lu, H: %lu) vs %u\n",
		gti->heatmap_buf, gti->v4l2.width, gti->v4l2.height, gti->heatmap_buf_size);
	}

	return ret;
}

void goog_v4l2_read(struct goog_touch_interface *gti, ktime_t timestamp)
{
	if (gti->v4l2_enabled)
		heatmap_read(&gti->v4l2, ktime_to_ns(timestamp));
}
#endif

int goog_get_driver_status(struct goog_touch_interface *gti,
		struct gti_context_driver_cmd *driver_cmd)
{
	gti->context_changed.offload_timestamp = 1;

	driver_cmd->context_changed.value = gti->context_changed.value;
	driver_cmd->screen_state = gti->display_state;
	driver_cmd->display_refresh_rate = gti->display_vrefresh;
	driver_cmd->touch_report_rate = gti->report_rate_setting;
	driver_cmd->noise_state = gti->fw_status.noise_level;
	driver_cmd->water_mode = gti->fw_status.water_mode;
	driver_cmd->charger_state = gti->charger_state;
	driver_cmd->offload_timestamp = ktime_get();

	/* vendor driver overwrite the context */
	return goog_process_vendor_cmd(gti, GTI_CMD_GET_CONTEXT_DRIVER);
}

void goog_offload_populate_coordinate_channel(struct goog_touch_interface *gti,
		struct touch_offload_frame *frame, int channel)
{
	int i;
	struct TouchOffloadDataCoord *dc;

	if (channel < 0 || channel >= MAX_CHANNELS) {
		GOOG_LOGE(gti, "Invalid channel: %d\n", channel);
		return;
	}

	dc = (struct TouchOffloadDataCoord *)frame->channel_data[channel];
	memset(dc, 0, frame->channel_data_size[channel]);
	dc->header.channel_type = TOUCH_DATA_TYPE_COORD;
	dc->header.channel_size = TOUCH_OFFLOAD_FRAME_SIZE_COORD;

	for (i = 0; i < MAX_SLOTS; i++) {
		dc->coords[i].x = gti->offload.coords[i].x;
		dc->coords[i].y = gti->offload.coords[i].y;
		dc->coords[i].major = gti->offload.coords[i].major;
		dc->coords[i].minor = gti->offload.coords[i].minor;
		dc->coords[i].pressure = gti->offload.coords[i].pressure;
		dc->coords[i].rotation = gti->offload.coords[i].rotation;
		dc->coords[i].status = gti->offload.coords[i].status;
	}
}

void goog_offload_populate_mutual_channel(struct goog_touch_interface *gti,
		struct touch_offload_frame *frame, int channel, u8 *buffer, u32 size)
{
	struct TouchOffloadData2d *mutual;

	if (channel < 0 || channel >= MAX_CHANNELS) {
		GOOG_LOGE(gti, "Invalid channel: %d\n", channel);
		return;
	}

	mutual = (struct TouchOffloadData2d *)frame->channel_data[channel];
	mutual->tx_size = gti->offload.caps.tx_size;
	mutual->rx_size = gti->offload.caps.rx_size;
	mutual->header.channel_type = frame->channel_type[channel];
	mutual->header.channel_size =
		TOUCH_OFFLOAD_FRAME_SIZE_2D(mutual->rx_size, mutual->tx_size);

	memcpy(mutual->data, buffer, size);
}

void goog_offload_populate_self_channel(struct goog_touch_interface *gti,
		struct touch_offload_frame *frame, int channel, u8 *buffer, u32 size)
{
	struct TouchOffloadData1d *self;

	if (channel < 0 || channel >= MAX_CHANNELS) {
		GOOG_LOGE(gti, "Invalid channel: %d\n", channel);
		return;
	}

	self = (struct TouchOffloadData1d *)frame->channel_data[channel];
	self->tx_size = gti->offload.caps.tx_size;
	self->rx_size = gti->offload.caps.rx_size;
	self->header.channel_type = frame->channel_type[channel];
	self->header.channel_size =
		TOUCH_OFFLOAD_FRAME_SIZE_1D(self->rx_size, self->tx_size);

	memcpy(self->data, buffer, size);
}

static void goog_offload_populate_driver_status_channel(
		struct goog_touch_interface *gti,
		struct touch_offload_frame *frame, int channel,
		struct gti_context_driver_cmd *driver_cmd)
{
	struct TouchOffloadDriverStatus *ds =
		(struct TouchOffloadDriverStatus *)frame->channel_data[channel];

	memset(ds, 0, frame->channel_data_size[channel]);
	ds->header.channel_type = (u32)CONTEXT_CHANNEL_TYPE_DRIVER_STATUS;
	ds->header.channel_size = sizeof(struct TouchOffloadDriverStatus);

	ds->contents.screen_state = driver_cmd->context_changed.screen_state;
	ds->screen_state = driver_cmd->screen_state;

	ds->contents.display_refresh_rate = driver_cmd->context_changed.display_refresh_rate;
	ds->display_refresh_rate = driver_cmd->display_refresh_rate;

	ds->contents.touch_report_rate = driver_cmd->context_changed.touch_report_rate;
	ds->touch_report_rate = driver_cmd->touch_report_rate;

	ds->contents.noise_state = driver_cmd->context_changed.noise_state;
	ds->noise_state = driver_cmd->noise_state;

	ds->contents.water_mode = driver_cmd->context_changed.water_mode;
	ds->water_mode = driver_cmd->water_mode;

	ds->contents.charger_state = driver_cmd->context_changed.charger_state;
	ds->charger_state = driver_cmd->charger_state;

	ds->contents.offload_timestamp = driver_cmd->context_changed.offload_timestamp;
	ds->offload_timestamp = driver_cmd->offload_timestamp;
}

static void goog_offload_populate_stylus_status_channel(
		struct goog_touch_interface *gti,
		struct touch_offload_frame *frame, int channel,
		struct gti_context_stylus_cmd *stylus_cmd)
{
	struct TouchOffloadStylusStatus *ss =
		(struct TouchOffloadStylusStatus *)frame->channel_data[channel];

	memset(ss, 0, frame->channel_data_size[channel]);
	ss->header.channel_type = (u32)CONTEXT_CHANNEL_TYPE_STYLUS_STATUS;
	ss->header.channel_size = sizeof(struct TouchOffloadStylusStatus);

	ss->contents.coords = stylus_cmd->contents.coords;
	ss->coords[0] = stylus_cmd->pen_offload_coord;

	ss->contents.coords_timestamp = stylus_cmd->contents.coords_timestamp;
	ss->coords_timestamp = stylus_cmd->pen_offload_coord_timestamp;

	ss->contents.pen_paired = stylus_cmd->contents.pen_paired;
	ss->pen_paired = stylus_cmd->pen_paired;

	ss->contents.pen_active = stylus_cmd->contents.pen_active;
	ss->pen_active = stylus_cmd->pen_active;
}

static int goog_get_sensor_data(struct goog_touch_interface *gti,
		struct gti_sensor_data_cmd *cmd, bool reset_data)
{
	int ret = 0;
	int err = 0;
	u16 tx = gti->offload.caps.tx_size;
	u16 rx = gti->offload.caps.rx_size;

	if (reset_data) {
		if (cmd->type == GTI_SENSOR_DATA_TYPE_MS) {
			cmd->size = TOUCH_OFFLOAD_DATA_SIZE_2D(rx, tx);
		} else if (cmd->type == GTI_SENSOR_DATA_TYPE_SS) {
			cmd->size = TOUCH_OFFLOAD_DATA_SIZE_1D(rx, tx);
		} else {
			ret = -EINVAL;
			goto exit;
		}

		memset(gti->heatmap_buf, 0, cmd->size);
		cmd->buffer = gti->heatmap_buf;
		goto exit;
	}

	err = goog_pm_wake_lock(gti, GTI_PM_WAKELOCK_TYPE_SENSOR_DATA, true);
	if (err < 0) {
		GOOG_WARN(gti, "Failed to lock GTI_PM_WAKELOCK_TYPE_SENSOR_DATA: %d!\n", err);
		ret = err;
		goto exit;
	}

	err = goog_process_vendor_cmd(gti, GTI_CMD_GET_SENSOR_DATA);
	if (err < 0) {
		GOOG_WARN(gti, "Failed to get sensor data: %d!\n", err);
		ret = err;
	}

	err = goog_pm_wake_unlock(gti, GTI_PM_WAKELOCK_TYPE_SENSOR_DATA);
	if (err < 0)
		GOOG_WARN(gti, "Failed to unlock GTI_PM_WAKELOCK_TYPE_SENSOR_DATA: %d!\n", err);

exit:
	return ret;
}

void goog_offload_populate_frame(struct goog_touch_interface *gti,
		struct touch_offload_frame *frame, bool reset_data)
{
	char trace_tag[128];
	u32 channel_type;
	int i;
	int ret;
	u16 tx = gti->offload.caps.tx_size;
	u16 rx = gti->offload.caps.rx_size;
	struct gti_sensor_data_cmd *cmd = &gti->cmd.sensor_data_cmd;

	scnprintf(trace_tag, sizeof(trace_tag), "%s: IDX=%llu IN_TS=%lld.\n",
		__func__, gti->frame_index, gti->input_timestamp);
	ATRACE_BEGIN(trace_tag);

	frame->header.index = gti->frame_index;
	frame->header.timestamp = gti->input_timestamp;

	/*
	 * TODO(b/201610482):
	 * Porting for other channels, like driver status, stylus status
	 * and others.
	 */

	/* Populate all channels */
	for (i = 0; i < frame->num_channels; i++) {
		channel_type = frame->channel_type[i];
		GOOG_DBG(gti, "#%d: get data(type %#x) from vendor driver", i, channel_type);
		ret = 0;
		cmd->buffer = NULL;
		cmd->size = 0;
		if (channel_type == CONTEXT_CHANNEL_TYPE_DRIVER_STATUS) {
			ATRACE_BEGIN("populate driver context");
			ret = goog_get_driver_status(gti, &gti->cmd.context_driver_cmd);
			if (ret == 0)
				goog_offload_populate_driver_status_channel(
						gti, frame, i,
						&gti->cmd.context_driver_cmd);
			ATRACE_END();
		} else if (channel_type == CONTEXT_CHANNEL_TYPE_STYLUS_STATUS) {
			ATRACE_BEGIN("populate stylus context");
			ret = goog_process_vendor_cmd(gti, GTI_CMD_GET_CONTEXT_STYLUS);
			if (ret == 0)
				goog_offload_populate_stylus_status_channel(
						gti, frame, i,
						&gti->cmd.context_stylus_cmd);
			ATRACE_END();
		} else if (channel_type == TOUCH_DATA_TYPE_COORD) {
			ATRACE_BEGIN("populate coord");
			goog_offload_populate_coordinate_channel(gti, frame, i);
			ATRACE_END();
		} else if (channel_type & TOUCH_SCAN_TYPE_MUTUAL) {
			ATRACE_BEGIN("populate mutual data");
			cmd->type = GTI_SENSOR_DATA_TYPE_MS;

			ret = goog_get_sensor_data(gti, cmd, reset_data);
			if (ret == 0 && cmd->buffer &&
				cmd->size == TOUCH_OFFLOAD_DATA_SIZE_2D(rx, tx)) {
				goog_offload_populate_mutual_channel(gti, frame, i,
					cmd->buffer, cmd->size);
#if IS_ENABLED(CONFIG_TOUCHSCREEN_HEATMAP)
				/* Backup strength data for v4l2. */
				if (channel_type & TOUCH_DATA_TYPE_STRENGTH)
					memcpy(gti->heatmap_buf, cmd->buffer, cmd->size);
#endif
			}
			ATRACE_END();
		} else if (channel_type & TOUCH_SCAN_TYPE_SELF) {
			ATRACE_BEGIN("populate self data");
			cmd->type = GTI_SENSOR_DATA_TYPE_SS;

			ret = goog_get_sensor_data(gti, cmd, reset_data);
			if (ret == 0 && cmd->buffer &&
				cmd->size == TOUCH_OFFLOAD_DATA_SIZE_1D(rx, tx)) {
				goog_offload_populate_self_channel(gti, frame, i,
					cmd->buffer, cmd->size);
			}
			ATRACE_END();
		} else {
			GOOG_ERR(gti, "unrecognized channel_type %#x.\n", channel_type);
		}

		if (ret) {
			GOOG_DBG(gti, "skip to populate data(type %#x, ret %d)!\n",
				channel_type, ret);
		}
	}

	ATRACE_END();
}

void goog_update_fw_settings(struct goog_touch_interface *gti)
{
	int error;
	int ret = 0;
	bool enabled = false;

	error = goog_pm_wake_lock_nosync(gti, GTI_PM_WAKELOCK_TYPE_FW_SETTINGS, true);
	if (error < 0) {
		GOOG_DBG(gti, "Error while obtaining FW_SETTINGS wakelock: %d!\n", error);
		return;
	}

	if(!gti->ignore_grip_update) {
		if (gti->offload.offload_running && gti->offload.config.filter_grip)
			gti->cmd.grip_cmd.setting = GTI_GRIP_DISABLE;
		else
			gti->cmd.grip_cmd.setting = gti->default_grip_enabled;
		ret = goog_process_vendor_cmd(gti, GTI_CMD_SET_GRIP_MODE);
		if (ret)
			GOOG_LOGW(gti, "unexpected return(%d)!", ret);
	}

	if(!gti->ignore_palm_update) {
		if (gti->offload.offload_running && gti->offload.config.filter_palm)
			gti->cmd.palm_cmd.setting = GTI_PALM_DISABLE;
		else
			gti->cmd.palm_cmd.setting = gti->default_palm_enabled;
		ret = goog_process_vendor_cmd(gti, GTI_CMD_SET_PALM_MODE);
		if (ret)
			GOOG_LOGW(gti, "unexpected return(%d)!", ret);
	}

	if (gti->coord_filter_enabled) {
		if (!gti->ignore_coord_filter_update) {
			if (gti->offload.offload_running && gti->offload.config.coord_filter)
				enabled = false;
			else
				enabled = gti->default_coord_filter_enabled;
		} else {
			enabled = gti->fw_coord_filter_enabled;
		}

		gti->cmd.coord_filter_cmd.setting = enabled ?
				GTI_COORD_FILTER_ENABLE : GTI_COORD_FILTER_DISABLE;
		ret = goog_process_vendor_cmd(gti, GTI_CMD_SET_COORD_FILTER_ENABLED);
		if (ret)
			GOOG_LOGW(gti, "unexpected return(%d)!", ret);
	}

	if (gti->offload.caps.continuous_reporting) {
		if (gti->offload.offload_running && gti->offload.config.continuous_reporting)
			gti->mf_mode = GTI_MF_MODE_UNFILTER;
		else
			gti->mf_mode = GTI_MF_MODE_DEFAULT;
		if (!gti->offload.config.coord_filter && gti->mf_mode == GTI_MF_MODE_UNFILTER)
			GOOG_INFO(gti, "Enable GTI_MF_MODE_UNFILTER during coord_filter disabled!");
	}

	gti->cmd.screen_protector_mode_cmd.setting = gti->screen_protector_mode_setting;
	ret = goog_process_vendor_cmd(gti, GTI_CMD_SET_SCREEN_PROTECTOR_MODE);
	if (ret != 0)
		GOOG_ERR(gti, "Failed to %s screen protector mode!\n",
			gti->screen_protector_mode_setting == GTI_SCREEN_PROTECTOR_MODE_ENABLE ?
			"enable" : "disable");

#if IS_ENABLED(CONFIG_TOUCHSCREEN_HEATMAP)
	gti->cmd.heatmap_cmd.setting = GTI_HEATMAP_ENABLE;
	ret = goog_process_vendor_cmd(gti, GTI_CMD_SET_HEATMAP_ENABLED);
	if (ret != 0)
		GOOG_ERR(gti, "Failed to enable heatmap!\n");
#endif

	if (gti->vrr_enabled) {
		gti->cmd.report_rate_cmd.setting = gti->report_rate_setting_next;
		ret = goog_process_vendor_cmd(gti, GTI_CMD_SET_REPORT_RATE);
		if (ret != 0)
			GOOG_ERR(gti, "Failed to set report rate!\n");
	}

	error = goog_pm_wake_unlock_nosync(gti, GTI_PM_WAKELOCK_TYPE_FW_SETTINGS);
	if (error < 0)
		GOOG_DBG(gti, "Error while releasing FW_SETTINGS wakelock: %d!\n", error);
}

static void goog_offload_set_running(struct goog_touch_interface *gti, bool running)
{
	if (gti->offload.offload_running != running) {
<<<<<<< HEAD
		GOOG_INFO(gti, "Set offload_running=%d irq_index=%llu input_index=%llu IDX=%llu\n",
			running, gti->irq_index, gti->input_index, gti->frame_index);
=======
		GOOG_INFO(gti, "Set offload_running=%d, irq_index=%llu, input_index=%llu\n",
			running, gti->irq_index, gti->input_index);
>>>>>>> 9a1b378d

		gti->offload.offload_running = running;

		goog_update_fw_settings(gti);
	}
}

void goog_offload_input_report(void *handle,
		 struct TouchOffloadIocReport *report)
{
	struct goog_touch_interface *gti = (struct goog_touch_interface *)handle;
	bool touch_down = 0;
	unsigned int tool_type = MT_TOOL_FINGER;
	int i;
#if IS_ENABLED(CONFIG_TOUCHSCREEN_HEATMAP)
	int error;
#endif
	unsigned long slot_bit_active = 0;
	char trace_tag[128];
	ktime_t ktime = ktime_get();

	scnprintf(trace_tag, sizeof(trace_tag),
		"%s: IDX=%llu IN_TS=%lld TS=%lld DELTA=%lld ns.\n",
		__func__, report->index,
		ktime_to_ns(report->timestamp), ktime_to_ns(ktime),
		ktime_to_ns(ktime_sub(ktime, report->timestamp)));
	ATRACE_BEGIN(trace_tag);

	goog_input_lock(gti);

	if (ktime_before(report->timestamp, gti->input_dev_mono_ktime)) {
		GOOG_WARN(gti, "Drop obsolete input(IDX=%llu IN_TS=%lld TS=%lld DELTA=%lld ns)!\n",
			report->index,
			ktime_to_ns(report->timestamp),
			ktime_to_ns(gti->input_dev_mono_ktime),
			ktime_to_ns(ktime_sub(gti->input_dev_mono_ktime, report->timestamp)));
		goog_input_unlock(gti);
		ATRACE_END();
		return;
	}

	gti_input_set_timestamp(gti, report->timestamp);
	for (i = 0; i < MAX_SLOTS; i++) {
		if (report->coords[i].status != COORD_STATUS_INACTIVE) {
			switch (report->coords[i].status) {
			case COORD_STATUS_EDGE:
			case COORD_STATUS_PALM:
			case COORD_STATUS_CANCEL:
				tool_type = MT_TOOL_PALM;
				break;
			case COORD_STATUS_FINGER:
			case COORD_STATUS_PEN:
			default:
				tool_type = MT_TOOL_FINGER;
				break;
			}
			set_bit(i, &slot_bit_active);
			input_mt_slot(gti->vendor_input_dev, i);
			touch_down = 1;
			input_report_key(gti->vendor_input_dev, BTN_TOUCH, touch_down);
			input_mt_report_slot_state(gti->vendor_input_dev, tool_type, 1);
			input_report_abs(gti->vendor_input_dev, ABS_MT_POSITION_X,
				report->coords[i].x);
			input_report_abs(gti->vendor_input_dev, ABS_MT_POSITION_Y,
				report->coords[i].y);
			input_report_abs(gti->vendor_input_dev, ABS_MT_TOUCH_MAJOR,
				report->coords[i].major);
			input_report_abs(gti->vendor_input_dev, ABS_MT_TOUCH_MINOR,
				report->coords[i].minor);
			input_report_abs(gti->vendor_input_dev, ABS_MT_PRESSURE,
				max_t(int, 1, report->coords[i].pressure));
			if (report->coords[i].pressure == 0)
				GOOG_WARN(gti, "Unexpected ZERO pressure reporting(slot#%d)!", i);
			if (gti->offload.caps.rotation_reporting)
				input_report_abs(gti->vendor_input_dev, ABS_MT_ORIENTATION,
					report->coords[i].rotation);
		} else {
			clear_bit(i, &slot_bit_active);
			input_mt_slot(gti->vendor_input_dev, i);
			input_report_abs(gti->vendor_input_dev, ABS_MT_PRESSURE, 0);
			/*
			 * Force to cancel the active figner(s) by MT_TOOL_PALM during screen-off.
			 */
			if (gti->display_state == GTI_DISPLAY_STATE_OFF &&
				gti->vendor_input_dev->mt &&
				input_mt_is_active(&gti->vendor_input_dev->mt->slots[i])) {
				input_mt_report_slot_state(gti->vendor_input_dev, MT_TOOL_PALM, 1);
				input_sync(gti->vendor_input_dev);
			}
			input_mt_report_slot_state(gti->vendor_input_dev, MT_TOOL_FINGER, 0);
		}
	}
	input_report_key(gti->vendor_input_dev, BTN_TOUCH, touch_down);
	input_sync(gti->vendor_input_dev);
	goog_input_unlock(gti);

#if IS_ENABLED(CONFIG_TOUCHSCREEN_HEATMAP)
	if (touch_down)
		goog_v4l2_read(gti, report->timestamp);

	error = goog_pm_wake_lock(gti, GTI_PM_WAKELOCK_TYPE_OFFLOAD_REPORT, true);
	if (error < 0) {
		if (gti->pm.state == GTI_PM_RESUME) {
			GOOG_WARN(gti, "Error while obtaining OFFLOAD_REPORT wakelock: %d!\n",
				error);
		}
		ATRACE_END();
		return;
	}
	goog_update_motion_filter(gti, slot_bit_active);
	error = goog_pm_wake_unlock(gti, GTI_PM_WAKELOCK_TYPE_OFFLOAD_REPORT);
	if (error < 0)
		GOOG_WARN(gti, "Error while releasing OFFLOAD_REPORT wakelock: %d!\n", error);
#endif
	ATRACE_END();
}

static int gti_update_charger_state(struct goog_touch_interface *gti,
	struct power_supply *psy)
{
	union power_supply_propval present_val = { 0 };
	int ret = 0;

	if (gti == NULL || psy == NULL)
		return -ENODEV;

	ret = power_supply_get_property(psy, POWER_SUPPLY_PROP_PRESENT,
		&present_val);
	if (ret < 0) {
		GOOG_WARN(gti,
			"Error while getting power supply property: %d!\n", ret);
	} else if ((u8)present_val.intval != gti->charger_state) {
		/* Note: the expected values for present_val.intval are
		 * 0 and 1. Cast to unsigned byte to ensure the
		 * comparison is handled in the same variable data type.
		 */
		GOOG_INFO(gti, "Charger_state changed from %d to %d\n",
			gti->charger_state, present_val.intval);
		gti->context_changed.charger_state = 1;
		gti->charger_state = (u8)present_val.intval;
	}
	return ret;
}

int gti_charger_state_change(struct notifier_block *nb, unsigned long action,
			     void *data)
{
	struct goog_touch_interface *gti =
		(struct goog_touch_interface *)container_of(nb,
			struct goog_touch_interface, charger_notifier);
	struct power_supply *psy = (struct power_supply *)data;

	/* Attempt actual status parsing */
	if (psy && psy->desc && action == PSY_EVENT_PROP_CHANGED &&
			!strcmp(psy->desc->name, gti->usb_psy_name)) {
		gti_update_charger_state(gti, psy);
	}
	return NOTIFY_DONE;
}

#if IS_ENABLED(CONFIG_TOUCHSCREEN_OFFLOAD)
int goog_offload_probe(struct goog_touch_interface *gti)
{
	int ret;
	int err = 0;
	u16 values[2];
	struct device_node *np = gti->vendor_dev->of_node;
	const char *offload_dev_name = NULL;
	struct of_phandle_args;
	u8 *offload_ids_array;
	int offload_ids_size;
	int id_size;
	const char *usb_psy_name = NULL;

	/*
	 * TODO(b/201610482): rename DEVICE_NAME in touch_offload.h for more specific.
	 */
	if (!of_property_read_string(np, "goog,offload-device-name", &offload_dev_name)) {
		scnprintf(gti->offload.device_name, sizeof(gti->offload.device_name),
			"%s_%s", DEVICE_NAME, offload_dev_name);
	}

	offload_ids_size = of_property_count_u8_elems(np, "goog,touch_offload_ids");
	if (offload_ids_size > 0 && gti->panel_id >= 0) {
		id_size = sizeof(gti->offload_id);

		offload_ids_array = devm_kzalloc(gti->vendor_dev, offload_ids_size, GFP_KERNEL);
		if (offload_ids_array == NULL) {
			GOOG_WARN(gti, "Failed to alloc offload_ids_array");
			err = -ENOMEM;
		} else {
			err = of_property_read_u8_array(np, "goog,touch_offload_ids",
				offload_ids_array, offload_ids_size);
			if (err == 0) {
				if (id_size * (gti->panel_id + 1) <= offload_ids_size) {
					memcpy(&gti->offload_id, offload_ids_array + id_size * gti->panel_id, id_size);
				} else {
					GOOG_WARN(gti, "Panel id is invalid, id: %d, ids size: %d",
							gti->panel_id, offload_ids_size);
					err = -EINVAL;
				}
			} else {
				GOOG_WARN(gti, "Failed to read touch_offload_ids");
			}
		}
	} else {
		err = of_property_read_u8_array(np, "goog,touch_offload_id",
				gti->offload_id_byte, 4);
	}

	if (err < 0) {
		GOOG_INFO(gti, "set default offload id: GOOG!\n");
		gti->offload_id_byte[0] = 'G';
		gti->offload_id_byte[1] = 'O';
		gti->offload_id_byte[2] = 'O';
		gti->offload_id_byte[3] = 'G';
	}

	gti->offload.caps.touch_offload_major_version = TOUCH_OFFLOAD_INTERFACE_MAJOR_VERSION;
	gti->offload.caps.touch_offload_minor_version = TOUCH_OFFLOAD_INTERFACE_MINOR_VERSION;
	gti->offload.caps.device_id = gti->offload_id;

	if (of_property_read_u16_array(np, "goog,display-resolution",
					  values, 2) == 0) {
		gti->offload.caps.display_width = values[0];
		gti->offload.caps.display_height = values[1];
	} else {
		GOOG_ERR(gti, "Please set \"goog,display-resolution\" in dts!");
	}

	if (of_property_read_u16_array(np, "goog,channel-num",
					  values, 2) == 0) {
		gti->offload.caps.tx_size = values[0];
		gti->offload.caps.rx_size = values[1];
	} else {
		GOOG_ERR(gti, "Please set \"goog,channel-num\" in dts!");
		ret = -EINVAL;
		goto err_offload_probe;
	}

	/*
	 * TODO(b/201610482): Set more offload caps from parameters or from dtsi?
	 */
	gti->offload.caps.heatmap_size = HEATMAP_SIZE_FULL;
	gti->offload.caps.bus_type = BUS_TYPE_SPI;
	if (of_property_read_u32(np, "spi-max-frequency",
			&gti->offload.caps.bus_speed_hz))
		gti->offload.caps.bus_speed_hz = 0;

	if (of_property_read_u16(np, "goog,offload-caps-data-types",
			&gti->offload.caps.touch_data_types)) {
		gti->offload.caps.touch_data_types =
			TOUCH_DATA_TYPE_COORD | TOUCH_DATA_TYPE_STRENGTH |
			TOUCH_DATA_TYPE_RAW | TOUCH_DATA_TYPE_BASELINE;
	}
	if (of_property_read_u16(np, "goog,offload-caps-scan-types",
			&gti->offload.caps.touch_scan_types)) {
		gti->offload.caps.touch_scan_types =
			TOUCH_SCAN_TYPE_MUTUAL;
	}
	if (of_property_read_u16(np, "goog,offload-caps-context-channel-types",
			&gti->offload.caps.context_channel_types)) {
		gti->offload.caps.context_channel_types = 0;
	}
	GOOG_INFO(gti, "offload.caps: data_types %#x, scan_types %#x, context_channel_types %#x.\n",
		gti->offload.caps.touch_data_types,
		gti->offload.caps.touch_scan_types,
		gti->offload.caps.context_channel_types);

	gti->offload.caps.continuous_reporting = true;
	gti->offload.caps.noise_reporting = false;
	gti->offload.caps.cancel_reporting =
		!of_property_read_bool(np, "goog,offload-caps-cancel-reporting-disabled");
	gti->offload.caps.size_reporting = true;
	gti->offload.caps.filter_grip = true;
	gti->offload.caps.filter_palm = true;
	gti->offload.caps.coord_filter = gti->coord_filter_enabled &&
		of_property_read_bool(np, "goog,offload-caps-coord-filter");
	gti->offload.caps.num_sensitivity_settings = 1;
	gti->offload.caps.rotation_reporting =
		!of_property_read_bool(np, "goog,offload-caps-rotation-reporting-disabled");

	gti->offload.hcallback = (void *)gti;
	gti->offload.report_cb = goog_offload_input_report;
	ret = touch_offload_init(&gti->offload);
	if (ret) {
		GOOG_ERR(gti, "offload init failed, ret %d!\n", ret);
		goto err_offload_probe;
	}

	gti->offload_enabled = of_property_read_bool(np, "goog,offload-enabled");
	GOOG_INFO(gti, "offload.caps: display W/H: %d * %d (Tx/Rx: %d * %d).\n",
		gti->offload.caps.display_width, gti->offload.caps.display_height,
		gti->offload.caps.tx_size, gti->offload.caps.rx_size);

	GOOG_INFO(gti, "offload ID: \"%c%c%c%c\" / 0x%08X, offload_enabled=%d.\n",
		gti->offload_id_byte[0], gti->offload_id_byte[1], gti->offload_id_byte[2],
		gti->offload_id_byte[3], gti->offload_id, gti->offload_enabled);

	gti->default_grip_enabled = of_property_read_bool(np,
			"goog,default-grip-disabled") ? GTI_GRIP_DISABLE : GTI_GRIP_ENABLE;
	gti->default_palm_enabled = of_property_read_bool(np,
			"goog,default-palm-disabled") ? GTI_PALM_DISABLE : GTI_PALM_ENABLE;
	gti->default_coord_filter_enabled = of_property_read_bool(np,
			"goog,default-coord-filter-disabled") ?
			GTI_COORD_FILTER_DISABLE : GTI_COORD_FILTER_ENABLE;

#if IS_ENABLED(CONFIG_TOUCHSCREEN_HEATMAP)
	gti->heatmap_buf_size = gti->offload.caps.tx_size * gti->offload.caps.rx_size * sizeof(u16);
	gti->heatmap_buf = devm_kzalloc(gti->vendor_dev, gti->heatmap_buf_size, GFP_KERNEL);
	if (!gti->heatmap_buf) {
		GOOG_ERR(gti, "heamap alloc failed!\n");
		ret = -ENOMEM;
		goto err_offload_probe;
	}

	/*
	 * Heatmap_probe must be called before irq routine is registered,
	 * because heatmap_read is called from the irq context.
	 * If the ISR runs before heatmap_probe is finished, it will invoke
	 * heatmap_read and cause NPE, since read_frame would not yet be set.
	 */
	gti->v4l2.parent_dev = gti->vendor_dev;
	gti->v4l2.input_dev = gti->vendor_input_dev;
	gti->v4l2.read_frame = goog_v4l2_read_frame_cb;
	gti->v4l2.width = gti->offload.caps.tx_size;
	gti->v4l2.height = gti->offload.caps.rx_size;

	/* 120 Hz operation */
	gti->v4l2.timeperframe.numerator = 1;
	if (of_property_read_u32(np, "goog,report-rate",
			&gti->v4l2.timeperframe.denominator))
		gti->v4l2.timeperframe.denominator = 120;

	ret = heatmap_probe(&gti->v4l2);
	if (ret) {
		GOOG_ERR(gti, "v4l2 init failed, ret %d!\n", ret);
		goto err_offload_probe;
	}
	gti->v4l2_enabled = of_property_read_bool(np, "goog,v4l2-enabled");
	GOOG_INFO(gti, "v4l2 W/H=(%lu, %lu), v4l2_enabled=%d.\n",
		gti->v4l2.width, gti->v4l2.height, gti->v4l2_enabled);
#endif

	if (!of_property_read_string(np, "goog,usb-psy-name", &usb_psy_name))
		strlcpy(gti->usb_psy_name, usb_psy_name, sizeof(gti->usb_psy_name));
	else
		strlcpy(gti->usb_psy_name, "usb", sizeof(gti->usb_psy_name));

	/* Register for charger plugging status */
	gti->charger_notifier.notifier_call = gti_charger_state_change;
	ret = power_supply_reg_notifier(&gti->charger_notifier);
	if (ret) {
		GOOG_ERR(gti, "Failed to register power_supply_reg_notifier!\n");
		goto err_offload_probe;
	}

	gti_update_charger_state(gti,
		power_supply_get_by_name(gti->usb_psy_name));

err_offload_probe:
	return ret;
}

void goog_offload_remove(struct goog_touch_interface *gti)
{
	touch_offload_cleanup(&gti->offload);
}
#endif

bool goog_input_legacy_report(struct goog_touch_interface *gti)
{
	if (!gti->offload.offload_running)
		return true;

	return false;
}

#if IS_ENABLED(CONFIG_TOUCHSCREEN_OFFLOAD)
static void goog_input_flush_offload_fingers(struct goog_touch_interface *gti)
{
	int i;
	struct TouchOffloadCoord *coords;
	ktime_t timestamp;
	int touch_down = 0;

	goog_input_lock(gti);
	coords = gti->offload.coords;
	if (gti->input_timestamp_changed) {
		timestamp = gti->input_timestamp;
	} else {
		GOOG_WARN(gti, "No timestamp set by vendor driver before input report!");
		timestamp = ktime_get();
	}
	gti_input_set_timestamp(gti, timestamp);
	for (i = 0; i < MAX_SLOTS; i++) {
		input_mt_slot(gti->vendor_input_dev, i);
		if (coords[i].status != COORD_STATUS_INACTIVE) {
			touch_down |= 1;
			input_report_key(gti->vendor_input_dev, BTN_TOUCH, touch_down);
			input_mt_report_slot_state(gti->vendor_input_dev, MT_TOOL_FINGER, true);
			input_report_abs(gti->vendor_input_dev,
				ABS_MT_POSITION_X, coords[i].x);
			input_report_abs(gti->vendor_input_dev,
				ABS_MT_POSITION_Y, coords[i].y);
			input_report_abs(gti->vendor_input_dev,
				ABS_MT_TOUCH_MAJOR, coords[i].major);
			input_report_abs(gti->vendor_input_dev,
				ABS_MT_TOUCH_MINOR, coords[i].minor);
			input_report_abs(gti->vendor_input_dev,
				ABS_MT_PRESSURE, max_t(int, 1, coords[i].pressure));
			if (gti->offload.caps.rotation_reporting)
				input_report_abs(gti->vendor_input_dev, ABS_MT_ORIENTATION,
					coords[i].rotation);
		} else {
			input_report_abs(gti->vendor_input_dev, ABS_MT_PRESSURE, 0);
			input_mt_report_slot_state(gti->vendor_input_dev, MT_TOOL_FINGER, false);
		}
	}
	input_report_key(gti->vendor_input_dev, BTN_TOUCH, touch_down);
	input_sync(gti->vendor_input_dev);
	goog_input_unlock(gti);
}
#endif

int goog_input_process(struct goog_touch_interface *gti, bool reset_data)
{
	int ret = 0;
#if IS_ENABLED(CONFIG_TOUCHSCREEN_OFFLOAD)
	struct touch_offload_frame **frame = &gti->offload_frame;
	bool input_flush;
#endif

	/*
	 * Only do the input process if active slot(s) update
	 * or slot(s) state change or resetting frame data.
	 */
	if (!(gti->slot_bit_active & gti->slot_bit_in_use) &&
		!gti->slot_bit_changed && !reset_data)
		return -EPERM;

	mutex_lock(&gti->input_process_lock);
	gti->frame_index++;

	/*
	 * Increase the input index when any slot bit changed which
	 * means the finger is down or up.
	 */
	if (gti->slot_bit_changed)
		gti->input_index++;

#if IS_ENABLED(CONFIG_TOUCHSCREEN_OFFLOAD)
	/*
	 * Flush offload coords back to legacy input reporting for the
	 * following cases:
	 * 1. offload_enabled is disabled.
	 * 2. Fail to reserve frame.
	 * 3. Fail to queue frame.
	 * Otherwise, goog_offload_input_report() will report coords later.
	 */
	input_flush = true;
	if (gti->offload_enabled) {
		ret = touch_offload_reserve_frame(&gti->offload, frame);
		if (ret != 0 || frame == NULL) {
			if (gti->offload.offload_running && gti->debug_warning_limit) {
				gti->debug_warning_limit--;
				GOOG_WARN(gti, "Fail to reserve frame, ret=%d IDX=%llu!\n",
					ret, gti->frame_index);
			}
			goog_offload_set_running(gti, false);
			ret = -EBUSY;
		} else {
			if (!gti->offload.offload_running)
				gti->debug_warning_limit = TOUCH_OFFLOAD_BUFFER_NUM;
			goog_offload_set_running(gti, true);
			goog_offload_populate_frame(gti, *frame, reset_data);
			ret = touch_offload_queue_frame(&gti->offload, *frame);
			if (ret) {
				GOOG_WARN(gti, "Fail to queue frame, ret=%d IDX=%llu!\n",
					ret, gti->frame_index);
			} else {
				gti->offload_frame = NULL;
				input_flush = false;
			}
		}
	}
	if (input_flush)
		goog_input_flush_offload_fingers(gti);
#endif

#if IS_ENABLED(CONFIG_TOUCHSCREEN_HEATMAP)
	/*
	 * If offload is NOT running, read heatmap directly by callback.
	 * Otherwise, heatmap will be handled for both offload and v4l2
	 * during goog_offload_populate_frame().
	 */
	if (!gti->offload.offload_running && gti->v4l2_enabled) {
		int ret;
		struct gti_sensor_data_cmd *cmd = &gti->cmd.sensor_data_cmd;

		cmd->buffer = NULL;
		cmd->size = 0;
		cmd->type = GTI_SENSOR_DATA_TYPE_MS;
		ret = goog_get_sensor_data(gti, cmd, reset_data);
		if (ret == 0 && cmd->buffer && cmd->size)
			memcpy(gti->heatmap_buf, cmd->buffer, cmd->size);
		goog_v4l2_read(gti, gti->input_timestamp);
		goog_update_motion_filter(gti, gti->slot_bit_active);
	}
#endif

	gti_debug_input_update(gti);
	gti->input_timestamp_changed = false;
	gti->slot_bit_in_use = 0;

	mutex_unlock(&gti->input_process_lock);

	return ret;
}
EXPORT_SYMBOL_GPL(goog_input_process);

void goog_input_lock(struct goog_touch_interface *gti)
{
	mutex_lock(&gti->input_lock);
}
EXPORT_SYMBOL_GPL(goog_input_lock);

void goog_input_unlock(struct goog_touch_interface *gti)
{
	mutex_unlock(&gti->input_lock);
}
EXPORT_SYMBOL_GPL(goog_input_unlock);

void goog_input_set_timestamp(
		struct goog_touch_interface *gti,
		struct input_dev *dev, ktime_t timestamp)
{
	if (goog_input_legacy_report(gti))
		input_set_timestamp(dev, timestamp);

	gti->input_timestamp = timestamp;
	gti->input_timestamp_changed = true;
}
EXPORT_SYMBOL_GPL(goog_input_set_timestamp);

void goog_input_mt_slot(
		struct goog_touch_interface *gti,
		struct input_dev *dev, int slot)
{
	if (slot < 0 || slot >= MAX_SLOTS) {
		GOOG_ERR(gti, "Invalid slot: %d\n", slot);
		return;
	}

	if (goog_input_legacy_report(gti))
		input_mt_slot(dev, slot);

	gti->slot = slot;
	/*
	 * Make sure the input timestamp should be set before updating 1st mt_slot.
	 * This is for input report switch between offload and legacy.
	 */
	if (!gti->slot_bit_in_use && !gti->input_timestamp_changed)
		GOOG_ERR(gti, "please exec goog_input_set_timestamp before %s!\n", __func__);
	set_bit(slot, &gti->slot_bit_in_use);
}
EXPORT_SYMBOL_GPL(goog_input_mt_slot);

void goog_input_mt_report_slot_state(
		struct goog_touch_interface *gti,
		struct input_dev *dev, unsigned int tool_type, bool active)
{
	if (goog_input_legacy_report(gti))
		input_mt_report_slot_state(dev, tool_type, active);

	switch (tool_type) {
	case MT_TOOL_FINGER:
		if (active) {
			gti->offload.coords[gti->slot].status = COORD_STATUS_FINGER;
			if (!test_and_set_bit(gti->slot,
					&gti->slot_bit_active)) {
				set_bit(gti->slot, &gti->slot_bit_changed);
			}
		} else {
			gti->offload.coords[gti->slot].status = COORD_STATUS_INACTIVE;
			if (test_and_clear_bit(gti->slot,
					&gti->slot_bit_active)) {
				set_bit(gti->slot, &gti->slot_bit_changed);
			}
		}
		break;

	default:
		if (!goog_input_legacy_report(gti)) {
			GOOG_WARN(gti, "unexcepted input tool_type(%#x) active(%d)!\n",
				tool_type, active);
		}
		break;
	}
}
EXPORT_SYMBOL_GPL(goog_input_mt_report_slot_state);

void goog_input_report_abs(
		struct goog_touch_interface *gti,
		struct input_dev *dev, unsigned int code, int value)
{
	if (goog_input_legacy_report(gti))
		input_report_abs(dev, code, value);

	switch (code) {
	case ABS_MT_POSITION_X:
		gti->offload.coords[gti->slot].x = value;
		if ((value > gti->abs_x_max) || (value < gti->abs_x_min)) {
			GOOG_WARN(gti, "Unexpected x-coord (slot#%d range#(%d, %d)), x: %d!",
					gti->slot, gti->abs_x_min, gti->abs_x_max, value);
		}
		break;
	case ABS_MT_POSITION_Y:
		gti->offload.coords[gti->slot].y = value;
		if ((value > gti->abs_y_max) || (value < gti->abs_y_min)) {
			GOOG_WARN(gti, "Unexpected y-coord (slot#%d range#(%d, %d)), y: %d!",
					gti->slot, gti->abs_y_min, gti->abs_y_max, value);
		}
		break;
	case ABS_MT_TOUCH_MAJOR:
		gti->offload.coords[gti->slot].major = value;
		break;
	case ABS_MT_TOUCH_MINOR:
		gti->offload.coords[gti->slot].minor = value;
		break;
	case ABS_MT_PRESSURE:
		gti->offload.coords[gti->slot].pressure = value;
		break;
	case ABS_MT_ORIENTATION:
		gti->offload.coords[gti->slot].rotation = value;
		break;
	default:
		break;
	}
}
EXPORT_SYMBOL_GPL(goog_input_report_abs);

void goog_input_report_key(
		struct goog_touch_interface *gti,
		struct input_dev *dev, unsigned int code, int value)
{
	if (goog_input_legacy_report(gti))
		input_report_key(dev, code, value);
}
EXPORT_SYMBOL_GPL(goog_input_report_key);

void goog_input_sync(struct goog_touch_interface *gti, struct input_dev *dev)
{
	if (goog_input_legacy_report(gti))
		input_sync(dev);
}
EXPORT_SYMBOL_GPL(goog_input_sync);

void goog_input_release_all_fingers(struct goog_touch_interface *gti)
{
	int i;

	goog_input_lock(gti);

	goog_input_set_timestamp(gti, gti->vendor_input_dev, ktime_get());
	for (i = 0; i < MAX_SLOTS; i++) {
		goog_input_mt_slot(gti, gti->vendor_input_dev, i);
		goog_input_mt_report_slot_state(
			gti, gti->vendor_input_dev, MT_TOOL_FINGER, false);
	}
	goog_input_report_key(gti, gti->vendor_input_dev, BTN_TOUCH, 0);
	goog_input_sync(gti, gti->vendor_input_dev);

	goog_input_unlock(gti);

#if IS_ENABLED(CONFIG_TOUCHSCREEN_OFFLOAD) || \
    IS_ENABLED(CONFIG_TOUCHSCREEN_HEATMAP) || \
    defined(GTI_DEBUG_INPUT_KFIFO_LEN)
	goog_input_process(gti, true);
#endif
}

void goog_register_tbn(struct goog_touch_interface *gti)
{
	struct device_node *np = gti->vendor_dev->of_node;

	gti->tbn_enabled = of_property_read_bool(np, "goog,tbn-enabled");
	if (gti->tbn_enabled) {
		if (register_tbn(&gti->tbn_register_mask)) {
			GOOG_ERR(gti, "failed to register tbn context!\n");
			gti->tbn_enabled = false;
		} else {
			GOOG_INFO(gti, "tbn_register_mask = %#x.\n", gti->tbn_register_mask);
		}
	}
}

static int goog_calibrate_nop(
		void *private_data, struct gti_calibrate_cmd *cmd)
{
	return -ESRCH;
}

static int goog_get_context_driver_nop(
		void *private_data, struct gti_context_driver_cmd *cmd)
{
	return -ESRCH;
}

static int goog_get_context_stylus_nop(
		void *private_data, struct gti_context_stylus_cmd *cmd)
{
	return -ESRCH;
}

static int goog_get_coord_filter_enabled_nop(
		void *private_data, struct gti_coord_filter_cmd *cmd)
{
	return -ESRCH;
}

static int goog_get_fw_version_nop(
		void *private_data, struct gti_fw_version_cmd *cmd)
{
	return -ESRCH;
}

static int goog_get_grip_mode_nop(
		void *private_data, struct gti_grip_cmd *cmd)
{
	return -ESRCH;
}

static int goog_get_irq_mode_nop(
		void *private_data, struct gti_irq_cmd *cmd)
{
	return -ESRCH;
}

static int goog_get_mutual_sensor_data_nop(
		void *private_data, struct gti_sensor_data_cmd *cmd)
{
	return -ESRCH;
}

static int goog_get_palm_mode_nop(
		void *private_data, struct gti_palm_cmd *cmd)
{
	return -ESRCH;
}

static int goog_get_scan_mode_nop(
		void *private_data, struct gti_scan_cmd *cmd)
{
	return -ESRCH;
}

static int goog_get_screen_protector_mode_nop(
		void *private_data, struct gti_screen_protector_mode_cmd *cmd)
{
	return -ESRCH;
}

static int goog_get_self_sensor_data_nop(
		void *private_data, struct gti_sensor_data_cmd *cmd)
{
	return -ESRCH;
}

static int goog_get_sensing_mode_nop(
		void *private_data, struct gti_sensing_cmd *cmd)
{
	return -ESRCH;
}

static int goog_notify_display_state_nop(
		void *private_data, struct gti_display_state_cmd *cmd)
{
	return -ESRCH;
}

static int goog_notify_display_vrefresh_nop(
		void *private_data, struct gti_display_vrefresh_cmd *cmd)
{
	return -ESRCH;
}

static int goog_ping_nop(
		void *private_data, struct gti_ping_cmd *cmd)
{
	return -ESRCH;
}

static int goog_reset_nop(
		void *private_data, struct gti_reset_cmd *cmd)
{
	return -ESRCH;
}

static int goog_selftest_nop(
		void *private_data, struct gti_selftest_cmd *cmd)
{
	return -ESRCH;
}

static int goog_set_continuous_report_nop(
		void *private_data, struct gti_continuous_report_cmd *cmd)
{
	return -ESRCH;
}

static int goog_set_coord_filter_enabled_nop(
		void *private_data, struct gti_coord_filter_cmd *cmd)
{
	return -ESRCH;
}

static int goog_set_grip_mode_nop(
		void *private_data, struct gti_grip_cmd *cmd)
{
	return -ESRCH;
}

static int goog_set_heatmap_enabled_nop(
		void *private_data, struct gti_heatmap_cmd *cmd)
{
	return -ESRCH;
}

static int goog_set_irq_mode_nop(
		void *private_data, struct gti_irq_cmd *cmd)
{
	return -ESRCH;
}

static int goog_set_palm_mode_nop(
		void *private_data, struct gti_palm_cmd *cmd)
{
	return -ESRCH;
}

static int goog_set_report_rate_nop(
		void *private_data, struct gti_report_rate_cmd *cmd)
{
	return -ESRCH;
}

static int goog_set_scan_mode_nop(
		void *private_data, struct gti_scan_cmd *cmd)
{
	return -ESRCH;
}

static int goog_set_screen_protector_mode_nop(
		void *private_data, struct gti_screen_protector_mode_cmd *cmd)
{
	return -ESRCH;
}

static int goog_set_sensing_mode_nop(
		void *private_data, struct gti_sensing_cmd *cmd)
{
	return -ESRCH;
}

void goog_init_input(struct goog_touch_interface *gti)
{
#ifdef GTI_DEBUG_INPUT_KFIFO_LEN
	int i;
#endif

	if (!gti)
		return;

#ifdef GTI_DEBUG_HEALTHCHECK_KFIFO_LEN
	INIT_KFIFO(gti->debug_fifo_healthcheck);
#endif
#ifdef GTI_DEBUG_INPUT_KFIFO_LEN
	INIT_KFIFO(gti->debug_fifo_input);
	for (i = 0 ; i < MAX_SLOTS ; i++)
		gti->debug_input[i].slot = i;
	gti->debug_warning_limit = TOUCH_OFFLOAD_BUFFER_NUM;
#endif

	if (gti->vendor_dev && gti->vendor_input_dev) {
		gti->abs_x_max = input_abs_get_max(gti->vendor_input_dev, ABS_MT_POSITION_X);
		gti->abs_x_min = input_abs_get_min(gti->vendor_input_dev, ABS_MT_POSITION_X);
		gti->abs_y_max = input_abs_get_max(gti->vendor_input_dev, ABS_MT_POSITION_Y);
		gti->abs_y_min = input_abs_get_min(gti->vendor_input_dev, ABS_MT_POSITION_Y);

		/*
		 * Initialize the ABS_MT_ORIENTATION to support orientation reporting.
		 * Initialize the ABS_MT_TOUCH_MAJOR and ABS_MT_TOUCH_MINOR depending on
		 * the larger values of ABS_MT_POSITION_X and ABS_MT_POSITION_Y to support
		 * shape algo reporting.
		 */
		if (gti->offload.caps.rotation_reporting) {
			int abs_x_max = gti->abs_x_max;
			int abs_x_min = gti->abs_x_min;
			int abs_x_res = input_abs_get_res(gti->vendor_input_dev, ABS_MT_POSITION_X);
			int abs_y_max = gti->abs_y_max;
			int abs_y_min = gti->abs_y_min;
			int abs_y_res = input_abs_get_res(gti->vendor_input_dev, ABS_MT_POSITION_Y);
			int abs_major_max = abs_x_max;
			int abs_major_min = abs_x_min;
			int abs_major_res = abs_x_res;
			int abs_minor_max = abs_y_max;
			int abs_minor_min = abs_y_min;
			int abs_minor_res = abs_y_res;

			if (abs_x_max < abs_y_max) {
				swap(abs_major_max, abs_minor_max);
				swap(abs_major_min, abs_minor_min);
				swap(abs_major_res, abs_minor_res);
			}
			input_set_abs_params(gti->vendor_input_dev, ABS_MT_ORIENTATION,
				-4096, 4096, 0, 0);
			input_set_abs_params(gti->vendor_input_dev, ABS_MT_TOUCH_MAJOR,
				abs_major_min, abs_major_max, 0, 0);
			input_set_abs_params(gti->vendor_input_dev, ABS_MT_TOUCH_MINOR,
				abs_minor_min, abs_minor_max, 0, 0);
			input_abs_set_res(gti->vendor_input_dev, ABS_MT_TOUCH_MAJOR, abs_major_res);
			input_abs_set_res(gti->vendor_input_dev, ABS_MT_TOUCH_MINOR, abs_minor_res);
		}

		/*
		 * Initialize the ABS_MT_TOOL_TYPE to support touch cancel.
		 */
		input_set_abs_params(gti->vendor_input_dev, ABS_MT_TOOL_TYPE,
			MT_TOOL_FINGER, MT_TOOL_PALM, 0, 0);
	}
}

void goog_init_options(struct goog_touch_interface *gti,
		struct gti_optional_configuration *options)
{
	/* Initialize the common features. */
	gti->mf_mode = GTI_MF_MODE_DEFAULT;
	gti->screen_protector_mode_setting = GTI_SCREEN_PROTECTOR_MODE_DISABLE;
	gti->display_state = GTI_DISPLAY_STATE_ON;

	gti->panel_id = -1;
	if (gti->vendor_dev) {
		struct device_node *np = gti->vendor_dev->of_node;

		gti->ignore_force_active = of_property_read_bool(np, "goog,ignore-force-active");
		gti->coord_filter_enabled = of_property_read_bool(np, "goog,coord-filter-enabled");
		gti->panel_id = goog_get_panel_id(np);
		if (gti->panel_id >= 0) {
			goog_get_firmware_name(np, gti->panel_id, gti->fw_name, sizeof(gti->fw_name));
			goog_get_config_name(np, gti->panel_id, gti->config_name, sizeof(gti->config_name));
			goog_get_test_limits_name(np, gti->panel_id, gti->test_limits_name,
					sizeof(gti->test_limits_name));
		}
	}

	/* Initialize default functions. */
	gti->options.calibrate = goog_calibrate_nop;
	gti->options.get_context_driver = goog_get_context_driver_nop;
	gti->options.get_context_stylus = goog_get_context_stylus_nop;
	gti->options.get_coord_filter_enabled = goog_get_coord_filter_enabled_nop;
	gti->options.get_fw_version = goog_get_fw_version_nop;
	gti->options.get_grip_mode = goog_get_grip_mode_nop;
	gti->options.get_irq_mode = goog_get_irq_mode_nop;
	gti->options.get_mutual_sensor_data = goog_get_mutual_sensor_data_nop;
	gti->options.get_palm_mode = goog_get_palm_mode_nop;
	gti->options.get_scan_mode = goog_get_scan_mode_nop;
	gti->options.get_screen_protector_mode = goog_get_screen_protector_mode_nop;
	gti->options.get_self_sensor_data = goog_get_self_sensor_data_nop;
	gti->options.get_sensing_mode = goog_get_sensing_mode_nop;
	gti->options.notify_display_state = goog_notify_display_state_nop;
	gti->options.notify_display_vrefresh = goog_notify_display_vrefresh_nop;
	gti->options.ping = goog_ping_nop;
	gti->options.reset = goog_reset_nop;
	gti->options.selftest = goog_selftest_nop;
	gti->options.set_continuous_report = goog_set_continuous_report_nop;
	gti->options.set_coord_filter_enabled = goog_set_coord_filter_enabled_nop;
	gti->options.set_grip_mode = goog_set_grip_mode_nop;
	gti->options.set_heatmap_enabled = goog_set_heatmap_enabled_nop;
	gti->options.set_irq_mode = goog_set_irq_mode_nop;
	gti->options.set_palm_mode = goog_set_palm_mode_nop;
	gti->options.set_report_rate = goog_set_report_rate_nop;
	gti->options.set_scan_mode = goog_set_scan_mode_nop;
	gti->options.set_screen_protector_mode = goog_set_screen_protector_mode_nop;
	gti->options.set_sensing_mode = goog_set_sensing_mode_nop;

	/* Set optional operation if available. */
	if (options) {
		if (options->calibrate)
			gti->options.calibrate = options->calibrate;
		if (options->get_context_driver)
			gti->options.get_context_driver = options->get_context_driver;
		if (options->get_context_stylus)
			gti->options.get_context_stylus = options->get_context_stylus;
		if (options->get_coord_filter_enabled)
			gti->options.get_coord_filter_enabled = options->get_coord_filter_enabled;
		if (options->get_fw_version)
			gti->options.get_fw_version = options->get_fw_version;
		if (options->get_grip_mode)
			gti->options.get_grip_mode = options->get_grip_mode;
		if (options->get_irq_mode)
			gti->options.get_irq_mode = options->get_irq_mode;
		if (options->get_mutual_sensor_data)
			gti->options.get_mutual_sensor_data = options->get_mutual_sensor_data;
		if (options->get_palm_mode)
			gti->options.get_palm_mode = options->get_palm_mode;
		if (options->get_scan_mode)
			gti->options.get_scan_mode = options->get_scan_mode;
		if (options->get_screen_protector_mode)
			gti->options.get_screen_protector_mode = options->get_screen_protector_mode;
		if (options->get_self_sensor_data)
			gti->options.get_self_sensor_data = options->get_self_sensor_data;
		if (options->get_sensing_mode)
			gti->options.get_sensing_mode = options->get_sensing_mode;
		if (options->notify_display_state)
			gti->options.notify_display_state = options->notify_display_state;
		if (options->notify_display_vrefresh) {
			gti->options.notify_display_vrefresh =
				options->notify_display_vrefresh;
		}
		if (options->ping)
			gti->options.ping = options->ping;
		if (options->reset)
			gti->options.reset = options->reset;
		if (options->selftest)
			gti->options.selftest = options->selftest;
		if (options->set_continuous_report)
			gti->options.set_continuous_report = options->set_continuous_report;
		if (options->set_coord_filter_enabled)
			gti->options.set_coord_filter_enabled = options->set_coord_filter_enabled;
		if (options->set_grip_mode)
			gti->options.set_grip_mode = options->set_grip_mode;
		if (options->set_heatmap_enabled)
			gti->options.set_heatmap_enabled = options->set_heatmap_enabled;
		if (options->set_irq_mode)
			gti->options.set_irq_mode = options->set_irq_mode;
		if (options->set_palm_mode)
			gti->options.set_palm_mode = options->set_palm_mode;
		if (options->set_report_rate)
			gti->options.set_report_rate = options->set_report_rate;
		if (options->set_scan_mode)
			gti->options.set_scan_mode = options->set_scan_mode;
		if (options->set_screen_protector_mode)
			gti->options.set_screen_protector_mode = options->set_screen_protector_mode;
		if (options->set_sensing_mode)
			gti->options.set_sensing_mode = options->set_sensing_mode;

		gti->options.post_irq_thread_fn = options->post_irq_thread_fn;
	}
}

int goog_pm_wake_lock_nosync(struct goog_touch_interface *gti,
		enum gti_pm_wakelock_type type, bool skip_pm_resume)
{
	struct gti_pm* pm = NULL;

	if ((gti == NULL) || !gti->pm.enabled)
		return -ENODEV;
	pm = &gti->pm;

	mutex_lock(&pm->lock_mutex);

	if (pm->locks & type) {
		GOOG_DBG(gti, "unexpectedly lock: locks=0x%04X, type=0x%04X\n",
				pm->locks, type);
		mutex_unlock(&pm->lock_mutex);
		return -EINVAL;
	}

	/*
	 * If NON_WAKE_UP is set and the pm is suspend, we should ignore it.
	 * For example, IRQs should only keep the bus active. IRQs received
	 * while the pm is suspend should be ignored.
	 */
	if (skip_pm_resume && pm->locks == 0) {
		mutex_unlock(&pm->lock_mutex);
		return -EAGAIN;
	}

	pm->locks |= type;

	if (skip_pm_resume) {
		mutex_unlock(&pm->lock_mutex);
		return 0;
	}

	pm->new_state = GTI_PM_RESUME;
	pm->update_state = true;
	queue_work(pm->event_wq, &pm->state_update_work);
	mutex_unlock(&pm->lock_mutex);
	return 0;
}
EXPORT_SYMBOL_GPL(goog_pm_wake_lock_nosync);

int goog_pm_wake_lock(struct goog_touch_interface *gti,
		enum gti_pm_wakelock_type type, bool skip_pm_resume)
{
	struct gti_pm* pm = NULL;
	int ret = 0;

	if ((gti == NULL) || !gti->pm.enabled)
		return -ENODEV;
	pm = &gti->pm;

	ret = goog_pm_wake_lock_nosync(gti, type, skip_pm_resume);
	if (ret < 0) return ret;
	flush_workqueue(pm->event_wq);
	return ret;
}
EXPORT_SYMBOL_GPL(goog_pm_wake_lock);

int goog_pm_wake_unlock_nosync(struct goog_touch_interface *gti,
		enum gti_pm_wakelock_type type)
{
	struct gti_pm* pm = NULL;
	int ret = 0;

	if ((gti == NULL) || !gti->pm.enabled)
		return -ENODEV;
	pm = &gti->pm;

	mutex_lock(&pm->lock_mutex);

	if (!(pm->locks & type)) {
		GOOG_DBG(gti, "unexpectedly unlock: locks=0x%04X, type=0x%04X\n",
				pm->locks, type);
		mutex_unlock(&pm->lock_mutex);
		return -EINVAL;
	}

	pm->locks &= ~type;

	if (pm->locks == 0) {
		pm->new_state = GTI_PM_SUSPEND;
		pm->update_state = true;
		queue_work(pm->event_wq, &pm->state_update_work);
	}
	mutex_unlock(&pm->lock_mutex);

	return ret;
}
EXPORT_SYMBOL_GPL(goog_pm_wake_unlock_nosync);

int goog_pm_wake_unlock(struct goog_touch_interface *gti,
		enum gti_pm_wakelock_type type)
{
	struct gti_pm* pm = NULL;
	int ret = 0;

	if ((gti == NULL) || !gti->pm.enabled)
		return -ENODEV;
	pm = &gti->pm;

	ret = goog_pm_wake_unlock_nosync(gti, type);
	if (ret < 0) return ret;
	flush_workqueue(pm->event_wq);
	return ret;
}
EXPORT_SYMBOL_GPL(goog_pm_wake_unlock);

bool goog_pm_wake_check_locked(struct goog_touch_interface *gti,
		enum gti_pm_wakelock_type type)
{
	if ((gti == NULL) || !gti->pm.enabled)
		return -ENODEV;

	return gti->pm.locks & type ? true : false;
}
EXPORT_SYMBOL_GPL(goog_pm_wake_check_locked);

u32 goog_pm_wake_get_locks(struct goog_touch_interface *gti)
{
	if ((gti == NULL) || !gti->pm.enabled)
		return -ENODEV;

	return gti->pm.locks;
}
EXPORT_SYMBOL_GPL(goog_pm_wake_get_locks);

static void goog_pm_suspend(struct gti_pm *pm)
{
	struct goog_touch_interface *gti = container_of(pm,
			struct goog_touch_interface, pm);
	int ret = 0;

	/* exit directly if device is already in suspend state */
	if (pm->state == GTI_PM_SUSPEND) {
		GOOG_WARN(gti, "GTI already suspended!\n");
		return;
	}

	GOOG_LOGI(gti, "irq_index: %llu, input_index: %llu.\n", gti->irq_index, gti->input_index);
	pm->state = GTI_PM_SUSPEND;

	if (pm->suspend)
		pm->suspend(gti->vendor_dev);

	if (gti->tbn_register_mask) {
		ret = tbn_release_bus(gti->tbn_register_mask);
		if (ret)
			GOOG_ERR(gti, "tbn_release_bus failed, ret %d!\n", ret);
	}
	gti_debug_healthcheck_dump(gti);
	gti_debug_input_dump(gti);

	goog_input_release_all_fingers(gti);

	pm_relax(gti->dev);
}

static void goog_pm_resume(struct gti_pm *pm)
{
	struct goog_touch_interface *gti = container_of(pm,
			struct goog_touch_interface, pm);
	int ret = 0;

	/* exit directly if device isn't in suspend state */
	if (pm->state == GTI_PM_RESUME) {
		GOOG_WARN(gti, "GTI already resumed!\n");
		return;
	}

	pm_stay_awake(gti->dev);

	if (gti->tbn_register_mask) {
		gti->lptw_triggered = false;
		ret = tbn_request_bus_with_result(gti->tbn_register_mask, &gti->lptw_triggered);
		if (ret)
			GOOG_ERR(gti, "tbn_request_bus failed, ret %d!\n", ret);
	}

	if (pm->resume)
		pm->resume(gti->vendor_dev);

	/*
	 * Reinitialize the mf_state to the default, then goog_update_motion_filter()
	 * could base on up-to-date mf_mode to change accordingly.
	 */
	gti->mf_state = GTI_MF_STATE_FILTERED;
	pm->state = GTI_PM_RESUME;
}

void goog_pm_state_update_work(struct work_struct *work) {
	struct gti_pm *pm = container_of(work, struct gti_pm, state_update_work);
	enum gti_pm_state new_state;

	mutex_lock(&pm->lock_mutex);
	while (pm->update_state) {
		pm->update_state = false;
		new_state = pm->new_state;
		mutex_unlock(&pm->lock_mutex);
		if (new_state != pm->state) {
			if (new_state == GTI_PM_RESUME)
				goog_pm_resume(pm);
			else
				goog_pm_suspend(pm);
		}
		mutex_lock(&pm->lock_mutex);
	}
	mutex_unlock(&pm->lock_mutex);
}

int goog_pm_register_notification(struct goog_touch_interface *gti,
		const struct dev_pm_ops* ops)
{
	if ((gti == NULL) || !gti->pm.enabled)
		return -ENODEV;

	gti->pm.resume = ops->resume;
	gti->pm.suspend = ops->suspend;
	return 0;
}
EXPORT_SYMBOL_GPL(goog_pm_register_notification);

int goog_pm_unregister_notification(struct goog_touch_interface *gti)
{
	if ((gti == NULL) || !gti->pm.enabled)
		return -ENODEV;

	gti->pm.resume = NULL;
	gti->pm.suspend = NULL;
	return 0;
}
EXPORT_SYMBOL_GPL(goog_pm_unregister_notification);

void goog_notify_fw_status_changed(struct goog_touch_interface *gti,
		enum gti_fw_status status, struct gti_fw_status_data* data)
{
	switch (status) {
	case GTI_FW_STATUS_RESET:
		GOOG_INFO(gti, "Firmware has been reset\n");
		/*
		 * Reinitialize the mf_state to the default, then goog_update_motion_filter()
		 * could base on up-to-date mf_mode to change accordingly.
		 */
		gti->mf_state = GTI_MF_STATE_FILTERED;
		goog_input_release_all_fingers(gti);
		goog_update_fw_settings(gti);
		break;
	case GTI_FW_STATUS_PALM_ENTER:
		GOOG_INFO(gti, "Enter palm mode\n");
		break;
	case GTI_FW_STATUS_PALM_EXIT:
		GOOG_INFO(gti, "Exit palm mode\n");
		break;
	case GTI_FW_STATUS_GRIP_ENTER:
		GOOG_INFO(gti, "Enter grip mode\n");
		break;
	case GTI_FW_STATUS_GRIP_EXIT:
		GOOG_INFO(gti, "Exit grip mode\n");
		break;
	case GTI_FW_STATUS_WATER_ENTER:
		GOOG_INFO(gti, "Enter water mode\n");
		gti->fw_status.water_mode = 1;
		gti->context_changed.water_mode = 1;
		break;
	case GTI_FW_STATUS_WATER_EXIT:
		GOOG_INFO(gti, "Exit water mode\n");
		gti->fw_status.water_mode = 0;
		gti->context_changed.water_mode = 1;
		break;
	case GTI_FW_STATUS_NOISE_MODE:
		if (data == NULL) {
			GOOG_INFO(gti, "Noise level is changed, level: unknown\n");
		} else {
			if (data->noise_level == GTI_NOISE_MODE_EXIT) {
				GOOG_INFO(gti, "Exit noise mode\n");
				gti->fw_status.noise_level= 0;
			} else {
				GOOG_INFO(gti, "Enter noise mode, level: %d\n", data->noise_level);
				gti->fw_status.noise_level = data->noise_level;
			}
			gti->context_changed.noise_state = 1;
		}
		break;
	default:
		break;
	}
}
EXPORT_SYMBOL_GPL(goog_notify_fw_status_changed);

static int goog_pm_probe(struct goog_touch_interface *gti)
{
	struct gti_pm* pm = &gti->pm;
	int ret = 0;

	pm->state = GTI_PM_RESUME;
	pm->locks = GTI_PM_WAKELOCK_TYPE_SCREEN_ON;
	pm->event_wq = alloc_workqueue(
		"gti_pm_wq", WQ_UNBOUND | WQ_HIGHPRI | WQ_CPU_INTENSIVE, 1);
	if (!pm->event_wq) {
		GOOG_ERR(gti, "Failed to create work thread for pm!\n");
		ret = -ENOMEM;
		goto err_alloc_workqueue;
	}

	mutex_init(&pm->lock_mutex);
	INIT_WORK(&pm->state_update_work, goog_pm_state_update_work);

	pm->enabled = true;

err_alloc_workqueue:
	return ret;
}

static int goog_pm_remove(struct goog_touch_interface *gti)
{
	struct gti_pm* pm = &gti->pm;

	if (pm->enabled) {
		pm->enabled = false;
		cpu_latency_qos_remove_request(&gti->pm_qos_req);
		if (pm->event_wq)
			destroy_workqueue(pm->event_wq);
	}

	return 0;
}

static void goog_lookup_touch_report_rate(struct goog_touch_interface *gti)
{
	int i;
	u32 next_report_rate = 0;

	for (i = 0; i < gti->report_rate_table_size; i++) {
		if (gti->display_vrefresh <= gti->display_refresh_rate_table[i]) {
			next_report_rate = gti->touch_report_rate_table[i];
			break;
		}
	}

	/*
	 * Set the touch report as minimum value if the display_vrefresh is smaller
	 * than the minimum value of goog,display-vrr-table.
	 */
	if (next_report_rate == 0)
		next_report_rate = gti->touch_report_rate_table[0];

	if (gti->report_rate_setting_next != next_report_rate) {
		cancel_delayed_work_sync(&gti->set_report_rate_work);
		gti->report_rate_setting_next = next_report_rate;
	}

	if (gti->report_rate_setting_next != gti->report_rate_setting &&
			gti->pm.state == GTI_PM_RESUME) {
		queue_delayed_work(gti->pm.event_wq, &gti->set_report_rate_work,
				(gti->report_rate_setting_next > gti->report_rate_setting) ?
				msecs_to_jiffies(gti->increase_report_rate_delay * MSEC_PER_SEC) :
				msecs_to_jiffies(gti->decrease_report_rate_delay * MSEC_PER_SEC));
	}
}

static void goog_set_report_rate_work(struct work_struct *work)
{
	int ret;
	struct goog_touch_interface *gti;
	struct delayed_work *delayed_work;
	delayed_work = container_of(work, struct delayed_work, work);
	gti = container_of(delayed_work, struct goog_touch_interface, set_report_rate_work);

	if (gti->pm.state == GTI_PM_SUSPEND)
		return;

	if (gti->report_rate_setting == gti->report_rate_setting_next)
		return;

	/* Retry it 10ms later if there is finger on the screen. */
	if (gti->slot_bit_active) {
		queue_delayed_work(gti->pm.event_wq, &gti->set_report_rate_work,
				msecs_to_jiffies(10));
		return;
	}

	gti->cmd.report_rate_cmd.setting = gti->report_rate_setting_next;
	ret = goog_process_vendor_cmd(gti, GTI_CMD_SET_REPORT_RATE);
	if (ret != 0) {
		GOOG_ERR(gti, "Failed to set report rate!\n");
		return;
	}

	gti->report_rate_setting = gti->report_rate_setting_next;
	gti->context_changed.touch_report_rate = 1;
}

static int goog_init_variable_report_rate(struct goog_touch_interface *gti)
{
	int table_size = 0;

	if (!gti->pm.event_wq) {
		GOOG_ERR(gti, "No workqueue for variable report rate.\n");
		return -ENODEV;
	}

	gti->vrr_enabled = of_property_read_bool(gti->vendor_dev->of_node,
			"goog,vrr-enabled");
	if (!gti->vrr_enabled)
		return 0;

	table_size = of_property_count_u32_elems(gti->vendor_dev->of_node,
			"goog,vrr-display-rate");
	if (table_size != of_property_count_u32_elems(gti->vendor_dev->of_node,
			"goog,vrr-touch-rate")) {
		GOOG_ERR(gti, "Table size mismatch!\n");
		goto init_variable_report_rate_failed;
	}

	gti->report_rate_table_size = table_size;

	gti->display_refresh_rate_table = devm_kzalloc(gti->vendor_dev,
			sizeof(u32) * table_size, GFP_KERNEL);
	if (!gti->display_refresh_rate_table) {
		GOOG_ERR(gti, "display_refresh_rate_table alloc failed.\n");
		goto init_variable_report_rate_failed;
	}

	gti->touch_report_rate_table = devm_kzalloc(gti->vendor_dev,
			sizeof(u32) * table_size, GFP_KERNEL);
	if (!gti->touch_report_rate_table) {
		GOOG_ERR(gti, "touch_report_rate_table alloc failed.\n");
		goto init_variable_report_rate_failed;
	}

	if (of_property_read_u32_array(gti->vendor_dev->of_node, "goog,vrr-display-rate",
			gti->display_refresh_rate_table, table_size)) {
		GOOG_ERR(gti, "Failed to parse goog,display-vrr-table.\n");
		goto init_variable_report_rate_failed;
	}

	if (of_property_read_u32_array(gti->vendor_dev->of_node, "goog,vrr-touch-rate",
			gti->touch_report_rate_table, table_size)) {
		GOOG_ERR(gti, "Failed to parse goog,touch-vrr-table.\n");
		goto init_variable_report_rate_failed;
	}

	if (of_property_read_u32(gti->vendor_dev->of_node, "goog,vrr-up-delay",
			&gti->increase_report_rate_delay)) {
		gti->increase_report_rate_delay = 0;
	}

	if (of_property_read_u32(gti->vendor_dev->of_node, "goog,vrr-down-delay",
			&gti->decrease_report_rate_delay)) {
		gti->decrease_report_rate_delay = 0;
	}

	GOOG_INFO(gti, "Default report rate: %uHz, report rate delay %u/%u)",
			gti->touch_report_rate_table[0],
			gti->increase_report_rate_delay,
			gti->decrease_report_rate_delay);

	gti->report_rate_setting = gti->touch_report_rate_table[0];
	gti->report_rate_setting_next = gti->touch_report_rate_table[0];
	INIT_DELAYED_WORK(&gti->set_report_rate_work, goog_set_report_rate_work);

	return 0;

init_variable_report_rate_failed:
	gti->vrr_enabled = false;
	devm_kfree(gti->vendor_dev, gti->display_refresh_rate_table);
	devm_kfree(gti->vendor_dev, gti->touch_report_rate_table);

	return 0;
}

int goog_get_lptw_triggered(struct goog_touch_interface *gti)
{
	if (gti == NULL)
		return -ENODEV;

	return gti->lptw_triggered;
}
EXPORT_SYMBOL_GPL(goog_get_lptw_triggered);

static void gti_input_set_timestamp(struct goog_touch_interface *gti, ktime_t timestamp)
{
	if (gti) {
		input_set_timestamp(gti->vendor_input_dev, timestamp);
		gti->input_dev_mono_ktime = timestamp;
	}
}

static irqreturn_t gti_irq_handler(int irq, void *data)
{
	irqreturn_t ret;
	struct goog_touch_interface *gti = (struct goog_touch_interface *)data;

	gti->irq_index++;
	if (gti->vendor_irq_handler)
		ret = gti->vendor_irq_handler(irq, gti->vendor_irq_cookie);
	else
		ret = IRQ_WAKE_THREAD;
	gti_debug_healthcheck_update(gti, true);
	return ret;
}

static irqreturn_t gti_irq_thread_fn(int irq, void *data)
{
	int error;
	irqreturn_t ret = IRQ_NONE;
	struct goog_touch_interface *gti = (struct goog_touch_interface *)data;

	ATRACE_BEGIN(__func__);

	if (gti->tbn_enabled) {
		error = goog_pm_wake_lock(gti, GTI_PM_WAKELOCK_TYPE_IRQ, true);
		if (error < 0) {
			GOOG_WARN(gti, "Skipping stray interrupt, pm state: (%d, %d)\n",
					gti->pm.state, gti->pm.new_state);
			ATRACE_END();
			return IRQ_HANDLED;
		}
	}

	cpu_latency_qos_update_request(&gti->pm_qos_req, 100 /* usec */);

	/*
	 * Some vendor drivers read sensor data inside vendor_irq_thread_fn and
	 * some inside goog_input_process. Use input_heatmap_lock to avoid race that
	 * heatmap reading between sysfs/procfs and drivers concurrently.
	 */
	mutex_lock(&gti->input_heatmap_lock);

	if (gti->vendor_irq_thread_fn != NULL)
		ret = gti->vendor_irq_thread_fn(irq, gti->vendor_irq_cookie);
	else
		ret = IRQ_HANDLED;

#if IS_ENABLED(CONFIG_TOUCHSCREEN_OFFLOAD) || \
    IS_ENABLED(CONFIG_TOUCHSCREEN_HEATMAP) || \
    defined(GTI_DEBUG_INPUT_KFIFO_LEN)
	goog_input_process(gti, false);
#endif

	mutex_unlock(&gti->input_heatmap_lock);

	if (ret == IRQ_HANDLED && gti->vendor_irq_thread_fn != NULL &&
			gti->options.post_irq_thread_fn != NULL) {
		ret = gti->options.post_irq_thread_fn(irq, gti->vendor_irq_cookie);
	}

	gti_debug_healthcheck_update(gti, false);
	cpu_latency_qos_update_request(&gti->pm_qos_req, PM_QOS_DEFAULT_VALUE);
	if (gti->tbn_enabled)
		goog_pm_wake_unlock_nosync(gti, GTI_PM_WAKELOCK_TYPE_IRQ);
	ATRACE_END();

	return ret;
}

static void gti_pm_qos_init(struct goog_touch_interface *gti, unsigned int irq)
{
	gti->pm_qos_req.type = PM_QOS_REQ_AFFINE_IRQ;
	gti->pm_qos_req.irq = irq;
	cpu_latency_qos_add_request(&gti->pm_qos_req, PM_QOS_DEFAULT_VALUE);
}

int goog_devm_request_threaded_irq(struct goog_touch_interface *gti,
		struct device *dev, unsigned int irq,
		irq_handler_t handler, irq_handler_t thread_fn,
		unsigned long irqflags, const char *devname,
		void *dev_id)
{
	int ret;

	if (gti) {
		gti_pm_qos_init(gti, irq);
		ret = devm_request_threaded_irq(dev, irq, gti_irq_handler, gti_irq_thread_fn,
				irqflags, devname, gti);
		if (dev_id)
			gti->vendor_irq_cookie = dev_id;
		if (handler)
			gti->vendor_irq_handler = handler;
		if (thread_fn)
			gti->vendor_irq_thread_fn = thread_fn;
	} else {
		ret = devm_request_threaded_irq(dev, irq, handler, thread_fn,
				irqflags, devname, dev_id);
	}

	return ret;
}
EXPORT_SYMBOL_GPL(goog_devm_request_threaded_irq);

int goog_request_threaded_irq(struct goog_touch_interface *gti,
		unsigned int irq, irq_handler_t handler, irq_handler_t thread_fn,
		unsigned long irqflags, const char *devname, void *dev_id)
{
	int ret;

	if (gti) {
		gti_pm_qos_init(gti, irq);
		ret = request_threaded_irq(irq, gti_irq_handler, gti_irq_thread_fn,
				irqflags, devname, gti);
		if (dev_id)
			gti->vendor_irq_cookie = dev_id;
		if (handler)
			gti->vendor_irq_handler = handler;
		if (thread_fn)
			gti->vendor_irq_thread_fn = thread_fn;
	} else {
		ret = request_threaded_irq(irq, handler, thread_fn, irqflags, devname, dev_id);
	}

	return ret;
}
EXPORT_SYMBOL_GPL(goog_request_threaded_irq);

struct goog_touch_interface *goog_touch_interface_probe(
		void *private_data,
		struct device *dev,
		struct input_dev *input_dev,
		int (*default_handler)(void *private_data,
			enum gti_cmd_type cmd_type, struct gti_union_cmd_data *cmd),
		struct gti_optional_configuration *options)
{
	int ret;
	struct goog_touch_interface *gti;

	if (!dev || !input_dev || !default_handler) {
		pr_err("%s: error: invalid dev/input_dev or default_handler!\n", __func__);
		return NULL;
	}

	gti = devm_kzalloc(dev, sizeof(struct goog_touch_interface), GFP_KERNEL);
	if (gti) {
		gti->vendor_private_data = private_data;
		gti->vendor_dev = dev;
		gti->vendor_input_dev = input_dev;
		gti->vendor_default_handler = default_handler;
		mutex_init(&gti->input_lock);
		mutex_init(&gti->input_process_lock);
		mutex_init(&gti->input_heatmap_lock);
	}

	if (!gti_class)
		gti_class = class_create(THIS_MODULE, GTI_NAME);

	if (gti && gti_class) {
		u32 dev_id = gti_dev_num;
		char *name;

		if (gti->vendor_dev) {
			struct device_node *np = gti->vendor_dev->of_node;

			of_property_read_u32(np, "goog,dev-id", &dev_id);
		}
		name = kasprintf(GFP_KERNEL, "gti.%d", dev_id);

		if (name &&
			!alloc_chrdev_region(&gti->dev_id, 0, 1, name)) {
			gti->dev = device_create(gti_class, NULL,
					gti->dev_id, gti, name);
			if (gti->dev) {
				gti_dev_num++;
				GOOG_LOGI(gti, "device create \"%s\".\n", name);
				if (gti->vendor_dev) {
					ret = sysfs_create_link(&gti->dev->kobj,
						&gti->vendor_dev->kobj, "vendor");
					if (ret) {
						GOOG_ERR(gti, "sysfs_create_link() failed for vendor, ret=%d!\n",
							ret);
					}
				}
				if (gti->vendor_input_dev) {
					ret = sysfs_create_link(&gti->dev->kobj,
						&gti->vendor_input_dev->dev.kobj, "vendor_input");
					if (ret) {
						GOOG_ERR(gti, "sysfs_create_link() failed for vendor_input, ret=%d!\n",
							 ret);
					}
				}
			}
		}
		kfree(name);
	}

	if (gti && gti->dev) {
		goog_init_proc(gti);
		goog_init_options(gti, options);
#if IS_ENABLED(CONFIG_TOUCHSCREEN_OFFLOAD)
		goog_offload_probe(gti);
#endif
		/*
		 * goog_init_input() needs the offload.cap initialization by goog_offload_probe().
		 */
		goog_init_input(gti);
		goog_register_tbn(gti);
		goog_pm_probe(gti);
		register_panel_bridge(gti);
		goog_init_variable_report_rate(gti);
		goog_update_fw_settings(gti);

		ret = sysfs_create_group(&gti->dev->kobj, &goog_attr_group);
		if (ret)
			GOOG_ERR(gti, "sysfs_create_group() failed, ret= %d!\n", ret);
	}

	return gti;
}
EXPORT_SYMBOL_GPL(goog_touch_interface_probe);

int goog_touch_interface_remove(struct goog_touch_interface *gti)
{
	if (!gti)
		return -ENODEV;

	if (gti->dev) {
		sysfs_remove_group(&gti->dev->kobj, &goog_attr_group);
		if (gti->vendor_dev)
			sysfs_remove_link(&gti->dev->kobj, "vendor");
		if (gti->vendor_input_dev)
			sysfs_remove_link(&gti->dev->kobj, "vendor_input");
		device_destroy(gti_class, gti->dev_id);
		gti->dev = NULL;
		gti_dev_num--;
	}

	if (gti_class) {
		unregister_chrdev_region(gti->dev_id, 1);
		if (!gti_dev_num) {
			proc_remove(gti_proc_dir_root);
			gti_proc_dir_root = NULL;
			class_destroy(gti_class);
			gti_class = NULL;
		}
	}

	unregister_panel_bridge(&gti->panel_bridge);
	goog_pm_remove(gti);

	if (gti->tbn_enabled && gti->tbn_register_mask)
		unregister_tbn(&gti->tbn_register_mask);

#if IS_ENABLED(CONFIG_TOUCHSCREEN_OFFLOAD)
	gti->offload_enabled = false;
	goog_offload_remove(gti);
#endif
#if IS_ENABLED(CONFIG_TOUCHSCREEN_HEATMAP)
	gti->v4l2_enabled = false;
	heatmap_remove(&gti->v4l2);
	devm_kfree(gti->vendor_dev, gti->heatmap_buf);
#endif
	devm_kfree(gti->vendor_dev, gti);

	return 0;
}
EXPORT_SYMBOL_GPL(goog_touch_interface_remove);

MODULE_DESCRIPTION("Google Touch Interface");
MODULE_AUTHOR("Super Liu<supercjliu@google.com>");
MODULE_LICENSE("GPL v2");<|MERGE_RESOLUTION|>--- conflicted
+++ resolved
@@ -2737,13 +2737,8 @@
 static void goog_offload_set_running(struct goog_touch_interface *gti, bool running)
 {
 	if (gti->offload.offload_running != running) {
-<<<<<<< HEAD
 		GOOG_INFO(gti, "Set offload_running=%d irq_index=%llu input_index=%llu IDX=%llu\n",
 			running, gti->irq_index, gti->input_index, gti->frame_index);
-=======
-		GOOG_INFO(gti, "Set offload_running=%d, irq_index=%llu, input_index=%llu\n",
-			running, gti->irq_index, gti->input_index);
->>>>>>> 9a1b378d
 
 		gti->offload.offload_running = running;
 
