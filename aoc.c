--- conflicted
+++ resolved
@@ -2755,14 +2755,9 @@
 	int sscd_rc;
 	char crash_info[RAMDUMP_SECTION_CRASH_INFO_SIZE];
 	int restart_rc;
-<<<<<<< HEAD
-	u32 section_flags;
 	bool ap_reset = false, invalid_magic;
-=======
-	bool ap_reset = false;
 	struct aoc_section_header *crash_info_section =
 		find_ramdump_section(ramdump_header, SECTION_TYPE_CRASH_INFO);
->>>>>>> 04310e66
 
 	prvdata->total_restarts++;
 
@@ -2864,19 +2859,10 @@
 	}
 #endif
 
-<<<<<<< HEAD
 	if (ramdump_header->valid && !invalid_magic) {
-		const char *crash_reason = (const char *)ramdump_header +
-			RAMDUMP_SECTION_CRASH_INFO_OFFSET;
-
-		section_flags = ramdump_header->sections[RAMDUMP_SECTION_CRASH_INFO_INDEX].flags;
-		if (section_flags & RAMDUMP_FLAG_VALID) {
-=======
-	if (ramdump_header->valid) {
 		if (crash_info_section && crash_info_section->flags & RAMDUMP_FLAG_VALID) {
 			const char *crash_reason = (const char *)ramdump_header +
 				crash_info_section->offset;
->>>>>>> 04310e66
 			dev_info(prvdata->dev, "aoc coredump has valid coredump header, crash reason [%s]",
 				crash_reason);
 			strscpy(crash_info, crash_reason, sizeof(crash_info));
