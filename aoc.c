// SPDX-License-Identifier: GPL-2.0-only
/*
 * Google Whitechapel AoC Core Driver
 *
 * Copyright (c) 2019-2021 Google LLC
 *
 * This program is free software; you can redistribute it and/or modify
 * it under the terms of the GNU General Public License version 2 as
 * published by the Free Software Foundation.
 */

#define pr_fmt(fmt) "aoc: " fmt

#include "aoc.h"

#include <linux/atomic.h>
#include <linux/cdev.h>
#include <linux/delay.h>
#include <linux/dma-map-ops.h>
#include <linux/firmware.h>
#include <linux/fs.h>
#include <linux/glob.h>
#include <linux/init.h>
#include <linux/interrupt.h>
#include <linux/io.h>
#include <linux/iommu.h>
#include <linux/jiffies.h>
#include <linux/kernel.h>
#include <linux/list.h>
#include <linux/mailbox_client.h>
#include <linux/module.h>
#include <linux/moduleparam.h>
#include <linux/of.h>
#include <linux/of_address.h>
#include <linux/of_irq.h>
#include <linux/of_platform.h>
#include <linux/platform_data/sscoredump.h>
#include <linux/platform_device.h>
#include <linux/pm_runtime.h>
#include <linux/regulator/consumer.h>
#include <linux/slab.h>
#include <linux/string.h>
#include <linux/timer.h>
#include <linux/uaccess.h>
#include <linux/uio.h>
#include <linux/wait.h>
#include <linux/workqueue.h>
#include <linux/mutex.h>
#include <soc/google/acpm_ipc_ctrl.h>
#include <soc/google/debug-snapshot.h>
#include <soc/google/exynos-cpupm.h>
#include <soc/google/exynos-pmu-if.h>

#include <linux/gsa/gsa_aoc.h>

#if IS_ENABLED(CONFIG_EXYNOS_ITMON)
#include <soc/google/exynos-itmon.h>
#endif

#include "ion_physical_heap.h"

#include "aoc_firmware.h"
#include "aoc_ipc_core.h"
#include "aoc_ramdump_regions.h"

/* TODO: Remove internal calls, or promote to "public" */
#include "aoc_ipc_core_internal.h"

/* This should not be required, as we expect only one config to be defined */
#if IS_ENABLED(CONFIG_SOC_ZUMA)
	#undef CONFIG_SOC_GS101
	#undef CONFIG_SOC_GS201
#elif IS_ENABLED(CONFIG_SOC_GS201)
	#undef CONFIG_SOC_GS101
	#undef CONFIG_SOC_ZUMA
#endif

#if IS_ENABLED(CONFIG_SOC_ZUMA) && IS_ENABLED(CONFIG_SOC_GS101)
	#error "ZUMA and GS101 are mutually exclusive"
#endif

#if IS_ENABLED(CONFIG_SOC_ZUMA) && IS_ENABLED(CONFIG_SOC_GS201)
	#error "ZUMA and GS201 are mutually exclusive"
#endif

#if IS_ENABLED(CONFIG_SOC_GS201) && IS_ENABLED(CONFIG_SOC_GS101)
	#error "GS201 and GS101 are mutually exclusive"
#endif

#define MAX_FIRMWARE_LENGTH 128
#define AP_RESET_REASON_LENGTH 32
#define AOC_S2MPU_CTRL0 0x0
#define AOC_S2MPU_CTRL_PROTECTION_ENABLE_PER_VID_CLR 0x54
#define AOC_S2MPU_CTRL_PROTECTION_ENABLE_VID_MASK_ALL 0xFF

#define AOC_MAX_MINOR (1U)
#if IS_ENABLED(CONFIG_SOC_GS101)
<<<<<<< HEAD
	#define AOC_MBOX_CHANNELS 16
#else
	#define AOC_MBOX_CHANNELS (16 * 3) /* AP<->A32, AP<->F1, AP<->P6 mboxes */
=======
	#define AOC_MBOX_CHANNELS 16 /* AP-A32 mbox */
#else
	#define AOC_MBOX_CHANNELS (16 * 3) /* AP-A32, AP-F1 and AP-P6 mbox */
>>>>>>> 668e143a
#endif

#define AOC_FWDATA_ENTRIES 10
#define AOC_FWDATA_BOARDID_DFL  0x20202
#define AOC_FWDATA_BOARDREV_DFL 0x10000

#define SENSOR_DIRECT_HEAP_SIZE SZ_4M
#define PLAYBACK_HEAP_SIZE SZ_16K
#define CAPTURE_HEAP_SIZE SZ_64K

#define MAX_RESET_REASON_STRING_LEN 128UL

#define MAX_SENSOR_POWER_NUM 5

#if IS_ENABLED(CONFIG_SOC_GS201)
	#define AOC_PCU_BASE  AOC_PCU_BASE_PRO
	#define AOC_GPIO_BASE AOC_GPIO_BASE_PRO
	#define AOC_PCU_DB_SET_OFFSET AOC_PCU_DB_SET_OFFSET_PRO
	#define AOC_PCU_DB_CLR_OFFSET AOC_PCU_DB_CLR_OFFSET_PRO
	#define AOC_CP_APERTURE_START_OFFSET 0x7FDF80
	#define AOC_CP_APERTURE_END_OFFSET   0x7FFFFF
	#define AOC_CLOCK_DIVIDER 1
#elif IS_ENABLED(CONFIG_SOC_GS101)
	#define AOC_PCU_BASE  AOC_PCU_BASE_WC
	#define AOC_GPIO_BASE AOC_GPIO_BASE_WC
	#define AOC_PCU_DB_SET_OFFSET AOC_PCU_DB_SET_OFFSET_WC
	#define AOC_PCU_DB_CLR_OFFSET AOC_PCU_DB_CLR_OFFSET_WC
	#define AOC_CP_APERTURE_START_OFFSET 0x5FDF80
	#define AOC_CP_APERTURE_END_OFFSET   0x5FFFFF
	#define GPIO_INTERRUPT 93
	#define AOC_CLOCK_DIVIDER 6
#elif IS_ENABLED(CONFIG_SOC_ZUMA)
	#define AOC_PCU_BASE  AOC_PCU_BASE_ZUMA
	#define AOC_GPIO_BASE AOC_GPIO_BASE_ZUMA
	#define AOC_PCU_DB_SET_OFFSET AOC_PCU_DB_SET_OFFSET_ZUMA
	#define AOC_PCU_DB_CLR_OFFSET AOC_PCU_DB_CLR_OFFSET_ZUMA
	#define AOC_CP_APERTURE_START_OFFSET 0x7FDF80
	#define AOC_CP_APERTURE_END_OFFSET   0x7FFFFF
	#define AOC_CLOCK_DIVIDER 1
#endif

#define AOC_RESTART_DISABLED_RC (0xD15AB1ED)

#define MAX_SENSOR_POWER_NUM 5
#define MAX_DMIC_POWER_NUM 4

static DEFINE_MUTEX(aoc_service_lock);

enum AOC_FW_STATE {
	AOC_STATE_OFFLINE = 0,
	AOC_STATE_FIRMWARE_LOADED,
	AOC_STATE_STARTING,
	AOC_STATE_ONLINE
};
static enum AOC_FW_STATE aoc_state;

static struct platform_device *aoc_platform_device;

struct mbox_slot {
	struct mbox_client client;
	struct mbox_chan *channel;
	void *prvdata;
	int index;
};

struct aoc_prvdata {
	struct mbox_slot mbox_channels[AOC_MBOX_CHANNELS];
	struct aoc_service_dev **services;

	struct work_struct online_work;
	struct resource dram_resource;
	aoc_map_handler map_handler;
	void *map_handler_ctx;

	struct delayed_work monitor_work;
	atomic_t aoc_process_active;

	struct device *dev;
	struct iommu_domain *domain;
	void *ipc_base;

	void *sram_virt;
	void *dram_virt;
	void *aoc_req_virt;
	void *aoc_s2mpu_virt;
	size_t sram_size;
	size_t dram_size;
	size_t aoc_req_size;
	u32 aoc_s2mpu_saved_value;

	struct dma_heap *sensor_heap;
	struct dma_heap *audio_playback_heap;
	struct dma_heap *audio_capture_heap;
	phys_addr_t sensor_heap_base;
	phys_addr_t audio_playback_heap_base;
	phys_addr_t audio_capture_heap_base;

	int watchdog_irq;
	struct work_struct watchdog_work;
	bool aoc_reset_done;
	bool ap_triggered_reset;
	bool force_release_aoc;
	char ap_reset_reason[AP_RESET_REASON_LENGTH];
	wait_queue_head_t aoc_reset_wait_queue;
	unsigned int acpm_async_id;
	int total_services;

	char firmware_name[MAX_FIRMWARE_LENGTH];
	char *firmware_version;

	struct cdev cdev;
	dev_t aoc_devt;
	struct class *_class;
	struct device *_device;

	u32 disable_monitor_mode;
	u32 enable_uart_tx;
	u32 force_voltage_nominal;
	u32 no_ap_resets;
	u32 force_speaker_ultrasonic;

	u32 total_coredumps;
	u32 total_restarts;
	unsigned int sysmmu_nonsecure_irq;
	unsigned int sysmmu_secure_irq;

#if IS_ENABLED(CONFIG_EXYNOS_ITMON)
	struct notifier_block itmon_nb;
#endif
	struct device *gsa_dev;

	int sensor_power_count;
	const char *sensor_power_list[MAX_SENSOR_POWER_NUM];
	struct regulator *sensor_regulator[MAX_SENSOR_POWER_NUM];

	int dmic_power_count;
	const char *dmic_power_list[MAX_DMIC_POWER_NUM];
	struct regulator *dmic_regulator[MAX_DMIC_POWER_NUM];
};

/* TODO: Reduce the global variables (move into a driver structure) */
/* Resources found from the device tree */
static struct resource *aoc_sram_resource;

struct sscd_info {
	char *name;
	struct sscd_segment segs[256];
	u16 seg_count;
};

static void trigger_aoc_ramdump(struct aoc_prvdata *prvdata);
static void sscd_release(struct device *dev);

static struct sscd_info sscd_info;
static struct sscd_platform_data sscd_pdata;
static struct platform_device sscd_dev = { .name = "aoc",
					   .driver_override = SSCD_NAME,
					   .id = -1,
					   .dev = {
						   .platform_data = &sscd_pdata,
						   .release = sscd_release,
					   } };

static void *aoc_sram_virt_mapping;
static void *aoc_dram_virt_mapping;

static int aoc_irq;

static struct aoc_control_block *aoc_control;

static int aoc_major;

static const char *default_firmware = "aoc.bin";
static bool aoc_autoload_firmware = false;
module_param(aoc_autoload_firmware, bool, 0644);
MODULE_PARM_DESC(aoc_autoload_firmware, "Automatically load firmware if true");

static bool aoc_disable_restart = false;
module_param(aoc_disable_restart, bool, 0644);
MODULE_PARM_DESC(aoc_disable_restart, "Prevent AoC from restarting after crashing.");

static int aoc_core_suspend(struct device *dev);
static int aoc_core_resume(struct device *dev);

const static struct dev_pm_ops aoc_core_pm_ops = {
	.suspend = aoc_core_suspend,
	.resume = aoc_core_resume,
};

static int aoc_bus_match(struct device *dev, struct device_driver *drv);
static int aoc_bus_probe(struct device *dev);
static void aoc_bus_remove(struct device *dev);

static struct bus_type aoc_bus_type = {
	.name = "aoc",
	.match = aoc_bus_match,
	.probe = aoc_bus_probe,
	.remove = aoc_bus_remove,
};

struct aoc_client {
	int client_id;
	int endpoint;
};

static unsigned long read_blocked_mask;
static unsigned long write_blocked_mask;

static bool write_reset_trampoline(u32 addr);
<<<<<<< HEAD
static bool aoc_a32_release_from_reset(void);
=======
static bool aoc_a32_reset(void);
static bool configure_dmic_regulator(struct aoc_prvdata *prvdata, bool enable);
>>>>>>> 668e143a
static bool configure_sensor_regulator(struct aoc_prvdata *prvdata, bool enable);
static int aoc_watchdog_restart(struct aoc_prvdata *prvdata);
static void acpm_aoc_reset_callback(unsigned int *cmd, unsigned int size);

static int start_firmware_load(struct device *dev);
static void aoc_take_offline(struct aoc_prvdata *prvdata);
static void signal_aoc(struct mbox_chan *channel);
static void reset_sensor_power(struct aoc_prvdata *prvdata, bool is_init);

static void aoc_process_services(struct aoc_prvdata *prvdata, int offset);

static irqreturn_t watchdog_int_handler(int irq, void *dev);
static void aoc_watchdog(struct work_struct *work);

#if IS_ENABLED(CONFIG_EXYNOS_ITMON)
static int aoc_itmon_notifier(struct notifier_block *nb, unsigned long action,
			      void *nb_data)
{
	struct aoc_prvdata *prvdata;
	struct itmon_notifier *itmon_info = nb_data;

	prvdata = container_of(nb, struct aoc_prvdata, itmon_nb);
	if (itmon_info->port && (strncmp(itmon_info->port, "AOC", sizeof("AOC") - 1) == 0))
		return NOTIFY_STOP;

	if (itmon_info->target_addr == 0) {
		dev_err(prvdata->dev,
			"Possible repro of b/174577569, please upload a bugreport and /data/vendor/ssrdump to that bug\n");
		return NOTIFY_STOP;
	}

	if ((itmon_info->target_addr >= aoc_sram_resource->start + AOC_CP_APERTURE_START_OFFSET) &&
	    (itmon_info->target_addr <= aoc_sram_resource->start + AOC_CP_APERTURE_END_OFFSET)) {
		dev_err(prvdata->dev,
			"Valid memory access triggered ITMON error. Please file a bug with bugreport and contents of /data/vendor/ssrdump\n");
		return NOTIFY_STOP;
	}

	return NOTIFY_OK;
}
#endif

static inline void *aoc_sram_translate(u32 offset)
{
	BUG_ON(aoc_sram_virt_mapping == NULL);
	if (offset > resource_size(aoc_sram_resource))
		return NULL;

	return aoc_sram_virt_mapping + offset;
}

static inline void *aoc_dram_translate(struct aoc_prvdata *p, u32 offset)
{
	BUG_ON(p->dram_virt == NULL);
	if (offset > p->dram_size)
		return NULL;

	return p->dram_virt + offset;
}

static bool aoc_is_valid_dram_address(struct aoc_prvdata *prv, void *addr)
{
	ptrdiff_t offset;

	if (addr < prv->dram_virt)
		return false;

	offset = addr - prv->dram_virt;
	return (offset < prv->dram_size);
}

static inline phys_addr_t aoc_dram_translate_to_aoc(struct aoc_prvdata *p,
					    phys_addr_t addr)
{
	phys_addr_t phys_start = p->dram_resource.start;
	phys_addr_t phys_end = phys_start + resource_size(&p->dram_resource);
	u32 offset;

	if (addr < phys_start || addr >= phys_end)
		return 0;

	offset = addr - phys_start;
	return AOC_BINARY_DRAM_BASE + offset;
}

static inline bool aoc_fw_ready(void)
{
	return aoc_control != NULL && aoc_control->magic == AOC_MAGIC;
}

static inline int aoc_num_services(void)
{
	return aoc_fw_ready() ? le32_to_cpu(aoc_control->services) : 0;
}

static inline aoc_service *service_at_index(struct aoc_prvdata *prvdata,
					    unsigned index)
{
	if (!aoc_fw_ready() || index > aoc_num_services())
		return NULL;

	return (((uint8_t *)prvdata->ipc_base) + aoc_control->services_offset +
		(le32_to_cpu(aoc_control->service_size) * index));
}

static inline struct aoc_service_dev *service_dev_at_index(struct aoc_prvdata *prvdata, unsigned index)
{
	if (!aoc_fw_ready() || index > aoc_num_services() || aoc_state != AOC_STATE_ONLINE)
		return NULL;

	return prvdata->services[index];
}

static bool validate_service(struct aoc_prvdata *prv, int i)
{
	struct aoc_ipc_service_header *hdr = service_at_index(prv, i);
	struct device *dev = prv->dev;

	if (!aoc_is_valid_dram_address(prv, hdr)) {
		dev_err(dev, "service %d is not in DRAM region\n", i);
		return false;
	}

	if (hdr->regions[0].slots == 0 && hdr->regions[1].slots == 0) {
		dev_err(dev, "service %d is not readable or writable\n", i);

		return false;
	}

	if (aoc_service_is_ring(hdr) &&
	    (hdr->regions[0].slots > 1 || hdr->regions[1].slots > 1)) {
		dev_err(dev, "service %d has invalid ring slot configuration\n",
			i);

		return false;
	}

	return true;
}

static int driver_matches_service_by_name(struct device_driver *drv, void *name)
{
	struct aoc_driver *aoc_drv = AOC_DRIVER(drv);
	const char *service_name = name;
	const char *const *driver_names = aoc_drv->service_names;

	while (driver_names && *driver_names) {
		if (glob_match(*driver_names, service_name) == true)
			return 1;

		driver_names++;
	}

	return 0;
}

static bool has_name_matching_driver(const char *service_name)
{
	return bus_for_each_drv(&aoc_bus_type, NULL, (char *)service_name,
				driver_matches_service_by_name) != 0;
}

static bool service_names_are_valid(struct aoc_prvdata *prv)
{
	int services, i, j;
	const char *name;

	services = aoc_num_services();
	if (services == 0)
		return false;

	/* All names have a valid length */
	for (i = 0; i < services; i++) {
		size_t name_len;
		name = aoc_service_name(service_at_index(prv, i));

		if (!name) {
			dev_err(prv->dev,
				"failed to retrieve service name for service %d\n",
				i);
			return false;
		}

		name_len = strnlen(name, AOC_SERVICE_NAME_LENGTH);
		if (name_len == 0 || name_len == AOC_SERVICE_NAME_LENGTH) {
			dev_err(prv->dev,
				"service %d has a name that is too long\n", i);
			return false;
		}

		dev_dbg(prv->dev, "validated service %d name %s\n", i, name);
	}

	/* No duplicate names */
	for (i = 0; i < services; i++) {
		char name1[AOC_SERVICE_NAME_LENGTH],
			name2[AOC_SERVICE_NAME_LENGTH];
		name = aoc_service_name(service_at_index(prv, i));
		if (!name) {
			dev_err(prv->dev,
				"failed to retrieve service name for service %d\n",
				i);
			return false;
		}

		memcpy_fromio(name1, name, sizeof(name1));

		for (j = i + 1; j < services; j++) {
			name = aoc_service_name(service_at_index(prv, j));
			if (!name) {
				dev_err(prv->dev,
					"failed to retrieve service name for service %d\n",
					j);
				return false;
			}
			memcpy_fromio(name2, name, sizeof(name2));

			if (strncmp(name1, name2, AOC_SERVICE_NAME_LENGTH) ==
			    0) {
				dev_err(prv->dev,
					"service %d and service %d have the same name\n",
					i, j);
				return false;
			}
		}
	}

	return true;
}

static void free_mailbox_channels(struct aoc_prvdata *prv);

static int allocate_mailbox_channels(struct aoc_prvdata *prv)
{
	struct device *dev = prv->dev;
	struct mbox_slot *slot;
	int i, rc = 0;

	for (i = 0; i < ARRAY_SIZE(prv->mbox_channels); i++) {
		slot = &prv->mbox_channels[i];
		slot->channel = mbox_request_channel(&slot->client, i);
		if (IS_ERR(slot->channel)) {
			dev_err(dev, "failed to find mailbox interface %d : %ld\n", i,
				PTR_ERR(slot->channel));
			slot->channel = NULL;
			rc = -EIO;
			goto err_mbox_req;
		}
	}

err_mbox_req:
	if (rc != 0)
		free_mailbox_channels(prv);

	return rc;
}

static void free_mailbox_channels(struct aoc_prvdata *prv)
{
	struct mbox_slot *slot;
	int i;

	for (i = 0; i < ARRAY_SIZE(prv->mbox_channels); i++) {
		slot = &prv->mbox_channels[i];
		if (slot->channel) {
			mbox_free_channel(slot->channel);
			slot->channel = NULL;
		}
	}
}

static void aoc_mbox_rx_callback(struct mbox_client *cl, void *mssg)
{
	struct mbox_slot *slot = container_of(cl, struct mbox_slot, client);
	struct aoc_prvdata *prvdata = slot->prvdata;

	switch (aoc_state) {
	case AOC_STATE_FIRMWARE_LOADED:
		if (aoc_fw_ready()) {
			aoc_state = AOC_STATE_STARTING;
			schedule_work(&prvdata->online_work);
		}
		break;
	case AOC_STATE_ONLINE:
		aoc_process_services(prvdata, slot->index);
		break;
	default:
		break;
	}
}

static void aoc_mbox_tx_prepare(struct mbox_client *cl, void *mssg)
{
}

static void aoc_mbox_tx_done(struct mbox_client *cl, void *mssg, int r)
{
}

static void aoc_req_assert(struct aoc_prvdata *p, bool assert)
{
	iowrite32(!!assert, p->aoc_req_virt);
}

static int aoc_req_wait(struct aoc_prvdata *p, bool assert)
{
	unsigned long aoc_req_timeout;

	aoc_req_timeout = jiffies + (2 * HZ);
	while (time_before(jiffies, aoc_req_timeout)) {
		if (!!readl(p->aoc_req_virt + 0x40) == !!assert)
			return 0;
		msleep(100);
	}

	return -ETIMEDOUT;
}

extern int gs_chipid_get_ap_hw_tune_array(const u8 **array);

#if IS_ENABLED(CONFIG_SOC_GS101)
static bool aoc_sram_was_repaired(struct aoc_prvdata *prvdata)
{
	const u8 *array;
	struct device *dev = prvdata->dev;
	int ret;

	ret = gs_chipid_get_ap_hw_tune_array(&array);

	if (ret == -EPROBE_DEFER) {
		dev_err(dev, "Unable to determine SRAM repair state.  Leaving monitor mode disabled\n");
		return false;
	}

	if (ret != 32) {
		dev_err(dev, "Unexpected hw_tune_array size.  Leaving monitor mode disabled\n");
		return false;
	}

	/* Bit 65 says that AoC SRAM was repaired */
	return ((array[8] & 0x2) != 0);
}
#else
static inline bool aoc_sram_was_repaired(struct aoc_prvdata *prvdata) { return false; }
#endif

struct aoc_fw_data {
	u32 key;
	u32 value;
};

static u32 dt_property(struct device_node *node, const char *key)
{
	u32 ret;

	if (of_property_read_u32(node, key, &ret))
		return 0xffffffff;

	return ret;
}

static void aoc_pass_fw_information(void *base, const struct aoc_fw_data *fwd,
				    size_t num)
{
	u32 *data = base;
	int i;

	writel_relaxed(AOC_PARAMETER_MAGIC, data++);
	writel_relaxed(num, data++);
	writel_relaxed(12 + (num * (3 * sizeof(u32))), data++);

	for (i = 0; i < num; i++) {
		writel_relaxed(fwd[i].key, data++);
		writel_relaxed(sizeof(u32), data++);
		writel_relaxed(fwd[i].value, data++);
	}
}

static u32 aoc_board_config_parse(struct device_node *node, u32 *board_id, u32 *board_rev)
{
	const char *board_cfg;
	int err = 0;

	/* Read board config from device tree */
	err = of_property_read_string(node, "aoc-board-cfg", &board_cfg);
	if (err < 0) {
		pr_err("Unable to retrieve AoC board configuration, check DT");
		pr_info("Assuming R4/O6 board configuration");
		*board_id  = AOC_FWDATA_BOARDID_DFL;
		*board_rev = AOC_FWDATA_BOARDREV_DFL;
		return err;
	}

	/* Read board id from device tree */
	err = of_property_read_u32(node, "aoc-board-id", board_id);
	if (err < 0) {
		pr_err("Unable to retrieve AoC board id, check DT");
		pr_info("Assuming R4/O6 board configuration");
		*board_id  = AOC_FWDATA_BOARDID_DFL;
		*board_rev = AOC_FWDATA_BOARDREV_DFL;
		return err;
	}

	/* Read board revision from device tree */
	err = of_property_read_u32(node, "aoc-board-rev", board_rev);
	if (err < 0) {
		pr_err("Unable to retrieve AoC board revision, check DT");
		pr_info("Assuming R4/O6 board configuration");
		*board_id  = AOC_FWDATA_BOARDID_DFL;
		*board_rev = AOC_FWDATA_BOARDREV_DFL;
		return err;
	}

	pr_info("AoC Platform: %s", board_cfg);

	return err;
}

static int aoc_fw_authenticate(struct aoc_prvdata *prvdata,
			       const struct firmware *fw) {

	int rc;
	dma_addr_t header_dma_addr;
	void *header_vaddr;

	/* Allocate coherent memory for the image header */
	header_vaddr = dma_alloc_coherent(prvdata->gsa_dev, AOC_AUTH_HEADER_SIZE,
					  &header_dma_addr, GFP_KERNEL);
	if (!header_vaddr) {
		dev_err(prvdata->dev, "Failed to allocate coherent memory for header\n");
		rc = -ENOMEM;
		goto err_alloc;
	}

	memcpy(header_vaddr, fw->data, AOC_AUTH_HEADER_SIZE);

	rc = gsa_load_aoc_fw_image(prvdata->gsa_dev, header_dma_addr,
				   prvdata->dram_resource.start + AOC_BINARY_DRAM_OFFSET);
	if (rc) {
		dev_err(prvdata->dev, "GSA authentication failed: %d\n", rc);
		goto err_auth;
	}

err_auth:
err_alloc:
	dma_free_coherent(prvdata->gsa_dev, AOC_AUTH_HEADER_SIZE, header_vaddr, header_dma_addr);
	return rc;
}

static void aoc_fw_callback(const struct firmware *fw, void *ctx)
{
	static bool first_load_prevented = false;
	struct device *dev = ctx;
	struct aoc_prvdata *prvdata = dev_get_drvdata(dev);
	u32 sram_was_repaired = aoc_sram_was_repaired(prvdata);
	u32 carveout_base = prvdata->dram_resource.start;
	u32 carveout_size = prvdata->dram_size;
	u32 dt_force_vnom = dt_property(prvdata->dev->of_node, "force-vnom");
	u32 force_vnom = ((dt_force_vnom != 0) || (prvdata->force_voltage_nominal != 0)) ? 1 : 0;
	u32 disable_mm = prvdata->disable_monitor_mode;
	u32 enable_uart = prvdata->enable_uart_tx;
	u32 force_speaker_ultrasonic = prvdata->force_speaker_ultrasonic;
	u32 board_id  = AOC_FWDATA_BOARDID_DFL;
	u32 board_rev = AOC_FWDATA_BOARDREV_DFL;
	u32 rand_seed = get_random_u32();
	bool dt_prevent_aoc_load = (dt_property(prvdata->dev->of_node, "prevent-fw-load")==1);
	phys_addr_t sensor_heap = aoc_dram_translate_to_aoc(prvdata, prvdata->sensor_heap_base);
	phys_addr_t playback_heap = aoc_dram_translate_to_aoc(prvdata, prvdata->audio_playback_heap_base);
	phys_addr_t capture_heap = aoc_dram_translate_to_aoc(prvdata, prvdata->audio_capture_heap_base);
	unsigned int i;
	bool fw_signed;

	struct aoc_fw_data fw_data[] = {
		{ .key = kAOCBoardID, .value = board_id },
		{ .key = kAOCBoardRevision, .value = board_rev },
		{ .key = kAOCSRAMRepaired, .value = sram_was_repaired },
		{ .key = kAOCCarveoutAddress, .value = carveout_base},
		{ .key = kAOCCarveoutSize, .value = carveout_size},
		{ .key = kAOCSensorDirectHeapAddress, .value = sensor_heap},
		{ .key = kAOCSensorDirectHeapSize, .value = SENSOR_DIRECT_HEAP_SIZE },
		{ .key = kAOCPlaybackHeapAddress, .value = playback_heap},
		{ .key = kAOCPlaybackHeapSize, .value = PLAYBACK_HEAP_SIZE },
		{ .key = kAOCCaptureHeapAddress, .value = capture_heap},
		{ .key = kAOCCaptureHeapSize, .value = CAPTURE_HEAP_SIZE },
		{ .key = kAOCForceVNOM, .value = force_vnom },
		{ .key = kAOCDisableMM, .value = disable_mm },
		{ .key = kAOCEnableUART, .value = enable_uart },
		{ .key = kAOCForceSpeakerUltrasonic, .value = force_speaker_ultrasonic },
		{ .key = kAOCRandSeed, .value = rand_seed }
	};

	const char *version;
	u32 fw_data_entries = ARRAY_SIZE(fw_data);
	u32 ipc_offset, bootloader_offset;

	if ((dt_prevent_aoc_load) && (!first_load_prevented)) {
		dev_err(dev, "DTS settings prevented AoC firmware from being loaded\n");
		first_load_prevented = true;
		return;
	}

	aoc_board_config_parse(prvdata->dev->of_node, &board_id, &board_rev);

	if (!fw) {
		dev_err(dev, "Failed to load AoC firmware image\n");
		return;
	}

	if (prvdata->force_release_aoc) {
		dev_info(dev, "Force Reload Trigger: Free current loaded\n");
		goto free_fw;
	}

	for (i = 0; i < fw_data_entries; i++) {
		if (fw_data[i].key == kAOCBoardID)
			fw_data[i].value = board_id;
		else if (fw_data[i].key == kAOCBoardRevision)
			fw_data[i].value = board_rev;
	}

	aoc_req_assert(prvdata, true);

	if (!fw->data) {
		dev_err(dev, "firmware image contains no data\n");
		goto free_fw;
	}

	if (!_aoc_fw_is_valid(fw)) {
		dev_err(dev, "firmware validation failed\n");
		goto free_fw;
	}

	ipc_offset = _aoc_fw_ipc_offset(fw);
	bootloader_offset = _aoc_fw_bootloader_offset(fw);
	version = _aoc_fw_version(fw);

	prvdata->firmware_version = devm_kasprintf(dev, GFP_KERNEL, "%s", version);

	pr_notice("successfully loaded firmware version %s type %s",
		  version ? version : "unknown",
		  _aoc_fw_is_release(fw) ? "release" : "development");

	if (prvdata->disable_monitor_mode)
		dev_err(dev, "Monitor Mode will be disabled.  Power will be impacted\n");

	if (prvdata->enable_uart_tx)
		dev_err(dev, "Enabling logging on UART. This will affect system timing\n");

	if (prvdata->force_voltage_nominal)
		dev_err(dev, "Forcing VDD_AOC to VNOM on this device. Power will be impacted\n");
	else
		dev_info(dev, "AoC using default DVFS on this device.\n");

	if (prvdata->no_ap_resets)
		dev_err(dev, "Resets by AP via sysfs are disabled\n");

	if (prvdata->force_speaker_ultrasonic)
		dev_err(dev, "Forcefully enabling Speaker Ultrasonic pipeline\n");

	if (!_aoc_fw_is_compatible(fw)) {
		dev_err(dev, "firmware and drivers are incompatible\n");
		goto free_fw;
	}

	fw_signed = _aoc_fw_is_signed(fw);

	dev_info(dev, "Loading %s aoc image\n", fw_signed ? "signed" : "unsigned");

	aoc_control = aoc_dram_translate(prvdata, ipc_offset);

	{
		bool commit_rc = _aoc_fw_commit(fw, aoc_dram_virt_mapping + AOC_BINARY_DRAM_OFFSET);
		if (!commit_rc) {
			dev_err(dev, "FW commit failed!\n");
		}
	}

	if (fw_signed) {
		int rc = aoc_fw_authenticate(prvdata, fw);
		if (rc) {
			dev_err(dev, "GSA: FW authentication failed: %d\n", rc);
			goto free_fw;
		}
	} else {
		write_reset_trampoline(AOC_BINARY_LOAD_ADDRESS + bootloader_offset);
	}

	aoc_pass_fw_information(aoc_dram_translate(prvdata, ipc_offset),
			fw_data, ARRAY_SIZE(fw_data));

	aoc_state = AOC_STATE_FIRMWARE_LOADED;

	dev_info(dev, "disabling SICD for 2 sec for aoc boot\n");
	disable_power_mode(0, POWERMODE_TYPE_SYSTEM);
	prvdata->ipc_base = aoc_dram_translate(prvdata, ipc_offset);

	/* start AOC */
	if (fw_signed) {
		int rc = gsa_send_aoc_cmd(prvdata->gsa_dev, GSA_AOC_START);
		if (rc < 0) {
			dev_err(dev, "GSA: Failed to start AOC: %d\n", rc);
			goto free_fw;
		}
	} else {
		aoc_a32_release_from_reset();
	}

	enable_irq(prvdata->watchdog_irq);

	/* Monitor if there is callback from aoc after 5sec */
	cancel_delayed_work_sync(&prvdata->monitor_work);
	schedule_delayed_work(&prvdata->monitor_work,
			msecs_to_jiffies(5 * 1000));

	msleep(2000);
	dev_info(dev, "re-enabling SICD\n");
	enable_power_mode(0, POWERMODE_TYPE_SYSTEM);

	release_firmware(fw);
	return;

free_fw:
	/* Change aoc_state to offline due to abnormal firmware */
	aoc_state = AOC_STATE_OFFLINE;
	release_firmware(fw);
}

phys_addr_t aoc_service_ring_base_phys_addr(struct aoc_service_dev *dev, aoc_direction dir,
					    size_t *out_size)
{
	const struct device *parent;
	struct aoc_prvdata *prvdata;
	aoc_service *service;
	void *ring_base;

	if (!dev)
		return -EINVAL;

	parent = dev->dev.parent;
	prvdata = dev_get_drvdata(parent);

	service = service_at_index(prvdata, dev->service_index);

	ring_base = aoc_service_ring_base(service, prvdata->ipc_base, dir);

	pr_debug("aoc DRAM starts at (virt): %pK, (phys):%llx, ring base (virt): %pK",
		 aoc_dram_virt_mapping, prvdata->dram_resource.start, ring_base);

	if (out_size)
		*out_size = aoc_service_ring_size(service, dir);

	return ring_base - aoc_dram_virt_mapping + prvdata->dram_resource.start;
}
EXPORT_SYMBOL_GPL(aoc_service_ring_base_phys_addr);

phys_addr_t aoc_get_heap_base_phys_addr(struct aoc_service_dev *dev, aoc_direction dir,
					    size_t *out_size)
{
	const struct device *parent;
	struct aoc_prvdata *prvdata;
	aoc_service *service;
	phys_addr_t audio_heap_base;

	if (!dev)
		return -EINVAL;

	parent = dev->dev.parent;
	prvdata = dev_get_drvdata(parent);

	service = service_at_index(prvdata, dev->service_index);

	if (out_size)
		*out_size = aoc_service_ring_size(service, dir);

	if (dir == AOC_DOWN)
		audio_heap_base = prvdata->audio_playback_heap_base;
	else
		audio_heap_base = prvdata->audio_capture_heap_base;

	pr_debug("Get heap address(phy):%llx\n", audio_heap_base);

	return audio_heap_base;
}
EXPORT_SYMBOL_GPL(aoc_get_heap_base_phys_addr);

bool aoc_service_flush_read_data(struct aoc_service_dev *dev)
{
	const struct device *parent;
	struct aoc_prvdata *prvdata;
	aoc_service *service;
	size_t slots;

	if (!dev)
		return false;

	parent = dev->dev.parent;
	prvdata = dev_get_drvdata(parent);

	service = service_at_index(prvdata, dev->service_index);

	slots = aoc_service_slots_available_to_read(service, AOC_UP);
	if (slots == 0)
		return false;

	aoc_service_advance_read_index(service, AOC_UP, slots);
	return true;
}
EXPORT_SYMBOL_GPL(aoc_service_flush_read_data);

ssize_t aoc_service_read(struct aoc_service_dev *dev, uint8_t *buffer,
			 size_t count, bool block)
{
	const struct device *parent;
	struct aoc_prvdata *prvdata;
	aoc_service *service;

	size_t msg_size;
	int service_number;
	int ret = 0;
	bool was_full;
	int interrupt = dev->mbox_index;

	if (!dev || !buffer || !count)
		return -EINVAL;

	if (dev->dead)
		return -ENODEV;

	if (aoc_state != AOC_STATE_ONLINE)
		return -EBUSY;

	parent = dev->dev.parent;
	prvdata = dev_get_drvdata(parent);
	if (!prvdata)
		return -ENODEV;

	atomic_inc(&prvdata->aoc_process_active);
	if (aoc_state != AOC_STATE_ONLINE || work_busy(&prvdata->watchdog_work)) {
		ret = -EBUSY;
		goto err;
	}

	service_number = dev->service_index;
	service = service_at_index(prvdata, dev->service_index);

	BUG_ON(!aoc_is_valid_dram_address(prvdata, service));

	if (aoc_service_message_slots(service, AOC_UP) == 0) {
		ret = -EBADF;
		goto err;
	}

	if (!aoc_service_can_read_message(service, AOC_UP)) {
		if (!block) {
			ret = -EAGAIN;
			goto err;
		}

		set_bit(service_number, &read_blocked_mask);
		ret = wait_event_interruptible(dev->read_queue,
			aoc_state != AOC_STATE_ONLINE || dev->dead ||
				aoc_service_can_read_message(service, AOC_UP));
		clear_bit(service_number, &read_blocked_mask);
	}

	if (dev->dead) {
		ret = -ENODEV;
		goto err;
	}

	if (aoc_state != AOC_STATE_ONLINE) {
		ret = -ENODEV;
		goto err;
	}

	/*
	 * The wait can fail if the AoC goes offline in the middle of a
	 * blocking read, so check again after the wait
	 */
	if (ret != 0) {
		ret = -EAGAIN;
		goto err;
	}

	if (!aoc_service_is_ring(service) &&
	    count < aoc_service_current_message_size(service, prvdata->ipc_base,
						     AOC_UP)) {
		ret = -EFBIG;
		goto err;
	}

	msg_size = count;
	was_full = !aoc_service_can_write_message(service, AOC_UP);

	aoc_service_read_message(service, prvdata->ipc_base, AOC_UP, buffer,
				 &msg_size);

	/*
	 * If the service queue was full right before reading, signal AoC that
	 * there is now space available to write.
	 */
	if (was_full)
		signal_aoc(prvdata->mbox_channels[interrupt].channel);
<<<<<<< HEAD
err:
	atomic_dec(&prvdata->aoc_process_active);
	if (ret < 0)
		return ret;
=======
>>>>>>> 668e143a

	return msg_size;
}
EXPORT_SYMBOL_GPL(aoc_service_read);


bool aoc_online_state(struct aoc_service_dev *dev) {
	struct aoc_prvdata *prvdata;
	if (!dev)
		return false;

	prvdata = dev_get_drvdata(dev->dev.parent);
	if (!prvdata)
		return false;

	if (aoc_state != AOC_STATE_ONLINE || work_busy(&prvdata->watchdog_work))
		return false;
	return true;
}
EXPORT_SYMBOL_GPL(aoc_online_state);

ssize_t aoc_service_read_timeout(struct aoc_service_dev *dev, uint8_t *buffer,
				 size_t count, long timeout)
{
	struct aoc_prvdata *prvdata;
	aoc_service *service;

	size_t msg_size;
	int service_number;
	long ret = 1;

	if (!dev || !buffer || !count)
		return -EINVAL;

	if (dev->dead)
		return -ENODEV;

	prvdata = dev_get_drvdata(dev->dev.parent);
	if (!prvdata)
		return -ENODEV;

	atomic_inc(&prvdata->aoc_process_active);
	if (aoc_state != AOC_STATE_ONLINE || work_busy(&prvdata->watchdog_work)) {
		ret = -EBUSY;
		goto err;
	}

	service_number = dev->service_index;
	service = service_at_index(prvdata, dev->service_index);

	if (!aoc_is_valid_dram_address(prvdata, service)) {
		WARN_ONCE(1, "aoc service %d has invalid DRAM region", service_number);
		ret = -ENODEV;
		goto err;
	}

	if (aoc_service_message_slots(service, AOC_UP) == 0) {
		ret = -EBADF;
		goto err;
	}

	if (!aoc_service_can_read_message(service, AOC_UP)) {
		set_bit(service_number, &read_blocked_mask);
		ret = wait_event_interruptible_timeout(
			dev->read_queue,
			aoc_state != AOC_STATE_ONLINE || dev->dead ||
				aoc_service_can_read_message(service, AOC_UP),
			timeout);
		clear_bit(service_number, &read_blocked_mask);
	}

	if (dev->dead || (aoc_state != AOC_STATE_ONLINE)) {
		ret = -ENODEV;
		goto err;
	}

	if (ret < 0)
		goto err;

	/* AoC timed out */
	if (ret == 0) {
		ret = -ETIMEDOUT;
		goto err;
	}

	if (!aoc_service_is_ring(service) &&
	    count < aoc_service_current_message_size(service, prvdata->ipc_base,
						     AOC_UP)) {
		ret = -EFBIG;
		goto err;
	}

	msg_size = count;
	aoc_service_read_message(service, prvdata->ipc_base, AOC_UP, buffer,
				 &msg_size);

err:
	atomic_dec(&prvdata->aoc_process_active);

	if (ret < 0)
		return ret;

	return msg_size;
}
EXPORT_SYMBOL_GPL(aoc_service_read_timeout);

ssize_t aoc_service_write(struct aoc_service_dev *dev, const uint8_t *buffer,
			  size_t count, bool block)
{
	const struct device *parent;
	struct aoc_prvdata *prvdata;

	aoc_service *service;
	int service_number;
	int interrupt = dev->mbox_index;
	int ret = 0;

	if (!dev || !buffer || !count)
		return -EINVAL;

	if (dev->dead)
		return -ENODEV;

	if (aoc_state != AOC_STATE_ONLINE)
		return -ENODEV;

	if (interrupt >= AOC_MBOX_CHANNELS)
		return -EINVAL;

	BUG_ON(!dev->dev.parent);

	parent = dev->dev.parent;
	prvdata = dev_get_drvdata(parent);
	if (!prvdata)
		return -ENODEV;

	atomic_inc(&prvdata->aoc_process_active);
	if (aoc_state != AOC_STATE_ONLINE || work_busy(&prvdata->watchdog_work)) {
		ret = -EBUSY;
		goto err;
	}

	service_number = dev->service_index;
	service = service_at_index(prvdata, service_number);

	BUG_ON(!aoc_is_valid_dram_address(prvdata, service));

	if (aoc_service_message_slots(service, AOC_DOWN) == 0) {
		ret = -EBADF;
		goto err;
	}

	if (count > aoc_service_message_size(service, AOC_DOWN)) {
		ret = -EFBIG;
		goto err;
	}

	if (!aoc_service_can_write_message(service, AOC_DOWN)) {
		if (!block) {
			ret = -EAGAIN;
			goto err;
		}

		set_bit(service_number, &write_blocked_mask);
		ret = wait_event_interruptible(dev->write_queue,
			aoc_state != AOC_STATE_ONLINE || dev->dead ||
				aoc_service_can_write_message(service, AOC_DOWN));
		clear_bit(service_number, &write_blocked_mask);
	}

	if (dev->dead) {
		ret = -ENODEV;
		goto err;
	}

	if (aoc_state != AOC_STATE_ONLINE) {
		ret = -ENODEV;
		goto err;
	}

	/*
	 * The wait can fail if the AoC goes offline in the middle of a
	 * blocking write, so check again after the wait
	 */
	if (ret != 0) {
		ret = -EAGAIN;
		goto err;
	}

	ret = aoc_service_write_message(service, prvdata->ipc_base, AOC_DOWN,
					buffer, count);

	if (!aoc_service_is_ring(service) || aoc_ring_is_push(service))
		signal_aoc(prvdata->mbox_channels[interrupt].channel);
err:
	atomic_dec(&prvdata->aoc_process_active);
	if (ret < 0)
		return ret;

	return count;
}
EXPORT_SYMBOL_GPL(aoc_service_write);

ssize_t aoc_service_write_timeout(struct aoc_service_dev *dev, const uint8_t *buffer,
				  size_t count, long timeout)
{
	struct aoc_prvdata *prvdata;

	aoc_service *service;
	int service_number;
	int interrupt = dev->mbox_index;
	long ret = 1;

	if (!dev || !buffer || !count)
		return -EINVAL;

	if (dev->dead)
		return -ENODEV;

	prvdata = dev_get_drvdata(dev->dev.parent);
	if (!prvdata)
		return -ENODEV;

	atomic_inc(&prvdata->aoc_process_active);
	if (aoc_state != AOC_STATE_ONLINE || work_busy(&prvdata->watchdog_work)) {
		ret = -EBUSY;
		goto err;
	}

	service_number = dev->service_index;
	service = service_at_index(prvdata, service_number);

	if (!aoc_is_valid_dram_address(prvdata, service)) {
		WARN_ONCE(1, "aoc service %d has invalid DRAM region", service_number);
		ret = -ENODEV;
		goto err;
	}

	if (aoc_service_message_slots(service, AOC_DOWN) == 0) {
		ret = -EBADF;
		goto err;
	}

	if (count > aoc_service_message_size(service, AOC_DOWN)) {
		ret = -EFBIG;
		goto err;
	}

	if (!aoc_service_can_write_message(service, AOC_DOWN)) {
		set_bit(service_number, &write_blocked_mask);
		ret = wait_event_interruptible_timeout(
			dev->write_queue,
			aoc_state != AOC_STATE_ONLINE || dev->dead ||
				aoc_service_can_write_message(service, AOC_DOWN),
			timeout);
		clear_bit(service_number, &write_blocked_mask);
	}

	if (dev->dead || (aoc_state != AOC_STATE_ONLINE)) {
		ret = -ENODEV;
		goto err;
	}

	if (ret < 0)
		goto err;

	if (ret == 0) {
		ret = -ETIMEDOUT;
		goto err;
	}

	ret = aoc_service_write_message(service, prvdata->ipc_base, AOC_DOWN,
					buffer, count);

	if (!aoc_service_is_ring(service) || aoc_ring_is_push(service))
		signal_aoc(prvdata->mbox_channels[interrupt].channel);

err:
	atomic_dec(&prvdata->aoc_process_active);

	if (ret < 0)
		return ret;

	return count;
}
EXPORT_SYMBOL_GPL(aoc_service_write_timeout);

int aoc_service_can_read(struct aoc_service_dev *dev)
{
	const struct device *parent;
	struct aoc_prvdata *prvdata;
	aoc_service *service;

	parent = dev->dev.parent;
	prvdata = dev_get_drvdata(parent);
	service = service_at_index(prvdata, dev->service_index);

	if (aoc_service_message_slots(service, AOC_UP) == 0)
		return 0;

	return aoc_service_can_read_message(service, AOC_UP);
}
EXPORT_SYMBOL_GPL(aoc_service_can_read);

int aoc_service_can_write(struct aoc_service_dev *dev)
{
	const struct device *parent;
	struct aoc_prvdata *prvdata;
	aoc_service *service;

	parent = dev->dev.parent;
	prvdata = dev_get_drvdata(parent);
	service = service_at_index(prvdata, dev->service_index);

	if (aoc_service_message_slots(service, AOC_DOWN) == 0)
		return 0;

	return aoc_service_can_write_message(service, AOC_DOWN);
}
EXPORT_SYMBOL_GPL(aoc_service_can_write);

void aoc_service_set_read_blocked(struct aoc_service_dev *dev)
{
	int service_number;

	service_number = dev->service_index;
	set_bit(service_number, &read_blocked_mask);
}
EXPORT_SYMBOL_GPL(aoc_service_set_read_blocked);

void aoc_service_set_write_blocked(struct aoc_service_dev *dev)
{
	int service_number;

	service_number = dev->service_index;
	set_bit(service_number, &write_blocked_mask);
}
EXPORT_SYMBOL_GPL(aoc_service_set_write_blocked);

wait_queue_head_t *aoc_service_get_read_queue(struct aoc_service_dev *dev)
{
	return &dev->read_queue;
}
EXPORT_SYMBOL_GPL(aoc_service_get_read_queue);

wait_queue_head_t *aoc_service_get_write_queue(struct aoc_service_dev *dev)
{
	return &dev->write_queue;
}
EXPORT_SYMBOL_GPL(aoc_service_get_write_queue);

static bool write_reset_trampoline(u32 addr)
{
	u32 *reset;
	u32 instructions[] = {
		/* <start>: */
		/*  0: */  0xe59f004c,  /* ldr     r0, [pc, #76]   ; 54 <.PCU_SLC_MIF_REQ_ADDR> */
		/*  4: */  0xe59f104c,  /* ldr     r1, [pc, #76]   ; 58 <.PCU_SLC_MIF_REQ_VALUE> */
		/*  8: */  0xe5801000,  /* str     r1, [r0] */
		/*  c: */  0xe59f0048,  /* ldr     r0, [pc, #72]   ; 5c <.PCU_SLC_MIF_ACK_ADDR> */
		/* 10: */  0xe59f104c,  /* ldr     r1, [pc, #76]   ; 64 <.PCU_SLC_MIF_ACK_VALUE> */
		/* 14: */  0xe59f2044,  /* ldr     r2, [pc, #68]   ; 60 <.PCU_SLC_MIF_ACK_MASK> */

		/* <mif_ack_loop>: */
		/* 18: */  0xe5903000,  /* ldr     r3, [r0] */
		/* 1c: */  0xe0033002,  /* and     r3, r3, r2 */
		/* 20: */  0xe1530001,  /* cmp     r3, r1 */
		/* 24: */  0x1afffffb,  /* bne     18 <mif_ack_loop> */

		/* 28: */  0xe59f0038,  /* ldr     r0, [pc, #56]   ; 68 <.PCU_BLK_PWR_REQ_ADDR> */
		/* 2c: */  0xe59f1038,  /* ldr     r1, [pc, #56]   ; 6c <.PCU_BLK_PWR_REQ_VALUE> */
		/* 30: */  0xe5801000,  /* str     r1, [r0] */
		/* 34: */  0xe59f0034,  /* ldr     r0, [pc, #52]   ; 70 <.PCU_BLK_PWR_ACK_ADDR> */
		/* 38: */  0xe59f1038,  /* ldr     r1, [pc, #56]   ; 78 <.PCU_BLK_PWR_ACK_VALUE> */
		/* 3c: */  0xe59f2030,  /* ldr     r2, [pc, #48]   ; 74 <.PCU_BLK_PWR_ACK_MASK> */

		/* <blk_aoc_on_loop>: */
		/* 40: */  0xe5903000,  /* ldr     r3, [r0] */
		/* 44: */  0xe0033002,  /* and     r3, r3, r2 */
		/* 48: */  0xe1530001,  /* cmp     r3, r1 */
		/* 4c: */  0x1afffffb,  /* bne     40 <blk_aoc_on_loop> */
		/* 50: */  0xe59ff024,  /* ldr     pc, [pc, #36]   ; 7c <.BOOTLOADER_START_ADDR> */


		#if IS_ENABLED(CONFIG_SOC_GS201)
		  /* .PCU_SLC_MIF_REQ_ADDR:  */  0xA08000,
		  /* .PCU_SLC_MIF_REQ_VALUE: */  0x000003,  /* Set ACTIVE_REQUEST = 1, MIS_SLCn = 1 to request MIF access */
		  /* .PCU_SLC_MIF_ACK_ADDR:  */  0xA08004,
		  /* .PCU_SLC_MIF_ACK_MASK:  */  0x000002,  /* MIF_ACK field is bit 1 */
		  /* .PCU_SLC_MIF_ACK_VALUE: */  0x000002,  /* MIF_ACK = ACK, 0x1 (<< 1) */

		  /* .PCU_BLK_PWR_REQ_ADDR:  */  0xA0103C,
		  /* .PCU_BLK_PWR_REQ_VALUE: */  0x000001,  /* POWER_REQUEST = On, 0x1 (<< 0) */
		  /* .PCU_BLK_PWR_ACK_ADDR:  */  0xA0103C,
		  /* .PCU_BLK_PWR_ACK_MASK:  */  0x00001C,  /* POWER_MODE field is bits 3:2 */
		  /* .PCU_BLK_PWR_ACK_VALUE: */  0x000014,  /* POWER_MODE = On, 0x1 (<< 2) */
		#elif IS_ENABLED(CONFIG_SOC_GS101)
		  /* .PCU_SLC_MIF_REQ_ADDR:  */  0xB0819C,
		  /* .PCU_SLC_MIF_REQ_VALUE: */  0x000003,  /* Set ACTIVE_REQUEST = 1, MIS_SLCn = 1 to request MIF access */
		  /* .PCU_SLC_MIF_ACK_ADDR:  */  0xB0819C,
		  /* .PCU_SLC_MIF_ACK_MASK:  */  0x000002,  /* MIF_ACK field is bit 1 */
		  /* .PCU_SLC_MIF_ACK_VALUE: */  0x000002,  /* MIF_ACK = ACK, 0x1 (<< 1) */

		  /* .PCU_BLK_PWR_REQ_ADDR:  */  0xB02004,
		  /* .PCU_BLK_PWR_REQ_VALUE: */  0x000004,  /* BLK_AOC = Initiate Wakeup Sequence, 0x1 (<< 2) */
		  /* .PCU_BLK_PWR_ACK_ADDR:  */  0xB02000,
		  /* .PCU_BLK_PWR_ACK_MASK:  */  0x000004,  /* BLK_AOC field is bit 2 */
		  /* .PCU_BLK_PWR_ACK_VALUE: */  0x000004,  /* BLK_AOC = Active, 0x1 (<< 2) */
		#elif IS_ENABLED(CONFIG_SOC_ZUMA)
		  /* .PCU_SLC_MIF_REQ_ADDR:  */ 0x1409000,
		  /* .PCU_SLC_MIF_REQ_VALUE: */  0x000003,  /* Set ACTIVE_REQUEST = 1, MIS_SLCn = 1 to request MIF access */
		  /* .PCU_SLC_MIF_ACK_ADDR:  */ 0x1409004,
		  /* .PCU_SLC_MIF_ACK_MASK:  */  0x000002,  /* MIF_ACK field is bit 1 */
		  /* .PCU_SLC_MIF_ACK_VALUE: */  0x000002,  /* MIF_ACK = ACK, 0x1 (<< 1) */

		  /* .PCU_BLK_PWR_REQ_ADDR:  */ 0x140200C,
		  /* .PCU_BLK_PWR_REQ_VALUE: */  0x000001,  /* POWER_REQUEST = On, 0x1 (<< 0) */
		  /* .PCU_BLK_PWR_ACK_ADDR:  */ 0x140200C,
		  /* .PCU_BLK_PWR_ACK_MASK:  */  0x00001C,  /* POWER_MODE field is bits 3:2 */
		  /* .PCU_BLK_PWR_ACK_VALUE: */  0x000014,  /* POWER_MODE = On, 0x1 (<< 2) */
		#else
		    #error "Unsupported silicon"
		#endif
		/* .BOOTLOADER_START_ADDR: */  addr,
	};

	pr_notice("writing reset trampoline to addr %#x\n", addr);

	reset = aoc_sram_translate(0);
	if (!reset)
		return false;

	memcpy_toio(reset, instructions, sizeof(instructions));

	return true;
}

static bool aoc_a32_release_from_reset(void)
{
	u32 pcu_value;
	void __iomem *pcu = aoc_sram_translate(AOC_PCU_BASE);

	if (!pcu)
		return false;

	pcu_value = ioread32(pcu);

	pcu_value |= 1;
	iowrite32(pcu_value, pcu);

	return true;
}

__attribute__((unused))
static int aoc_watchdog_restart(struct aoc_prvdata *prvdata)
{
	/* 4100 * 0.244 us * 100 = 100 ms */
	const int aoc_watchdog_value_ssr = 4100 * 100;
	const int aoc_reset_timeout_ms = 1000;
	const int aoc_reset_tries = 3;
	const u32 aoc_watchdog_control_ssr = 0x3F;
	const unsigned int custom_in_offset = 0x3AC4;
	const unsigned int custom_out_offset = 0x3AC0;
	int rc;
	void __iomem *pcu;
	unsigned int custom_in;
	unsigned int custom_out;
	int ret;
	bool aoc_reset_successful;
	int i;

	pcu = aoc_sram_translate(AOC_PCU_BASE);
	if (!pcu)
		return -ENODEV;

	dev_info(prvdata->dev, "asserting aoc_req\n");
	aoc_req_assert(prvdata, true);
	rc = aoc_req_wait(prvdata, true);
	if (rc) {
		dev_err(prvdata->dev, "timed out waiting for aoc_ack\n");
		return rc;
	}

	if (aoc_disable_restart) {
		return AOC_RESTART_DISABLED_RC;
	}

	aoc_reset_successful = false;
	disable_irq_nosync(prvdata->sysmmu_nonsecure_irq);
	disable_irq_nosync(prvdata->sysmmu_secure_irq);
	for (i = 0; i < aoc_reset_tries; i++) {
		dev_info(prvdata->dev, "resetting aoc\n");
		writel(AOC_PCU_WATCHDOG_KEY_UNLOCK, pcu + AOC_PCU_WATCHDOG_KEY_OFFSET);
		if ((readl(pcu + AOC_PCU_WATCHDOG_CONTROL_OFFSET) &
				AOC_PCU_WATCHDOG_CONTROL_KEY_ENABLED_MASK) == 0) {
			dev_err(prvdata->dev, "unlock aoc watchdog failed\n");
		}
		writel(aoc_watchdog_value_ssr, pcu + AOC_PCU_WATCHDOG_VALUE_OFFSET);
		writel(aoc_watchdog_control_ssr, pcu + AOC_PCU_WATCHDOG_CONTROL_OFFSET);

		dev_info(prvdata->dev, "waiting for aoc reset to finish\n");
		if (wait_event_timeout(prvdata->aoc_reset_wait_queue, prvdata->aoc_reset_done,
				       aoc_reset_timeout_ms) == 0) {
			ret = exynos_pmu_read(custom_out_offset, &custom_out);
			dev_err(prvdata->dev,
				"AoC reset timeout custom_out=%d, ret=%d\n", custom_out, ret);
			ret = exynos_pmu_read(custom_in_offset, &custom_in);
			dev_err(prvdata->dev,
				"AoC reset timeout custom_in=%d, ret=%d\n", custom_in, ret);
			dev_err(prvdata->dev, "PCU_WATCHDOG_CONTROL = 0x%x\n",
				readl(pcu + AOC_PCU_WATCHDOG_CONTROL_OFFSET));
			dev_err(prvdata->dev, "PCU_WATCHDOG_VALUE = 0x%x\n",
				readl(pcu + AOC_PCU_WATCHDOG_VALUE_OFFSET));
		} else {
			aoc_reset_successful = true;
			break;
		}
	}
	enable_irq(prvdata->sysmmu_nonsecure_irq);
	enable_irq(prvdata->sysmmu_secure_irq);
	if (!aoc_reset_successful) {
		/* Trigger acpm ramdump since we timed out the aoc reset request */
		dbg_snapshot_emergency_reboot("AoC Restart timed out");
		return -ETIMEDOUT;
	}
	reset_sensor_power(prvdata, false);
	dev_info(prvdata->dev, "aoc reset finished\n");
	prvdata->aoc_reset_done = false;

	/*
	 * AOC_TZPC has been restored by ACPM, so we can access AOC_S2MPU.
	 * Restore AOC_S2MPU.
	 */
	writel(prvdata->aoc_s2mpu_saved_value, prvdata->aoc_s2mpu_virt + AOC_S2MPU_CTRL0);

#if IS_ENABLED(CONFIG_SOC_ZUMA)
	/*
	 * Zuma S2MPU registers changed. S2MPU_CTRL0.ENABLE functionality is
	 * replaced by S2MPU_CTRL_PROTECTION_ENABLE_PER_VID.
	 */
	writel(AOC_S2MPU_CTRL_PROTECTION_ENABLE_VID_MASK_ALL,
	       prvdata->aoc_s2mpu_virt + AOC_S2MPU_CTRL_PROTECTION_ENABLE_PER_VID_CLR);
#endif

	/* Restore SysMMU settings by briefly setting AoC to runtime active. Since SysMMU is a
	 * supplier to AoC, it will be set to runtime active as a side effect. */
	rc = pm_runtime_set_active(prvdata->dev);
	if (rc < 0) {
		dev_err(prvdata->dev, "sysmmu restore failed: pm_runtime_resume rc = %d\n", rc);
		return rc;
	}
	rc = pm_runtime_set_suspended(prvdata->dev);
	if (rc < 0) {
		dev_err(prvdata->dev, "sysmmu restore failed: pm_runtime_suspend rc = %d\n", rc);
		return rc;
	}

	rc = start_firmware_load(prvdata->dev);
	if (rc) {
		dev_err(prvdata->dev, "load aoc firmware failed: rc = %d\n", rc);
		return rc;
	}

	return rc;
}

static void acpm_aoc_reset_callback(unsigned int *cmd, unsigned int size)
{
	struct aoc_prvdata *prvdata;

	if (!aoc_platform_device)
		return;

	prvdata = platform_get_drvdata(aoc_platform_device);
	prvdata->aoc_reset_done = true;
	wake_up(&prvdata->aoc_reset_wait_queue);
}

static ssize_t coredump_count_show(struct device *dev, struct device_attribute *attr, char *buf)
{
	struct aoc_prvdata *prvdata = dev_get_drvdata(dev);

	return scnprintf(buf, PAGE_SIZE, "%u\n", prvdata->total_coredumps);
}

static DEVICE_ATTR_RO(coredump_count);

static ssize_t restart_count_show(struct device *dev, struct device_attribute *attr, char *buf)
{
	struct aoc_prvdata *prvdata = dev_get_drvdata(dev);

	return scnprintf(buf, PAGE_SIZE, "%u\n", prvdata->total_restarts);
}

static DEVICE_ATTR_RO(restart_count);

static ssize_t revision_show(struct device *dev, struct device_attribute *attr,
			     char *buf)
{
	u32 fw_rev, hw_rev;

	if (!aoc_fw_ready())
		return scnprintf(buf, PAGE_SIZE, "Offline\n");

	fw_rev = le32_to_cpu(aoc_control->fw_version);
	hw_rev = le32_to_cpu(aoc_control->hw_version);
	return scnprintf(buf, PAGE_SIZE,
			 "FW Revision : %#x\nHW Revision : %#x\n", fw_rev,
			 hw_rev);
}

static DEVICE_ATTR_RO(revision);

static uint64_t clock_offset(void)
{
	u64 clock_offset;

	if (!aoc_fw_ready())
		return 0;

	memcpy_fromio(&clock_offset, &aoc_control->system_clock_offset,
		      sizeof(clock_offset));

	return le64_to_cpu(clock_offset);
}

static inline u64 sys_tick_to_aoc_tick(u64 sys_tick)
{
	return (sys_tick - clock_offset()) / AOC_CLOCK_DIVIDER;
}

static ssize_t aoc_clock_show(struct device *dev, struct device_attribute *attr,
			      char *buf)
{
	u64 counter;

	if (!aoc_fw_ready())
		return scnprintf(buf, PAGE_SIZE, "0\n");

	counter = arch_timer_read_counter();

	return scnprintf(buf, PAGE_SIZE, "%llu\n",
			 sys_tick_to_aoc_tick(counter));
}

static DEVICE_ATTR_RO(aoc_clock);

static ssize_t aoc_clock_and_kernel_boottime_show(struct device *dev,
						  struct device_attribute *attr,
						  char *buf)
{
	u64 counter;
	ktime_t kboottime;

	if (!aoc_fw_ready())
		return scnprintf(buf, PAGE_SIZE, "0 0\n");

	counter = arch_timer_read_counter();
	kboottime = ktime_get_boottime();

	return scnprintf(buf, PAGE_SIZE, "%llu %llu\n",
			 sys_tick_to_aoc_tick(counter), (u64)kboottime);
}

static DEVICE_ATTR_RO(aoc_clock_and_kernel_boottime);

static ssize_t clock_offset_show(struct device *dev,
				 struct device_attribute *attr, char *buf)
{
	if (!aoc_fw_ready())
		return scnprintf(buf, PAGE_SIZE, "0\n");

	return scnprintf(buf, PAGE_SIZE, "%lld\n", clock_offset());
}

static DEVICE_ATTR_RO(clock_offset);

static ssize_t services_show(struct device *dev, struct device_attribute *attr,
			     char *buf)
{
	struct aoc_prvdata *prvdata = dev_get_drvdata(dev);
	int services = aoc_num_services();
	int ret = 0;
	int i;

	ret += scnprintf(buf, PAGE_SIZE, "Services : %d\n", services);
	for (i = 0; i < services && ret < (PAGE_SIZE - 1); i++) {
		aoc_service *s = service_at_index(prvdata, i);
		struct aoc_ipc_service_header *hdr =
			(struct aoc_ipc_service_header *)s;

		ret += scnprintf(buf + ret, PAGE_SIZE - ret, "%d : \"%s\" mbox %d\n",
				 i, aoc_service_name(s), aoc_service_irq_index(s));
		if (hdr->regions[0].slots > 0) {
			ret += scnprintf(
				buf + ret, PAGE_SIZE - ret,
				" Up Size:%ux%uB Tx:%u Rx:%u\n",
				hdr->regions[0].slots, hdr->regions[0].size,
				hdr->regions[0].tx, hdr->regions[0].rx);
		}

		if (hdr->regions[1].slots > 0) {
			ret += scnprintf(
				buf + ret, PAGE_SIZE - ret,
				" Down Size:%ux%uB Tx:%u Rx:%u\n",
				hdr->regions[1].slots, hdr->regions[1].size,
				hdr->regions[1].tx, hdr->regions[1].rx);
		}
	}

	return ret;
}

static DEVICE_ATTR_RO(services);

static int start_firmware_load(struct device *dev)
{
	struct aoc_prvdata *prvdata = dev_get_drvdata(dev);

	dev_notice(dev, "attempting to load firmware \"%s\"\n",
		   prvdata->firmware_name);
	return request_firmware_nowait(THIS_MODULE, true,
				       prvdata->firmware_name, dev, GFP_KERNEL,
				       dev, aoc_fw_callback);
}

static ssize_t firmware_show(struct device *dev, struct device_attribute *attr,
			     char *buf)
{
	struct aoc_prvdata *prvdata = dev_get_drvdata(dev);

	return scnprintf(buf, PAGE_SIZE, "%s", prvdata->firmware_name);
}

static ssize_t firmware_store(struct device *dev, struct device_attribute *attr,
			      const char *buf, size_t count)
{
	struct aoc_prvdata *prvdata = dev_get_drvdata(dev);
	char buffer[MAX_FIRMWARE_LENGTH];
	char *trimmed = NULL;

	if (strscpy(buffer, buf, sizeof(buffer)) <= 0)
		return -E2BIG;

	if (strchr(buffer, '/') != NULL) {
		dev_err(dev, "firmware path must not contain '/'\n");
		return -EINVAL;
	}

	/* Strip whitespace (including \n) */
	trimmed = strim(buffer);

	strscpy(prvdata->firmware_name, trimmed,
		sizeof(prvdata->firmware_name));
	start_firmware_load(dev);

	return count;
}

static DEVICE_ATTR_RW(firmware);

static ssize_t reset_store(struct device *dev, struct device_attribute *attr,
			   const char *buf, size_t count)
{
	struct aoc_prvdata *prvdata = dev_get_drvdata(dev);
	char reason_str[MAX_RESET_REASON_STRING_LEN + 1];
	size_t reason_str_len = min(MAX_RESET_REASON_STRING_LEN, count);

	if (aoc_state != AOC_STATE_ONLINE || work_busy(&prvdata->watchdog_work)) {
		dev_err(dev, "Reset requested while AoC is not online");
		return -ENODEV;
	}

	strscpy(reason_str, buf, reason_str_len);
	reason_str[reason_str_len] = '\0';
	dev_err(dev, "Reset requested from userspace, reason: %s", reason_str);

	if (prvdata->no_ap_resets) {
		dev_err(dev, "Reset request rejected, option disabled via persist options");
	} else {
		disable_irq_nosync(prvdata->watchdog_irq);
		strlcpy(prvdata->ap_reset_reason, reason_str, AP_RESET_REASON_LENGTH);
		prvdata->ap_triggered_reset = true;
		schedule_work(&prvdata->watchdog_work);
	}
	return count;
}

static DEVICE_ATTR_WO(reset);

<<<<<<< HEAD
static ssize_t force_reload_store(struct device *dev, struct device_attribute *attr,
			   const char *buf, size_t count)
{
	struct aoc_prvdata *prvdata = dev_get_drvdata(dev);

	/* Force release current loaded AoC if watchdog already active */
	prvdata->force_release_aoc = true;
	while (work_busy(&prvdata->watchdog_work) || work_busy(&prvdata->monitor_work.work));
	prvdata->force_release_aoc = false;

	/* Disable IRQ if AoC is loaded for paired IRQ */
	if (aoc_state != AOC_STATE_OFFLINE)
		disable_irq_nosync(prvdata->watchdog_irq);

	strlcpy(prvdata->ap_reset_reason, "Force Reload AoC", AP_RESET_REASON_LENGTH);
	prvdata->ap_triggered_reset = true;

	schedule_work(&prvdata->watchdog_work);

	return count;
}
static DEVICE_ATTR_WO(force_reload);
=======
static ssize_t dmic_power_enable_store(struct device *dev,
                                         struct device_attribute *attr,
                                         const char *buf, size_t count)
{
	struct aoc_prvdata *prvdata = dev_get_drvdata(dev);
	int val;

	if (kstrtoint(buf, 10, &val) == 0) {
		dev_info(prvdata->dev,"dmic_power_enable %d", val);
		configure_dmic_regulator(prvdata, !!val);
	}
	return count;
}
static DEVICE_ATTR_WO(dmic_power_enable);
>>>>>>> 668e143a

static ssize_t sensor_power_enable_store(struct device *dev,
                                         struct device_attribute *attr,
                                         const char *buf, size_t count)
{
	struct aoc_prvdata *prvdata = dev_get_drvdata(dev);
	int val;

	if (kstrtoint(buf, 10, &val) == 0) {
		dev_info(prvdata->dev,"sensor_power_enable %d", val);
		configure_sensor_regulator(prvdata, !!val);
	}
	return count;
}

static DEVICE_ATTR_WO(sensor_power_enable);

static struct attribute *aoc_attrs[] = {
	&dev_attr_firmware.attr,
	&dev_attr_revision.attr,
	&dev_attr_services.attr,
	&dev_attr_coredump_count.attr,
	&dev_attr_restart_count.attr,
	&dev_attr_clock_offset.attr,
	&dev_attr_aoc_clock.attr,
	&dev_attr_aoc_clock_and_kernel_boottime.attr,
	&dev_attr_reset.attr,
<<<<<<< HEAD
	&dev_attr_sensor_power_enable.attr,
	&dev_attr_force_reload.attr,
=======
	&dev_attr_dmic_power_enable.attr,
	&dev_attr_sensor_power_enable.attr,
>>>>>>> 668e143a
	NULL
};

ATTRIBUTE_GROUPS(aoc);

static int aoc_platform_probe(struct platform_device *dev);
static int aoc_platform_remove(struct platform_device *dev);
static void aoc_platform_shutdown(struct platform_device *dev);

static const struct of_device_id aoc_match[] = {
	{
		.compatible = "google,aoc",
	},
	{},
};

static struct platform_driver aoc_driver = {
	.probe = aoc_platform_probe,
	.remove = aoc_platform_remove,
	.shutdown = aoc_platform_shutdown,
	.driver = {
			.name = "aoc",
			.owner = THIS_MODULE,
			.pm = &aoc_core_pm_ops,
			.of_match_table = of_match_ptr(aoc_match),
		},
};

static int aoc_bus_match(struct device *dev, struct device_driver *drv)
{
	struct aoc_driver *driver = AOC_DRIVER(drv);

	const char *device_name = dev_name(dev);
	bool driver_matches_by_name = (driver->service_names != NULL);

	pr_debug("bus match dev:%s drv:%s\n", device_name, drv->name);

	/*
	 * If the driver matches by name, only call probe if the name matches.
	 *
	 * If there is a specific driver matching this service, do not allow a
	 * generic driver to claim the service
	 */
	if (!driver_matches_by_name && has_name_matching_driver(device_name)) {
		pr_debug("ignoring generic driver for service %s\n",
			 device_name);
		return 0;
	}

	/* Drivers with a name only match services with that name */
	if (driver_matches_by_name &&
	    !driver_matches_service_by_name(drv, (char *)device_name)) {
		return 0;
	}

	return 1;
}

static int aoc_bus_probe(struct device *dev)
{
	struct aoc_service_dev *the_dev = AOC_DEVICE(dev);
	struct aoc_driver *driver = AOC_DRIVER(dev->driver);

	pr_debug("bus probe dev:%s\n", dev_name(dev));
	if (!driver->probe)
		return -ENODEV;

	return driver->probe(the_dev);
}

static void aoc_bus_remove(struct device *dev)
{
	struct aoc_service_dev *aoc_dev = AOC_DEVICE(dev);
	struct aoc_driver *drv = AOC_DRIVER(dev->driver);

	pr_notice("bus remove %s\n", dev_name(dev));

	if (drv->remove)
		drv->remove(aoc_dev);
}

int aoc_driver_register(struct aoc_driver *driver)
{
	driver->drv.bus = &aoc_bus_type;
	return driver_register(&driver->drv);
}
EXPORT_SYMBOL_GPL(aoc_driver_register);

void aoc_driver_unregister(struct aoc_driver *driver)
{
	driver_unregister(&driver->drv);
}
EXPORT_SYMBOL_GPL(aoc_driver_unregister);

static void aoc_clear_gpio_interrupt(void)
{
#if defined(GPIO_INTERRUPT)
	int reg = GPIO_INTERRUPT, val;
	u32 *gpio_register =
		aoc_sram_translate(AOC_GPIO_BASE + ((reg / 32) * 12));

	val = ioread32(gpio_register);
	val &= ~(1 << (reg % 32));
	iowrite32(val, gpio_register);
#endif
}

static void aoc_configure_interrupt(void)
{
	aoc_clear_gpio_interrupt();
}

static int aoc_wakeup_queues(struct device *dev, void *ctx)
{
	struct aoc_service_dev *the_dev = AOC_DEVICE(dev);

	/*
	 * Once dead is set to true, function calls using this AoC device will return error.
	 * Clients may still hold a refcount on the AoC device, so freeing is delayed.
	 */
	the_dev->dead = true;

	// Allow any pending reads and writes to finish before removing devices
	wake_up(&the_dev->read_queue);
	wake_up(&the_dev->write_queue);

	return 0;
}

static int aoc_remove_device(struct device *dev, void *ctx)
{
	device_unregister(dev);
	return 0;
}

/* Service devices are freed after offline is complete */
static void aoc_device_release(struct device *dev)
{
	struct aoc_service_dev *the_dev = AOC_DEVICE(dev);

	pr_debug("%s %s\n", __func__, dev_name(dev));

	kfree(the_dev);
}

static struct aoc_service_dev *create_service_device(struct aoc_prvdata *prvdata, int index)
{
	struct device *parent = prvdata->dev;
	char service_name[32];
	const char *name;
	aoc_service *s;
	struct aoc_service_dev *dev;

	s = service_at_index(prvdata, index);
	if (!s)
		return NULL;

	dev = kzalloc(sizeof(struct aoc_service_dev), GFP_KERNEL);
	prvdata->services[index] = dev;

	name = aoc_service_name(s);
	if (!name)
		return NULL;

	memcpy_fromio(service_name, name, sizeof(service_name));

	dev_set_name(&dev->dev, "%s", service_name);
	dev->dev.parent = parent;
	dev->dev.bus = &aoc_bus_type;
	dev->dev.release = aoc_device_release;

	dev->service_index = index;
	dev->mbox_index = aoc_service_irq_index(s);
	dev->service = s;
	dev->ipc_base = prvdata->ipc_base;
	dev->dead = false;

	if (aoc_service_is_queue(s))
		dev->wake_capable = true;

	init_waitqueue_head(&dev->read_queue);
	init_waitqueue_head(&dev->write_queue);

	return dev;
}

static void trigger_aoc_ramdump(struct aoc_prvdata *prvdata)
{
	struct mbox_chan *channel = prvdata->mbox_channels[15].channel;
	static const uint32_t command[] = { 0, 0, 0, 0, 0x0deada0c, 0, 0, 0 };

	dev_notice(prvdata->dev, "Attempting to force AoC coredump\n");

	mbox_send_message(channel, (void *)&command);
}

static void signal_aoc(struct mbox_chan *channel)
{
	mbox_send_message(channel, NULL);
}

static int aoc_iommu_fault_handler(struct iommu_fault *fault, void *token)
{
	struct device *dev = token;

	dev_err(dev, "aoc iommu fault: fault->type = %u\n", fault->type);
	dev_err(dev, "fault->event: reason = %u, flags = %#010x, addr = %#010llx\n",
		fault->event.reason, fault->event.flags, fault->event.addr);
	dev_err(dev, "fault->prm: flags = %#010x, addr = %#010llx\n",
		fault->prm.flags, fault->prm.addr);

	/* Tell the IOMMU driver that the fault is non-fatal. */
	return -EAGAIN;
}

#define SSMT_BYPASS_VALUE	0x80000000U
#define SSMT_NS_READ_PID(n)	(0x4000 + 4 * (n))
#define SSMT_NS_WRITE_PID(n)	(0x4200 + 4 * (n))

#if IS_ENABLED(CONFIG_SOC_GS101)
static void aoc_configure_ssmt(struct platform_device *pdev)
{
	struct device *dev = &pdev->dev;
	int stream_id;

	void __iomem *ssmt_base = devm_platform_ioremap_resource_byname(pdev, "ssmt_aoc");

	if (IS_ERR(ssmt_base)) {
		dev_err(dev, "ssmt_aoc base address failure: %ld\n", PTR_ERR(ssmt_base));
		return;
	}

	/* Configure registers NS_READ_PID_<n>, NS_WRITE_PID_<n> for each stream id */
	for (stream_id = 0; stream_id <= 32; stream_id++) {
		/* Skip over stream id 31 */
		if (stream_id == 31)
			continue;
		writel_relaxed(SSMT_BYPASS_VALUE, ssmt_base + SSMT_NS_READ_PID(stream_id));
		writel_relaxed(SSMT_BYPASS_VALUE, ssmt_base + SSMT_NS_WRITE_PID(stream_id));
	}

	devm_iounmap(dev, ssmt_base);
}
#else
static inline void aoc_configure_ssmt( struct platform_device *pdev
	__attribute__((unused))) { }
#endif

static void aoc_configure_sysmmu(struct aoc_prvdata *p)
{
	struct iommu_domain *domain = p->domain;
	struct device *dev = p->dev;
	int rc;

	rc = iommu_register_device_fault_handler(dev, aoc_iommu_fault_handler, dev);
	if (rc)
		dev_err(dev, "iommu_register_device_fault_handler failed: rc = %d\n", rc);

	/* Map in the AoC carveout */
	if (iommu_map(domain, 0x98000000, p->dram_resource.start, p->dram_size,
		      IOMMU_READ | IOMMU_WRITE))
		dev_err(dev, "mapping carveout failed\n");

#if IS_ENABLED(CONFIG_SOC_GS201)
	/* Use a 1MB mapping instead of individual mailboxes for now */
	/* TODO: Turn the mailbox address ranges into dtb entries */
	if (iommu_map(domain, 0x9E000000, 0x18200000, SZ_2M,
		      IOMMU_READ | IOMMU_WRITE))
		dev_err(dev, "mapping mailboxes failed\n");

	/* Map in GSA mailbox */
	if (iommu_map(domain, 0x9E200000, 0x17C00000, SZ_1M,
		      IOMMU_READ | IOMMU_WRITE))
		dev_err(dev, "mapping gsa mailbox failed\n");

	/* Map in modem registers */
	if (iommu_map(domain, 0x9E300000, 0x40000000, SZ_1M,
		      IOMMU_READ | IOMMU_WRITE))
		dev_err(dev, "mapping modem failed\n");

	/* Map in BLK_TPU */
	/* if (iommu_map(domain, 0x9E600000, 0x1CE00000, SZ_2M,
		      IOMMU_READ | IOMMU_WRITE))
		dev_err(dev, "mapping mailboxes failed\n"); */

	/* Map in the xhci_dma carveout */
	if (iommu_map(domain, 0x9B000000, 0x97000000, SZ_4M,
		      IOMMU_READ | IOMMU_WRITE))
		dev_err(dev, "mapping xhci_dma carveout failed\n");

	/* Map in USB for low power audio */
	if (iommu_map(domain, 0x9E500000, 0x11200000, SZ_1M,
		      IOMMU_READ | IOMMU_WRITE))
		dev_err(dev, "mapping usb failed\n");
#elif IS_ENABLED(CONFIG_SOC_GS101)
	/* Map in the xhci_dma carveout */
	if (iommu_map(domain, 0x9B000000, 0x97000000, SZ_4M,
		      IOMMU_READ | IOMMU_WRITE))
		dev_err(dev, "mapping xhci_dma carveout failed\n");

	/* Use a 1MB mapping instead of individual mailboxes for now */
	/* TODO: Turn the mailbox address ranges into dtb entries */
	if (iommu_map(domain, 0x9E000000, 0x17600000, SZ_1M,
		      IOMMU_READ | IOMMU_WRITE))
		dev_err(dev, "mapping mailboxes failed\n");

	/* Map in GSA mailbox */
	if (iommu_map(domain, 0x9E100000, 0x17C00000, SZ_1M,
		      IOMMU_READ | IOMMU_WRITE))
		dev_err(dev, "mapping gsa mailbox failed\n");

	/* Map in USB for low power audio */
	if (iommu_map(domain, 0x9E200000, 0x11100000, SZ_1M,
		      IOMMU_READ | IOMMU_WRITE))
		dev_err(dev, "mapping usb failed\n");

	/* Map in modem registers */
	if (iommu_map(domain, 0x9E300000, 0x40000000, SZ_1M,
		      IOMMU_READ | IOMMU_WRITE))
		dev_err(dev, "mapping modem failed\n");
#elif IS_ENABLED(CONFIG_SOC_ZUMA)
	/* Use a 1MB mapping instead of individual mailboxes for now */
	/* TODO: Turn the mailbox address ranges into dtb entries */
	if (iommu_map(domain, 0x9E000000, 0x15100000, SZ_2M,
		      IOMMU_READ | IOMMU_WRITE))
		dev_err(dev, "mapping mailboxes failed\n");

	/* Map in GSA mailbox */
	if (iommu_map(domain, 0x9E200000, 0x16400000, SZ_1M,
		      IOMMU_READ | IOMMU_WRITE))
		dev_err(dev, "mapping gsa mailbox failed\n");

	/* Map in modem registers */
	if (iommu_map(domain, 0x9E300000, 0x40000000, SZ_1M,
		      IOMMU_READ | IOMMU_WRITE))
		dev_err(dev, "mapping modem failed\n");

	/* Map in USB for low power audio */
	if (iommu_map(domain, 0x9E500000, 0x11200000, SZ_1M,
		      IOMMU_READ | IOMMU_WRITE))
		dev_err(dev, "mapping usb failed\n");

	/* Map in the xhci_dma carveout */
	if (iommu_map(domain, 0x9B000000, 0x97000000, SZ_4M,
		      IOMMU_READ | IOMMU_WRITE))
		dev_err(dev, "mapping xhci_dma carveout failed\n");
#else
	#error "Unsupported silicon!"
#endif
}

static void aoc_clear_sysmmu(struct aoc_prvdata *p)
{
	struct iommu_domain *domain = p->domain;

	/* Memory carveout */
	iommu_unmap(domain, 0x98000000, p->dram_size);
	iommu_unmap(domain, 0x9B000000, SZ_4M);

	/* Device registers */
	iommu_unmap(domain, 0x9E000000, SZ_1M);
	iommu_unmap(domain, 0x9E100000, SZ_1M);
	iommu_unmap(domain, 0x9E200000, SZ_1M);
	iommu_unmap(domain, 0x9E300000, SZ_1M);
}

static void aoc_monitor_online(struct work_struct *work)
{
	struct aoc_prvdata *prvdata =
		container_of(work, struct aoc_prvdata, monitor_work.work);

	if (aoc_state == AOC_STATE_FIRMWARE_LOADED) {
		dev_err(prvdata->dev, "aoc init no respond, try restart\n");

<<<<<<< HEAD
#if IS_ENABLED(CONFIG_SOC_GS201)
		/* TODO: Causing APC watchdogs on GS201 */
		return;
#endif
		disable_irq_nosync(prvdata->watchdog_irq);
		strlcpy(prvdata->ap_reset_reason, "Monitor Reset", AP_RESET_REASON_LENGTH);
		prvdata->ap_triggered_reset = true;
		schedule_work(&prvdata->watchdog_work);
=======
		disable_irq_nosync(prvdata->watchdog_irq);
		aoc_take_offline(prvdata);
		restart_rc = aoc_watchdog_restart(prvdata);
		if (restart_rc)
			dev_info(prvdata->dev,
				"aoc restart failed: rc = %d\n", restart_rc);
		else
			dev_info(prvdata->dev,
				"aoc restart succeeded\n");
>>>>>>> 668e143a
	}
}

static void aoc_did_become_online(struct work_struct *work)
{
	struct aoc_prvdata *prvdata =
		container_of(work, struct aoc_prvdata, online_work);
	struct device *dev = prvdata->dev;
	int i, s, ret;

	cancel_delayed_work_sync(&prvdata->monitor_work);

	mutex_lock(&aoc_service_lock);

	s = aoc_num_services();

	aoc_req_assert(prvdata, false);

	pr_notice("firmware version %s did become online with %d services\n",
		  prvdata->firmware_version ? prvdata->firmware_version : "0",
		  aoc_num_services());

	if (s > AOC_MAX_ENDPOINTS) {
		dev_err(dev, "Firmware supports too many (%d) services\n", s);
		goto err;
	}

	if (!service_names_are_valid(prvdata)) {
		pr_err("invalid service names found.  Ignoring\n");
		goto err;
	}

	for (i = 0; i < s; i++) {
		if (!validate_service(prvdata, i)) {
			pr_err("service %d invalid\n", i);
			goto err;
		}
	}

	prvdata->services = devm_kcalloc(prvdata->dev, s, sizeof(struct aoc_service_dev *), GFP_KERNEL);
	if (!prvdata->services) {
		dev_err(prvdata->dev, "failed to allocate service array\n");
		goto err;
	}

	prvdata->total_services = s;


	for (i = 0; i < s; i++) {
		create_service_device(prvdata, i);
	}

	aoc_state = AOC_STATE_ONLINE;

	for (i = 0; i < s; i++) {
		ret = device_register(&prvdata->services[i]->dev);
		if (ret)
			dev_err(dev, "failed to register service device %s err=%d\n",
				dev_name(&prvdata->services[i]->dev), ret);
	}

err:
	mutex_unlock(&aoc_service_lock);
}

static bool configure_sensor_regulator(struct aoc_prvdata *prvdata, bool enable)
{
	bool check_enabled;
	int i;
	if (enable) {
		check_enabled = true;
		for (i = 0; i < prvdata->sensor_power_count; i++) {
			if (!prvdata->sensor_regulator[i] ||
					regulator_is_enabled(prvdata->sensor_regulator[i])) {
				continue;
			}

			if (regulator_enable(prvdata->sensor_regulator[i])) {
				pr_warn("encountered error on enabling %s.",
					prvdata->sensor_power_list[i]);
			}
			check_enabled &= regulator_is_enabled(prvdata->sensor_regulator[i]);
		}
	} else {
		check_enabled = false;
		for (i = prvdata->sensor_power_count - 1; i >= 0; i--) {
			if (!prvdata->sensor_regulator[i] ||
					!regulator_is_enabled(prvdata->sensor_regulator[i])) {
				continue;
			}

			if (regulator_disable(prvdata->sensor_regulator[i])) {
				pr_warn("encountered error on disabling %s.",
					prvdata->sensor_power_list[i]);
			}
			check_enabled |= regulator_is_enabled(prvdata->sensor_regulator[i]);
		}
	}

	return (check_enabled == enable);
}

static bool configure_dmic_regulator(struct aoc_prvdata *prvdata, bool enable)
{
	bool check_enabled;
	int i;
	if (enable) {
		check_enabled = true;
		for (i = 0; i < prvdata->dmic_power_count; i++) {
			if (!prvdata->dmic_regulator[i] ||
					regulator_is_enabled(prvdata->dmic_regulator[i])) {
				continue;
			}

			if (regulator_enable(prvdata->dmic_regulator[i])) {
				pr_warn("encountered error on enabling %s.",
					prvdata->dmic_power_list[i]);
			}
			check_enabled &= regulator_is_enabled(prvdata->dmic_regulator[i]);
		}
	} else {
		check_enabled = false;

		for (i = prvdata->dmic_power_count - 1; i >= 0; i--) {
			if (!prvdata->dmic_regulator[i] ||
					!regulator_is_enabled(prvdata->dmic_regulator[i])) {
				continue;
			}

			if (regulator_disable(prvdata->dmic_regulator[i])) {
				pr_warn(" encountered error on disabling %s.",
					prvdata->dmic_power_list[i]);
			}
			check_enabled |= regulator_is_enabled(prvdata->dmic_regulator[i]);
		}
	}

	return (check_enabled == enable);
}

static void aoc_parse_dmic_power(struct aoc_prvdata *prvdata, struct device_node *node)
{
	int i;
	prvdata->dmic_power_count = of_property_count_strings(node, "dmic_power_list");
	if (prvdata->dmic_power_count > MAX_DMIC_POWER_NUM) {
		pr_warn("dmic power count %i is larger than available number.",
			prvdata->dmic_power_count);
		prvdata->dmic_power_count = MAX_DMIC_POWER_NUM;
	} else if (prvdata->dmic_power_count < 0) {
		pr_err("unsupported dmic power list, err = %i.", prvdata->dmic_power_count);
		prvdata->dmic_power_count = 0;
		return;
	}

	of_property_read_string_array(node, "dmic_power_list",
				(const char **)&prvdata->dmic_power_list,
				prvdata->dmic_power_count);

	for (i = 0; i < prvdata->dmic_power_count; i++) {
		prvdata->dmic_regulator[i] =
			devm_regulator_get_exclusive(prvdata->dev, prvdata->dmic_power_list[i]);
		if (IS_ERR_OR_NULL(prvdata->dmic_regulator[i])) {
			prvdata->dmic_regulator[i] = NULL;
			pr_err("failed to get %s regulator.", prvdata->dmic_power_list[i]);
		}
	}
}

static void reset_sensor_power(struct aoc_prvdata *prvdata, bool is_init)
{
	const int max_retry = 5;
	int count;
	bool success;

	if (prvdata->sensor_power_count == 0) {
		return;
	}

	if (!is_init) {
		count = 0;
		success = false;
		while (!success && count < max_retry) {
			success = configure_sensor_regulator(prvdata, false);
			count++;
		}
		if (!success) {
			pr_err("failed to disable sensor power after %d retry.", max_retry);
		} else {
			pr_info("sensor power is disabled.");
		}

		msleep(150);
	}

	count = 0;
	success = false;
	while (!success && count < max_retry) {
		success = configure_sensor_regulator(prvdata, true);
		count++;
	}
	if (!success) {
		pr_err("failed to enable sensor power after %d retry.", max_retry);
	} else {
		pr_info("sensor power is enabled.");
	}
}

static void aoc_take_offline(struct aoc_prvdata *prvdata)
{
	int rc;

	/* check if devices/services are ready */
	if (aoc_state == AOC_STATE_ONLINE) {
		pr_notice("taking aoc offline\n");
		aoc_state = AOC_STATE_OFFLINE;

		/* wait until aoc_process or service write/read finish */
		while (!!atomic_read(&prvdata->aoc_process_active)) {
			bus_for_each_dev(&aoc_bus_type, NULL, NULL, aoc_wakeup_queues);
		}

		bus_for_each_dev(&aoc_bus_type, NULL, NULL, aoc_remove_device);

		if (aoc_control)
			aoc_control->magic = 0;

		if (prvdata->services) {
			devm_kfree(prvdata->dev, prvdata->services);
			prvdata->services = NULL;
			prvdata->total_services = 0;
		}

		/* wakeup AOC before calling GSA */
		aoc_req_assert(prvdata, true);
		rc = aoc_req_wait(prvdata, true);
		if (rc)
			dev_err(prvdata->dev, "timed out waiting for aoc_ack\n");
	}

	/* TODO: GSA_AOC_SHUTDOWN needs to be 4, but the current header defines
	 * as 2.  Change this when the header is updated
	 */
	gsa_send_aoc_cmd(prvdata->gsa_dev, 4);
	rc = gsa_unload_aoc_fw_image(prvdata->gsa_dev);
	if (rc)
		dev_err(prvdata->dev, "GSA unload firmware failed: %d\n", rc);
}

static void aoc_process_services(struct aoc_prvdata *prvdata, int offset)
{
	struct aoc_service_dev *service_dev;
	aoc_service *service;
	int services;
	int i;

	atomic_inc(&prvdata->aoc_process_active);

	if (aoc_state != AOC_STATE_ONLINE || work_busy(&prvdata->watchdog_work))
		goto exit;

	services = aoc_num_services();
	for (i = 0; i < services; i++) {
		service_dev = service_dev_at_index(prvdata, i);
		if (!service_dev)
			goto exit;

		service = service_dev->service;
		if (service_dev->mbox_index != offset)
			continue;

		if (service_dev->handler) {
			service_dev->handler(service_dev);
		} else {
			if (test_bit(i, &read_blocked_mask) &&
			    aoc_service_can_read_message(service, AOC_UP))
				wake_up(&service_dev->read_queue);

			if (test_bit(i, &write_blocked_mask) &&
			    aoc_service_can_write_message(service, AOC_DOWN))
				wake_up(&service_dev->write_queue);
		}
	}
exit:
	atomic_dec(&prvdata->aoc_process_active);
}

void aoc_set_map_handler(struct aoc_service_dev *dev, aoc_map_handler handler,
			 void *ctx)
{
	struct device *parent = dev->dev.parent;
	struct aoc_prvdata *prvdata = dev_get_drvdata(parent);

	prvdata->map_handler = handler;
	prvdata->map_handler_ctx = ctx;
}
EXPORT_SYMBOL_GPL(aoc_set_map_handler);

void aoc_remove_map_handler(struct aoc_service_dev *dev)
{
	struct device *parent = dev->dev.parent;
	struct aoc_prvdata *prvdata = dev_get_drvdata(parent);

	prvdata->map_handler = NULL;
	prvdata->map_handler_ctx = NULL;
}
EXPORT_SYMBOL_GPL(aoc_remove_map_handler);

static void aoc_pheap_alloc_cb(struct samsung_dma_buffer *buffer, void *ctx)
{
	struct device *dev = ctx;
	struct aoc_prvdata *prvdata = dev_get_drvdata(dev);
	struct sg_table *sg = &buffer->sg_table;
	phys_addr_t phys;
	size_t size;

	if (sg->nents != 1) {
		dev_warn(dev, "Unable to map sg_table with %d ents\n",
			 sg->nents);
		return;
	}

	phys = sg_phys(&sg->sgl[0]);
	phys = aoc_dram_translate_to_aoc(prvdata, phys);
	size = sg->sgl[0].length;

	mutex_lock(&aoc_service_lock);
	if (prvdata->map_handler) {
		prvdata->map_handler((u64)buffer->priv, phys, size, true,
				     prvdata->map_handler_ctx);
	}
	mutex_unlock(&aoc_service_lock);
}

static void aoc_pheap_free_cb(struct samsung_dma_buffer *buffer, void *ctx)
{
	struct device *dev = ctx;
	struct aoc_prvdata *prvdata = dev_get_drvdata(dev);
	struct sg_table *sg = &buffer->sg_table;
	phys_addr_t phys;
	size_t size;

	if (sg->nents != 1) {
		dev_warn(dev, "Unable to map sg_table with %d ents\n",
			 sg->nents);
		return;
	}

	phys = sg_phys(&sg->sgl[0]);
	phys = aoc_dram_translate_to_aoc(prvdata, phys);
	size = sg->sgl[0].length;

	mutex_lock(&aoc_service_lock);
	if (prvdata->map_handler) {
		prvdata->map_handler((u64)buffer->priv, phys, size, false,
				     prvdata->map_handler_ctx);
	}
	mutex_unlock(&aoc_service_lock);
}

static irqreturn_t watchdog_int_handler(int irq, void *dev)
{
	struct aoc_prvdata *prvdata = dev_get_drvdata(dev);

	/* AP shouldn't access AoC registers to clear the IRQ. */
	/* Mask the IRQ until the IRQ gets cleared by AoC reset during SSR. */
	disable_irq_nosync(irq);
	schedule_work(&prvdata->watchdog_work);

	return IRQ_HANDLED;
}

static void aoc_watchdog(struct work_struct *work)
{
	struct aoc_prvdata *prvdata =
		container_of(work, struct aoc_prvdata, watchdog_work);

	struct aoc_ramdump_header *ramdump_header =
		(struct aoc_ramdump_header *)((unsigned long)prvdata->dram_virt +
					      RAMDUMP_HEADER_OFFSET);
	struct wakeup_source *ws =
		wakeup_source_register(prvdata->dev, dev_name(prvdata->dev));
	unsigned long ramdump_timeout;
	unsigned long carveout_paddr_from_aoc;
	unsigned long carveout_vaddr_from_aoc;
	size_t i;
#if !IS_ENABLED(CONFIG_SOC_ZUMA)
	size_t num_pages;
	struct page **dram_pages = NULL;
	void *dram_cached = NULL;
#endif
	int sscd_retries = 20;
	const int sscd_retry_ms = 1000;
	int sscd_rc;
	char crash_info[RAMDUMP_SECTION_CRASH_INFO_SIZE];
	char ap_reset_reason[RAMDUMP_SECTION_CRASH_INFO_SIZE];
	int restart_rc;
	u32 section_flags;
	bool ap_reset = false;

	prvdata->total_restarts++;

	sscd_info.name = "aoc";
	sscd_info.seg_count = 0;

	dev_err(prvdata->dev, "aoc watchdog triggered, generating coredump\n");
	dev_err(prvdata->dev, "holding %s wakelock for 10 sec\n", ws->name);
	pm_wakeup_ws_event(ws, 10000, true);

	if (!sscd_pdata.sscd_report) {
		dev_err(prvdata->dev, "aoc coredump failed: no sscd driver\n");
		goto err_coredump;
	}

	if (prvdata->ap_triggered_reset) {
		prvdata->ap_triggered_reset = false;
		ap_reset = true;

		snprintf(ap_reset_reason, RAMDUMP_SECTION_CRASH_INFO_SIZE - 1,
			"AP Reset: %s", prvdata->ap_reset_reason);

		trigger_aoc_ramdump(prvdata);
	}

	ramdump_timeout = jiffies + (5 * HZ);
	while (time_before(jiffies, ramdump_timeout)) {
		if (ramdump_header->valid)
			break;
		msleep(100);
	}

	if (!ramdump_header->valid) {
		const char *crash_reason = (const char *)ramdump_header +
			RAMDUMP_SECTION_CRASH_INFO_OFFSET;
		bool crash_reason_valid = (strnlen(crash_reason,
			RAMDUMP_SECTION_CRASH_INFO_SIZE) != 0);

		dev_err(prvdata->dev, "aoc coredump timed out, coredump only contains DRAM\n");
		snprintf(crash_info, RAMDUMP_SECTION_CRASH_INFO_SIZE,
			"AoC watchdog : %s (incomplete %u:%u)",
			crash_reason_valid ? crash_reason : "unknown reason",
			ramdump_header->breadcrumbs[0], ramdump_header->breadcrumbs[1]);
	}

	if (ramdump_header->valid && memcmp(ramdump_header, RAMDUMP_MAGIC, sizeof(RAMDUMP_MAGIC))) {
		dev_err(prvdata->dev,
			"aoc coredump failed: invalid magic (corruption or incompatible firmware?)\n");
		strscpy(crash_info, "AoC Watchdog : coredump corrupt",
			RAMDUMP_SECTION_CRASH_INFO_SIZE);
	}

#if !IS_ENABLED(CONFIG_SOC_ZUMA)
	/* Don't map AoC carveout as cached due to b/240786634 */
	num_pages = DIV_ROUND_UP(prvdata->dram_size, PAGE_SIZE);
	dram_pages = vmalloc(num_pages * sizeof(*dram_pages));
	if (!dram_pages) {
		dev_err(prvdata->dev,
			"aoc coredump failed: alloc dram_pages failed\n");
		goto err_vmalloc;
	}
	for (i = 0; i < num_pages; i++)
		dram_pages[i] = phys_to_page(prvdata->dram_resource.start +
					     (i * PAGE_SIZE));
	dram_cached = vmap(dram_pages, num_pages, VM_MAP, PAGE_KERNEL_RO);
	if (!dram_cached) {
		dev_err(prvdata->dev,
			"aoc coredump failed: vmap dram_pages failed\n");
		goto err_vmap;
	}
#endif

	if (ramdump_header->valid) {
		const char *crash_reason = (const char *)ramdump_header +
			RAMDUMP_SECTION_CRASH_INFO_OFFSET;

		section_flags = ramdump_header->sections[RAMDUMP_SECTION_CRASH_INFO_INDEX].flags;
		if (section_flags & RAMDUMP_FLAG_VALID)
			strscpy(crash_info, crash_reason, RAMDUMP_SECTION_CRASH_INFO_SIZE);
		else
			strscpy(crash_info, "AoC Watchdog : invalid crash info",
				RAMDUMP_SECTION_CRASH_INFO_SIZE);
	}

	if (ap_reset) {
		/* Prefer the user specified reason */
		snprintf(crash_info, RAMDUMP_SECTION_CRASH_INFO_SIZE - 1, "%s", ap_reset_reason);
	}

	/* TODO(siqilin): Get paddr and vaddr base from firmware instead */
	carveout_paddr_from_aoc = 0x98000000;
	carveout_vaddr_from_aoc = 0x78000000;
	/* Entire AoC DRAM carveout, coredump is stored within the carveout */
#if IS_ENABLED(CONFIG_SOC_ZUMA)
	sscd_info.segs[0].addr = prvdata->dram_virt;
#else
	sscd_info.segs[0].addr = dram_cached;
#endif
	sscd_info.segs[0].size = prvdata->dram_size;
	sscd_info.segs[0].paddr = (void *)carveout_paddr_from_aoc;
	sscd_info.segs[0].vaddr = (void *)carveout_vaddr_from_aoc;
	sscd_info.seg_count = 1;

	/*
	 * sscd_report() returns -EAGAIN if there are no readers to consume a
	 * coredump. Retry sscd_report() with a sleep to handle the race condition
	 * where AoC crashes before the userspace daemon starts running.
	 */
	for (i = 0; i <= sscd_retries; i++) {
		sscd_rc = sscd_pdata.sscd_report(&sscd_dev, sscd_info.segs,
						 sscd_info.seg_count,
						 SSCD_FLAGS_ELFARM64HDR,
						 crash_info);
		if (sscd_rc != -EAGAIN)
			break;

		msleep(sscd_retry_ms);
	}

	if (sscd_rc == 0) {
		prvdata->total_coredumps++;
		dev_info(prvdata->dev, "aoc coredump done\n");
	} else {
		dev_err(prvdata->dev, "aoc coredump failed: sscd_rc = %d\n", sscd_rc);
	}

#if !IS_ENABLED(CONFIG_SOC_ZUMA)
	if (dram_cached)
		vunmap(dram_cached);
err_vmap:
	vfree(dram_pages);
err_vmalloc:
#endif
err_coredump:
	/* make sure there is no AoC startup work active */
	cancel_work_sync(&prvdata->online_work);

	mutex_lock(&aoc_service_lock);
	aoc_take_offline(prvdata);
	restart_rc = aoc_watchdog_restart(prvdata);
	if (restart_rc == AOC_RESTART_DISABLED_RC) {
		dev_info(prvdata->dev, "aoc subsystem restart is disabled\n");
	} else if (restart_rc) {
		dev_info(prvdata->dev, "aoc subsystem restart failed: rc = %d\n", restart_rc);
	} else {
		dev_info(prvdata->dev, "aoc subsystem restart succeeded\n");
	}

	mutex_unlock(&aoc_service_lock);
}

void aoc_trigger_watchdog(const char *reason)
{
	struct aoc_prvdata *prvdata;

	if (!aoc_platform_device)
		return;

	prvdata = platform_get_drvdata(aoc_platform_device);
	if (!prvdata)
		return;

	if (work_busy(&prvdata->watchdog_work))
		return;

	reset_store(prvdata->dev, NULL, reason, strlen(reason));
}
EXPORT_SYMBOL_GPL(aoc_trigger_watchdog);

static struct dma_heap *aoc_create_dma_buf_heap(struct aoc_prvdata *prvdata, const char *name,
						phys_addr_t base, size_t size)
{
	struct device *dev = prvdata->dev;
	size_t align = SZ_16K;
	struct dma_heap *heap;

	heap = ion_physical_heap_create(base, size, align, name, aoc_pheap_alloc_cb,
					aoc_pheap_free_cb, dev);
	if (IS_ERR(heap))
		dev_err(dev, "heap \"%s\" creation failure: %ld\n", name, PTR_ERR(heap));

	return heap;
}

static bool aoc_create_dma_buf_heaps(struct aoc_prvdata *prvdata)
{
	phys_addr_t base = prvdata->dram_resource.start + resource_size(&prvdata->dram_resource);

	base -= SENSOR_DIRECT_HEAP_SIZE;
	prvdata->sensor_heap = aoc_create_dma_buf_heap(prvdata, "sensor_direct_heap",
						       base, SENSOR_DIRECT_HEAP_SIZE);
	prvdata->sensor_heap_base = base;
	if (IS_ERR(prvdata->sensor_heap))
		return false;

	base -= PLAYBACK_HEAP_SIZE;
	prvdata->audio_playback_heap = aoc_create_dma_buf_heap(prvdata, "aaudio_playback_heap",
							       base, PLAYBACK_HEAP_SIZE);
	prvdata->audio_playback_heap_base = base;
	if (IS_ERR(prvdata->audio_playback_heap))
		return false;

	base -= CAPTURE_HEAP_SIZE;
	prvdata->audio_capture_heap = aoc_create_dma_buf_heap(prvdata, "aaudio_capture_heap",
							      base, CAPTURE_HEAP_SIZE);
	prvdata->audio_capture_heap_base = base;
	if (IS_ERR(prvdata->audio_capture_heap))
		return false;

	return true;
}

static int aoc_open(struct inode *inode, struct file *file)
{
	struct aoc_prvdata *prvdata = container_of(inode->i_cdev,
					struct aoc_prvdata, cdev);

	file->private_data = prvdata;
	return 0;
}

static long aoc_unlocked_ioctl(struct file *file, unsigned int cmd, unsigned long arg)
{
	struct dma_buf *dmabuf;
	struct aoc_prvdata *prvdata = file->private_data;
	struct samsung_dma_buffer *dma_heap_buf;
	long ret = -EINVAL;

	switch (cmd) {
	case AOC_IOCTL_ION_FD_TO_HANDLE:
	{
		struct aoc_ion_handle handle;

		BUILD_BUG_ON(sizeof(struct aoc_ion_handle) !=
			     _IOC_SIZE(AOC_IOCTL_ION_FD_TO_HANDLE));

		if (copy_from_user(&handle, (struct aoc_ion_handle *)arg, _IOC_SIZE(cmd)))
			break;

		dmabuf = dma_buf_get(handle.fd);
		if (IS_ERR(dmabuf)) {
			pr_err("fd is not an ion buffer\n");
			ret = PTR_ERR(dmabuf);
			break;
		}

		dma_heap_buf = dmabuf->priv;
		handle.handle = (u64)dma_heap_buf->priv;

		dma_buf_put(dmabuf);

		if (!copy_to_user((struct aoc_ion_handle *)arg, &handle, _IOC_SIZE(cmd)))
			ret = 0;
	}
	break;

	case AOC_IOCTL_DISABLE_MM:
	{
		u32 disable_mm;

		BUILD_BUG_ON(sizeof(disable_mm) != _IOC_SIZE(AOC_IOCTL_DISABLE_MM));

		if (copy_from_user(&disable_mm, (u32 *)arg, _IOC_SIZE(cmd)))
			break;

		prvdata->disable_monitor_mode = disable_mm;
		if (prvdata->disable_monitor_mode != 0)
			pr_info("AoC Monitor Mode disabled\n");

		ret = 0;
	}
	break;

	case AOC_IOCTL_DISABLE_AP_RESETS:
	{
		u32 disable_ap_resets;

		BUILD_BUG_ON(sizeof(disable_ap_resets) != _IOC_SIZE(AOC_IOCTL_DISABLE_AP_RESETS));

		if (copy_from_user(&disable_ap_resets, (u32 *)arg, _IOC_SIZE(cmd)))
			break;

		prvdata->no_ap_resets = disable_ap_resets;
		if (prvdata->no_ap_resets != 0)
			pr_info("AoC AP side resets disabled\n");

		ret = 0;
	}
	break;

	case AOC_IOCTL_FORCE_VNOM:
	{
		u32 force_vnom;

		BUILD_BUG_ON(sizeof(force_vnom) != _IOC_SIZE(AOC_IOCTL_FORCE_VNOM));

		if (copy_from_user(&force_vnom, (u32 *)arg, _IOC_SIZE(cmd)))
			break;

		prvdata->force_voltage_nominal = force_vnom;
		if (prvdata->force_voltage_nominal != 0)
			pr_info("AoC Force Nominal Voltage enabled\n");

		ret = 0;
	}
	break;

	case AOC_IOCTL_ENABLE_UART_TX:
	{
		u32 enable_uart;

		BUILD_BUG_ON(sizeof(enable_uart) != _IOC_SIZE(AOC_IOCTL_ENABLE_UART_TX));

		if (copy_from_user(&enable_uart, (u32 *)arg, _IOC_SIZE(cmd)))
			break;

		prvdata->enable_uart_tx = enable_uart;
		if (prvdata->enable_uart_tx != 0)
			pr_info("AoC UART Logging Enabled\n");

		ret = 0;
	}
	break;

	case AOC_IOCTL_FORCE_SPEAKER_ULTRASONIC:
	{
		u32 force_sprk_ultrasonic;

		BUILD_BUG_ON(sizeof(force_sprk_ultrasonic) != _IOC_SIZE(AOC_IOCTL_FORCE_SPEAKER_ULTRASONIC));

		if (copy_from_user(&force_sprk_ultrasonic, (u32 *)arg, _IOC_SIZE(cmd)))
			break;

		prvdata->force_speaker_ultrasonic = force_sprk_ultrasonic;
		if (prvdata->force_speaker_ultrasonic != 0)
			pr_info("AoC Forcefully enabling Speaker Ultrasonic pipeline\n");

		ret = 0;
	}
	break;

	case AOC_IS_ONLINE:
		{
			int online = (aoc_state == AOC_STATE_ONLINE);
			if (!copy_to_user((int *)arg, &online, _IOC_SIZE(cmd)))
				ret = 0;
		}
	break;

	default:
		/* ioctl(2) The specified request does not apply to the kind of object
		 * that the file descriptor fd references
		 */
		pr_err("Received IOCTL with invalid ID (%d) returning ENOTTY", cmd);
		ret = -ENOTTY;
		break;
	}

	return ret;
}

static int aoc_release(struct inode *inode, struct file *file)
{
	return 0;
}

static const struct file_operations aoc_fops = {
	.open = aoc_open,
	.release = aoc_release,
	.unlocked_ioctl = aoc_unlocked_ioctl,

	.owner = THIS_MODULE,
};

static char *aoc_devnode(struct device *dev, umode_t *mode)
{
	if (!mode || !dev)
		return NULL;

	if (MAJOR(dev->devt) == aoc_major)
		*mode = 0666;

	return kasprintf(GFP_KERNEL, "%s", dev_name(dev));
}

static int init_chardev(struct aoc_prvdata *prvdata)
{
	int rc;

	cdev_init(&prvdata->cdev, &aoc_fops);
	prvdata->cdev.owner = THIS_MODULE;
	rc = alloc_chrdev_region(&prvdata->aoc_devt, 0, AOC_MAX_MINOR, AOC_CHARDEV_NAME);
	if (rc != 0) {
		pr_err("Failed to alloc chrdev region\n");
		goto err;
	}

	rc = cdev_add(&prvdata->cdev, prvdata->aoc_devt, AOC_MAX_MINOR);
	if (rc) {
		pr_err("Failed to register chrdev\n");
		goto err_cdev_add;
	}

	aoc_major = MAJOR(prvdata->aoc_devt);

	prvdata->_class = class_create(THIS_MODULE, AOC_CHARDEV_NAME);
	if (!prvdata->_class) {
		pr_err("failed to create aoc_class\n");
		rc = -ENXIO;
		goto err_class_create;
	}

	prvdata->_class->devnode = aoc_devnode;

	prvdata->_device = device_create(prvdata->_class, NULL,
					 MKDEV(aoc_major, 0),
					 NULL, AOC_CHARDEV_NAME);
	if (!prvdata->_device) {
		pr_err("failed to create aoc_device\n");
		rc = -ENXIO;
		goto err_device_create;
	}

	return rc;

err_device_create:
	class_destroy(prvdata->_class);
err_class_create:
	cdev_del(&prvdata->cdev);
err_cdev_add:
	unregister_chrdev_region(prvdata->aoc_devt, 1);
err:
	return rc;
}

static void deinit_chardev(struct aoc_prvdata *prvdata)
{
	if (!prvdata)
		return;

	device_destroy(prvdata->_class, prvdata->aoc_devt);
	class_destroy(prvdata->_class);
	cdev_del(&prvdata->cdev);

	unregister_chrdev_region(prvdata->aoc_devt, AOC_MAX_MINOR);
}

static void aoc_cleanup_resources(struct platform_device *pdev)
{
	struct aoc_prvdata *prvdata = platform_get_drvdata(pdev);

	pr_notice("cleaning up resources\n");

	if (prvdata) {
		aoc_take_offline(prvdata);
		free_mailbox_channels(prvdata);

		if (prvdata->domain) {
			aoc_clear_sysmmu(prvdata);
			prvdata->domain = NULL;
		}
	}

}

static void release_gsa_device(void *prv)
{
	struct aoc_prvdata *prvdata = prv;

	put_device(prvdata->gsa_dev);
	prvdata->gsa_dev = NULL;
}

static int find_gsa_device(struct aoc_prvdata *prvdata)
{
	struct device_node *np;
	struct platform_device *gsa_pdev;

	np = of_parse_phandle(prvdata->dev->of_node, "gsa-device", 0);
	if (!np) {
		dev_err(prvdata->dev,
			"gsa-device phandle not found in AOC device tree node\n");
		return -ENODEV;
	}
	gsa_pdev = of_find_device_by_node(np);
	of_node_put(np);

	if (!gsa_pdev) {
		dev_err(prvdata->dev,
			"gsa-device phandle doesn't refer to a device\n");
		return -ENODEV;
	}
	prvdata->gsa_dev = &gsa_pdev->dev;
	return devm_add_action_or_reset(prvdata->dev, release_gsa_device,
					prvdata);
}

static int aoc_core_suspend(struct device *dev)
{
	struct aoc_prvdata *prvdata = dev_get_drvdata(dev);
	size_t total_services = aoc_num_services();
	int i = 0;

	atomic_inc(&prvdata->aoc_process_active);
	if (aoc_state != AOC_STATE_ONLINE || work_busy(&prvdata->watchdog_work))
		goto exit;

	for (i = 0; i < total_services; i++) {
		struct aoc_service_dev *s = service_dev_at_index(prvdata, i);

		if (s && s->wake_capable)
			s->suspend_rx_count = aoc_service_slots_available_to_read(s->service,
										  AOC_UP);
	}

exit:
	atomic_dec(&prvdata->aoc_process_active);
	return 0;
}

static int aoc_core_resume(struct device *dev)
{
	struct aoc_prvdata *prvdata = dev_get_drvdata(dev);
	size_t total_services = aoc_num_services();
	int i = 0;

	atomic_inc(&prvdata->aoc_process_active);
	if (aoc_state != AOC_STATE_ONLINE || work_busy(&prvdata->watchdog_work))
		goto exit;

	for (i = 0; i < total_services; i++) {
		struct aoc_service_dev *s = service_dev_at_index(prvdata, i);

		if (s && s->wake_capable) {
			size_t available = aoc_service_slots_available_to_read(s->service, AOC_UP);

			if (available != s->suspend_rx_count)
				dev_notice(dev, "Service \"%s\" has %zu messages to read on wake\n",
					   dev_name(&s->dev), available);
		}
	}

exit:
	atomic_dec(&prvdata->aoc_process_active);
	return 0;
}

static int aoc_platform_probe(struct platform_device *pdev)
{
	struct device *dev = &pdev->dev;
	struct aoc_prvdata *prvdata = NULL;
	struct device_node *aoc_node, *mem_node, *sysmmu_node;
	struct resource *rsrc;
	unsigned int acpm_async_size;
	int ret;
	int rc;
	int i;

	if (aoc_platform_device != NULL) {
		dev_err(dev,
			"already matched the AoC to another platform device");
		rc = -EEXIST;
		goto err_platform_not_null;
	}

	aoc_node = dev->of_node;
	mem_node = of_parse_phandle(aoc_node, "memory-region", 0);

	prvdata = devm_kzalloc(dev, sizeof(*prvdata), GFP_KERNEL);
	if (!prvdata) {
		rc = -ENOMEM;
		goto err_failed_prvdata_alloc;
	}

	prvdata->dev = dev;
	prvdata->disable_monitor_mode = 0;
	prvdata->enable_uart_tx = 0;
	prvdata->force_voltage_nominal = 0;
	prvdata->no_ap_resets = 0;

	rc = find_gsa_device(prvdata);
	if (rc) {
		dev_err(dev, "Failed to initialize gsa device: %d\n", rc);
		rc = -EINVAL;
		goto err_failed_prvdata_alloc;
	}

	ret = init_chardev(prvdata);
	if (ret) {
		dev_err(dev, "Failed to initialize chardev: %d\n", ret);
		rc = -ENOMEM;
		goto err_chardev;
	}

	if (!mem_node) {
		dev_err(dev,
			"failed to find reserve-memory in the device tree\n");
		rc = -EINVAL;
		goto err_memnode;
	}

	aoc_sram_resource =
		platform_get_resource_byname(pdev, IORESOURCE_MEM, "blk_aoc");

	ret = of_address_to_resource(mem_node, 0, &prvdata->dram_resource);
	of_node_put(mem_node);

	if (!aoc_sram_resource || ret != 0) {
		dev_err(dev,
			"failed to get memory resources for device sram %pR dram %pR\n",
			aoc_sram_resource, &prvdata->dram_resource);
		rc = -ENOMEM;
		goto err_mem_resources;
	}

	for (i = 0; i < ARRAY_SIZE(prvdata->mbox_channels); i++) {
		prvdata->mbox_channels[i].client.dev = dev;
		prvdata->mbox_channels[i].client.tx_block = false;
		prvdata->mbox_channels[i].client.tx_tout = 100; /* 100ms timeout for tx */
		prvdata->mbox_channels[i].client.knows_txdone = false;
		prvdata->mbox_channels[i].client.rx_callback = aoc_mbox_rx_callback;
		prvdata->mbox_channels[i].client.tx_done = aoc_mbox_tx_done;
		prvdata->mbox_channels[i].client.tx_prepare = aoc_mbox_tx_prepare;

		prvdata->mbox_channels[i].prvdata = prvdata;
		prvdata->mbox_channels[i].index = i;
	}


	strscpy(prvdata->firmware_name, default_firmware,
		sizeof(prvdata->firmware_name));

	platform_set_drvdata(pdev, prvdata);

	ret = allocate_mailbox_channels(prvdata);
	if (ret) {
		dev_err(dev, "failed to allocate mailbox channels %d\n", ret);
		rc = -ENOMEM;
		goto err_mem_resources;
	}

	init_waitqueue_head(&prvdata->aoc_reset_wait_queue);
	INIT_WORK(&prvdata->watchdog_work, aoc_watchdog);

	prvdata->watchdog_irq = platform_get_irq_byname(pdev, "watchdog");
	if (prvdata->watchdog_irq < 0) {
		dev_err(dev, "failed to find watchdog irq\n");
		rc = -EIO;
		goto err_watchdog_irq_get;
	}

	irq_set_status_flags(prvdata->watchdog_irq, IRQ_NOAUTOEN);
	ret = devm_request_irq(dev, prvdata->watchdog_irq, watchdog_int_handler,
			       IRQF_TRIGGER_HIGH, dev_name(dev), dev);
	if (ret != 0) {
		dev_err(dev, "failed to register watchdog irq handler: %d\n",
			ret);
		rc = -EIO;
		goto err_watchdog_irq_req;
	}

	sysmmu_node = of_parse_phandle(aoc_node, "iommus", 0);
	if (!sysmmu_node) {
		dev_err(dev, "failed to find sysmmu device tree node\n");
		rc = -ENODEV;
		goto err_watchdog_sysmmu_irq;
	}
	ret = of_irq_get(sysmmu_node, 0);
	if (ret < 0) {
		dev_err(dev, "failed to find sysmmu non-secure irq: %d\n", ret);
		rc = ret;
		goto err_watchdog_sysmmu_irq;
	}
	prvdata->sysmmu_nonsecure_irq = ret;
	ret = of_irq_get(sysmmu_node, 1);
	if (ret < 0) {
		dev_err(dev, "failed to find sysmmu secure irq: %d\n", ret);
		rc = ret;
		goto err_watchdog_sysmmu_irq;
	}
	prvdata->sysmmu_secure_irq = ret;
	of_node_put(sysmmu_node);

	pr_notice("found aoc with interrupt:%d sram:%pR dram:%pR\n", aoc_irq,
		  aoc_sram_resource, &prvdata->dram_resource);
	aoc_platform_device = pdev;

	aoc_sram_virt_mapping = devm_ioremap_resource(dev, aoc_sram_resource);

	prvdata->dram_size = resource_size(&prvdata->dram_resource);
	if (!devm_request_mem_region(dev, prvdata->dram_resource.start, prvdata->dram_size, dev_name(dev))) {
		dev_err(dev, "Failed to claim dram resource %pR\n", &prvdata->dram_resource);
		rc = -EIO;
		goto err_sram_dram_map;
	}

	aoc_dram_virt_mapping = devm_ioremap_wc(dev, prvdata->dram_resource.start, prvdata->dram_size);

	/* Change to devm_platform_ioremap_resource_byname when available */
	rsrc = platform_get_resource_byname(pdev, IORESOURCE_MEM, "aoc_req");
	if (rsrc) {
		prvdata->aoc_req_virt = devm_ioremap_resource(dev, rsrc);
		prvdata->aoc_req_size = resource_size(rsrc);

		if (IS_ERR(prvdata->aoc_req_virt)) {
			dev_err(dev, "failed to map aoc_req region at %pR\n",
				rsrc);
			prvdata->aoc_req_virt = NULL;
			prvdata->aoc_req_size = 0;
		} else {
			dev_dbg(dev, "found aoc_req at %pR\n", rsrc);
		}
	}

	prvdata->sram_virt = aoc_sram_virt_mapping;
	prvdata->sram_size = resource_size(aoc_sram_resource);

	prvdata->dram_virt = aoc_dram_virt_mapping;

	if (IS_ERR(aoc_sram_virt_mapping) || IS_ERR(aoc_dram_virt_mapping)) {
		rc = -ENOMEM;
		goto err_sram_dram_map;
	}

	prvdata->aoc_s2mpu_virt = devm_platform_ioremap_resource_byname(pdev, "aoc_s2mpu");
	if (IS_ERR(prvdata->aoc_s2mpu_virt)) {
		dev_err(dev, "failed to map aoc_s2mpu: rc = %ld\n",
			PTR_ERR(prvdata->aoc_s2mpu_virt));
		rc = PTR_ERR(prvdata->aoc_s2mpu_virt);
		goto err_s2mpu_map;
	}
	prvdata->aoc_s2mpu_saved_value = ioread32(prvdata->aoc_s2mpu_virt + AOC_S2MPU_CTRL0);

	pm_runtime_set_active(dev);
	/* Leave AoC in suspended state. Otherwise, AoC SysMMU is set to active which results in the
	 * SysMMU driver trying to access SysMMU SFRs during device suspend/resume operations. The
	 * latter is problematic if AoC is in monitor mode and BLK_AOC is off. */

	pm_runtime_set_suspended(dev);

	prvdata->domain = iommu_get_domain_for_dev(dev);
	if (!prvdata->domain) {
		pr_err("failed to find iommu domain\n");
		rc = -EIO;
		goto err_find_iommu;
	}

	aoc_configure_ssmt(pdev);

	aoc_configure_sysmmu(prvdata);

	if (!aoc_create_dma_buf_heaps(prvdata)) {
		pr_err("Unable to create dma_buf heaps\n");
		aoc_cleanup_resources(pdev);
		return -ENOMEM;
	}

	prvdata->sensor_power_count = of_property_count_strings(dev->of_node, "sensor_power_list");
	if (prvdata->sensor_power_count > MAX_SENSOR_POWER_NUM) {
		pr_warn("sensor power count %i is larger than available number.",
			prvdata->sensor_power_count);
		prvdata->sensor_power_count = MAX_SENSOR_POWER_NUM;
	} else if (prvdata->sensor_power_count < 0) {
		pr_err("unsupported sensor power list, err = %i.", prvdata->sensor_power_count);
		prvdata->sensor_power_count = 0;
	}

	ret = of_property_read_string_array(dev->of_node, "sensor_power_list",
					    (const char**)&prvdata->sensor_power_list,
					    prvdata->sensor_power_count);

	for (i = 0; i < prvdata->sensor_power_count; i++) {
		prvdata->sensor_regulator[i] =
				devm_regulator_get_exclusive(dev, prvdata->sensor_power_list[i]);
		if (IS_ERR_OR_NULL(prvdata->sensor_regulator[i])) {
			prvdata->sensor_regulator[i] = NULL;
			pr_err("failed to get %s regulator.", prvdata->sensor_power_list[i]);
		}
	}

	reset_sensor_power(prvdata, true);

	aoc_parse_dmic_power(prvdata, dev->of_node);
	configure_dmic_regulator(prvdata, true);

	/* Default to 6MB if we are not loading the firmware (i.e. trace32) */
	aoc_control = aoc_dram_translate(prvdata, 6 * SZ_1M);

	INIT_WORK(&prvdata->online_work, aoc_did_become_online);

	INIT_DELAYED_WORK(&prvdata->monitor_work, aoc_monitor_online);

	aoc_configure_interrupt();

	ret = acpm_ipc_request_channel(aoc_node, acpm_aoc_reset_callback,
				       &prvdata->acpm_async_id, &acpm_async_size);
	if (ret < 0) {
		dev_err(dev, "failed to register acpm aoc reset callback\n");
		rc = -EIO;
		/* goto err_acmp_reset; */
	}

#if IS_ENABLED(CONFIG_EXYNOS_ITMON)
	prvdata->itmon_nb.notifier_call = aoc_itmon_notifier;
	itmon_notifier_chain_register(&prvdata->itmon_nb);
#endif

	if (aoc_autoload_firmware) {
		ret = start_firmware_load(dev);
		if (ret != 0)
			pr_err("failed to start firmware download: %d\n", ret);
	}

	ret = sysfs_create_groups(&dev->kobj, aoc_groups);

	pr_debug("platform_probe matched\n");

	return 0;

/* err_acmp_reset: */
err_find_iommu:
err_s2mpu_map:
err_sram_dram_map:

err_watchdog_sysmmu_irq:
err_watchdog_irq_req:
err_watchdog_irq_get:
err_mem_resources:
	aoc_cleanup_resources(pdev);
err_memnode:
	deinit_chardev(prvdata);
err_chardev:
	kfree(prvdata);
err_failed_prvdata_alloc:
err_platform_not_null:
	return rc;
}

static int aoc_platform_remove(struct platform_device *pdev)
{
	struct aoc_prvdata *prvdata;
	int i;

	pr_debug("platform_remove\n");

	prvdata = platform_get_drvdata(pdev);
	acpm_ipc_release_channel(pdev->dev.of_node, prvdata->acpm_async_id);
	for (i = 0; i < prvdata->sensor_power_count; i++) {
		if (prvdata->sensor_regulator[i]) {
			regulator_put(prvdata->sensor_regulator[i]);
		}
	}
	sysfs_remove_groups(&pdev->dev.kobj, aoc_groups);

	aoc_cleanup_resources(pdev);
	deinit_chardev(prvdata);
	platform_set_drvdata(pdev, NULL);
	aoc_platform_device = NULL;

	return 0;
}

static void sscd_release(struct device *dev)
{
}

static void aoc_platform_shutdown(struct platform_device *pdev)
{
	struct aoc_prvdata *prvdata = platform_get_drvdata(pdev);

	disable_irq_nosync(prvdata->watchdog_irq);
	aoc_take_offline(prvdata);
}

/* Module methods */
static int __init aoc_init(void)
{
	pr_debug("system driver init\n");

	if (bus_register(&aoc_bus_type) != 0) {
		pr_err("failed to register AoC bus\n");
		goto err_aoc_bus;
	}

	if (platform_driver_register(&aoc_driver) != 0) {
		pr_err("failed to register platform driver\n");
		goto err_aoc_driver;
	}

	if (platform_device_register(&sscd_dev) != 0) {
		pr_err("failed to register AoC coredump device\n");
		goto err_aoc_coredump;
	}

	return 0;

err_aoc_coredump:
	platform_driver_unregister(&aoc_driver);
err_aoc_driver:
	bus_unregister(&aoc_bus_type);
err_aoc_bus:
	return -ENODEV;
}

static void __exit aoc_exit(void)
{
	pr_debug("system driver exit\n");

	platform_driver_unregister(&aoc_driver);

	bus_unregister(&aoc_bus_type);
}

module_init(aoc_init);
module_exit(aoc_exit);

MODULE_LICENSE("GPL v2");
MODULE_IMPORT_NS(DMA_BUF);<|MERGE_RESOLUTION|>--- conflicted
+++ resolved
@@ -95,15 +95,9 @@
 
 #define AOC_MAX_MINOR (1U)
 #if IS_ENABLED(CONFIG_SOC_GS101)
-<<<<<<< HEAD
-	#define AOC_MBOX_CHANNELS 16
-#else
-	#define AOC_MBOX_CHANNELS (16 * 3) /* AP<->A32, AP<->F1, AP<->P6 mboxes */
-=======
 	#define AOC_MBOX_CHANNELS 16 /* AP-A32 mbox */
 #else
 	#define AOC_MBOX_CHANNELS (16 * 3) /* AP-A32, AP-F1 and AP-P6 mbox */
->>>>>>> 668e143a
 #endif
 
 #define AOC_FWDATA_ENTRIES 10
@@ -313,12 +307,8 @@
 static unsigned long write_blocked_mask;
 
 static bool write_reset_trampoline(u32 addr);
-<<<<<<< HEAD
 static bool aoc_a32_release_from_reset(void);
-=======
-static bool aoc_a32_reset(void);
 static bool configure_dmic_regulator(struct aoc_prvdata *prvdata, bool enable);
->>>>>>> 668e143a
 static bool configure_sensor_regulator(struct aoc_prvdata *prvdata, bool enable);
 static int aoc_watchdog_restart(struct aoc_prvdata *prvdata);
 static void acpm_aoc_reset_callback(unsigned int *cmd, unsigned int size);
@@ -1122,13 +1112,10 @@
 	 */
 	if (was_full)
 		signal_aoc(prvdata->mbox_channels[interrupt].channel);
-<<<<<<< HEAD
 err:
 	atomic_dec(&prvdata->aoc_process_active);
 	if (ret < 0)
 		return ret;
-=======
->>>>>>> 668e143a
 
 	return msg_size;
 }
@@ -1919,7 +1906,6 @@
 
 static DEVICE_ATTR_WO(reset);
 
-<<<<<<< HEAD
 static ssize_t force_reload_store(struct device *dev, struct device_attribute *attr,
 			   const char *buf, size_t count)
 {
@@ -1942,7 +1928,7 @@
 	return count;
 }
 static DEVICE_ATTR_WO(force_reload);
-=======
+
 static ssize_t dmic_power_enable_store(struct device *dev,
                                          struct device_attribute *attr,
                                          const char *buf, size_t count)
@@ -1957,7 +1943,6 @@
 	return count;
 }
 static DEVICE_ATTR_WO(dmic_power_enable);
->>>>>>> 668e143a
 
 static ssize_t sensor_power_enable_store(struct device *dev,
                                          struct device_attribute *attr,
@@ -1985,13 +1970,9 @@
 	&dev_attr_aoc_clock.attr,
 	&dev_attr_aoc_clock_and_kernel_boottime.attr,
 	&dev_attr_reset.attr,
-<<<<<<< HEAD
 	&dev_attr_sensor_power_enable.attr,
 	&dev_attr_force_reload.attr,
-=======
 	&dev_attr_dmic_power_enable.attr,
-	&dev_attr_sensor_power_enable.attr,
->>>>>>> 668e143a
 	NULL
 };
 
@@ -2366,7 +2347,6 @@
 	if (aoc_state == AOC_STATE_FIRMWARE_LOADED) {
 		dev_err(prvdata->dev, "aoc init no respond, try restart\n");
 
-<<<<<<< HEAD
 #if IS_ENABLED(CONFIG_SOC_GS201)
 		/* TODO: Causing APC watchdogs on GS201 */
 		return;
@@ -2375,17 +2355,6 @@
 		strlcpy(prvdata->ap_reset_reason, "Monitor Reset", AP_RESET_REASON_LENGTH);
 		prvdata->ap_triggered_reset = true;
 		schedule_work(&prvdata->watchdog_work);
-=======
-		disable_irq_nosync(prvdata->watchdog_irq);
-		aoc_take_offline(prvdata);
-		restart_rc = aoc_watchdog_restart(prvdata);
-		if (restart_rc)
-			dev_info(prvdata->dev,
-				"aoc restart failed: rc = %d\n", restart_rc);
-		else
-			dev_info(prvdata->dev,
-				"aoc restart succeeded\n");
->>>>>>> 668e143a
 	}
 }
 
