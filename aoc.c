--- conflicted
+++ resolved
@@ -111,15 +111,11 @@
 module_param(aoc_panic_on_req_timeout, bool, 0644);
 MODULE_PARM_DESC(aoc_panic_on_req_timeout, "Enable kernel panic when aoc_req times out.");
 
-<<<<<<< HEAD
-static struct aoc_module_parameters *aoc_module_params;
-=======
 static struct aoc_module_parameters aoc_module_params = {
 	.aoc_autoload_firmware = &aoc_autoload_firmware,
 	.aoc_disable_restart = &aoc_disable_restart,
 	.aoc_panic_on_req_timeout = &aoc_panic_on_req_timeout,
 };
->>>>>>> 99149e03
 
 static int aoc_core_suspend(struct device *dev);
 static int aoc_core_resume(struct device *dev);
@@ -132,9 +128,6 @@
 static int aoc_bus_match(struct device *dev, struct device_driver *drv);
 static int aoc_bus_probe(struct device *dev);
 static void aoc_bus_remove(struct device *dev);
-
-static void aoc_configure_sysmmu_fault_handler(struct aoc_prvdata *p);
-static void aoc_configure_sysmmu(struct aoc_prvdata *p, const struct firmware *fw);
 
 static void aoc_configure_sysmmu_fault_handler(struct aoc_prvdata *p);
 static void aoc_configure_sysmmu(struct aoc_prvdata *p, const struct firmware *fw);
@@ -1875,11 +1868,7 @@
 
 	mutex_lock(&aoc_service_lock);
 	aoc_take_offline(prvdata);
-<<<<<<< HEAD
-	restart_rc = aoc_watchdog_restart(prvdata, aoc_module_params);
-=======
 	restart_rc = aoc_watchdog_restart(prvdata, &aoc_module_params);
->>>>>>> 99149e03
 	if (restart_rc == AOC_RESTART_DISABLED_RC) {
 		dev_info(prvdata->dev, "aoc subsystem restart is disabled\n");
 	} else if (restart_rc) {
@@ -2141,15 +2130,8 @@
 
 static void release_gsa_device(void *prv)
 {
-<<<<<<< HEAD
-	struct aoc_prvdata *prvdata = prv;
-
-	put_device(prvdata->gsa_dev);
-	prvdata->gsa_dev = NULL;
-=======
 	struct device *gsa_device = (struct device *)prv;
 	put_device(gsa_device);
->>>>>>> 99149e03
 }
 
 static int find_gsa_device(struct aoc_prvdata *prvdata)
@@ -2287,13 +2269,6 @@
 	int ret;
 	int rc;
 	int i;
-	struct aoc_module_parameters module_params = {
-			.aoc_autoload_firmware = aoc_autoload_firmware,
-			.aoc_disable_restart = aoc_disable_restart,
-			.aoc_panic_on_req_timeout = aoc_panic_on_req_timeout
-	};
-
-	aoc_module_params = &module_params;
 
 	if (aoc_platform_device != NULL) {
 		dev_err(dev,
