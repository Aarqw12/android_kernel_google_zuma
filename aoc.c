--- conflicted
+++ resolved
@@ -487,7 +487,6 @@
 	u32 rand_seed = get_random_u32();
 	u32 chip_revision = gs_chipid_get_revision();
 	u32 chip_type = gs_chipid_get_type();
-	u32 chip_product_id = gs_chipid_get_product_id();
 	u32 dt_gnss_type = dt_property(prvdata->dev->of_node, "gnss-type");
 	u32 gnss_type = dt_gnss_type == 0xffffffff ? 0 : dt_gnss_type;
 	bool dt_prevent_aoc_load = (dt_property(prvdata->dev->of_node, "prevent-fw-load")==1);
@@ -517,11 +516,7 @@
 		{ .key = kAOCChipRevision, .value = chip_revision },
 		{ .key = kAOCChipType, .value = chip_type },
 		{ .key = kAOCGnssType, .value = gnss_type },
-<<<<<<< HEAD
-		{ .key = kAOCChipProductId, .value = chip_product_id }
-=======
 		{ .key = kAOCVolteReleaseMif, .value = volte_release_mif }
->>>>>>> 9900ddf2
 	};
 
 	const char *version;
