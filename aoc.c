// SPDX-License-Identifier: GPL-2.0-only
/*
 * Google Whitechapel AoC Core Driver
 *
 * Copyright (c) 2019 Google LLC
 *
 * This program is free software; you can redistribute it and/or modify
 * it under the terms of the GNU General Public License version 2 as
 * published by the Free Software Foundation.
 */

#define pr_fmt(fmt) "aoc: " fmt

#include "aoc.h"

#include <linux/atomic.h>
#include <linux/cdev.h>
#include <linux/delay.h>
#include <linux/dma-map-ops.h>
#include <linux/firmware.h>
#include <linux/fs.h>
#include <linux/glob.h>
#include <linux/init.h>
#include <linux/interrupt.h>
#include <linux/io.h>
#include <linux/iommu.h>
#include <linux/jiffies.h>
#include <linux/kernel.h>
#include <linux/list.h>
#include <linux/mailbox_client.h>
#include <linux/module.h>
#include <linux/moduleparam.h>
#include <linux/of.h>
#include <linux/of_address.h>
#include <linux/of_irq.h>
#include <linux/of_platform.h>
#include <linux/platform_data/sscoredump.h>
#include <linux/platform_device.h>
#include <linux/pm_runtime.h>
#include <linux/regulator/consumer.h>
#include <linux/slab.h>
#include <linux/string.h>
#include <linux/timer.h>
#include <linux/uaccess.h>
#include <linux/uio.h>
#include <linux/wait.h>
#include <linux/workqueue.h>
#include <linux/mutex.h>
#include <soc/google/acpm_ipc_ctrl.h>
#include <soc/google/debug-snapshot.h>
#include <soc/google/exynos-cpupm.h>
#include <soc/google/exynos-pmu-if.h>

#include <linux/gsa/gsa_aoc.h>

#if IS_ENABLED(CONFIG_EXYNOS_ITMON)
#include <soc/google/exynos-itmon.h>
#endif

#include "ion_physical_heap.h"

#include "aoc_firmware.h"
#include "aoc_ipc_core.h"
#include "aoc_ramdump_regions.h"

/* TODO: Remove internal calls, or promote to "public" */
#include "aoc_ipc_core_internal.h"

#define MAX_FIRMWARE_LENGTH 128
#define AP_RESET_REASON_LENGTH 32
#define AOC_S2MPU_CTRL0 0x0

#define AOC_MAX_MINOR (1U)
#define AOC_MBOX_CHANNELS 16

#define AOC_FWDATA_ENTRIES 10
#define AOC_FWDATA_BOARDID_DFL  0x20202
#define AOC_FWDATA_BOARDREV_DFL 0x10000

#define SENSOR_DIRECT_HEAP_SIZE SZ_4M
#define PLAYBACK_HEAP_SIZE SZ_16K
#define CAPTURE_HEAP_SIZE SZ_64K

#define MAX_RESET_REASON_STRING_LEN 128UL

#define AOC_CP_APERTURE_START_OFFSET 0x5FDF80
#define AOC_CP_APERTURE_END_OFFSET   0x5FFFFF

static DEFINE_MUTEX(aoc_service_lock);

enum AOC_FW_STATE {
	AOC_STATE_OFFLINE = 0,
	AOC_STATE_FIRMWARE_LOADED,
	AOC_STATE_STARTING,
	AOC_STATE_ONLINE
};
static enum AOC_FW_STATE aoc_state;

static struct platform_device *aoc_platform_device;


struct mbox_slot {
	struct mbox_client client;
	struct mbox_chan *channel;
	void *prvdata;
	int index;
};

struct aoc_prvdata {
	struct mbox_slot mbox_channels[AOC_MBOX_CHANNELS];
	struct aoc_service_dev **services;

	struct work_struct online_work;
	struct resource dram_resource;
	aoc_map_handler map_handler;
	void *map_handler_ctx;

	struct device *dev;
	struct iommu_domain *domain;
	void *ipc_base;

	void *sram_virt;
	void *dram_virt;
	void *aoc_req_virt;
	void *aoc_s2mpu_virt;
	size_t sram_size;
	size_t dram_size;
	size_t aoc_req_size;
	u32 aoc_s2mpu_saved_value;

	struct dma_heap *sensor_heap;
	struct dma_heap *audio_playback_heap;
	struct dma_heap *audio_capture_heap;
	phys_addr_t sensor_heap_base;
	phys_addr_t audio_playback_heap_base;
	phys_addr_t audio_capture_heap_base;

	int watchdog_irq;
	struct work_struct watchdog_work;
	bool aoc_reset_done;
	bool ap_triggered_reset;
	char ap_reset_reason[AP_RESET_REASON_LENGTH];
	wait_queue_head_t aoc_reset_wait_queue;
	unsigned int acpm_async_id;
	int total_services;

	char firmware_name[MAX_FIRMWARE_LENGTH];
	char *firmware_version;

	struct cdev cdev;
	dev_t aoc_devt;
	struct class *_class;
	struct device *_device;

	u32 disable_monitor_mode;
	u32 enable_uart_tx;
	u32 force_voltage_nominal;
	u32 no_ap_resets;

	u32 total_coredumps;
	u32 total_restarts;
	unsigned int sysmmu_nonsecure_irq;
	unsigned int sysmmu_secure_irq;

#if IS_ENABLED(CONFIG_EXYNOS_ITMON)
	struct notifier_block itmon_nb;
#endif
	struct device *gsa_dev;

	struct regulator *regulator_sensor_1v8;
	struct regulator *regulator_sensor_3v3;
};

/* TODO: Reduce the global variables (move into a driver structure) */
/* Resources found from the device tree */
static struct resource *aoc_sram_resource;

struct sscd_info {
	char *name;
	struct sscd_segment segs[256];
	u16 seg_count;
};

static void sscd_release(struct device *dev);

static struct sscd_info sscd_info;
static struct sscd_platform_data sscd_pdata;
static struct platform_device sscd_dev = { .name = "aoc",
					   .driver_override = SSCD_NAME,
					   .id = -1,
					   .dev = {
						   .platform_data = &sscd_pdata,
						   .release = sscd_release,
					   } };

static void *aoc_sram_virt_mapping;
static void *aoc_dram_virt_mapping;

static int aoc_irq;

static struct aoc_control_block *aoc_control;

static int aoc_major;

static const char *default_firmware = "aoc.bin";
static bool aoc_autoload_firmware;
module_param(aoc_autoload_firmware, bool, 0644);
MODULE_PARM_DESC(aoc_autoload_firmware, "Automatically load firmware if true");

static int aoc_core_suspend(struct device *dev);
static int aoc_core_resume(struct device *dev);

const static struct dev_pm_ops aoc_core_pm_ops = {
	.suspend = aoc_core_suspend,
	.resume = aoc_core_resume,
};

static int aoc_bus_match(struct device *dev, struct device_driver *drv);
static int aoc_bus_probe(struct device *dev);
static int aoc_bus_remove(struct device *dev);

static struct bus_type aoc_bus_type = {
	.name = "aoc",
	.match = aoc_bus_match,
	.probe = aoc_bus_probe,
	.remove = aoc_bus_remove,
};

struct aoc_client {
	int client_id;
	int endpoint;
};

static unsigned long read_blocked_mask;
static unsigned long write_blocked_mask;

static bool aoc_fpga_reset(struct aoc_prvdata *prvdata);
static bool write_reset_trampoline(u32 addr);
static bool aoc_a32_reset(void);
static int aoc_watchdog_restart(struct aoc_prvdata *prvdata);
static void acpm_aoc_reset_callback(unsigned int *cmd, unsigned int size);

static int start_firmware_load(struct device *dev);
static void aoc_take_offline(struct aoc_prvdata *prvdata);
static void signal_aoc(struct mbox_chan *channel);
static void reset_sensor_power(struct aoc_prvdata *prvdata, bool is_init);

static void aoc_process_services(struct aoc_prvdata *prvdata, int offset);

static irqreturn_t watchdog_int_handler(int irq, void *dev);
static void aoc_watchdog(struct work_struct *work);

#if IS_ENABLED(CONFIG_EXYNOS_ITMON)
static int aoc_itmon_notifier(struct notifier_block *nb, unsigned long action,
			      void *nb_data)
{
	struct aoc_prvdata *prvdata;
	struct itmon_notifier *itmon_info = nb_data;

	prvdata = container_of(nb, struct aoc_prvdata, itmon_nb);
	if (itmon_info->port && (strncmp(itmon_info->port, "AOC", sizeof("AOC") - 1) == 0))
		return NOTIFY_STOP;

	if (itmon_info->target_addr == 0) {
		dev_err(prvdata->dev,
			"Possible repro of b/174577569, please upload a bugreport and /data/vendor/ssrdump to that bug\n");
		return NOTIFY_STOP;
	}

	if ((itmon_info->target_addr >= aoc_sram_resource->start + AOC_CP_APERTURE_START_OFFSET) &&
	    (itmon_info->target_addr <= aoc_sram_resource->start + AOC_CP_APERTURE_END_OFFSET)) {
		dev_err(prvdata->dev,
			"Valid memory access triggered ITMON error. Please file a bug with bugreport and contents of /data/vendor/ssrdump\n");
		return NOTIFY_STOP;
	}

	return NOTIFY_OK;
}
#endif

static inline void *aoc_sram_translate(u32 offset)
{
	BUG_ON(aoc_sram_virt_mapping == NULL);
	if (offset > resource_size(aoc_sram_resource))
		return NULL;

	return aoc_sram_virt_mapping + offset;
}

static inline void *aoc_dram_translate(struct aoc_prvdata *p, u32 offset)
{
	BUG_ON(p->dram_virt == NULL);
	if (offset > p->dram_size)
		return NULL;

	return p->dram_virt + offset;
}

static bool aoc_is_valid_dram_address(struct aoc_prvdata *prv, void *addr)
{
	ptrdiff_t offset;

	if (addr < prv->dram_virt)
		return false;

	offset = addr - prv->dram_virt;
	return (offset < prv->dram_size);
}

static inline phys_addr_t aoc_dram_translate_to_aoc(struct aoc_prvdata *p,
					    phys_addr_t addr)
{
	phys_addr_t phys_start = p->dram_resource.start;
	phys_addr_t phys_end = phys_start + resource_size(&p->dram_resource);
	u32 offset;

	if (addr < phys_start || addr >= phys_end)
		return 0;

	offset = addr - phys_start;
	return AOC_BINARY_DRAM_BASE + offset;
}

static inline bool aoc_fw_ready(void)
{
	return aoc_control != NULL && aoc_control->magic == AOC_MAGIC;
}

static inline int aoc_num_services(void)
{
	return aoc_fw_ready() ? le32_to_cpu(aoc_control->services) : 0;
}

static inline aoc_service *service_at_index(struct aoc_prvdata *prvdata,
					    unsigned index)
{
	if (!aoc_fw_ready() || index > aoc_num_services())
		return NULL;

	return (((uint8_t *)prvdata->ipc_base) + aoc_control->services_offset +
		(le32_to_cpu(aoc_control->service_size) * index));
}

static inline struct aoc_service_dev *service_dev_at_index(struct aoc_prvdata *prvdata, unsigned index)
{
	if (!aoc_fw_ready() || index > aoc_num_services())
		return NULL;

	return prvdata->services[index];
}

static bool validate_service(struct aoc_prvdata *prv, int i)
{
	struct aoc_ipc_service_header *hdr = service_at_index(prv, i);
	struct device *dev = prv->dev;

	if (!aoc_is_valid_dram_address(prv, hdr)) {
		dev_err(dev, "service %d is not in DRAM region\n", i);
		return false;
	}

	if (hdr->regions[0].slots == 0 && hdr->regions[1].slots == 0) {
		dev_err(dev, "service %d is not readable or writable\n", i);

		return false;
	}

	if (aoc_service_is_ring(hdr) &&
	    (hdr->regions[0].slots > 1 || hdr->regions[1].slots > 1)) {
		dev_err(dev, "service %d has invalid ring slot configuration\n",
			i);

		return false;
	}

	return true;
}

static int driver_matches_service_by_name(struct device_driver *drv, void *name)
{
	struct aoc_driver *aoc_drv = AOC_DRIVER(drv);
	const char *service_name = name;
	const char *const *driver_names = aoc_drv->service_names;

	while (driver_names && *driver_names) {
		if (glob_match(*driver_names, service_name) == true)
			return 1;

		driver_names++;
	}

	return 0;
}

static bool has_name_matching_driver(const char *service_name)
{
	return bus_for_each_drv(&aoc_bus_type, NULL, (char *)service_name,
				driver_matches_service_by_name) != 0;
}

static bool service_names_are_valid(struct aoc_prvdata *prv)
{
	int services, i, j;
	const char *name;

	services = aoc_num_services();
	if (services == 0)
		return false;

	/* All names have a valid length */
	for (i = 0; i < services; i++) {
		size_t name_len;
		name = aoc_service_name(service_at_index(prv, i));

		if (!name) {
			dev_err(prv->dev,
				"failed to retrieve service name for service %d\n",
				i);
			return false;
		}

		name_len = strnlen(name, AOC_SERVICE_NAME_LENGTH);
		if (name_len == 0 || name_len == AOC_SERVICE_NAME_LENGTH) {
			dev_err(prv->dev,
				"service %d has a name that is too long\n", i);
			return false;
		}

		dev_dbg(prv->dev, "validated service %d name %s\n", i, name);
	}

	/* No duplicate names */
	for (i = 0; i < services; i++) {
		char name1[AOC_SERVICE_NAME_LENGTH],
			name2[AOC_SERVICE_NAME_LENGTH];
		name = aoc_service_name(service_at_index(prv, i));
		if (!name) {
			dev_err(prv->dev,
				"failed to retrieve service name for service %d\n",
				i);
			return false;
		}

		memcpy_fromio(name1, name, sizeof(name1));

		for (j = i + 1; j < services; j++) {
			name = aoc_service_name(service_at_index(prv, j));
			if (!name) {
				dev_err(prv->dev,
					"failed to retrieve service name for service %d\n",
					j);
				return false;
			}
			memcpy_fromio(name2, name, sizeof(name2));

			if (strncmp(name1, name2, AOC_SERVICE_NAME_LENGTH) ==
			    0) {
				dev_err(prv->dev,
					"service %d and service %d have the same name\n",
					i, j);
				return false;
			}
		}
	}

	return true;
}

static void free_mailbox_channels(struct aoc_prvdata *prv);

static int allocate_mailbox_channels(struct aoc_prvdata *prv)
{
	struct device *dev = prv->dev;
	struct mbox_slot *slot;
	int i, rc = 0;

	for (i = 0; i < ARRAY_SIZE(prv->mbox_channels); i++) {
		slot = &prv->mbox_channels[i];
		slot->channel = mbox_request_channel(&slot->client, i);
		if (IS_ERR(slot->channel)) {
			dev_err(dev, "failed to find mailbox interface %d : %ld\n", i,
				PTR_ERR(slot->channel));
			slot->channel = NULL;
			rc = -EIO;
			goto err_mbox_req;
		}
	}

err_mbox_req:
	if (rc != 0)
		free_mailbox_channels(prv);

	return rc;
}

static void free_mailbox_channels(struct aoc_prvdata *prv)
{
	struct mbox_slot *slot;
	int i;

	for (i = 0; i < ARRAY_SIZE(prv->mbox_channels); i++) {
		slot = &prv->mbox_channels[i];
		if (slot->channel) {
			mbox_free_channel(slot->channel);
			slot->channel = NULL;
		}
	}
}

static void aoc_mbox_rx_callback(struct mbox_client *cl, void *mssg)
{
	struct mbox_slot *slot = container_of(cl, struct mbox_slot, client);
	struct aoc_prvdata *prvdata = slot->prvdata;

	switch (aoc_state) {
	case AOC_STATE_FIRMWARE_LOADED:
		if (aoc_fw_ready()) {
			aoc_state = AOC_STATE_STARTING;
			schedule_work(&prvdata->online_work);
		}
		break;
	case AOC_STATE_ONLINE:
		aoc_process_services(prvdata, slot->index);
		break;
	default:
		break;
	}
}

static void aoc_mbox_tx_prepare(struct mbox_client *cl, void *mssg)
{
}

static void aoc_mbox_tx_done(struct mbox_client *cl, void *mssg, int r)
{
}

static void aoc_req_assert(struct aoc_prvdata *p, bool assert)
{
	iowrite32(!!assert, p->aoc_req_virt);
}

static int aoc_req_wait(struct aoc_prvdata *p, bool assert)
{
	unsigned long aoc_req_timeout;

	aoc_req_timeout = jiffies + (2 * HZ);
	while (time_before(jiffies, aoc_req_timeout)) {
		if (!!readl(p->aoc_req_virt + 0x40) == !!assert)
			return 0;
		msleep(100);
	}

	return -ETIMEDOUT;
}

extern int gs_chipid_get_ap_hw_tune_array(const u8 **array);

static bool aoc_sram_was_repaired(struct aoc_prvdata *prvdata)
{
	const u8 *array;
	struct device *dev = prvdata->dev;
	int ret;

	ret = gs_chipid_get_ap_hw_tune_array(&array);

	if (ret == -EPROBE_DEFER) {
		dev_err(dev, "Unable to determine SRAM repair state.  Leaving monitor mode disabled\n");
		return false;
	}

	if (ret != 32) {
		dev_err(dev, "Unexpected hw_tune_array size.  Leaving monitor mode disabled\n");
		return false;
	}

	/* Bit 65 says that AoC SRAM was repaired */
	return ((array[8] & 0x2) != 0);
}

struct aoc_fw_data {
	u32 key;
	u32 value;
};

static u32 dt_property(struct device_node *node, const char *key)
{
	u32 ret;

	if (of_property_read_u32(node, key, &ret))
		return 0xffffffff;

	return ret;
}

static void aoc_pass_fw_information(void *base, const struct aoc_fw_data *fwd,
				    size_t num)
{
	u32 *data = base;
	int i;

	writel_relaxed(AOC_PARAMETER_MAGIC, data++);
	writel_relaxed(num, data++);
	writel_relaxed(12 + (num * (3 * sizeof(u32))), data++);

	for (i = 0; i < num; i++) {
		writel_relaxed(fwd[i].key, data++);
		writel_relaxed(sizeof(u32), data++);
		writel_relaxed(fwd[i].value, data++);
	}
}

static u32 aoc_board_config_parse(struct device_node *node, u32 *board_id, u32 *board_rev)
{
	const char *board_cfg;
	int err = 0;

	/* Read board config from device tree */
	err = of_property_read_string(node, "aoc-board-cfg", &board_cfg);

	if (err < 0) {
		pr_err("Unable to retrieve AoC board configuration, check DT");
		pr_info("Assuming R4/O6 board configuration");
		*board_id  = AOC_FWDATA_BOARDID_DFL;
		*board_rev = AOC_FWDATA_BOARDREV_DFL;
	} else {
		if (strncmp(board_cfg, "sl1", 3) == 0) {
			*board_id  = 0x201;
			*board_rev = 0x100;
			pr_info("AoC Platform: SL1");
		} else if (strncmp(board_cfg, "sl2", 3) == 0) {
			*board_id  = 0x201;
			*board_rev = 0x101;
			pr_info("AoC Platform: SL2");
		} else if (strncmp(board_cfg, "wf1", 3) == 0) {
			*board_id  = 0x201;
			*board_rev = 0x200;
			pr_info("AoC Platform: WF1");
		} else if (strncmp(board_cfg, "wf2v2", 5) == 0) {
			*board_id  = 0x201;
			*board_rev = 0x202;
			pr_info("AoC Platform: WF2 (v2)");
		} else if (strncmp(board_cfg, "wf2", 3) == 0) {
			*board_id  = 0x201;
			*board_rev = 0x201;
			pr_info("AoC Platform: WF2 (v1)");
		} else if (strncmp(board_cfg, "r4", 2) == 0) {
			*board_id  = 0x20202;
			*board_rev = 0x10000;
			pr_info("AoC Platform: R4");
		} else if (strncmp(board_cfg, "o6", 2) == 0) {
			*board_id  = 0x20302;
			*board_rev = 0x10000;
			pr_info("AoC Platform: O6");
		} else if (strncmp(board_cfg, "p7", 2) == 0) {
			*board_id  = 0x20401;
			*board_rev = 0x10000;
			pr_info("AoC Platform: P7");
		} else if (strncmp(board_cfg, "b3", 2) == 0) {
			*board_id  = 0x20501;
			*board_rev = 0x10000;
			pr_info("AoC Platform: B3");
		} else if (strncmp(board_cfg, "r7", 2) == 0) {
			*board_id  = 0x20601;
			*board_rev = 0x10000;
			pr_info("AoC Platform: R7");
		} else if (strncmp(board_cfg, "c6", 2) == 0) {
			*board_id  = 0x20801;
			*board_rev = 0x10000;
			pr_info("AoC Platform: C6");
		} else if (strncmp(board_cfg, "t6", 2) == 0) {
			*board_id  = 0x20901;
			*board_rev = 0x10000;
			pr_info("AoC Platform: T6");
		} else {
			pr_err("Unable to identify AoC board configuration, check DT");
			pr_info("Assuming R4/O6 board configuration");

			// Assume R4/O6, as this is the most likely to work
			*board_id  = AOC_FWDATA_BOARDID_DFL;
			*board_rev = AOC_FWDATA_BOARDREV_DFL;
		}
	}

	return err;
}

static int aoc_fw_authenticate(struct aoc_prvdata *prvdata,
			       const struct firmware *fw) {

	int rc;
	dma_addr_t header_dma_addr;
	void *header_vaddr;

	/* Allocate coherent memory for the image header */
	header_vaddr = dma_alloc_coherent(prvdata->gsa_dev, AOC_AUTH_HEADER_SIZE,
					  &header_dma_addr, GFP_KERNEL);
	if (!header_vaddr) {
		dev_err(prvdata->dev, "Failed to allocate coherent memory for header\n");
		rc = -ENOMEM;
		goto err_alloc;
	}

	memcpy(header_vaddr, fw->data, AOC_AUTH_HEADER_SIZE);

	rc = gsa_load_aoc_fw_image(prvdata->gsa_dev, header_dma_addr,
				   prvdata->dram_resource.start + AOC_BINARY_DRAM_OFFSET);
	if (rc) {
		dev_err(prvdata->dev, "GSA authentication failed: %d\n", rc);
		goto err_auth;
	}

err_auth:
err_alloc:
	dma_free_coherent(prvdata->gsa_dev, AOC_AUTH_HEADER_SIZE, header_vaddr, header_dma_addr);
	return rc;
}

static void aoc_fw_callback(const struct firmware *fw, void *ctx)
{
	struct device *dev = ctx;
	struct aoc_prvdata *prvdata = dev_get_drvdata(dev);
	u32 sram_was_repaired = aoc_sram_was_repaired(prvdata);
	u32 carveout_base = prvdata->dram_resource.start;
	u32 carveout_size = prvdata->dram_size;
	u32 dt_force_vnom = dt_property(prvdata->dev->of_node, "force-vnom");
	u32 force_vnom = ((dt_force_vnom != 0) || (prvdata->force_voltage_nominal != 0)) ? 1 : 0;
	u32 disable_mm = prvdata->disable_monitor_mode;
	u32 enable_uart = prvdata->enable_uart_tx;
	u32 board_id  = AOC_FWDATA_BOARDID_DFL;
	u32 board_rev = AOC_FWDATA_BOARDREV_DFL;
	phys_addr_t sensor_heap = aoc_dram_translate_to_aoc(prvdata, prvdata->sensor_heap_base);
	phys_addr_t playback_heap = aoc_dram_translate_to_aoc(prvdata, prvdata->audio_playback_heap_base);
	phys_addr_t capture_heap = aoc_dram_translate_to_aoc(prvdata, prvdata->audio_capture_heap_base);
	unsigned int i;

	struct aoc_fw_data fw_data[] = {
		{ .key = kAOCBoardID, .value = board_id },
		{ .key = kAOCBoardRevision, .value = board_rev },
		{ .key = kAOCSRAMRepaired, .value = sram_was_repaired },
		{ .key = kAOCCarveoutAddress, .value = carveout_base},
		{ .key = kAOCCarveoutSize, .value = carveout_size},
		{ .key = kAOCSensorDirectHeapAddress, .value = sensor_heap},
		{ .key = kAOCSensorDirectHeapSize, .value = SENSOR_DIRECT_HEAP_SIZE },
		{ .key = kAOCPlaybackHeapAddress, .value = playback_heap},
		{ .key = kAOCPlaybackHeapSize, .value = PLAYBACK_HEAP_SIZE },
		{ .key = kAOCCaptureHeapAddress, .value = capture_heap},
		{ .key = kAOCCaptureHeapSize, .value = CAPTURE_HEAP_SIZE },
		{ .key = kAOCForceVNOM, .value = force_vnom },
		{ .key = kAOCDisableMM, .value = disable_mm },
		{ .key = kAOCEnableUART, .value = enable_uart }
	};
	const char *version;
	u32 fw_data_entries = ARRAY_SIZE(fw_data);
	u32 ipc_offset, bootloader_offset;

	aoc_board_config_parse(prvdata->dev->of_node, &board_id, &board_rev);

	for (i = 0; i < fw_data_entries; i++) {
		if (fw_data[i].key == kAOCBoardID)
			fw_data[i].value = board_id;
		else if (fw_data[i].key == kAOCBoardRevision)
			fw_data[i].value = board_rev;
	}

	aoc_req_assert(prvdata, true);

	if (!fw || !fw->data) {
		dev_err(dev, "failed to load firmware image\n");
		goto free_fw;
	}

	if (!_aoc_fw_is_valid(fw)) {
		dev_err(dev, "firmware validation failed\n");
		goto free_fw;
	}

	ipc_offset = _aoc_fw_ipc_offset(fw);
	bootloader_offset = _aoc_fw_bootloader_offset(fw);
	version = _aoc_fw_version(fw);

	prvdata->firmware_version = devm_kasprintf(dev, GFP_KERNEL, "%s", version);

	pr_notice("successfully loaded firmware version %s type %s",
		  version ? version : "unknown",
		  _aoc_fw_is_release(fw) ? "release" : "development");

	if (prvdata->disable_monitor_mode)
		dev_err(dev, "Monitor Mode will be disabled.  Power will be impacted\n");

	if (prvdata->enable_uart_tx)
		dev_err(dev, "Enabling logging on UART. This will affect system timing\n");

	if (prvdata->force_voltage_nominal)
		dev_err(dev, "Forcing VDD_AOC to VNOM on this device. Power will be impacted\n");
	else
		dev_info(dev, "AoC using default DVFS on this device.\n");

	if (prvdata->no_ap_resets)
		dev_err(dev, "Resets by AP via sysfs are disabled\n");

	if (!_aoc_fw_is_compatible(fw)) {
		dev_err(dev, "firmware and drivers are incompatible\n");
		goto free_fw;
	}

	if (false == _aoc_fw_is_signed(fw)) {

		dev_info(dev, "Loading unsigned aoc image\n");

		aoc_control = aoc_dram_translate(prvdata, ipc_offset);

		aoc_fpga_reset(prvdata);

		_aoc_fw_commit(fw, aoc_dram_virt_mapping + AOC_BINARY_DRAM_OFFSET);

		aoc_pass_fw_information(aoc_dram_translate(prvdata, ipc_offset),
				fw_data, ARRAY_SIZE(fw_data));

		write_reset_trampoline(AOC_BINARY_LOAD_ADDRESS + bootloader_offset);

		aoc_state = AOC_STATE_FIRMWARE_LOADED;

		dev_info(dev, "disabling SICD for 2 sec for aoc boot\n");
		disable_power_mode(0, POWERMODE_TYPE_SYSTEM);
		prvdata->ipc_base = aoc_dram_translate(prvdata, ipc_offset);
		aoc_a32_reset();
		enable_irq(prvdata->watchdog_irq);

		msleep(2000);
		dev_info(dev, "re-enabling SICD\n");
		enable_power_mode(0, POWERMODE_TYPE_SYSTEM);
	} else {
		int rc;

		dev_info(dev, "Loading signed aoc image\n");

		aoc_control = aoc_dram_translate(prvdata, ipc_offset);

		aoc_fpga_reset(prvdata);

		_aoc_fw_commit(fw, aoc_dram_virt_mapping + AOC_BINARY_DRAM_OFFSET);

		rc = aoc_fw_authenticate(prvdata, fw);
		if (rc) {
			dev_err(dev, "GSA: FW authentication failed: %d\n", rc);
			goto free_fw;
		}

		aoc_pass_fw_information(aoc_dram_translate(prvdata, ipc_offset),
					fw_data, ARRAY_SIZE(fw_data));

		dev_info(dev, "disabling SICD for 2 sec for aoc boot\n");
		disable_power_mode(0, POWERMODE_TYPE_SYSTEM);
		prvdata->ipc_base = aoc_dram_translate(prvdata, ipc_offset);

		/* start AOC */
		rc = gsa_send_aoc_cmd(prvdata->gsa_dev, GSA_AOC_START);
		if (rc < 0) {
			dev_err(dev, "GSA: Failed to start AOC: %d\n", rc);
			goto free_fw;
		}

		enable_irq(prvdata->watchdog_irq);
		aoc_state = AOC_STATE_FIRMWARE_LOADED;

		msleep(2000);
		dev_info(dev, "re-enabling SICD\n");
		enable_power_mode(0, POWERMODE_TYPE_SYSTEM);
	}

free_fw:
	release_firmware(fw);
}

phys_addr_t aoc_service_ring_base_phys_addr(struct aoc_service_dev *dev, aoc_direction dir,
					    size_t *out_size)
{
	const struct device *parent;
	struct aoc_prvdata *prvdata;
	aoc_service *service;
	void *ring_base;

	if (!dev)
		return -EINVAL;

	parent = dev->dev.parent;
	prvdata = dev_get_drvdata(parent);

	service = service_at_index(prvdata, dev->service_index);

	ring_base = aoc_service_ring_base(service, prvdata->ipc_base, dir);

	pr_debug("aoc DRAM starts at (virt): %pK, (phys):%llx, ring base (virt): %pK",
		 aoc_dram_virt_mapping, prvdata->dram_resource.start, ring_base);

	if (out_size)
		*out_size = aoc_service_ring_size(service, dir);

	return ring_base - aoc_dram_virt_mapping + prvdata->dram_resource.start;
}
EXPORT_SYMBOL_GPL(aoc_service_ring_base_phys_addr);

phys_addr_t aoc_get_heap_base_phys_addr(struct aoc_service_dev *dev, aoc_direction dir,
					    size_t *out_size)
{
	const struct device *parent;
	struct aoc_prvdata *prvdata;
	aoc_service *service;
	phys_addr_t audio_heap_base;

	if (!dev)
		return -EINVAL;

	parent = dev->dev.parent;
	prvdata = dev_get_drvdata(parent);

	service = service_at_index(prvdata, dev->service_index);

	if (out_size)
		*out_size = aoc_service_ring_size(service, dir);

	if (dir == AOC_DOWN)
		audio_heap_base = prvdata->audio_playback_heap_base;
	else
		audio_heap_base = prvdata->audio_capture_heap_base;

	pr_debug("Get heap address(phy):%llx\n", audio_heap_base);

	return audio_heap_base;
}
EXPORT_SYMBOL_GPL(aoc_get_heap_base_phys_addr);

bool aoc_service_flush_read_data(struct aoc_service_dev *dev)
{
	const struct device *parent;
	struct aoc_prvdata *prvdata;
	aoc_service *service;
	size_t slots;

	if (!dev)
		return false;

	parent = dev->dev.parent;
	prvdata = dev_get_drvdata(parent);

	service = service_at_index(prvdata, dev->service_index);

	slots = aoc_service_slots_available_to_read(service, AOC_UP);
	if (slots == 0)
		return false;

	aoc_service_advance_read_index(service, AOC_UP, slots);
	return true;
}
EXPORT_SYMBOL_GPL(aoc_service_flush_read_data);

ssize_t aoc_service_read(struct aoc_service_dev *dev, uint8_t *buffer,
			 size_t count, bool block)
{
	const struct device *parent;
	struct aoc_prvdata *prvdata;
	aoc_service *service;

	size_t msg_size;
	int service_number;
	int ret = 0;

	if (!dev || !buffer || !count)
		return -EINVAL;

	if (dev->dead)
		return -ENODEV;

	if (aoc_state != AOC_STATE_ONLINE)
		return -EBUSY;

	parent = dev->dev.parent;
	prvdata = dev_get_drvdata(parent);

	service_number = dev->service_index;
	service = service_at_index(prvdata, dev->service_index);

	BUG_ON(!aoc_is_valid_dram_address(prvdata, service));

	if (aoc_service_message_slots(service, AOC_UP) == 0)
		return -EBADF;

	if (!aoc_service_can_read_message(service, AOC_UP)) {
		if (!block)
			return -EAGAIN;

		set_bit(service_number, &read_blocked_mask);
		ret = wait_event_interruptible(dev->read_queue,
			aoc_state != AOC_STATE_ONLINE || dev->dead ||
				aoc_service_can_read_message(service, AOC_UP));
		clear_bit(service_number, &read_blocked_mask);
	}

	if (dev->dead)
		return -ENODEV;

	if (aoc_state != AOC_STATE_ONLINE)
		return -ENODEV;

	/*
	 * The wait can fail if the AoC goes offline in the middle of a
	 * blocking read, so check again after the wait
	 */
	if (ret != 0)
		return -EAGAIN;

	if (!aoc_service_is_ring(service) &&
	    count < aoc_service_current_message_size(service, prvdata->ipc_base,
						     AOC_UP))
		return -EFBIG;

	msg_size = count;
	aoc_service_read_message(service, prvdata->ipc_base, AOC_UP, buffer,
				 &msg_size);

	return msg_size;
}
EXPORT_SYMBOL_GPL(aoc_service_read);

ssize_t aoc_service_read_timeout(struct aoc_service_dev *dev, uint8_t *buffer,
				 size_t count, long timeout)
{
	const struct device *parent;
	struct aoc_prvdata *prvdata;
	aoc_service *service;

	size_t msg_size;
	int service_number;
	long ret = 1;

	if (!dev || !buffer || !count)
		return -EINVAL;

	if (dev->dead)
		return -ENODEV;

	if (aoc_state != AOC_STATE_ONLINE)
		return -EBUSY;

	parent = dev->dev.parent;
	prvdata = dev_get_drvdata(parent);

	service_number = dev->service_index;
	service = service_at_index(prvdata, dev->service_index);

	if (!aoc_is_valid_dram_address(prvdata, service)) {
		WARN_ONCE(1, "aoc service %d has invalid DRAM region", service_number);
		return -ENODEV;
	}

	if (aoc_service_message_slots(service, AOC_UP) == 0)
		return -EBADF;

	if (!aoc_service_can_read_message(service, AOC_UP)) {
		set_bit(service_number, &read_blocked_mask);
		ret = wait_event_interruptible_timeout(
			dev->read_queue,
			aoc_state != AOC_STATE_ONLINE || dev->dead ||
				aoc_service_can_read_message(service, AOC_UP),
			timeout);
		clear_bit(service_number, &read_blocked_mask);
	}

	if (dev->dead)
		return -ENODEV;

	if (aoc_state != AOC_STATE_ONLINE)
		return -ENODEV;

	if (ret < 0)
		return ret;

	/* AoC timed out */
	if (ret == 0)
		return -ETIMEDOUT;

	if (!aoc_service_is_ring(service) &&
	    count < aoc_service_current_message_size(service, prvdata->ipc_base,
						     AOC_UP))
		return -EFBIG;

	msg_size = count;
	aoc_service_read_message(service, prvdata->ipc_base, AOC_UP, buffer,
				 &msg_size);

	return msg_size;
}
EXPORT_SYMBOL_GPL(aoc_service_read_timeout);

ssize_t aoc_service_write(struct aoc_service_dev *dev, const uint8_t *buffer,
			  size_t count, bool block)
{
	const struct device *parent;
	struct aoc_prvdata *prvdata;

	aoc_service *service;
	int service_number;
	int interrupt = dev->mbox_index;
	int ret = 0;

	if (!dev || !buffer || !count)
		return -EINVAL;

	if (dev->dead)
		return -ENODEV;

	if (aoc_state != AOC_STATE_ONLINE)
		return -ENODEV;

	if (interrupt >= AOC_MBOX_CHANNELS)
		return -EINVAL;

	BUG_ON(!dev->dev.parent);

	parent = dev->dev.parent;
	prvdata = dev_get_drvdata(parent);

	service_number = dev->service_index;
	service = service_at_index(prvdata, service_number);

	BUG_ON(!aoc_is_valid_dram_address(prvdata, service));

	if (aoc_service_message_slots(service, AOC_DOWN) == 0)
		return -EBADF;

	if (count > aoc_service_message_size(service, AOC_DOWN))
		return -EFBIG;

	if (!aoc_service_can_write_message(service, AOC_DOWN)) {
		if (!block)
			return -EAGAIN;

		set_bit(service_number, &write_blocked_mask);
		ret = wait_event_interruptible(dev->write_queue,
			aoc_state != AOC_STATE_ONLINE || dev->dead ||
				aoc_service_can_write_message(service, AOC_DOWN));
		clear_bit(service_number, &write_blocked_mask);
	}

	if (dev->dead)
		return -ENODEV;

	if (aoc_state != AOC_STATE_ONLINE)
		return -ENODEV;

	/*
	 * The wait can fail if the AoC goes offline in the middle of a
	 * blocking write, so check again after the wait
	 */
	if (ret != 0)
		return -EAGAIN;

	ret = aoc_service_write_message(service, prvdata->ipc_base, AOC_DOWN,
					buffer, count);

	if (!aoc_service_is_ring(service) || aoc_ring_is_push(service))
		signal_aoc(prvdata->mbox_channels[interrupt].channel);

	return count;
}
EXPORT_SYMBOL_GPL(aoc_service_write);

ssize_t aoc_service_write_timeout(struct aoc_service_dev *dev, const uint8_t *buffer,
				  size_t count, long timeout)
{
	const struct device *parent;
	struct aoc_prvdata *prvdata;

	aoc_service *service;
	int service_number;
	int interrupt = dev->mbox_index;
	long ret = 1;

	if (!dev || !buffer || !count)
		return -EINVAL;

	if (dev->dead)
		return -ENODEV;

	if (aoc_state != AOC_STATE_ONLINE)
		return -ENODEV;

	parent = dev->dev.parent;
	prvdata = dev_get_drvdata(parent);

	service_number = dev->service_index;
	service = service_at_index(prvdata, service_number);

	if (!aoc_is_valid_dram_address(prvdata, service)) {
		WARN_ONCE(1, "aoc service %d has invalid DRAM region", service_number);
		return -ENODEV;
	}

	if (aoc_service_message_slots(service, AOC_DOWN) == 0)
		return -EBADF;

	if (count > aoc_service_message_size(service, AOC_DOWN))
		return -EFBIG;

	if (!aoc_service_can_write_message(service, AOC_DOWN)) {
		set_bit(service_number, &write_blocked_mask);
		ret = wait_event_interruptible_timeout(
			dev->write_queue,
			aoc_state != AOC_STATE_ONLINE || dev->dead ||
				aoc_service_can_write_message(service, AOC_DOWN),
			timeout);
		clear_bit(service_number, &write_blocked_mask);
	}

	if (dev->dead)
		return -ENODEV;

	if (aoc_state != AOC_STATE_ONLINE)
		return -ENODEV;

	if (ret < 0)
		return ret;

	if (ret == 0)
		return -ETIMEDOUT;

	ret = aoc_service_write_message(service, prvdata->ipc_base, AOC_DOWN,
					buffer, count);

	if (!aoc_service_is_ring(service) || aoc_ring_is_push(service))
		signal_aoc(prvdata->mbox_channels[interrupt].channel);

	return count;
}
EXPORT_SYMBOL_GPL(aoc_service_write_timeout);

int aoc_service_can_read(struct aoc_service_dev *dev)
{
	const struct device *parent;
	struct aoc_prvdata *prvdata;
	aoc_service *service;

	parent = dev->dev.parent;
	prvdata = dev_get_drvdata(parent);
	service = service_at_index(prvdata, dev->service_index);

	if (aoc_service_message_slots(service, AOC_UP) == 0)
		return 0;

	return aoc_service_can_read_message(service, AOC_UP);
}
EXPORT_SYMBOL_GPL(aoc_service_can_read);

int aoc_service_can_write(struct aoc_service_dev *dev)
{
	const struct device *parent;
	struct aoc_prvdata *prvdata;
	aoc_service *service;

	parent = dev->dev.parent;
	prvdata = dev_get_drvdata(parent);
	service = service_at_index(prvdata, dev->service_index);

	if (aoc_service_message_slots(service, AOC_DOWN) == 0)
		return 0;

	return aoc_service_can_write_message(service, AOC_DOWN);
}
EXPORT_SYMBOL_GPL(aoc_service_can_write);

void aoc_service_set_read_blocked(struct aoc_service_dev *dev)
{
	int service_number;

	service_number = dev->service_index;
	set_bit(service_number, &read_blocked_mask);
}
EXPORT_SYMBOL_GPL(aoc_service_set_read_blocked);

void aoc_service_set_write_blocked(struct aoc_service_dev *dev)
{
	int service_number;

	service_number = dev->service_index;
	set_bit(service_number, &write_blocked_mask);
}
EXPORT_SYMBOL_GPL(aoc_service_set_write_blocked);

wait_queue_head_t *aoc_service_get_read_queue(struct aoc_service_dev *dev)
{
	return &dev->read_queue;
}
EXPORT_SYMBOL_GPL(aoc_service_get_read_queue);

wait_queue_head_t *aoc_service_get_write_queue(struct aoc_service_dev *dev)
{
	return &dev->write_queue;
}
EXPORT_SYMBOL_GPL(aoc_service_get_write_queue);

static bool write_reset_trampoline(u32 addr)
{
	u32 *reset;
	u32 instructions[] = {
		0xe59f0030, /* ldr r0, .PCU_SLC_MIF_REQ_ADDR */
		0xe3a01003, /* mov r1, #3 */
		0xe5801000, /* str r1, [r0] */
		/* mif_ack_loop: */
		0xe5902004, /* ldr r2, [r0, #4] */
		0xe3520002, /* cmp r2, #2 */
		0x1afffffc, /* bne mif_ack_loop */
		0xe59f0014, /* ldr r0, .PCU_POWER_STATUS_ADDR*/
		0xe3a01004, /* mov r1, #4 */
		0xe5801004, /* str r1, [r0, #4] */
		/* blk_aoc_on_loop: */
		0xe5902000, /* ldr r2, [r0] */
		0xe3120004, /* tst r2, #4 */
		0x0afffffc, /* beq blk_aoc_on_loop */
		0xe59ff004, /* ldr pc, BOOTLOADER_START_ADDR */
		0x00b02000, /* PCU_TOP_POWER_STATUS_ADDR */
		0x00b0819c, /* PCU_SLC_MIF_REQ_ADDR */
		addr /* BOOTLOADER_START_ADDR */
	};

	pr_notice("writing reset trampoline to addr %#x\n", addr);

	reset = aoc_sram_translate(0);
	if (!reset)
		return false;

	memcpy_toio(reset, instructions, sizeof(instructions));

	return true;
}

static bool aoc_fpga_reset(struct aoc_prvdata *prvdata)
{
#ifdef AOC_JUNO
	u32 *reset = aoc_sram_translate(0x1000000);

	if (!reset)
		return false;

	aoc_take_offline(prvdata);

	/* Assert and deassert reset */
	iowrite32(0, reset);
	iowrite32(1, reset);
#endif

	return true;
}

static bool aoc_a32_reset(void)
{
	u32 pcu_value;
	void __iomem *pcu = aoc_sram_translate(AOC_PCU_BASE);

	if (!pcu)
		return false;

	pcu_value = ioread32(pcu);

	pcu_value |= 1;
	iowrite32(pcu_value, pcu);

	return true;
}

static int aoc_watchdog_restart(struct aoc_prvdata *prvdata)
{
	/* 4100 * 0.244 us * 100 = 100 ms */
	const int aoc_watchdog_value_ssr = 4100 * 100;
	const int aoc_reset_timeout_ms = 1000;
	const int aoc_reset_tries = 3;
	const u32 aoc_watchdog_control_ssr = 0x3F;
	const unsigned int custom_in_offset = 0x3AC4;
	const unsigned int custom_out_offset = 0x3AC0;
	int rc;
	void __iomem *pcu;
	unsigned int custom_in;
	unsigned int custom_out;
	int ret;
	bool aoc_reset_successful;
	int i;

	pcu = aoc_sram_translate(AOC_PCU_BASE);
	if (!pcu)
		return -ENODEV;

	dev_info(prvdata->dev, "asserting aoc_req\n");
	aoc_req_assert(prvdata, true);
	rc = aoc_req_wait(prvdata, true);
	if (rc) {
		dev_err(prvdata->dev, "timed out waiting for aoc_ack\n");
		return rc;
	}

	aoc_reset_successful = false;
	disable_irq_nosync(prvdata->sysmmu_nonsecure_irq);
	disable_irq_nosync(prvdata->sysmmu_secure_irq);
	for (i = 0; i < aoc_reset_tries; i++) {
		dev_info(prvdata->dev, "resetting aoc\n");
		writel(AOC_PCU_WATCHDOG_KEY_UNLOCK, pcu + AOC_PCU_WATCHDOG_KEY_OFFSET);
		if ((readl(pcu + AOC_PCU_WATCHDOG_CONTROL_OFFSET) &
				AOC_PCU_WATCHDOG_CONTROL_KEY_ENABLED_MASK) == 0) {
			dev_err(prvdata->dev, "unlock aoc watchdog failed\n");
		}
		writel(aoc_watchdog_value_ssr, pcu + AOC_PCU_WATCHDOG_VALUE_OFFSET);
		writel(aoc_watchdog_control_ssr, pcu + AOC_PCU_WATCHDOG_CONTROL_OFFSET);

		dev_info(prvdata->dev, "waiting for aoc reset to finish\n");
		if (wait_event_timeout(prvdata->aoc_reset_wait_queue, prvdata->aoc_reset_done,
				       aoc_reset_timeout_ms) == 0) {
			ret = exynos_pmu_read(custom_out_offset, &custom_out);
			dev_err(prvdata->dev,
				"AoC reset timeout custom_out=%d, ret=%d\n", custom_out, ret);
			ret = exynos_pmu_read(custom_in_offset, &custom_in);
			dev_err(prvdata->dev,
				"AoC reset timeout custom_in=%d, ret=%d\n", custom_in, ret);
			dev_err(prvdata->dev, "PCU_WATCHDOG_CONTROL = 0x%x\n",
				readl(pcu + AOC_PCU_WATCHDOG_CONTROL_OFFSET));
			dev_err(prvdata->dev, "PCU_WATCHDOG_VALUE = 0x%x\n",
				readl(pcu + AOC_PCU_WATCHDOG_VALUE_OFFSET));
		} else {
			aoc_reset_successful = true;
			break;
		}
	}
	enable_irq(prvdata->sysmmu_nonsecure_irq);
	enable_irq(prvdata->sysmmu_secure_irq);
	if (!aoc_reset_successful) {
		/* Trigger acpm ramdump since we timed out the aoc reset request */
		dbg_snapshot_emergency_reboot("AoC Restart timed out");
		return -ETIMEDOUT;
	}
	reset_sensor_power(prvdata, false);
	dev_info(prvdata->dev, "aoc reset finished\n");
	prvdata->aoc_reset_done = false;

	/*
	 * AOC_TZPC has been restored by ACPM, so we can access AOC_S2MPU.
	 * Restore AOC_S2MPU.
	 */
	writel(prvdata->aoc_s2mpu_saved_value, prvdata->aoc_s2mpu_virt + AOC_S2MPU_CTRL0);

	/* Restore SysMMU settings by briefly setting AoC to runtime active. Since SysMMU is a
	 * supplier to AoC, it will be set to runtime active as a side effect. */
	rc = pm_runtime_set_active(prvdata->dev);
	if (rc < 0) {
		dev_err(prvdata->dev, "sysmmu restore failed: pm_runtime_resume rc = %d\n", rc);
		return rc;
	}
	rc = pm_runtime_set_suspended(prvdata->dev);
	if (rc < 0) {
		dev_err(prvdata->dev, "sysmmu restore failed: pm_runtime_suspend rc = %d\n", rc);
		return rc;
	}

	rc = start_firmware_load(prvdata->dev);
	if (rc) {
		dev_err(prvdata->dev, "load aoc firmware failed: rc = %d\n", rc);
		return rc;
	}

	return rc;
}

static void acpm_aoc_reset_callback(unsigned int *cmd, unsigned int size)
{
	struct aoc_prvdata *prvdata;

	if (!aoc_platform_device)
		return;

	prvdata = platform_get_drvdata(aoc_platform_device);
	prvdata->aoc_reset_done = true;
	wake_up(&prvdata->aoc_reset_wait_queue);
}

static ssize_t coredump_count_show(struct device *dev, struct device_attribute *attr, char *buf)
{
	struct aoc_prvdata *prvdata = dev_get_drvdata(dev);

	return scnprintf(buf, PAGE_SIZE, "%u\n", prvdata->total_coredumps);
}

static DEVICE_ATTR_RO(coredump_count);

static ssize_t restart_count_show(struct device *dev, struct device_attribute *attr, char *buf)
{
	struct aoc_prvdata *prvdata = dev_get_drvdata(dev);

	return scnprintf(buf, PAGE_SIZE, "%u\n", prvdata->total_restarts);
}

static DEVICE_ATTR_RO(restart_count);

static ssize_t revision_show(struct device *dev, struct device_attribute *attr,
			     char *buf)
{
	u32 fw_rev, hw_rev;

	if (!aoc_fw_ready())
		return scnprintf(buf, PAGE_SIZE, "Offline\n");

	fw_rev = le32_to_cpu(aoc_control->fw_version);
	hw_rev = le32_to_cpu(aoc_control->hw_version);
	return scnprintf(buf, PAGE_SIZE,
			 "FW Revision : %#x\nHW Revision : %#x\n", fw_rev,
			 hw_rev);
}

static DEVICE_ATTR_RO(revision);

static uint64_t clock_offset(void)
{
	u64 clock_offset;

	if (!aoc_fw_ready())
		return 0;

	memcpy_fromio(&clock_offset, &aoc_control->system_clock_offset,
		      sizeof(clock_offset));

	return le64_to_cpu(clock_offset);
}

static inline u64 sys_tick_to_aoc_tick(u64 sys_tick)
{
	return (sys_tick - clock_offset()) / 6;
}

static ssize_t aoc_clock_show(struct device *dev, struct device_attribute *attr,
			      char *buf)
{
	u64 counter;

	if (!aoc_fw_ready())
		return scnprintf(buf, PAGE_SIZE, "0\n");

	counter = arch_timer_read_counter();

	return scnprintf(buf, PAGE_SIZE, "%llu\n",
			 sys_tick_to_aoc_tick(counter));
}

static DEVICE_ATTR_RO(aoc_clock);

static ssize_t aoc_clock_and_kernel_boottime_show(struct device *dev,
						  struct device_attribute *attr,
						  char *buf)
{
	u64 counter;
	ktime_t kboottime;

	if (!aoc_fw_ready())
		return scnprintf(buf, PAGE_SIZE, "0 0\n");

	counter = arch_timer_read_counter();
	kboottime = ktime_get_boottime();

	return scnprintf(buf, PAGE_SIZE, "%llu %llu\n",
			 sys_tick_to_aoc_tick(counter), (u64)kboottime);
}

static DEVICE_ATTR_RO(aoc_clock_and_kernel_boottime);

static ssize_t clock_offset_show(struct device *dev,
				 struct device_attribute *attr, char *buf)
{
	if (!aoc_fw_ready())
		return scnprintf(buf, PAGE_SIZE, "0\n");

	return scnprintf(buf, PAGE_SIZE, "%lld\n", clock_offset());
}

static DEVICE_ATTR_RO(clock_offset);

static ssize_t services_show(struct device *dev, struct device_attribute *attr,
			     char *buf)
{
	struct aoc_prvdata *prvdata = dev_get_drvdata(dev);
	int services = aoc_num_services();
	int ret = 0;
	int i;

	ret += scnprintf(buf, PAGE_SIZE, "Services : %d\n", services);
	for (i = 0; i < services && ret < (PAGE_SIZE - 1); i++) {
		aoc_service *s = service_at_index(prvdata, i);
		struct aoc_ipc_service_header *hdr =
			(struct aoc_ipc_service_header *)s;

		ret += scnprintf(buf + ret, PAGE_SIZE - ret, "%d : \"%s\" mbox %d\n",
				 i, aoc_service_name(s), aoc_service_irq_index(s));
		if (hdr->regions[0].slots > 0) {
			ret += scnprintf(
				buf + ret, PAGE_SIZE - ret,
				" Up Size:%ux%uB Tx:%u Rx:%u\n",
				hdr->regions[0].slots, hdr->regions[0].size,
				hdr->regions[0].tx, hdr->regions[0].rx);
		}

		if (hdr->regions[1].slots > 0) {
			ret += scnprintf(
				buf + ret, PAGE_SIZE - ret,
				" Down Size:%ux%uB Tx:%u Rx:%u\n",
				hdr->regions[1].slots, hdr->regions[1].size,
				hdr->regions[1].tx, hdr->regions[1].rx);
		}
	}

	return ret;
}

static DEVICE_ATTR_RO(services);

static int start_firmware_load(struct device *dev)
{
	struct aoc_prvdata *prvdata = dev_get_drvdata(dev);

	dev_notice(dev, "attempting to load firmware \"%s\"\n",
		   prvdata->firmware_name);
	return request_firmware_nowait(THIS_MODULE, true,
				       prvdata->firmware_name, dev, GFP_KERNEL,
				       dev, aoc_fw_callback);
}

static ssize_t firmware_show(struct device *dev, struct device_attribute *attr,
			     char *buf)
{
	struct aoc_prvdata *prvdata = dev_get_drvdata(dev);

	return scnprintf(buf, PAGE_SIZE, "%s", prvdata->firmware_name);
}

static ssize_t firmware_store(struct device *dev, struct device_attribute *attr,
			      const char *buf, size_t count)
{
	struct aoc_prvdata *prvdata = dev_get_drvdata(dev);
	char buffer[MAX_FIRMWARE_LENGTH];
	char *trimmed = NULL;

	if (strscpy(buffer, buf, sizeof(buffer)) <= 0)
		return -E2BIG;

	if (strchr(buffer, '/') != NULL) {
		dev_err(dev, "firmware path must not contain '/'\n");
		return -EINVAL;
	}

	/* Strip whitespace (including \n) */
	trimmed = strim(buffer);

	strscpy(prvdata->firmware_name, trimmed,
		sizeof(prvdata->firmware_name));
	start_firmware_load(dev);

	return count;
}

static DEVICE_ATTR_RW(firmware);

static ssize_t reset_store(struct device *dev, struct device_attribute *attr,
			   const char *buf, size_t count)
{
	struct aoc_prvdata *prvdata = dev_get_drvdata(dev);
	char reason_str[MAX_RESET_REASON_STRING_LEN + 1];
	size_t reason_str_len = min(MAX_RESET_REASON_STRING_LEN, count);

	if (aoc_state != AOC_STATE_ONLINE || work_busy(&prvdata->watchdog_work)) {
		dev_err(dev, "Reset requested while AoC is not online");
		return -ENODEV;
	}

	strscpy(reason_str, buf, reason_str_len);
	reason_str[reason_str_len] = '\0';
	dev_err(dev, "Reset requested from userspace, reason: %s", reason_str);

	if (prvdata->no_ap_resets) {
		dev_err(dev, "Reset request rejected, option disabled via persist options");
	} else {
		disable_irq_nosync(prvdata->watchdog_irq);
		strlcpy(prvdata->ap_reset_reason, reason_str, AP_RESET_REASON_LENGTH);
		prvdata->ap_triggered_reset = true;
		schedule_work(&prvdata->watchdog_work);
	}
	return count;
}

static DEVICE_ATTR_WO(reset);

static struct attribute *aoc_attrs[] = {
	&dev_attr_firmware.attr,
	&dev_attr_revision.attr,
	&dev_attr_services.attr,
	&dev_attr_coredump_count.attr,
	&dev_attr_restart_count.attr,
	&dev_attr_clock_offset.attr,
	&dev_attr_aoc_clock.attr,
	&dev_attr_aoc_clock_and_kernel_boottime.attr,
	&dev_attr_reset.attr,
	NULL
};

ATTRIBUTE_GROUPS(aoc);

static int aoc_platform_probe(struct platform_device *dev);
static int aoc_platform_remove(struct platform_device *dev);
static void aoc_platform_shutdown(struct platform_device *dev);

static const struct of_device_id aoc_match[] = {
	{
		.compatible = "google,aoc",
	},
	{},
};

static struct platform_driver aoc_driver = {
	.probe = aoc_platform_probe,
	.remove = aoc_platform_remove,
	.shutdown = aoc_platform_shutdown,
	.driver = {
			.name = "aoc",
			.owner = THIS_MODULE,
			.pm = &aoc_core_pm_ops,
			.of_match_table = of_match_ptr(aoc_match),
		},
};

static int aoc_bus_match(struct device *dev, struct device_driver *drv)
{
	struct aoc_driver *driver = AOC_DRIVER(drv);

	const char *device_name = dev_name(dev);
	bool driver_matches_by_name = (driver->service_names != NULL);

	pr_debug("bus match dev:%s drv:%s\n", device_name, drv->name);

	/*
	 * If the driver matches by name, only call probe if the name matches.
	 *
	 * If there is a specific driver matching this service, do not allow a
	 * generic driver to claim the service
	 */
	if (!driver_matches_by_name && has_name_matching_driver(device_name)) {
		pr_debug("ignoring generic driver for service %s\n",
			 device_name);
		return 0;
	}

	/* Drivers with a name only match services with that name */
	if (driver_matches_by_name &&
	    !driver_matches_service_by_name(drv, (char *)device_name)) {
		return 0;
	}

	return 1;
}

static int aoc_bus_probe(struct device *dev)
{
	struct aoc_service_dev *the_dev = AOC_DEVICE(dev);
	struct aoc_driver *driver = AOC_DRIVER(dev->driver);

	pr_debug("bus probe dev:%s\n", dev_name(dev));
	if (!driver->probe)
		return -ENODEV;

	return driver->probe(the_dev);
}

static int aoc_bus_remove(struct device *dev)
{
	struct aoc_service_dev *aoc_dev = AOC_DEVICE(dev);
	struct aoc_driver *drv = AOC_DRIVER(dev->driver);
	int ret = -EINVAL;

	pr_notice("bus remove %s\n", dev_name(dev));

	if (drv->remove)
		ret = drv->remove(aoc_dev);

	return ret;
}

int aoc_driver_register(struct aoc_driver *driver)
{
	driver->drv.bus = &aoc_bus_type;
	return driver_register(&driver->drv);
}
EXPORT_SYMBOL_GPL(aoc_driver_register);

void aoc_driver_unregister(struct aoc_driver *driver)
{
	driver_unregister(&driver->drv);
}
EXPORT_SYMBOL_GPL(aoc_driver_unregister);

static void aoc_clear_gpio_interrupt(void)
{
#ifndef AOC_JUNO
	int reg = 93, val;
	u32 *gpio_register =
		aoc_sram_translate(AOC_GPIO_BASE + ((reg / 32) * 12));

	val = ioread32(gpio_register);
	val &= ~(1 << (reg % 32));
	iowrite32(val, gpio_register);
#endif
}

static void aoc_configure_interrupt(void)
{
	aoc_clear_gpio_interrupt();
}

static int aoc_remove_device(struct device *dev, void *ctx)
{
	struct aoc_service_dev *the_dev = AOC_DEVICE(dev);

	/*
	 * Once dead is set to true, function calls using this AoC device will return error.
	 * Clients may still hold a refcount on the AoC device, so freeing is delayed.
	 */
	the_dev->dead = true;

	// Allow any pending reads and writes to finish before removing devices
	wake_up(&the_dev->read_queue);
	wake_up(&the_dev->write_queue);

	device_unregister(dev);

	return 0;
}

/* Service devices are freed after offline is complete */
static void aoc_device_release(struct device *dev)
{
	struct aoc_service_dev *the_dev = AOC_DEVICE(dev);

	pr_debug("%s %s\n", __func__, dev_name(dev));

	kfree(the_dev);
}

static struct aoc_service_dev *create_service_device(struct aoc_prvdata *prvdata, int index)
{
	struct device *parent = prvdata->dev;
	char service_name[32];
	const char *name;
	aoc_service *s;
	struct aoc_service_dev *dev;

	s = service_at_index(prvdata, index);
	if (!s)
		return NULL;

	dev = kzalloc(sizeof(struct aoc_service_dev), GFP_KERNEL);
	prvdata->services[index] = dev;

	name = aoc_service_name(s);
	if (!name)
		return NULL;

	memcpy_fromio(service_name, name, sizeof(service_name));

	dev_set_name(&dev->dev, "%s", service_name);
	dev->dev.parent = parent;
	dev->dev.bus = &aoc_bus_type;
	dev->dev.release = aoc_device_release;

	dev->service_index = index;
	dev->mbox_index = aoc_service_irq_index(s);
	dev->service = s;
	dev->ipc_base = prvdata->ipc_base;
	dev->dead = false;

	if (aoc_service_is_queue(s))
		dev->wake_capable = true;

	init_waitqueue_head(&dev->read_queue);
	init_waitqueue_head(&dev->write_queue);

	return dev;
}

static void signal_aoc(struct mbox_chan *channel)
{
#ifdef AOC_JUNO
	(void)channel;

	u32 mask = (1 << AOC_DOWNCALL_DOORBELL);

	/* The signal is called as directly after writing a message to shared
	 * memory, so make sure all pending writes are flushed before actually
	 * sending the signal
	 */
	wmb();
	iowrite32(mask,
		  aoc_sram_translate(AOC_PCU_BASE + AOC_PCU_DB_SET_OFFSET));
#else
	mbox_send_message(channel, NULL);
#endif
}

static int aoc_iommu_fault_handler(struct iommu_fault *fault, void *token)
{
	struct device *dev = token;

	dev_err(dev, "aoc iommu fault: fault->type = %u\n", fault->type);
	dev_err(dev, "fault->event: reason = %u, flags = %#010x, addr = %#010llx\n",
		fault->event.reason, fault->event.flags, fault->event.addr);
	dev_err(dev, "fault->prm: flags = %#010x, addr = %#010llx\n",
		fault->prm.flags, fault->prm.addr);

	/* Tell the IOMMU driver that the fault is non-fatal. */
	return -EAGAIN;
}

#define SSMT_BYPASS_VALUE	0x80000000U
#define SSMT_NS_READ_PID(n)	(0x4000 + 4 * (n))
#define SSMT_NS_WRITE_PID(n)	(0x4200 + 4 * (n))

static void aoc_configure_ssmt(struct platform_device *pdev)
{
#ifndef AOC_JUNO
	struct device *dev = &pdev->dev;
	int stream_id;

	void __iomem *ssmt_base = devm_platform_ioremap_resource_byname(pdev, "ssmt_aoc");

	if (IS_ERR(ssmt_base)) {
		dev_err(dev, "ssmt_aoc base address failure: %ld\n", PTR_ERR(ssmt_base));
		return;
	}

	/* Configure registers NS_READ_PID_<n>, NS_WRITE_PID_<n> for each stream id */
	for (stream_id = 0; stream_id <= 32; stream_id++) {
		/* Skip over stream id 31 */
		if (stream_id == 31)
			continue;
		writel_relaxed(SSMT_BYPASS_VALUE, ssmt_base + SSMT_NS_READ_PID(stream_id));
		writel_relaxed(SSMT_BYPASS_VALUE, ssmt_base + SSMT_NS_WRITE_PID(stream_id));
	}

	devm_iounmap(dev, ssmt_base);
#endif
}

static void aoc_configure_sysmmu(struct aoc_prvdata *p)
{
#ifndef AOC_JUNO
	struct iommu_domain *domain = p->domain;
	struct device *dev = p->dev;
	int rc;

	rc = iommu_register_device_fault_handler(dev, aoc_iommu_fault_handler, dev);
	if (rc)
		dev_err(dev, "iommu_register_device_fault_handler failed: rc = %d\n", rc);

	/* Map in the AoC carveout */
	if (iommu_map(domain, 0x98000000, p->dram_resource.start, p->dram_size,
		      IOMMU_READ | IOMMU_WRITE))
		dev_err(dev, "mapping carveout failed\n");

	/* Map in the xhci_dma carveout */
	if (iommu_map(domain, 0x9B000000, 0x97000000, SZ_4M,
		      IOMMU_READ | IOMMU_WRITE))
		dev_err(dev, "mapping xhci_dma carveout failed\n");

	/* Use a 1MB mapping instead of individual mailboxes for now */
	/* TODO: Turn the mailbox address ranges into dtb entries */
	if (iommu_map(domain, 0x9E000000, 0x17600000, SZ_1M,
		      IOMMU_READ | IOMMU_WRITE))
		dev_err(dev, "mapping mailboxes failed\n");

	/* Map in GSA mailbox */
	if (iommu_map(domain, 0x9E100000, 0x17C00000, SZ_1M,
		      IOMMU_READ | IOMMU_WRITE))
		dev_err(dev, "mapping gsa mailbox failed\n");

	/* Map in USB for low power audio */
	if (iommu_map(domain, 0x9E200000, 0x11100000, SZ_1M,
		      IOMMU_READ | IOMMU_WRITE))
		dev_err(dev, "mapping usb failed\n");

	/* Map in modem registers */
	if (iommu_map(domain, 0x9E300000, 0x40000000, SZ_1M,
		      IOMMU_READ | IOMMU_WRITE))
		dev_err(dev, "mapping modem failed\n");
#endif
}

static void aoc_clear_sysmmu(struct aoc_prvdata *p)
{
#ifndef AOC_JUNO
	struct iommu_domain *domain = p->domain;

	/* Memory carveout */
	iommu_unmap(domain, 0x98000000, p->dram_size);
	iommu_unmap(domain, 0x9B000000, SZ_4M);

	/* Device registers */
	iommu_unmap(domain, 0x9E000000, SZ_1M);
	iommu_unmap(domain, 0x9E100000, SZ_1M);
	iommu_unmap(domain, 0x9E200000, SZ_1M);
	iommu_unmap(domain, 0x9E300000, SZ_1M);
#endif
}

static void aoc_did_become_online(struct work_struct *work)
{
	struct aoc_prvdata *prvdata =
		container_of(work, struct aoc_prvdata, online_work);
	struct device *dev = prvdata->dev;
	int i, s;

	mutex_lock(&aoc_service_lock);

	s = aoc_num_services();

	aoc_req_assert(prvdata, false);

	pr_notice("firmware version %s did become online with %d services\n",
		  prvdata->firmware_version ? prvdata->firmware_version : "0",
		  aoc_num_services());

	if (s > AOC_MAX_ENDPOINTS) {
		dev_err(dev, "Firmware supports too many (%d) services\n", s);
		goto err;
	}

	if (!service_names_are_valid(prvdata)) {
		pr_err("invalid service names found.  Ignoring\n");
		goto err;
	}

	for (i = 0; i < s; i++) {
		if (!validate_service(prvdata, i)) {
			pr_err("service %d invalid\n", i);
			goto err;
		}
	}

	prvdata->services = devm_kcalloc(prvdata->dev, s, sizeof(struct aoc_service_dev *), GFP_KERNEL);
	if (!prvdata->services) {
		dev_err(prvdata->dev, "failed to allocate service array\n");
		goto err;
	}

	prvdata->total_services = s;


	for (i = 0; i < s; i++) {
		create_service_device(prvdata, i);
	}

	aoc_state = AOC_STATE_ONLINE;

	for (i = 0; i < s; i++)
		device_register(&prvdata->services[i]->dev);

err:
	mutex_unlock(&aoc_service_lock);
}

static bool configure_sensor_regulator(struct aoc_prvdata *prvdata, bool enable)
{
	bool check_enabled;

	if (enable) {
		check_enabled = true;
		if (prvdata->regulator_sensor_1v8 &&
				!regulator_is_enabled(prvdata->regulator_sensor_1v8)) {
			if (regulator_enable(prvdata->regulator_sensor_1v8)) {
				pr_warn("encountered error on enabling sensor 1v8");
			}
			check_enabled &= regulator_is_enabled(prvdata->regulator_sensor_1v8);
		}

		if (prvdata->regulator_sensor_3v3 &&
				!regulator_is_enabled(prvdata->regulator_sensor_3v3)) {
			if (regulator_enable(prvdata->regulator_sensor_3v3)) {
				pr_warn("encountered error on enabling sensor 3v3");
			}
			check_enabled &= regulator_is_enabled(prvdata->regulator_sensor_3v3);
		}
	} else {
		check_enabled = false;
		if (prvdata->regulator_sensor_3v3 &&
				regulator_is_enabled(prvdata->regulator_sensor_3v3)) {
			if (regulator_disable(prvdata->regulator_sensor_3v3)) {
				pr_warn("encountered error on disabling sensor 3v3");
			}
			check_enabled |= regulator_is_enabled(prvdata->regulator_sensor_3v3);
		}

		if (prvdata->regulator_sensor_1v8 &&
				regulator_is_enabled(prvdata->regulator_sensor_1v8)) {
			if (regulator_disable(prvdata->regulator_sensor_1v8)) {
				pr_warn("encountered error on disabling sensor 1v8");
			}
			check_enabled |= regulator_is_enabled(prvdata->regulator_sensor_1v8);
		}
	}

	return (check_enabled == enable);
}

static void reset_sensor_power(struct aoc_prvdata *prvdata, bool is_init)
{
	const int max_retry = 5;
	int count;
	bool success;

	if (!is_init) {
		count = 0;
		success = false;
		while (!success && count < max_retry) {
			success = configure_sensor_regulator(prvdata, false);
			count++;
		}
		if (!success) {
			pr_err("failed to disable sensor power after %d retry.", max_retry);
		} else {
			pr_info("sensor power is disabled.");
		}

		msleep(150);
	}

	count = 0;
	success = false;
	while (!success && count < max_retry) {
		success = configure_sensor_regulator(prvdata, true);
		count++;
	}
	if (!success) {
		pr_err("failed to enable sensor power after %d retry.", max_retry);
	} else {
		pr_info("sensor power is enabled.");
	}
}

static void aoc_take_offline(struct aoc_prvdata *prvdata)
{
	int rc;

	/* check if devices/services are ready */
	if (aoc_state == AOC_STATE_ONLINE) {
		pr_notice("taking aoc offline\n");
		aoc_state = AOC_STATE_OFFLINE;
<<<<<<< HEAD

		bus_for_each_dev(&aoc_bus_type, NULL, NULL, aoc_remove_device);

		if (aoc_control)
			aoc_control->magic = 0;

=======

		bus_for_each_dev(&aoc_bus_type, NULL, NULL, aoc_remove_device);

		if (aoc_control)
			aoc_control->magic = 0;

>>>>>>> ad503ba7
		if (prvdata->services) {
			devm_kfree(prvdata->dev, prvdata->services);
			prvdata->services = NULL;
			prvdata->total_services = 0;
		}

		/* wakeup AOC before calling GSA */
		aoc_req_assert(prvdata, true);
		rc = aoc_req_wait(prvdata, true);
		if (rc)
			dev_err(prvdata->dev, "timed out waiting for aoc_ack\n");
	}

	/* TODO: GSA_AOC_SHUTDOWN needs to be 4, but the current header defines
	 * as 2.  Change this when the header is updated
	 */
	gsa_send_aoc_cmd(prvdata->gsa_dev, 4);
	rc = gsa_unload_aoc_fw_image(prvdata->gsa_dev);
	if (rc)
		dev_err(prvdata->dev, "GSA unload firmware failed: %d\n", rc);
}

static void aoc_process_services(struct aoc_prvdata *prvdata, int offset)
{
	struct aoc_service_dev *service_dev;
	aoc_service *service;
	int services;
	int i;

	if (aoc_state != AOC_STATE_ONLINE)
		return;

	services = aoc_num_services();
	for (i = 0; i < services; i++) {
		service_dev = service_dev_at_index(prvdata, i);
		service = service_dev->service;
		if (service_dev->mbox_index != offset)
			continue;

		if (service_dev->handler) {
			service_dev->handler(service_dev);
		} else {
			if (test_bit(i, &read_blocked_mask) &&
			    aoc_service_can_read_message(service, AOC_UP))
				wake_up(&service_dev->read_queue);

			if (test_bit(i, &write_blocked_mask) &&
			    aoc_service_can_write_message(service, AOC_DOWN))
				wake_up(&service_dev->write_queue);
		}
	}
}

void aoc_set_map_handler(struct aoc_service_dev *dev, aoc_map_handler handler,
			 void *ctx)
{
	struct device *parent = dev->dev.parent;
	struct aoc_prvdata *prvdata = dev_get_drvdata(parent);

	prvdata->map_handler = handler;
	prvdata->map_handler_ctx = ctx;
}
EXPORT_SYMBOL_GPL(aoc_set_map_handler);

void aoc_remove_map_handler(struct aoc_service_dev *dev)
{
	struct device *parent = dev->dev.parent;
	struct aoc_prvdata *prvdata = dev_get_drvdata(parent);

	prvdata->map_handler = NULL;
	prvdata->map_handler_ctx = NULL;
}
EXPORT_SYMBOL_GPL(aoc_remove_map_handler);

static void aoc_pheap_alloc_cb(struct samsung_dma_buffer *buffer, void *ctx)
{
	struct device *dev = ctx;
	struct aoc_prvdata *prvdata = dev_get_drvdata(dev);
	struct sg_table *sg = &buffer->sg_table;
	phys_addr_t phys;
	size_t size;

	if (sg->nents != 1) {
		dev_warn(dev, "Unable to map sg_table with %d ents\n",
			 sg->nents);
		return;
	}

	phys = sg_phys(&sg->sgl[0]);
	phys = aoc_dram_translate_to_aoc(prvdata, phys);
	size = sg->sgl[0].length;

	mutex_lock(&aoc_service_lock);
	if (prvdata->map_handler) {
		prvdata->map_handler((u64)buffer->priv, phys, size, true,
				     prvdata->map_handler_ctx);
	}
	mutex_unlock(&aoc_service_lock);
}

static void aoc_pheap_free_cb(struct samsung_dma_buffer *buffer, void *ctx)
{
	struct device *dev = ctx;
	struct aoc_prvdata *prvdata = dev_get_drvdata(dev);
	struct sg_table *sg = &buffer->sg_table;
	phys_addr_t phys;
	size_t size;

	if (sg->nents != 1) {
		dev_warn(dev, "Unable to map sg_table with %d ents\n",
			 sg->nents);
		return;
	}

	phys = sg_phys(&sg->sgl[0]);
	phys = aoc_dram_translate_to_aoc(prvdata, phys);
	size = sg->sgl[0].length;

	mutex_lock(&aoc_service_lock);
	if (prvdata->map_handler) {
		prvdata->map_handler((u64)buffer->priv, phys, size, false,
				     prvdata->map_handler_ctx);
	}
	mutex_unlock(&aoc_service_lock);
}

#ifdef AOC_JUNO
static irqreturn_t aoc_int_handler(int irq, void *dev)
{
	aoc_clear_gpio_interrupt();

	/* Transitioning from offline to online */
	if (aoc_state == AOC_STATE_FIRMWARE_LOADED) {
		if (aoc_fw_ready())
			aoc_state = AOC_STATE_STARTING;
			schedule_work(&aoc_online_work);
		}
	} else if (aoc_state == AOC_STATE_ONLINE) {
		aoc_process_services(dev_get_drvdata(dev), 0);
	}

	return IRQ_HANDLED;
}
#else
static irqreturn_t watchdog_int_handler(int irq, void *dev)
{
	struct aoc_prvdata *prvdata = dev_get_drvdata(dev);

	/* AP shouldn't access AoC registers to clear the IRQ. */
	/* Mask the IRQ until the IRQ gets cleared by AoC reset during SSR. */
	disable_irq_nosync(irq);
	schedule_work(&prvdata->watchdog_work);

	return IRQ_HANDLED;
}

static void aoc_watchdog(struct work_struct *work)
{
	struct aoc_prvdata *prvdata =
		container_of(work, struct aoc_prvdata, watchdog_work);

	struct aoc_ramdump_header *ramdump_header =
		(struct aoc_ramdump_header *)((unsigned long)prvdata->dram_virt +
					      RAMDUMP_HEADER_OFFSET);
	unsigned long ramdump_timeout;
	unsigned long carveout_paddr_from_aoc;
	unsigned long carveout_vaddr_from_aoc;
	size_t i;
	size_t num_pages;
	struct page **dram_pages = NULL;
	void *dram_cached = NULL;
	int sscd_retries = 20;
	const int sscd_retry_ms = 1000;
	int sscd_rc;
	char crash_info[RAMDUMP_SECTION_CRASH_INFO_SIZE];
	int restart_rc;

	prvdata->total_restarts++;

	sscd_info.name = "aoc";
	sscd_info.seg_count = 0;

	dev_err(prvdata->dev, "aoc watchdog triggered, generating coredump\n");
	if (!sscd_pdata.sscd_report) {
		dev_err(prvdata->dev, "aoc coredump failed: no sscd driver\n");
		goto err_coredump;
	}

	if (prvdata->ap_triggered_reset) {
		prvdata->ap_triggered_reset = false;
		snprintf(crash_info, RAMDUMP_SECTION_CRASH_INFO_SIZE - 1,
			"AP Triggered Reset: %s", prvdata->ap_reset_reason);
		goto coredump_submit;
	}

	ramdump_timeout = jiffies + (5 * HZ);
	while (time_before(jiffies, ramdump_timeout)) {
		if (ramdump_header->valid)
			break;
		msleep(100);
	}

	if (!ramdump_header->valid) {
		dev_err(prvdata->dev, "aoc coredump failed: timed out\n");
		strscpy(crash_info, "AoC Watchdog : coredump timeout",
			RAMDUMP_SECTION_CRASH_INFO_SIZE);
		goto coredump_submit;
	}

	if (memcmp(ramdump_header, RAMDUMP_MAGIC, sizeof(RAMDUMP_MAGIC))) {
		dev_err(prvdata->dev,
			"aoc coredump failed: invalid magic (corruption or incompatible firmware?)\n");
		strscpy(crash_info, "AoC Watchdog : coredump corrupt",
			RAMDUMP_SECTION_CRASH_INFO_SIZE);
		goto coredump_submit;
	}

	num_pages = DIV_ROUND_UP(prvdata->dram_size, PAGE_SIZE);
	dram_pages = kmalloc_array(num_pages, sizeof(*dram_pages), GFP_KERNEL);
	if (!dram_pages) {
		dev_err(prvdata->dev,
			"aoc coredump failed: alloc dram_pages failed\n");
		goto err_kmalloc;
	}
	for (i = 0; i < num_pages; i++)
		dram_pages[i] = phys_to_page(prvdata->dram_resource.start +
					     (i * PAGE_SIZE));
	dram_cached = vmap(dram_pages, num_pages, VM_MAP, PAGE_KERNEL_RO);
	if (!dram_cached) {
		dev_err(prvdata->dev,
			"aoc coredump failed: vmap dram_pages failed\n");
		goto err_vmap;
	}

	if (ramdump_header->sections[RAMDUMP_SECTION_CRASH_INFO_INDEX].flags & RAMDUMP_FLAG_VALID)
		strscpy(crash_info, (const char *)ramdump_header +
			RAMDUMP_SECTION_CRASH_INFO_OFFSET, RAMDUMP_SECTION_CRASH_INFO_SIZE);
	else
		strscpy(crash_info, "AoC Watchdog : invalid crash info",
			RAMDUMP_SECTION_CRASH_INFO_SIZE);

	/* TODO(siqilin): Get paddr and vaddr base from firmware instead */
	carveout_paddr_from_aoc = 0x98000000;
	carveout_vaddr_from_aoc = 0x78000000;
	/* Entire AoC DRAM carveout, coredump is stored within the carveout */
	sscd_info.segs[0].addr = dram_cached;
	sscd_info.segs[0].size = prvdata->dram_size;
	sscd_info.segs[0].paddr = (void *)carveout_paddr_from_aoc;
	sscd_info.segs[0].vaddr = (void *)carveout_vaddr_from_aoc;
	sscd_info.seg_count = 1;

coredump_submit:
	/*
	 * sscd_report() returns -EAGAIN if there are no readers to consume a
	 * coredump. Retry sscd_report() with a sleep to handle the race condition
	 * where AoC crashes before the userspace daemon starts running.
	 */
	for (i = 0; i <= sscd_retries; i++) {
		sscd_rc = sscd_pdata.sscd_report(&sscd_dev, sscd_info.segs,
						 sscd_info.seg_count,
						 SSCD_FLAGS_ELFARM64HDR,
						 crash_info);
		if (sscd_rc != -EAGAIN)
			break;

		msleep(sscd_retry_ms);
	}

	if (sscd_rc == 0) {
		prvdata->total_coredumps++;
		dev_info(prvdata->dev, "aoc coredump done\n");
	} else {
		dev_err(prvdata->dev, "aoc coredump failed: sscd_rc = %d\n", sscd_rc);
	}

	if (dram_cached)
		vunmap(dram_cached);
err_vmap:
	kfree(dram_pages);
err_kmalloc:
err_coredump:
	/* make sure there is no AoC startup work active */
	cancel_work_sync(&prvdata->online_work);

	mutex_lock(&aoc_service_lock);
	aoc_take_offline(prvdata);
	restart_rc = aoc_watchdog_restart(prvdata);
	if (restart_rc)
		dev_info(prvdata->dev, "aoc subsystem restart failed: rc = %d\n", restart_rc);
	else
		dev_info(prvdata->dev, "aoc subsystem restart succeeded\n");
	mutex_unlock(&aoc_service_lock);
}

void aoc_trigger_watchdog(const char *reason)
{
	struct aoc_prvdata *prvdata;

	if (!aoc_platform_device)
		return;

	prvdata = platform_get_drvdata(aoc_platform_device);
	if (!prvdata)
		return;

	if (work_busy(&prvdata->watchdog_work))
		return;

	reset_store(prvdata->dev, NULL, reason, strlen(reason));
}
EXPORT_SYMBOL_GPL(aoc_trigger_watchdog);
#endif

static struct dma_heap *aoc_create_dma_buf_heap(struct aoc_prvdata *prvdata, const char *name,
						phys_addr_t base, size_t size)
{
	struct device *dev = prvdata->dev;
	size_t align = SZ_16K;
	struct dma_heap *heap;

	heap = ion_physical_heap_create(base, size, align, name, aoc_pheap_alloc_cb,
					aoc_pheap_free_cb, dev);
	if (IS_ERR(heap))
		dev_err(dev, "heap \"%s\" creation failure: %ld\n", name, PTR_ERR(heap));

	return heap;
}

static bool aoc_create_dma_buf_heaps(struct aoc_prvdata *prvdata)
{
	phys_addr_t base = prvdata->dram_resource.start + resource_size(&prvdata->dram_resource);

	base -= SENSOR_DIRECT_HEAP_SIZE;
	prvdata->sensor_heap = aoc_create_dma_buf_heap(prvdata, "sensor_direct_heap",
						       base, SENSOR_DIRECT_HEAP_SIZE);
	prvdata->sensor_heap_base = base;
	if (IS_ERR(prvdata->sensor_heap))
		return false;

	base -= PLAYBACK_HEAP_SIZE;
	prvdata->audio_playback_heap = aoc_create_dma_buf_heap(prvdata, "aaudio_playback_heap",
							       base, PLAYBACK_HEAP_SIZE);
	prvdata->audio_playback_heap_base = base;
	if (IS_ERR(prvdata->audio_playback_heap))
		return false;

	base -= CAPTURE_HEAP_SIZE;
	prvdata->audio_capture_heap = aoc_create_dma_buf_heap(prvdata, "aaudio_capture_heap",
							      base, CAPTURE_HEAP_SIZE);
	prvdata->audio_capture_heap_base = base;
	if (IS_ERR(prvdata->audio_capture_heap))
		return false;

	return true;
}

static int aoc_open(struct inode *inode, struct file *file)
{
	struct aoc_prvdata *prvdata = container_of(inode->i_cdev,
					struct aoc_prvdata, cdev);

	file->private_data = prvdata;
	return 0;
}

static long aoc_unlocked_ioctl(struct file *file, unsigned int cmd, unsigned long arg)
{
	struct dma_buf *dmabuf;
	struct aoc_prvdata *prvdata = file->private_data;
	struct samsung_dma_buffer *dma_heap_buf;
	long ret = -EINVAL;

	switch (cmd) {
	case AOC_IOCTL_ION_FD_TO_HANDLE:
	{
		struct aoc_ion_handle handle;

		BUILD_BUG_ON(sizeof(struct aoc_ion_handle) !=
			     _IOC_SIZE(AOC_IOCTL_ION_FD_TO_HANDLE));

		if (copy_from_user(&handle, (struct aoc_ion_handle *)arg, _IOC_SIZE(cmd)))
			break;

		dmabuf = dma_buf_get(handle.fd);
		if (IS_ERR(dmabuf)) {
			pr_err("fd is not an ion buffer\n");
			ret = PTR_ERR(dmabuf);
			break;
		}

		dma_heap_buf = dmabuf->priv;
		handle.handle = (u64)dma_heap_buf->priv;

		dma_buf_put(dmabuf);

		if (!copy_to_user((struct aoc_ion_handle *)arg, &handle, _IOC_SIZE(cmd)))
			ret = 0;
	}
	break;

	case AOC_IOCTL_DISABLE_MM:
	{
		u32 disable_mm;

		BUILD_BUG_ON(sizeof(disable_mm) != _IOC_SIZE(AOC_IOCTL_DISABLE_MM));

		if (copy_from_user(&disable_mm, (u32 *)arg, _IOC_SIZE(cmd)))
			break;

		prvdata->disable_monitor_mode = disable_mm;
		if (prvdata->disable_monitor_mode != 0)
			pr_info("AoC Monitor Mode disabled\n");

		ret = 0;
	}
	break;

	case AOC_IOCTL_DISABLE_AP_RESETS:
	{
		u32 disable_ap_resets;

		BUILD_BUG_ON(sizeof(disable_ap_resets) != _IOC_SIZE(AOC_IOCTL_DISABLE_AP_RESETS));

		if (copy_from_user(&disable_ap_resets, (u32 *)arg, _IOC_SIZE(cmd)))
			break;

		prvdata->no_ap_resets = disable_ap_resets;
		if (prvdata->no_ap_resets != 0)
			pr_info("AoC AP side resets disabled\n");

		ret = 0;
	}
	break;

	case AOC_IOCTL_FORCE_VNOM:
	{
		u32 force_vnom;

		BUILD_BUG_ON(sizeof(force_vnom) != _IOC_SIZE(AOC_IOCTL_FORCE_VNOM));

		if (copy_from_user(&force_vnom, (u32 *)arg, _IOC_SIZE(cmd)))
			break;

		prvdata->force_voltage_nominal = force_vnom;
		if (prvdata->force_voltage_nominal != 0)
			pr_info("AoC Force Nominal Voltage enabled\n");

		ret = 0;
	}
	break;

	case AOC_IOCTL_ENABLE_UART_TX:
	{
		u32 enable_uart;

		BUILD_BUG_ON(sizeof(enable_uart) != _IOC_SIZE(AOC_IOCTL_ENABLE_UART_TX));

		if (copy_from_user(&enable_uart, (u32 *)arg, _IOC_SIZE(cmd)))
			break;

		prvdata->enable_uart_tx = enable_uart;
		if (prvdata->enable_uart_tx != 0)
			pr_info("AoC UART Logging Enabled\n");

		ret = 0;
	}
	break;

	case AOC_IS_ONLINE:
		{
			int online = (aoc_state == AOC_STATE_ONLINE);
			if (!copy_to_user((int *)arg, &online, _IOC_SIZE(cmd)))
				ret = 0;
		}
	break;

	default:
		/* ioctl(2) The specified request does not apply to the kind of object
		 * that the file descriptor fd references
		 */
		pr_err("Received IOCTL with invalid ID (%d) returning ENOTTY", cmd);
		ret = -ENOTTY;
		break;
	}

	return ret;
}

static int aoc_release(struct inode *inode, struct file *file)
{
	return 0;
}

static const struct file_operations aoc_fops = {
	.open = aoc_open,
	.release = aoc_release,
	.unlocked_ioctl = aoc_unlocked_ioctl,

	.owner = THIS_MODULE,
};

static char *aoc_devnode(struct device *dev, umode_t *mode)
{
	if (!mode || !dev)
		return NULL;

	if (MAJOR(dev->devt) == aoc_major)
		*mode = 0666;

	return kasprintf(GFP_KERNEL, "%s", dev_name(dev));
}

static int init_chardev(struct aoc_prvdata *prvdata)
{
	int rc;

	cdev_init(&prvdata->cdev, &aoc_fops);
	prvdata->cdev.owner = THIS_MODULE;
	rc = alloc_chrdev_region(&prvdata->aoc_devt, 0, AOC_MAX_MINOR, AOC_CHARDEV_NAME);
	if (rc != 0) {
		pr_err("Failed to alloc chrdev region\n");
		goto err;
	}

	rc = cdev_add(&prvdata->cdev, prvdata->aoc_devt, AOC_MAX_MINOR);
	if (rc) {
		pr_err("Failed to register chrdev\n");
		goto err_cdev_add;
	}

	aoc_major = MAJOR(prvdata->aoc_devt);

	prvdata->_class = class_create(THIS_MODULE, AOC_CHARDEV_NAME);
	if (!prvdata->_class) {
		pr_err("failed to create aoc_class\n");
		rc = -ENXIO;
		goto err_class_create;
	}

	prvdata->_class->devnode = aoc_devnode;

	prvdata->_device = device_create(prvdata->_class, NULL,
					 MKDEV(aoc_major, 0),
					 NULL, AOC_CHARDEV_NAME);
	if (!prvdata->_device) {
		pr_err("failed to create aoc_device\n");
		rc = -ENXIO;
		goto err_device_create;
	}

	return rc;

err_device_create:
	class_destroy(prvdata->_class);
err_class_create:
	cdev_del(&prvdata->cdev);
err_cdev_add:
	unregister_chrdev_region(prvdata->aoc_devt, 1);
err:
	return rc;
}

static void deinit_chardev(struct aoc_prvdata *prvdata)
{
	if (!prvdata)
		return;

	device_destroy(prvdata->_class, prvdata->aoc_devt);
	class_destroy(prvdata->_class);
	cdev_del(&prvdata->cdev);

	unregister_chrdev_region(prvdata->aoc_devt, AOC_MAX_MINOR);
}

static void aoc_cleanup_resources(struct platform_device *pdev)
{
	struct aoc_prvdata *prvdata = platform_get_drvdata(pdev);

	pr_notice("cleaning up resources\n");

	if (prvdata) {
		aoc_take_offline(prvdata);
		free_mailbox_channels(prvdata);

		if (prvdata->domain) {
			aoc_clear_sysmmu(prvdata);
			prvdata->domain = NULL;
		}

#ifdef AOC_JUNO
		free_irq(aoc_irq, prvdata->dev);
		aoc_irq = -1;
#endif
	}

}

static void release_gsa_device(void *prv)
{
	struct aoc_prvdata *prvdata = prv;

	put_device(prvdata->gsa_dev);
}

static int find_gsa_device(struct aoc_prvdata *prvdata)
{
	struct device_node *np;
	struct platform_device *gsa_pdev;

	np = of_parse_phandle(prvdata->dev->of_node, "gsa-device", 0);
	if (!np) {
		dev_err(prvdata->dev,
			"gsa-device phandle not found in AOC device tree node\n");
		return -ENODEV;
	}
	gsa_pdev = of_find_device_by_node(np);
	of_node_put(np);

	if (!gsa_pdev) {
		dev_err(prvdata->dev,
			"gsa-device phandle doesn't refer to a device\n");
		return -ENODEV;
	}
	prvdata->gsa_dev = &gsa_pdev->dev;
	return devm_add_action_or_reset(prvdata->dev, release_gsa_device,
					prvdata);
}

static int aoc_core_suspend(struct device *dev)
{
	struct aoc_prvdata *prvdata = dev_get_drvdata(dev);
	size_t total_services = aoc_num_services();
	int i = 0;

	mutex_lock(&aoc_service_lock);
	for (i = 0; i < total_services; i++) {
		struct aoc_service_dev *s = service_dev_at_index(prvdata, i);

		if (s && s->wake_capable)
			s->suspend_rx_count = aoc_service_slots_available_to_read(s->service,
										  AOC_UP);
	}
	mutex_unlock(&aoc_service_lock);

	return 0;
}

static int aoc_core_resume(struct device *dev)
{
	struct aoc_prvdata *prvdata = dev_get_drvdata(dev);
	size_t total_services = aoc_num_services();
	int i = 0;

	mutex_lock(&aoc_service_lock);
	for (i = 0; i < total_services; i++) {
		struct aoc_service_dev *s = service_dev_at_index(prvdata, i);

		if (s && s->wake_capable) {
			size_t available = aoc_service_slots_available_to_read(s->service, AOC_UP);

			if (available != s->suspend_rx_count)
				dev_notice(dev, "Service \"%s\" has %zu messages to read on wake\n",
					   dev_name(&s->dev), available);
		}
	}
	mutex_unlock(&aoc_service_lock);

	return 0;
}

static int aoc_platform_probe(struct platform_device *pdev)
{
	struct device *dev = &pdev->dev;
	struct aoc_prvdata *prvdata = NULL;
	struct device_node *aoc_node, *mem_node, *sysmmu_node;
	struct resource *rsrc;
	unsigned int acpm_async_size;
	int ret;
	int rc;
	int i;

	if (aoc_platform_device != NULL) {
		dev_err(dev,
			"already matched the AoC to another platform device");
		rc = -EEXIST;
		goto err_platform_not_null;
	}

	aoc_node = dev->of_node;
	mem_node = of_parse_phandle(aoc_node, "memory-region", 0);

	prvdata = devm_kzalloc(dev, sizeof(*prvdata), GFP_KERNEL);
	if (!prvdata) {
		rc = -ENOMEM;
		goto err_failed_prvdata_alloc;
	}

	prvdata->dev = dev;
	prvdata->disable_monitor_mode = 0;
	prvdata->enable_uart_tx = 0;
	prvdata->force_voltage_nominal = 0;
	prvdata->no_ap_resets = 0;

	rc = find_gsa_device(prvdata);
	if (rc) {
		dev_err(dev, "Failed to initialize gsa device: %d\n", rc);
	}

	ret = init_chardev(prvdata);
	if (ret) {
		dev_err(dev, "Failed to initialize chardev: %d\n", ret);
		rc = -ENOMEM;
		goto err_chardev;
	}

	if (!mem_node) {
		dev_err(dev,
			"failed to find reserve-memory in the device tree\n");
		rc = -EINVAL;
		goto err_memnode;
	}

	aoc_sram_resource =
		platform_get_resource_byname(pdev, IORESOURCE_MEM, "blk_aoc");

	ret = of_address_to_resource(mem_node, 0, &prvdata->dram_resource);
	of_node_put(mem_node);

	if (!aoc_sram_resource || ret != 0) {
		dev_err(dev,
			"failed to get memory resources for device sram %pR dram %pR\n",
			aoc_sram_resource, &prvdata->dram_resource);
		rc = -ENOMEM;
		goto err_mem_resources;
	}

#ifdef AOC_JUNO
	aoc_irq = platform_get_irq(pdev, 0);
	if (aoc_irq < 1) {
		dev_err(dev, "failed to configure aoc interrupt\n");
		rc = aoc_irq;
		goto err_get_irq;
	}
#else
	for (i = 0; i < ARRAY_SIZE(prvdata->mbox_channels); i++) {
		prvdata->mbox_channels[i].client.dev = dev;
		prvdata->mbox_channels[i].client.tx_block = false;
		prvdata->mbox_channels[i].client.tx_tout = 100; /* 100ms timeout for tx */
		prvdata->mbox_channels[i].client.knows_txdone = false;
		prvdata->mbox_channels[i].client.rx_callback = aoc_mbox_rx_callback;
		prvdata->mbox_channels[i].client.tx_done = aoc_mbox_tx_done;
		prvdata->mbox_channels[i].client.tx_prepare = aoc_mbox_tx_prepare;

		prvdata->mbox_channels[i].prvdata = prvdata;
		prvdata->mbox_channels[i].index = i;
	}


	strscpy(prvdata->firmware_name, default_firmware,
		sizeof(prvdata->firmware_name));

	platform_set_drvdata(pdev, prvdata);

	ret = allocate_mailbox_channels(prvdata);
	if (ret) {
		dev_err(dev, "failed to allocate mailbox channels %d\n", ret);
		rc = -ENOMEM;
		goto err_mem_resources;
	}

	init_waitqueue_head(&prvdata->aoc_reset_wait_queue);
	INIT_WORK(&prvdata->watchdog_work, aoc_watchdog);

	prvdata->watchdog_irq = platform_get_irq_byname(pdev, "watchdog");
	if (prvdata->watchdog_irq < 0) {
		dev_err(dev, "failed to find watchdog irq\n");
		rc = -EIO;
		goto err_watchdog_irq_get;
	}

	irq_set_status_flags(prvdata->watchdog_irq, IRQ_NOAUTOEN);
	ret = devm_request_irq(dev, prvdata->watchdog_irq, watchdog_int_handler,
			       IRQF_TRIGGER_HIGH, dev_name(dev), dev);
	if (ret != 0) {
		dev_err(dev, "failed to register watchdog irq handler: %d\n",
			ret);
		rc = -EIO;
		goto err_watchdog_irq_req;
	}

	sysmmu_node = of_parse_phandle(aoc_node, "iommus", 0);
	if (!sysmmu_node) {
		dev_err(dev, "failed to find sysmmu device tree node\n");
		rc = -ENODEV;
		goto err_watchdog_sysmmu_irq;
	}
	ret = of_irq_get(sysmmu_node, 0);
	if (ret < 0) {
		dev_err(dev, "failed to find sysmmu non-secure irq: %d\n", ret);
		rc = ret;
		goto err_watchdog_sysmmu_irq;
	}
	prvdata->sysmmu_nonsecure_irq = ret;
	ret = of_irq_get(sysmmu_node, 1);
	if (ret < 0) {
		dev_err(dev, "failed to find sysmmu secure irq: %d\n", ret);
		rc = ret;
		goto err_watchdog_sysmmu_irq;
	}
	prvdata->sysmmu_secure_irq = ret;
	of_node_put(sysmmu_node);
#endif

	pr_notice("found aoc with interrupt:%d sram:%pR dram:%pR\n", aoc_irq,
		  aoc_sram_resource, &prvdata->dram_resource);
	aoc_platform_device = pdev;

	aoc_sram_virt_mapping = devm_ioremap_resource(dev, aoc_sram_resource);

	prvdata->dram_size = resource_size(&prvdata->dram_resource);
	if (!devm_request_mem_region(dev, prvdata->dram_resource.start, prvdata->dram_size, dev_name(dev))) {
		dev_err(dev, "Failed to claim dram resource %pR\n", &prvdata->dram_resource);
		rc = -EIO;
		goto err_sram_dram_map;
	}

	aoc_dram_virt_mapping = devm_ioremap_wc(dev, prvdata->dram_resource.start, prvdata->dram_size);

	/* Change to devm_platform_ioremap_resource_byname when available */
	rsrc = platform_get_resource_byname(pdev, IORESOURCE_MEM, "aoc_req");
	if (rsrc) {
		prvdata->aoc_req_virt = devm_ioremap_resource(dev, rsrc);
		prvdata->aoc_req_size = resource_size(rsrc);

		if (IS_ERR(prvdata->aoc_req_virt)) {
			dev_err(dev, "failed to map aoc_req region at %pR\n",
				rsrc);
			prvdata->aoc_req_virt = NULL;
			prvdata->aoc_req_size = 0;
		} else {
			dev_dbg(dev, "found aoc_req at %pR\n", rsrc);
		}
	}

	prvdata->sram_virt = aoc_sram_virt_mapping;
	prvdata->sram_size = resource_size(aoc_sram_resource);

	prvdata->dram_virt = aoc_dram_virt_mapping;

	if (IS_ERR(aoc_sram_virt_mapping) || IS_ERR(aoc_dram_virt_mapping)) {
		rc = -ENOMEM;
		goto err_sram_dram_map;
	}

#ifndef AOC_JUNO
	prvdata->aoc_s2mpu_virt = devm_platform_ioremap_resource_byname(pdev, "aoc_s2mpu");
	if (IS_ERR(prvdata->aoc_s2mpu_virt)) {
		dev_err(dev, "failed to map aoc_s2mpu: rc = %ld\n",
			PTR_ERR(prvdata->aoc_s2mpu_virt));
		rc = PTR_ERR(prvdata->aoc_s2mpu_virt);
		goto err_s2mpu_map;
	}
	prvdata->aoc_s2mpu_saved_value = ioread32(prvdata->aoc_s2mpu_virt + AOC_S2MPU_CTRL0);

	pm_runtime_set_active(dev);
	/* Leave AoC in suspended state. Otherwise, AoC SysMMU is set to active which results in the
	 * SysMMU driver trying to access SysMMU SFRs during device suspend/resume operations. The
	 * latter is problematic if AoC is in monitor mode and BLK_AOC is off. */
	pm_runtime_set_suspended(dev);

	prvdata->domain = iommu_get_domain_for_dev(dev);
	if (!prvdata->domain) {
		pr_err("failed to find iommu domain\n");
		rc = -EIO;
		goto err_find_iommu;
	}

	aoc_configure_ssmt(pdev);

	aoc_configure_sysmmu(prvdata);

	if (!aoc_create_dma_buf_heaps(prvdata)) {
		pr_err("Unable to create dma_buf heaps\n");
		aoc_cleanup_resources(pdev);
		return -ENOMEM;
	}
#endif

	prvdata->regulator_sensor_1v8 = devm_regulator_get_exclusive(dev, "sensor_1v8");
	if (IS_ERR_OR_NULL(prvdata->regulator_sensor_1v8)) {
		prvdata->regulator_sensor_1v8 = NULL;
		pr_err("failed to get sensor 1v8 regulator");
	}

	prvdata->regulator_sensor_3v3 = devm_regulator_get_exclusive(dev, "sensor_3v3");
	if (IS_ERR_OR_NULL(prvdata->regulator_sensor_3v3)) {
		prvdata->regulator_sensor_3v3 = NULL;
		pr_err("failed to get sensor 3v3 regulator");
	}

	reset_sensor_power(prvdata, true);

	/* Default to 6MB if we are not loading the firmware (i.e. trace32) */
	aoc_control = aoc_dram_translate(prvdata, 6 * SZ_1M);

	INIT_WORK(&prvdata->online_work, aoc_did_become_online);

	aoc_configure_interrupt();

#ifdef AOC_JUNO
	ret = request_irq(aoc_irq, aoc_int_handler, IRQF_TRIGGER_HIGH, "aoc",
			  prvdata->_device);
	if (ret != 0) {
		pr_err("failed to register interrupt handler : %d\n", ret);

		rc = -ENXIO;
		goto err_aoc_irq_req;
	}
#endif

	ret = acpm_ipc_request_channel(aoc_node, acpm_aoc_reset_callback,
				       &prvdata->acpm_async_id, &acpm_async_size);
	if (ret < 0) {
		dev_err(dev, "failed to register acpm aoc reset callback\n");
		rc = -EIO;
		goto err_acmp_reset;
	}

#if IS_ENABLED(CONFIG_EXYNOS_ITMON)
	prvdata->itmon_nb.notifier_call = aoc_itmon_notifier;
	itmon_notifier_chain_register(&prvdata->itmon_nb);
#endif

	if (aoc_autoload_firmware) {
		ret = start_firmware_load(dev);
		if (ret != 0)
			pr_err("failed to start firmware download: %d\n", ret);
	}

	ret = sysfs_create_groups(&dev->kobj, aoc_groups);

	pr_debug("platform_probe matched\n");

	return 0;

err_acmp_reset:
#ifdef AOC_JUNO
err_aoc_irq_req:
#endif
#ifndef AOC_JUNO
err_find_iommu:
err_s2mpu_map:
#endif
err_sram_dram_map:

#ifndef AOC_JUNO
err_watchdog_sysmmu_irq:
err_watchdog_irq_req:
err_watchdog_irq_get:
#else
err_get_irq:
#endif
err_mem_resources:
	aoc_cleanup_resources(pdev);
err_memnode:
	deinit_chardev(prvdata);
err_chardev:
	kfree(prvdata);
err_failed_prvdata_alloc:
err_platform_not_null:
	return rc;
}

static int aoc_platform_remove(struct platform_device *pdev)
{
	struct aoc_prvdata *prvdata;

	pr_debug("platform_remove\n");

	prvdata = platform_get_drvdata(pdev);
	acpm_ipc_release_channel(pdev->dev.of_node, prvdata->acpm_async_id);
	if (prvdata->regulator_sensor_1v8) {
		regulator_put(prvdata->regulator_sensor_1v8);
	}
	if (prvdata->regulator_sensor_3v3) {
		regulator_put(prvdata->regulator_sensor_3v3);
	}
	sysfs_remove_groups(&pdev->dev.kobj, aoc_groups);

	aoc_cleanup_resources(pdev);
	deinit_chardev(prvdata);
	platform_set_drvdata(pdev, NULL);
	aoc_platform_device = NULL;

	return 0;
}

static void sscd_release(struct device *dev)
{
}

static void aoc_platform_shutdown(struct platform_device *pdev)
{
	struct aoc_prvdata *prvdata = platform_get_drvdata(pdev);

	aoc_take_offline(prvdata);
}

/* Module methods */
static int __init aoc_init(void)
{
	pr_debug("system driver init\n");

	if (bus_register(&aoc_bus_type) != 0) {
		pr_err("failed to register AoC bus\n");
		goto err_aoc_bus;
	}

	if (platform_driver_register(&aoc_driver) != 0) {
		pr_err("failed to register platform driver\n");
		goto err_aoc_driver;
	}

	if (platform_device_register(&sscd_dev) != 0) {
		pr_err("failed to register AoC coredump device\n");
		goto err_aoc_coredump;
	}

	return 0;

err_aoc_coredump:
	platform_driver_unregister(&aoc_driver);
err_aoc_driver:
	bus_unregister(&aoc_bus_type);
err_aoc_bus:
	return -ENODEV;
}

static void __exit aoc_exit(void)
{
	pr_debug("system driver exit\n");

	platform_driver_unregister(&aoc_driver);

	bus_unregister(&aoc_bus_type);
}

module_init(aoc_init);
module_exit(aoc_exit);

MODULE_LICENSE("GPL v2");<|MERGE_RESOLUTION|>--- conflicted
+++ resolved
@@ -2152,21 +2152,12 @@
 	if (aoc_state == AOC_STATE_ONLINE) {
 		pr_notice("taking aoc offline\n");
 		aoc_state = AOC_STATE_OFFLINE;
-<<<<<<< HEAD
 
 		bus_for_each_dev(&aoc_bus_type, NULL, NULL, aoc_remove_device);
 
 		if (aoc_control)
 			aoc_control->magic = 0;
 
-=======
-
-		bus_for_each_dev(&aoc_bus_type, NULL, NULL, aoc_remove_device);
-
-		if (aoc_control)
-			aoc_control->magic = 0;
-
->>>>>>> ad503ba7
 		if (prvdata->services) {
 			devm_kfree(prvdata->dev, prvdata->services);
 			prvdata->services = NULL;
