// SPDX-License-Identifier: GPL-2.0-only
/*
 * Google Whitechapel AoC Core Driver
 *
 * Copyright (c) 2019-2021 Google LLC
 *
 * This program is free software; you can redistribute it and/or modify
 * it under the terms of the GNU General Public License version 2 as
 * published by the Free Software Foundation.
 */

#define pr_fmt(fmt) "aoc: " fmt

#include "aoc.h"

#include <linux/atomic.h>
#include <linux/cdev.h>
#include <linux/delay.h>
#include <linux/dma-map-ops.h>
#include <linux/firmware.h>
#include <linux/fs.h>
#include <linux/glob.h>
#include <linux/init.h>
#include <linux/interrupt.h>
#include <linux/io.h>
#include <linux/iommu.h>
#include <linux/jiffies.h>
#include <linux/kernel.h>
#include <linux/list.h>
#include <linux/mailbox_client.h>
#include <linux/module.h>
#include <linux/moduleparam.h>
#include <linux/of.h>
#include <linux/of_address.h>
#include <linux/of_irq.h>
#include <linux/of_platform.h>
#include <linux/platform_data/sscoredump.h>
#include <linux/platform_device.h>
#include <linux/pm_runtime.h>
#include <linux/regulator/consumer.h>
#include <linux/slab.h>
#include <linux/string.h>
#include <linux/timer.h>
#include <linux/uaccess.h>
#include <linux/uio.h>
#include <linux/wait.h>
#include <linux/workqueue.h>
#include <linux/mutex.h>
#include <soc/google/acpm_ipc_ctrl.h>
#include <soc/google/debug-snapshot.h>
#include <soc/google/exynos-cpupm.h>
#include <soc/google/exynos-pmu-if.h>

#include <linux/gsa/gsa_aoc.h>

#if IS_ENABLED(CONFIG_EXYNOS_ITMON)
#include <soc/google/exynos-itmon.h>
#endif

#include "ion_physical_heap.h"

#include "aoc_firmware.h"
#include "aoc_ipc_core.h"
#include "aoc_ramdump_regions.h"

/* TODO: Remove internal calls, or promote to "public" */
#include "aoc_ipc_core_internal.h"

/* This should not be required, as we expect only one of the two to be defined */
#if IS_ENABLED(CONFIG_SOC_GS201)
    #undef CONFIG_SOC_GS101
#endif

#if IS_ENABLED(CONFIG_SOC_GS201) && IS_ENABLED(CONFIG_SOC_GS101)
    #error "GS201 and GS101 are mutually exclusive"
#endif

#define MAX_FIRMWARE_LENGTH 128
#define AP_RESET_REASON_LENGTH 32
#define AOC_S2MPU_CTRL0 0x0

#define AOC_MAX_MINOR (1U)
#if IS_ENABLED(CONFIG_SOC_GS101)
	#define AOC_MBOX_CHANNELS 16 /* AP-A32 mbox */
#else
	#define AOC_MBOX_CHANNELS (16 * 3) /* AP-A32, AP-F1 and AP-P6 mbox */
#endif

#define AOC_FWDATA_ENTRIES 10
#define AOC_FWDATA_BOARDID_DFL  0x20202
#define AOC_FWDATA_BOARDREV_DFL 0x10000

#define SENSOR_DIRECT_HEAP_SIZE SZ_4M
#define PLAYBACK_HEAP_SIZE SZ_16K
#define CAPTURE_HEAP_SIZE SZ_64K

#define MAX_RESET_REASON_STRING_LEN 128UL

#define MAX_SENSOR_POWER_NUM 5

#if IS_ENABLED(CONFIG_SOC_GS201)
	#define AOC_PCU_BASE  AOC_PCU_BASE_PRO
	#define AOC_GPIO_BASE AOC_GPIO_BASE_PRO
	#define AOC_CP_APERTURE_START_OFFSET 0x7FDF80
	#define AOC_CP_APERTURE_END_OFFSET   0x7FFFFF
	#define AOC_CLOCK_DIVIDER 1
#elif IS_ENABLED(CONFIG_SOC_GS101)
	#define AOC_PCU_BASE  AOC_PCU_BASE_WC
	#define AOC_GPIO_BASE AOC_GPIO_BASE_WC
	#define AOC_CP_APERTURE_START_OFFSET 0x5FDF80
	#define AOC_CP_APERTURE_END_OFFSET   0x5FFFFF
	#define GPIO_INTERRUPT 93
	#define AOC_CLOCK_DIVIDER 6
#endif

#define MAX_SENSOR_POWER_NUM 5
#define MAX_DMIC_POWER_NUM 4

#define RESET_WAIT_TIMES_NUM 3
#define RESET_WAIT_TIME_MS 3000
#define RESET_WAIT_TIME_INCREMENT_MS  2048

static DEFINE_MUTEX(aoc_service_lock);

enum AOC_FW_STATE {
	AOC_STATE_OFFLINE = 0,
	AOC_STATE_FIRMWARE_LOADED,
	AOC_STATE_STARTING,
	AOC_STATE_ONLINE
};
static enum AOC_FW_STATE aoc_state;

static struct platform_device *aoc_platform_device;

struct mbox_slot {
	struct mbox_client client;
	struct mbox_chan *channel;
	void *prvdata;
	int index;
};

struct aoc_prvdata {
	struct mbox_slot mbox_channels[AOC_MBOX_CHANNELS];
	struct aoc_service_dev **services;

	struct work_struct online_work;
	struct resource dram_resource;
	aoc_map_handler map_handler;
	void *map_handler_ctx;

	struct delayed_work monitor_work;
	atomic_t aoc_process_active;

	struct device *dev;
	struct iommu_domain *domain;
	void *ipc_base;

	void *sram_virt;
	void *dram_virt;
	void *aoc_req_virt;
	void *aoc_s2mpu_virt;
	size_t sram_size;
	size_t dram_size;
	size_t aoc_req_size;
	u32 aoc_s2mpu_saved_value;

	struct dma_heap *sensor_heap;
	struct dma_heap *audio_playback_heap;
	struct dma_heap *audio_capture_heap;
	phys_addr_t sensor_heap_base;
	phys_addr_t audio_playback_heap_base;
	phys_addr_t audio_capture_heap_base;

	int watchdog_irq;
	struct work_struct watchdog_work;
	bool aoc_reset_done;
	bool ap_triggered_reset;
	char ap_reset_reason[AP_RESET_REASON_LENGTH];
	wait_queue_head_t aoc_reset_wait_queue;
	unsigned int acpm_async_id;
	int total_services;

	char firmware_name[MAX_FIRMWARE_LENGTH];
	char *firmware_version;

	struct cdev cdev;
	dev_t aoc_devt;
	struct class *_class;
	struct device *_device;

	u32 disable_monitor_mode;
	u32 enable_uart_tx;
	u32 force_voltage_nominal;
	u32 no_ap_resets;
	u32 force_speaker_ultrasonic;

	u32 total_coredumps;
	u32 total_restarts;
	unsigned int sysmmu_nonsecure_irq;
	unsigned int sysmmu_secure_irq;

#if IS_ENABLED(CONFIG_EXYNOS_ITMON)
	struct notifier_block itmon_nb;
#endif
	struct device *gsa_dev;
	bool protected_by_gsa;

	int sensor_power_count;
	const char *sensor_power_list[MAX_SENSOR_POWER_NUM];
	struct regulator *sensor_regulator[MAX_SENSOR_POWER_NUM];

<<<<<<< HEAD
	int dmic_power_count;
	const char *dmic_power_list[MAX_DMIC_POWER_NUM];
	struct regulator *dmic_regulator[MAX_DMIC_POWER_NUM];
=======
	int reset_hysteresis_trigger_ms;
	u64 last_reset_time_ns;
	int reset_wait_time_index;
>>>>>>> 269a314b
};

/* TODO: Reduce the global variables (move into a driver structure) */
/* Resources found from the device tree */
static struct resource *aoc_sram_resource;

struct sscd_info {
	char *name;
	struct sscd_segment segs[256];
	u16 seg_count;
};

static void trigger_aoc_ramdump(struct aoc_prvdata *prvdata);
static void sscd_release(struct device *dev);

static struct sscd_info sscd_info;
static struct sscd_platform_data sscd_pdata;
static struct platform_device sscd_dev = { .name = "aoc",
					   .driver_override = SSCD_NAME,
					   .id = -1,
					   .dev = {
						   .platform_data = &sscd_pdata,
						   .release = sscd_release,
					   } };

static void *aoc_sram_virt_mapping;
static void *aoc_dram_virt_mapping;

static int aoc_irq;

static struct aoc_control_block *aoc_control;

static int aoc_major;

static const char *default_firmware = "aoc.bin";
static bool aoc_autoload_firmware;
module_param(aoc_autoload_firmware, bool, 0644);
MODULE_PARM_DESC(aoc_autoload_firmware, "Automatically load firmware if true");

static int aoc_core_suspend(struct device *dev);
static int aoc_core_resume(struct device *dev);

const static struct dev_pm_ops aoc_core_pm_ops = {
	.suspend = aoc_core_suspend,
	.resume = aoc_core_resume,
};

static int aoc_bus_match(struct device *dev, struct device_driver *drv);
static int aoc_bus_probe(struct device *dev);
static int aoc_bus_remove(struct device *dev);

static struct bus_type aoc_bus_type = {
	.name = "aoc",
	.match = aoc_bus_match,
	.probe = aoc_bus_probe,
	.remove = aoc_bus_remove,
};

struct aoc_client {
	int client_id;
	int endpoint;
};

static unsigned long read_blocked_mask;
static unsigned long write_blocked_mask;

static bool aoc_fpga_reset(struct aoc_prvdata *prvdata);
static bool write_reset_trampoline(u32 addr);
static bool aoc_a32_reset(void);
static bool configure_dmic_regulator(struct aoc_prvdata *prvdata, bool enable);
static bool configure_sensor_regulator(struct aoc_prvdata *prvdata, bool enable);
static int aoc_watchdog_restart(struct aoc_prvdata *prvdata);
static void acpm_aoc_reset_callback(unsigned int *cmd, unsigned int size);

static int start_firmware_load(struct device *dev);
static void aoc_take_offline(struct aoc_prvdata *prvdata);
static void signal_aoc(struct mbox_chan *channel);
static void reset_sensor_power(struct aoc_prvdata *prvdata, bool is_init);

static void aoc_process_services(struct aoc_prvdata *prvdata, int offset);

static irqreturn_t watchdog_int_handler(int irq, void *dev);
static void aoc_watchdog(struct work_struct *work);

#if IS_ENABLED(CONFIG_EXYNOS_ITMON)
static int aoc_itmon_notifier(struct notifier_block *nb, unsigned long action,
			      void *nb_data)
{
	struct aoc_prvdata *prvdata;
	struct itmon_notifier *itmon_info = nb_data;

	prvdata = container_of(nb, struct aoc_prvdata, itmon_nb);
	if (itmon_info->port && (strncmp(itmon_info->port, "AOC", sizeof("AOC") - 1) == 0))
		return NOTIFY_STOP;

	if (itmon_info->target_addr == 0) {
		dev_err(prvdata->dev,
			"Possible repro of b/174577569, please upload a bugreport and /data/vendor/ssrdump to that bug\n");
		return NOTIFY_STOP;
	}

	if ((itmon_info->target_addr >= aoc_sram_resource->start + AOC_CP_APERTURE_START_OFFSET) &&
	    (itmon_info->target_addr <= aoc_sram_resource->start + AOC_CP_APERTURE_END_OFFSET)) {
		dev_err(prvdata->dev,
			"Valid memory access triggered ITMON error. Please file a bug with bugreport and contents of /data/vendor/ssrdump\n");
		return NOTIFY_STOP;
	}

	return NOTIFY_OK;
}
#endif

static inline void *aoc_sram_translate(u32 offset)
{
	BUG_ON(aoc_sram_virt_mapping == NULL);
	if (offset > resource_size(aoc_sram_resource))
		return NULL;

	return aoc_sram_virt_mapping + offset;
}

static inline void *aoc_dram_translate(struct aoc_prvdata *p, u32 offset)
{
	BUG_ON(p->dram_virt == NULL);
	if (offset > p->dram_size)
		return NULL;

	return p->dram_virt + offset;
}

static bool aoc_is_valid_dram_address(struct aoc_prvdata *prv, void *addr)
{
	ptrdiff_t offset;

	if (addr < prv->dram_virt)
		return false;

	offset = addr - prv->dram_virt;
	return (offset < prv->dram_size);
}

static inline phys_addr_t aoc_dram_translate_to_aoc(struct aoc_prvdata *p,
					    phys_addr_t addr)
{
	phys_addr_t phys_start = p->dram_resource.start;
	phys_addr_t phys_end = phys_start + resource_size(&p->dram_resource);
	u32 offset;

	if (addr < phys_start || addr >= phys_end)
		return 0;

	offset = addr - phys_start;
	return AOC_BINARY_DRAM_BASE + offset;
}

static inline bool aoc_fw_ready(void)
{
	return aoc_control != NULL && aoc_control->magic == AOC_MAGIC;
}

static inline int aoc_num_services(void)
{
	return aoc_fw_ready() ? le32_to_cpu(aoc_control->services) : 0;
}

static inline aoc_service *service_at_index(struct aoc_prvdata *prvdata,
					    unsigned index)
{
	if (!aoc_fw_ready() || index > aoc_num_services())
		return NULL;

	return (((uint8_t *)prvdata->ipc_base) + aoc_control->services_offset +
		(le32_to_cpu(aoc_control->service_size) * index));
}

static inline struct aoc_service_dev *service_dev_at_index(struct aoc_prvdata *prvdata, unsigned index)
{
	if (!aoc_fw_ready() || index > aoc_num_services() || aoc_state != AOC_STATE_ONLINE)
		return NULL;

	return prvdata->services[index];
}

static bool validate_service(struct aoc_prvdata *prv, int i)
{
	struct aoc_ipc_service_header *hdr = service_at_index(prv, i);
	struct device *dev = prv->dev;

	if (!aoc_is_valid_dram_address(prv, hdr)) {
		dev_err(dev, "service %d is not in DRAM region\n", i);
		return false;
	}

	if (hdr->regions[0].slots == 0 && hdr->regions[1].slots == 0) {
		dev_err(dev, "service %d is not readable or writable\n", i);

		return false;
	}

	if (aoc_service_is_ring(hdr) &&
	    (hdr->regions[0].slots > 1 || hdr->regions[1].slots > 1)) {
		dev_err(dev, "service %d has invalid ring slot configuration\n",
			i);

		return false;
	}

	return true;
}

static int driver_matches_service_by_name(struct device_driver *drv, void *name)
{
	struct aoc_driver *aoc_drv = AOC_DRIVER(drv);
	const char *service_name = name;
	const char *const *driver_names = aoc_drv->service_names;

	while (driver_names && *driver_names) {
		if (glob_match(*driver_names, service_name) == true)
			return 1;

		driver_names++;
	}

	return 0;
}

static bool has_name_matching_driver(const char *service_name)
{
	return bus_for_each_drv(&aoc_bus_type, NULL, (char *)service_name,
				driver_matches_service_by_name) != 0;
}

static bool service_names_are_valid(struct aoc_prvdata *prv)
{
	int services, i, j;
	const char *name;

	services = aoc_num_services();
	if (services == 0)
		return false;

	/* All names have a valid length */
	for (i = 0; i < services; i++) {
		size_t name_len;
		name = aoc_service_name(service_at_index(prv, i));

		if (!name) {
			dev_err(prv->dev,
				"failed to retrieve service name for service %d\n",
				i);
			return false;
		}

		name_len = strnlen(name, AOC_SERVICE_NAME_LENGTH);
		if (name_len == 0 || name_len == AOC_SERVICE_NAME_LENGTH) {
			dev_err(prv->dev,
				"service %d has a name that is too long\n", i);
			return false;
		}

		dev_dbg(prv->dev, "validated service %d name %s\n", i, name);
	}

	/* No duplicate names */
	for (i = 0; i < services; i++) {
		char name1[AOC_SERVICE_NAME_LENGTH],
			name2[AOC_SERVICE_NAME_LENGTH];
		name = aoc_service_name(service_at_index(prv, i));
		if (!name) {
			dev_err(prv->dev,
				"failed to retrieve service name for service %d\n",
				i);
			return false;
		}

		memcpy_fromio(name1, name, sizeof(name1));

		for (j = i + 1; j < services; j++) {
			name = aoc_service_name(service_at_index(prv, j));
			if (!name) {
				dev_err(prv->dev,
					"failed to retrieve service name for service %d\n",
					j);
				return false;
			}
			memcpy_fromio(name2, name, sizeof(name2));

			if (strncmp(name1, name2, AOC_SERVICE_NAME_LENGTH) ==
			    0) {
				dev_err(prv->dev,
					"service %d and service %d have the same name\n",
					i, j);
				return false;
			}
		}
	}

	return true;
}

static void free_mailbox_channels(struct aoc_prvdata *prv);

static int allocate_mailbox_channels(struct aoc_prvdata *prv)
{
	struct device *dev = prv->dev;
	struct mbox_slot *slot;
	int i, rc = 0;

	for (i = 0; i < ARRAY_SIZE(prv->mbox_channels); i++) {
		slot = &prv->mbox_channels[i];
		slot->channel = mbox_request_channel(&slot->client, i);
		if (IS_ERR(slot->channel)) {
			dev_err(dev, "failed to find mailbox interface %d : %ld\n", i,
				PTR_ERR(slot->channel));
			slot->channel = NULL;
			rc = -EIO;
			goto err_mbox_req;
		}
	}

err_mbox_req:
	if (rc != 0)
		free_mailbox_channels(prv);

	return rc;
}

static void free_mailbox_channels(struct aoc_prvdata *prv)
{
	struct mbox_slot *slot;
	int i;

	for (i = 0; i < ARRAY_SIZE(prv->mbox_channels); i++) {
		slot = &prv->mbox_channels[i];
		if (slot->channel) {
			mbox_free_channel(slot->channel);
			slot->channel = NULL;
		}
	}
}

static void aoc_mbox_rx_callback(struct mbox_client *cl, void *mssg)
{
	struct mbox_slot *slot = container_of(cl, struct mbox_slot, client);
	struct aoc_prvdata *prvdata = slot->prvdata;

	switch (aoc_state) {
	case AOC_STATE_FIRMWARE_LOADED:
		if (aoc_fw_ready()) {
			aoc_state = AOC_STATE_STARTING;
			schedule_work(&prvdata->online_work);
		}
		break;
	case AOC_STATE_ONLINE:
		aoc_process_services(prvdata, slot->index);
		break;
	default:
		break;
	}
}

static void aoc_mbox_tx_prepare(struct mbox_client *cl, void *mssg)
{
}

static void aoc_mbox_tx_done(struct mbox_client *cl, void *mssg, int r)
{
}

static void aoc_req_assert(struct aoc_prvdata *p, bool assert)
{
	iowrite32(!!assert, p->aoc_req_virt);
}

static int aoc_req_wait(struct aoc_prvdata *p, bool assert)
{
	unsigned long aoc_req_timeout;

	aoc_req_timeout = jiffies + (2 * HZ);
	while (time_before(jiffies, aoc_req_timeout)) {
		if (!!readl(p->aoc_req_virt + 0x40) == !!assert)
			return 0;
		msleep(100);
	}

	return -ETIMEDOUT;
}

extern int gs_chipid_get_ap_hw_tune_array(const u8 **array);

#if IS_ENABLED(CONFIG_SOC_GS101)
static bool aoc_sram_was_repaired(struct aoc_prvdata *prvdata)
{
	const u8 *array;
	struct device *dev = prvdata->dev;
	int ret;

	ret = gs_chipid_get_ap_hw_tune_array(&array);

	if (ret == -EPROBE_DEFER) {
		dev_err(dev, "Unable to determine SRAM repair state.  Leaving monitor mode disabled\n");
		return false;
	}

	if (ret != 32) {
		dev_err(dev, "Unexpected hw_tune_array size.  Leaving monitor mode disabled\n");
		return false;
	}

	/* Bit 65 says that AoC SRAM was repaired */
	return ((array[8] & 0x2) != 0);
}
#else
static inline bool aoc_sram_was_repaired(struct aoc_prvdata *prvdata) { return false; }
#endif

struct aoc_fw_data {
	u32 key;
	u32 value;
};

static u32 dt_property(struct device_node *node, const char *key)
{
	u32 ret;

	if (of_property_read_u32(node, key, &ret))
		return 0xffffffff;

	return ret;
}

static void aoc_pass_fw_information(void *base, const struct aoc_fw_data *fwd,
				    size_t num)
{
	u32 *data = base;
	int i;

	writel_relaxed(AOC_PARAMETER_MAGIC, data++);
	writel_relaxed(num, data++);
	writel_relaxed(12 + (num * (3 * sizeof(u32))), data++);

	for (i = 0; i < num; i++) {
		writel_relaxed(fwd[i].key, data++);
		writel_relaxed(sizeof(u32), data++);
		writel_relaxed(fwd[i].value, data++);
	}
}

static u32 aoc_board_config_parse(struct device_node *node, u32 *board_id, u32 *board_rev)
{
	const char *board_cfg;
	int err = 0;

	/* Read board config from device tree */
	err = of_property_read_string(node, "aoc-board-cfg", &board_cfg);
	if (err < 0) {
		pr_err("Unable to retrieve AoC board configuration, check DT");
		pr_info("Assuming R4/O6 board configuration");
		*board_id  = AOC_FWDATA_BOARDID_DFL;
		*board_rev = AOC_FWDATA_BOARDREV_DFL;
	  return err;
	}

	/* Read board id from device tree */
	err = of_property_read_u32(node, "aoc-board-id", board_id);
	if (err < 0) {
		pr_err("Unable to retrieve AoC board id, check DT");
		pr_info("Assuming R4/O6 board configuration");
		*board_id  = AOC_FWDATA_BOARDID_DFL;
		*board_rev = AOC_FWDATA_BOARDREV_DFL;
		return err;
	}

	/* Read board revision from device tree */
	err = of_property_read_u32(node, "aoc-board-rev", board_rev);
	if (err < 0) {
		pr_err("Unable to retrieve AoC board revision, check DT");
		pr_info("Assuming R4/O6 board configuration");
		*board_id  = AOC_FWDATA_BOARDID_DFL;
		*board_rev = AOC_FWDATA_BOARDREV_DFL;
		return err;
	}

	pr_info("AoC Platform: %s", board_cfg);

	return err;
}

static int aoc_fw_authenticate(struct aoc_prvdata *prvdata,
			       const struct firmware *fw) {

	int rc;
	dma_addr_t header_dma_addr;
	void *header_vaddr;

	/* Allocate coherent memory for the image header */
	header_vaddr = dma_alloc_coherent(prvdata->gsa_dev, AOC_AUTH_HEADER_SIZE,
					  &header_dma_addr, GFP_KERNEL);
	if (!header_vaddr) {
		dev_err(prvdata->dev, "Failed to allocate coherent memory for header\n");
		rc = -ENOMEM;
		goto err_alloc;
	}

	memcpy(header_vaddr, fw->data, AOC_AUTH_HEADER_SIZE);

	rc = gsa_load_aoc_fw_image(prvdata->gsa_dev, header_dma_addr,
				   prvdata->dram_resource.start + AOC_BINARY_DRAM_OFFSET);
	if (rc) {
		dev_err(prvdata->dev, "GSA authentication failed: %d\n", rc);
		goto err_auth;
	}

err_auth:
err_alloc:
	dma_free_coherent(prvdata->gsa_dev, AOC_AUTH_HEADER_SIZE, header_vaddr, header_dma_addr);
	return rc;
}

static void aoc_fw_callback(const struct firmware *fw, void *ctx)
{
	struct device *dev = ctx;
	struct aoc_prvdata *prvdata = dev_get_drvdata(dev);
	u32 sram_was_repaired = aoc_sram_was_repaired(prvdata);
	u32 carveout_base = prvdata->dram_resource.start;
	u32 carveout_size = prvdata->dram_size;
	u32 dt_force_vnom = dt_property(prvdata->dev->of_node, "force-vnom");
	u32 force_vnom = ((dt_force_vnom != 0) || (prvdata->force_voltage_nominal != 0)) ? 1 : 0;
	u32 disable_mm = prvdata->disable_monitor_mode;
	u32 enable_uart = prvdata->enable_uart_tx;
	u32 force_speaker_ultrasonic = prvdata->force_speaker_ultrasonic;
	u32 board_id  = AOC_FWDATA_BOARDID_DFL;
	u32 board_rev = AOC_FWDATA_BOARDREV_DFL;
	phys_addr_t sensor_heap = aoc_dram_translate_to_aoc(prvdata, prvdata->sensor_heap_base);
	phys_addr_t playback_heap = aoc_dram_translate_to_aoc(prvdata, prvdata->audio_playback_heap_base);
	phys_addr_t capture_heap = aoc_dram_translate_to_aoc(prvdata, prvdata->audio_capture_heap_base);
	unsigned int i;
	bool fw_signed;

	struct aoc_fw_data fw_data[] = {
		{ .key = kAOCBoardID, .value = board_id },
		{ .key = kAOCBoardRevision, .value = board_rev },
		{ .key = kAOCSRAMRepaired, .value = sram_was_repaired },
		{ .key = kAOCCarveoutAddress, .value = carveout_base},
		{ .key = kAOCCarveoutSize, .value = carveout_size},
		{ .key = kAOCSensorDirectHeapAddress, .value = sensor_heap},
		{ .key = kAOCSensorDirectHeapSize, .value = SENSOR_DIRECT_HEAP_SIZE },
		{ .key = kAOCPlaybackHeapAddress, .value = playback_heap},
		{ .key = kAOCPlaybackHeapSize, .value = PLAYBACK_HEAP_SIZE },
		{ .key = kAOCCaptureHeapAddress, .value = capture_heap},
		{ .key = kAOCCaptureHeapSize, .value = CAPTURE_HEAP_SIZE },
		{ .key = kAOCForceVNOM, .value = force_vnom },
		{ .key = kAOCDisableMM, .value = disable_mm },
		{ .key = kAOCEnableUART, .value = enable_uart },
		{ .key = kAOCForceSpeakerUltrasonic, .value = force_speaker_ultrasonic }
	};
	const char *version;
	u32 fw_data_entries = ARRAY_SIZE(fw_data);
	u32 ipc_offset, bootloader_offset;

	aoc_board_config_parse(prvdata->dev->of_node, &board_id, &board_rev);

	if (!fw) {
		dev_err(dev, "failed to load firmware image\n");
		return;
	}

	for (i = 0; i < fw_data_entries; i++) {
		if (fw_data[i].key == kAOCBoardID)
			fw_data[i].value = board_id;
		else if (fw_data[i].key == kAOCBoardRevision)
			fw_data[i].value = board_rev;
	}

	aoc_req_assert(prvdata, true);

	if (!fw->data) {
		dev_err(dev, "firmware image contains no data\n");
		goto free_fw;
	}

	if (!_aoc_fw_is_valid(fw)) {
		dev_err(dev, "firmware validation failed\n");
		goto free_fw;
	}

	ipc_offset = _aoc_fw_ipc_offset(fw);
	bootloader_offset = _aoc_fw_bootloader_offset(fw);
	version = _aoc_fw_version(fw);

	prvdata->firmware_version = devm_kasprintf(dev, GFP_KERNEL, "%s", version);

	pr_notice("successfully loaded firmware version %s type %s",
		  version ? version : "unknown",
		  _aoc_fw_is_release(fw) ? "release" : "development");

	if (prvdata->disable_monitor_mode)
		dev_err(dev, "Monitor Mode will be disabled.  Power will be impacted\n");

	if (prvdata->enable_uart_tx)
		dev_err(dev, "Enabling logging on UART. This will affect system timing\n");

	if (prvdata->force_voltage_nominal)
		dev_err(dev, "Forcing VDD_AOC to VNOM on this device. Power will be impacted\n");
	else
		dev_info(dev, "AoC using default DVFS on this device.\n");

	if (prvdata->no_ap_resets)
		dev_err(dev, "Resets by AP via sysfs are disabled\n");

	if (prvdata->force_speaker_ultrasonic)
		dev_err(dev, "Forcefully enabling Speaker Ultrasonic pipeline\n");

	if (!_aoc_fw_is_compatible(fw)) {
		dev_err(dev, "firmware and drivers are incompatible\n");
		goto free_fw;
	}

	fw_signed = _aoc_fw_is_signed(fw);
	prvdata->protected_by_gsa = fw_signed;

	dev_info(dev, "Loading %s aoc image\n", fw_signed ? "signed" : "unsigned");

	aoc_control = aoc_dram_translate(prvdata, ipc_offset);

	aoc_fpga_reset(prvdata);

	_aoc_fw_commit(fw, aoc_dram_virt_mapping + AOC_BINARY_DRAM_OFFSET);

	if (fw_signed) {
		int rc = aoc_fw_authenticate(prvdata, fw);
		if (rc) {
			dev_err(dev, "GSA: FW authentication failed: %d\n", rc);
			goto free_fw;
		}
	} else {
		write_reset_trampoline(AOC_BINARY_LOAD_ADDRESS + bootloader_offset);
	}

	aoc_pass_fw_information(aoc_dram_translate(prvdata, ipc_offset),
			fw_data, ARRAY_SIZE(fw_data));

	aoc_state = AOC_STATE_FIRMWARE_LOADED;

	dev_info(dev, "disabling SICD for 2 sec for aoc boot\n");
	disable_power_mode(0, POWERMODE_TYPE_SYSTEM);
	prvdata->ipc_base = aoc_dram_translate(prvdata, ipc_offset);

	/* start AOC */
	if (fw_signed) {
		int rc = gsa_send_aoc_cmd(prvdata->gsa_dev, GSA_AOC_START);
		if (rc < 0) {
			dev_err(dev, "GSA: Failed to start AOC: %d\n", rc);
			goto free_fw;
		}
	} else {
		aoc_a32_reset();
	}

	enable_irq(prvdata->watchdog_irq);

	/* Monitor if there is callback from aoc after 5sec */
	cancel_delayed_work_sync(&prvdata->monitor_work);
	schedule_delayed_work(&prvdata->monitor_work,
			msecs_to_jiffies(5 * 1000));

	msleep(2000);
	dev_info(dev, "re-enabling SICD\n");
	enable_power_mode(0, POWERMODE_TYPE_SYSTEM);

free_fw:
	release_firmware(fw);
}

phys_addr_t aoc_service_ring_base_phys_addr(struct aoc_service_dev *dev, aoc_direction dir,
					    size_t *out_size)
{
	const struct device *parent;
	struct aoc_prvdata *prvdata;
	aoc_service *service;
	void *ring_base;

	if (!dev)
		return -EINVAL;

	parent = dev->dev.parent;
	prvdata = dev_get_drvdata(parent);

	service = service_at_index(prvdata, dev->service_index);

	ring_base = aoc_service_ring_base(service, prvdata->ipc_base, dir);

	pr_debug("aoc DRAM starts at (virt): %pK, (phys):%llx, ring base (virt): %pK",
		 aoc_dram_virt_mapping, prvdata->dram_resource.start, ring_base);

	if (out_size)
		*out_size = aoc_service_ring_size(service, dir);

	return ring_base - aoc_dram_virt_mapping + prvdata->dram_resource.start;
}
EXPORT_SYMBOL_GPL(aoc_service_ring_base_phys_addr);

phys_addr_t aoc_get_heap_base_phys_addr(struct aoc_service_dev *dev, aoc_direction dir,
					    size_t *out_size)
{
	const struct device *parent;
	struct aoc_prvdata *prvdata;
	aoc_service *service;
	phys_addr_t audio_heap_base;

	if (!dev)
		return -EINVAL;

	parent = dev->dev.parent;
	prvdata = dev_get_drvdata(parent);

	service = service_at_index(prvdata, dev->service_index);

	if (out_size)
		*out_size = aoc_service_ring_size(service, dir);

	if (dir == AOC_DOWN)
		audio_heap_base = prvdata->audio_playback_heap_base;
	else
		audio_heap_base = prvdata->audio_capture_heap_base;

	pr_debug("Get heap address(phy):%llx\n", audio_heap_base);

	return audio_heap_base;
}
EXPORT_SYMBOL_GPL(aoc_get_heap_base_phys_addr);

bool aoc_service_flush_read_data(struct aoc_service_dev *dev)
{
	const struct device *parent;
	struct aoc_prvdata *prvdata;
	aoc_service *service;
	size_t slots;

	if (!dev)
		return false;

	parent = dev->dev.parent;
	prvdata = dev_get_drvdata(parent);

	service = service_at_index(prvdata, dev->service_index);

	slots = aoc_service_slots_available_to_read(service, AOC_UP);
	if (slots == 0)
		return false;

	aoc_service_advance_read_index(service, AOC_UP, slots);
	return true;
}
EXPORT_SYMBOL_GPL(aoc_service_flush_read_data);

ssize_t aoc_service_read(struct aoc_service_dev *dev, uint8_t *buffer,
			 size_t count, bool block)
{
	const struct device *parent;
	struct aoc_prvdata *prvdata;
	aoc_service *service;

	size_t msg_size;
	int service_number;
	int ret = 0;
	bool was_full;
	int interrupt = dev->mbox_index;

	if (!dev || !buffer || !count)
		return -EINVAL;

	if (dev->dead)
		return -ENODEV;

	if (aoc_state != AOC_STATE_ONLINE)
		return -EBUSY;

	parent = dev->dev.parent;
	prvdata = dev_get_drvdata(parent);

	service_number = dev->service_index;
	service = service_at_index(prvdata, dev->service_index);

	BUG_ON(!aoc_is_valid_dram_address(prvdata, service));

	if (aoc_service_message_slots(service, AOC_UP) == 0)
		return -EBADF;

	if (!aoc_service_can_read_message(service, AOC_UP)) {
		if (!block)
			return -EAGAIN;

		set_bit(service_number, &read_blocked_mask);
		ret = wait_event_interruptible(dev->read_queue,
			aoc_state != AOC_STATE_ONLINE || dev->dead ||
				aoc_service_can_read_message(service, AOC_UP));
		clear_bit(service_number, &read_blocked_mask);
	}

	if (dev->dead)
		return -ENODEV;

	if (aoc_state != AOC_STATE_ONLINE)
		return -ENODEV;

	/*
	 * The wait can fail if the AoC goes offline in the middle of a
	 * blocking read, so check again after the wait
	 */
	if (ret != 0)
		return -EAGAIN;

	if (!aoc_service_is_ring(service) &&
	    count < aoc_service_current_message_size(service, prvdata->ipc_base,
						     AOC_UP))
		return -EFBIG;

	msg_size = count;
	was_full = !aoc_service_can_write_message(service, AOC_UP);

	aoc_service_read_message(service, prvdata->ipc_base, AOC_UP, buffer,
				 &msg_size);

	/*
	 * If the service queue was full right before reading, signal AoC that
	 * there is now space available to write.
	 */
	if (was_full)
		signal_aoc(prvdata->mbox_channels[interrupt].channel);

	return msg_size;
}
EXPORT_SYMBOL_GPL(aoc_service_read);


bool aoc_online_state(struct aoc_service_dev *dev) {
	struct aoc_prvdata *prvdata;
	if (!dev)
		return false;

	prvdata = dev_get_drvdata(dev->dev.parent);
	if (!prvdata)
		return false;

	if (aoc_state != AOC_STATE_ONLINE || work_busy(&prvdata->watchdog_work))
		return false;
	return true;
}
EXPORT_SYMBOL_GPL(aoc_online_state);

ssize_t aoc_service_read_timeout(struct aoc_service_dev *dev, uint8_t *buffer,
				 size_t count, long timeout)
{
	struct aoc_prvdata *prvdata;
	aoc_service *service;

	size_t msg_size;
	int service_number;
	long ret = 1;

	if (!dev || !buffer || !count)
		return -EINVAL;

	if (dev->dead)
		return -ENODEV;

	prvdata = dev_get_drvdata(dev->dev.parent);
	if (!prvdata)
		return -ENODEV;

	atomic_inc(&prvdata->aoc_process_active);
	if (aoc_state != AOC_STATE_ONLINE || work_busy(&prvdata->watchdog_work)) {
		ret = -EBUSY;
		goto err;
	}

	service_number = dev->service_index;
	service = service_at_index(prvdata, dev->service_index);

	if (!aoc_is_valid_dram_address(prvdata, service)) {
		WARN_ONCE(1, "aoc service %d has invalid DRAM region", service_number);
		ret = -ENODEV;
		goto err;
	}

	if (aoc_service_message_slots(service, AOC_UP) == 0) {
		ret = -EBADF;
		goto err;
	}

	if (!aoc_service_can_read_message(service, AOC_UP)) {
		set_bit(service_number, &read_blocked_mask);
		ret = wait_event_interruptible_timeout(
			dev->read_queue,
			aoc_state != AOC_STATE_ONLINE || dev->dead ||
				aoc_service_can_read_message(service, AOC_UP),
			timeout);
		clear_bit(service_number, &read_blocked_mask);
	}

	if (dev->dead || (aoc_state != AOC_STATE_ONLINE)) {
		ret = -ENODEV;
		goto err;
	}

	if (ret < 0)
		goto err;

	/* AoC timed out */
	if (ret == 0) {
		ret = -ETIMEDOUT;
		goto err;
	}

	if (!aoc_service_is_ring(service) &&
	    count < aoc_service_current_message_size(service, prvdata->ipc_base,
						     AOC_UP)) {
		ret = -EFBIG;
		goto err;
	}

	msg_size = count;
	aoc_service_read_message(service, prvdata->ipc_base, AOC_UP, buffer,
				 &msg_size);

err:
	atomic_dec(&prvdata->aoc_process_active);

	if (ret < 0)
		return ret;

	return msg_size;
}
EXPORT_SYMBOL_GPL(aoc_service_read_timeout);

ssize_t aoc_service_write(struct aoc_service_dev *dev, const uint8_t *buffer,
			  size_t count, bool block)
{
	const struct device *parent;
	struct aoc_prvdata *prvdata;

	aoc_service *service;
	int service_number;
	int interrupt = dev->mbox_index;
	int ret = 0;

	if (!dev || !buffer || !count)
		return -EINVAL;

	if (dev->dead)
		return -ENODEV;

	if (aoc_state != AOC_STATE_ONLINE)
		return -ENODEV;

	if (interrupt >= AOC_MBOX_CHANNELS)
		return -EINVAL;

	BUG_ON(!dev->dev.parent);

	parent = dev->dev.parent;
	prvdata = dev_get_drvdata(parent);

	service_number = dev->service_index;
	service = service_at_index(prvdata, service_number);

	BUG_ON(!aoc_is_valid_dram_address(prvdata, service));

	if (aoc_service_message_slots(service, AOC_DOWN) == 0)
		return -EBADF;

	if (count > aoc_service_message_size(service, AOC_DOWN))
		return -EFBIG;

	if (!aoc_service_can_write_message(service, AOC_DOWN)) {
		if (!block)
			return -EAGAIN;

		set_bit(service_number, &write_blocked_mask);
		ret = wait_event_interruptible(dev->write_queue,
			aoc_state != AOC_STATE_ONLINE || dev->dead ||
				aoc_service_can_write_message(service, AOC_DOWN));
		clear_bit(service_number, &write_blocked_mask);
	}

	if (dev->dead)
		return -ENODEV;

	if (aoc_state != AOC_STATE_ONLINE)
		return -ENODEV;

	/*
	 * The wait can fail if the AoC goes offline in the middle of a
	 * blocking write, so check again after the wait
	 */
	if (ret != 0)
		return -EAGAIN;

	ret = aoc_service_write_message(service, prvdata->ipc_base, AOC_DOWN,
					buffer, count);

	if (!aoc_service_is_ring(service) || aoc_ring_is_push(service))
		signal_aoc(prvdata->mbox_channels[interrupt].channel);

	return count;
}
EXPORT_SYMBOL_GPL(aoc_service_write);

ssize_t aoc_service_write_timeout(struct aoc_service_dev *dev, const uint8_t *buffer,
				  size_t count, long timeout)
{
	struct aoc_prvdata *prvdata;

	aoc_service *service;
	int service_number;
	int interrupt = dev->mbox_index;
	long ret = 1;

	if (!dev || !buffer || !count)
		return -EINVAL;

	if (dev->dead)
		return -ENODEV;

	prvdata = dev_get_drvdata(dev->dev.parent);
	if (!prvdata)
		return -ENODEV;

	atomic_inc(&prvdata->aoc_process_active);
	if (aoc_state != AOC_STATE_ONLINE || work_busy(&prvdata->watchdog_work)) {
		ret = -EBUSY;
		goto err;
	}

	service_number = dev->service_index;
	service = service_at_index(prvdata, service_number);

	if (!aoc_is_valid_dram_address(prvdata, service)) {
		WARN_ONCE(1, "aoc service %d has invalid DRAM region", service_number);
		ret = -ENODEV;
		goto err;
	}

	if (aoc_service_message_slots(service, AOC_DOWN) == 0) {
		ret = -EBADF;
		goto err;
	}

	if (count > aoc_service_message_size(service, AOC_DOWN)) {
		ret = -EFBIG;
		goto err;
	}

	if (!aoc_service_can_write_message(service, AOC_DOWN)) {
		set_bit(service_number, &write_blocked_mask);
		ret = wait_event_interruptible_timeout(
			dev->write_queue,
			aoc_state != AOC_STATE_ONLINE || dev->dead ||
				aoc_service_can_write_message(service, AOC_DOWN),
			timeout);
		clear_bit(service_number, &write_blocked_mask);
	}

	if (dev->dead || (aoc_state != AOC_STATE_ONLINE)) {
		ret = -ENODEV;
		goto err;
	}

	if (ret < 0)
		goto err;

	if (ret == 0) {
		ret = -ETIMEDOUT;
		goto err;
	}

	ret = aoc_service_write_message(service, prvdata->ipc_base, AOC_DOWN,
					buffer, count);

	if (!aoc_service_is_ring(service) || aoc_ring_is_push(service))
		signal_aoc(prvdata->mbox_channels[interrupt].channel);

err:
	atomic_dec(&prvdata->aoc_process_active);

	if (ret < 0)
		return ret;

	return count;
}
EXPORT_SYMBOL_GPL(aoc_service_write_timeout);

int aoc_service_can_read(struct aoc_service_dev *dev)
{
	const struct device *parent;
	struct aoc_prvdata *prvdata;
	aoc_service *service;

	parent = dev->dev.parent;
	prvdata = dev_get_drvdata(parent);
	service = service_at_index(prvdata, dev->service_index);

	if (aoc_service_message_slots(service, AOC_UP) == 0)
		return 0;

	return aoc_service_can_read_message(service, AOC_UP);
}
EXPORT_SYMBOL_GPL(aoc_service_can_read);

int aoc_service_can_write(struct aoc_service_dev *dev)
{
	const struct device *parent;
	struct aoc_prvdata *prvdata;
	aoc_service *service;

	parent = dev->dev.parent;
	prvdata = dev_get_drvdata(parent);
	service = service_at_index(prvdata, dev->service_index);

	if (aoc_service_message_slots(service, AOC_DOWN) == 0)
		return 0;

	return aoc_service_can_write_message(service, AOC_DOWN);
}
EXPORT_SYMBOL_GPL(aoc_service_can_write);

void aoc_service_set_read_blocked(struct aoc_service_dev *dev)
{
	int service_number;

	service_number = dev->service_index;
	set_bit(service_number, &read_blocked_mask);
}
EXPORT_SYMBOL_GPL(aoc_service_set_read_blocked);

void aoc_service_set_write_blocked(struct aoc_service_dev *dev)
{
	int service_number;

	service_number = dev->service_index;
	set_bit(service_number, &write_blocked_mask);
}
EXPORT_SYMBOL_GPL(aoc_service_set_write_blocked);

wait_queue_head_t *aoc_service_get_read_queue(struct aoc_service_dev *dev)
{
	return &dev->read_queue;
}
EXPORT_SYMBOL_GPL(aoc_service_get_read_queue);

wait_queue_head_t *aoc_service_get_write_queue(struct aoc_service_dev *dev)
{
	return &dev->write_queue;
}
EXPORT_SYMBOL_GPL(aoc_service_get_write_queue);

static bool write_reset_trampoline(u32 addr)
{
	u32 *reset;
	u32 instructions[] = {
        /* <start>: */
        /*  0: */  0xe59f004c,  /* ldr     r0, [pc, #76]   ; 54 <.PCU_SLC_MIF_REQ_ADDR> */
        /*  4: */  0xe59f104c,  /* ldr     r1, [pc, #76]   ; 58 <.PCU_SLC_MIF_REQ_VALUE> */
        /*  8: */  0xe5801000,  /* str     r1, [r0] */
        /*  c: */  0xe59f0048,  /* ldr     r0, [pc, #72]   ; 5c <.PCU_SLC_MIF_ACK_ADDR> */
        /* 10: */  0xe59f104c,  /* ldr     r1, [pc, #76]   ; 64 <.PCU_SLC_MIF_ACK_VALUE> */
        /* 14: */  0xe59f2044,  /* ldr     r2, [pc, #68]   ; 60 <.PCU_SLC_MIF_ACK_MASK> */

        /* <mif_ack_loop>: */
        /* 18: */  0xe5903000,  /* ldr     r3, [r0] */
        /* 1c: */  0xe0033002,  /* and     r3, r3, r2 */
        /* 20: */  0xe1530001,  /* cmp     r3, r1 */
        /* 24: */  0x1afffffb,  /* bne     18 <mif_ack_loop> */

        /* 28: */  0xe59f0038,  /* ldr     r0, [pc, #56]   ; 68 <.PCU_BLK_PWR_REQ_ADDR> */
        /* 2c: */  0xe59f1038,  /* ldr     r1, [pc, #56]   ; 6c <.PCU_BLK_PWR_REQ_VALUE> */
        /* 30: */  0xe5801000,  /* str     r1, [r0] */
        /* 34: */  0xe59f0034,  /* ldr     r0, [pc, #52]   ; 70 <.PCU_BLK_PWR_ACK_ADDR> */
        /* 38: */  0xe59f1038,  /* ldr     r1, [pc, #56]   ; 78 <.PCU_BLK_PWR_ACK_VALUE> */
        /* 3c: */  0xe59f2030,  /* ldr     r2, [pc, #48]   ; 74 <.PCU_BLK_PWR_ACK_MASK> */

        /* <blk_aoc_on_loop>: */
        /* 40: */  0xe5903000,  /* ldr     r3, [r0] */
        /* 44: */  0xe0033002,  /* and     r3, r3, r2 */
        /* 48: */  0xe1530001,  /* cmp     r3, r1 */
        /* 4c: */  0x1afffffb,  /* bne     40 <blk_aoc_on_loop> */
        /* 50: */  0xe59ff024,  /* ldr     pc, [pc, #36]   ; 7c <.BOOTLOADER_START_ADDR> */


        #if IS_ENABLED(CONFIG_SOC_GS201)
          /* .PCU_SLC_MIF_REQ_ADDR:  */  0xA08000,
          /* .PCU_SLC_MIF_REQ_VALUE: */  0x000003,  /* Set ACTIVE_REQUEST = 1, MIS_SLCn = 1 to request MIF access */
          /* .PCU_SLC_MIF_ACK_ADDR:  */  0xA08004,
          /* .PCU_SLC_MIF_ACK_MASK:  */  0x000002,  /* MIF_ACK field is bit 1 */
          /* .PCU_SLC_MIF_ACK_VALUE: */  0x000002,  /* MIF_ACK = ACK, 0x1 (<< 1) */

          /* .PCU_BLK_PWR_REQ_ADDR:  */  0xA0103C,
          /* .PCU_BLK_PWR_REQ_VALUE: */  0x000001,  /* POWER_REQUEST = On, 0x1 (<< 0) */
          /* .PCU_BLK_PWR_ACK_ADDR:  */  0xA0103C,
          /* .PCU_BLK_PWR_ACK_MASK:  */  0x00000C,  /* POWER_MODE field is bits 3:2 */
          /* .PCU_BLK_PWR_ACK_VALUE: */  0x000004,  /* POWER_MODE = On, 0x1 (<< 2) */
        #elif IS_ENABLED(CONFIG_SOC_GS101)
          /* .PCU_SLC_MIF_REQ_ADDR:  */  0xB0819C,
          /* .PCU_SLC_MIF_REQ_VALUE: */  0x000003,  /* Set ACTIVE_REQUEST = 1, MIS_SLCn = 1 to request MIF access */
          /* .PCU_SLC_MIF_ACK_ADDR:  */  0xB0819C,
          /* .PCU_SLC_MIF_ACK_MASK:  */  0x000002,  /* MIF_ACK field is bit 1 */
          /* .PCU_SLC_MIF_ACK_VALUE: */  0x000002,  /* MIF_ACK = ACK, 0x1 (<< 1) */

          /* .PCU_BLK_PWR_REQ_ADDR:  */  0xB02004,
          /* .PCU_BLK_PWR_REQ_VALUE: */  0x000004,  /* BLK_AOC = Initiate Wakeup Sequence, 0x1 (<< 2) */
          /* .PCU_BLK_PWR_ACK_ADDR:  */  0xB02000,
          /* .PCU_BLK_PWR_ACK_MASK:  */  0x000004,  /* BLK_AOC field is bit 2 */
          /* .PCU_BLK_PWR_ACK_VALUE: */  0x000004,  /* BLK_AOC = Active, 0x1 (<< 2) */
        #else
            #error "Unsupported silicon"
        #endif
        /* .BOOTLOADER_START_ADDR: */  addr,
	};

	pr_notice("writing reset trampoline to addr %#x\n", addr);

	reset = aoc_sram_translate(0);
	if (!reset)
		return false;

	memcpy_toio(reset, instructions, sizeof(instructions));

	return true;
}

static bool aoc_fpga_reset(struct aoc_prvdata *prvdata)
{
#ifdef AOC_JUNO
	u32 *reset = aoc_sram_translate(0x1000000);

	if (!reset)
		return false;

	aoc_take_offline(prvdata);

	/* Assert and deassert reset */
	iowrite32(0, reset);
	iowrite32(1, reset);
#endif

	return true;
}

static bool aoc_a32_reset(void)
{
	u32 pcu_value;
	void __iomem *pcu = aoc_sram_translate(AOC_PCU_BASE);

	if (!pcu)
		return false;

	pcu_value = ioread32(pcu);

	pcu_value |= 1;
	iowrite32(pcu_value, pcu);

	return true;
}

__attribute__((unused))
static int aoc_watchdog_restart(struct aoc_prvdata *prvdata)
{
	/* 4100 * 0.244 us * 100 = 100 ms */
	const int aoc_watchdog_value_ssr = 4100 * 100;
	const int aoc_reset_timeout_ms = 1000;
	const int aoc_reset_tries = 3;
	const u32 aoc_watchdog_control_ssr = 0x3F;
	const unsigned int custom_in_offset = 0x3AC4;
	const unsigned int custom_out_offset = 0x3AC0;
	int rc;
	void __iomem *pcu;
	unsigned int custom_in;
	unsigned int custom_out;
	int ret;
	bool aoc_reset_successful;
	int i;

	pcu = aoc_sram_translate(AOC_PCU_BASE);
	if (!pcu)
		return -ENODEV;

	dev_info(prvdata->dev, "asserting aoc_req\n");
	aoc_req_assert(prvdata, true);
	rc = aoc_req_wait(prvdata, true);
	if (rc) {
		dev_err(prvdata->dev, "timed out waiting for aoc_ack\n");
		return rc;
	}

	aoc_reset_successful = false;
	disable_irq_nosync(prvdata->sysmmu_nonsecure_irq);
	disable_irq_nosync(prvdata->sysmmu_secure_irq);
	for (i = 0; i < aoc_reset_tries; i++) {
		dev_info(prvdata->dev, "resetting aoc\n");
		writel(AOC_PCU_WATCHDOG_KEY_UNLOCK, pcu + AOC_PCU_WATCHDOG_KEY_OFFSET);
		if ((readl(pcu + AOC_PCU_WATCHDOG_CONTROL_OFFSET) &
				AOC_PCU_WATCHDOG_CONTROL_KEY_ENABLED_MASK) == 0) {
			dev_err(prvdata->dev, "unlock aoc watchdog failed\n");
		}
		writel(aoc_watchdog_value_ssr, pcu + AOC_PCU_WATCHDOG_VALUE_OFFSET);
		writel(aoc_watchdog_control_ssr, pcu + AOC_PCU_WATCHDOG_CONTROL_OFFSET);

		dev_info(prvdata->dev, "waiting for aoc reset to finish\n");
		if (wait_event_timeout(prvdata->aoc_reset_wait_queue, prvdata->aoc_reset_done,
				       aoc_reset_timeout_ms) == 0) {
			ret = exynos_pmu_read(custom_out_offset, &custom_out);
			dev_err(prvdata->dev,
				"AoC reset timeout custom_out=%d, ret=%d\n", custom_out, ret);
			ret = exynos_pmu_read(custom_in_offset, &custom_in);
			dev_err(prvdata->dev,
				"AoC reset timeout custom_in=%d, ret=%d\n", custom_in, ret);
			dev_err(prvdata->dev, "PCU_WATCHDOG_CONTROL = 0x%x\n",
				readl(pcu + AOC_PCU_WATCHDOG_CONTROL_OFFSET));
			dev_err(prvdata->dev, "PCU_WATCHDOG_VALUE = 0x%x\n",
				readl(pcu + AOC_PCU_WATCHDOG_VALUE_OFFSET));
		} else {
			aoc_reset_successful = true;
			break;
		}
	}
	enable_irq(prvdata->sysmmu_nonsecure_irq);
	enable_irq(prvdata->sysmmu_secure_irq);
	if (!aoc_reset_successful) {
		/* Trigger acpm ramdump since we timed out the aoc reset request */
		dbg_snapshot_emergency_reboot("AoC Restart timed out");
		return -ETIMEDOUT;
	}
	reset_sensor_power(prvdata, false);
	dev_info(prvdata->dev, "aoc reset finished\n");
	prvdata->aoc_reset_done = false;

	/*
	 * AOC_TZPC has been restored by ACPM, so we can access AOC_S2MPU.
	 * Restore AOC_S2MPU.
	 */
	writel(prvdata->aoc_s2mpu_saved_value, prvdata->aoc_s2mpu_virt + AOC_S2MPU_CTRL0);

	/* Restore SysMMU settings by briefly setting AoC to runtime active. Since SysMMU is a
	 * supplier to AoC, it will be set to runtime active as a side effect. */
	rc = pm_runtime_set_active(prvdata->dev);
	if (rc < 0) {
		dev_err(prvdata->dev, "sysmmu restore failed: pm_runtime_resume rc = %d\n", rc);
		return rc;
	}
	rc = pm_runtime_set_suspended(prvdata->dev);
	if (rc < 0) {
		dev_err(prvdata->dev, "sysmmu restore failed: pm_runtime_suspend rc = %d\n", rc);
		return rc;
	}

	rc = start_firmware_load(prvdata->dev);
	if (rc) {
		dev_err(prvdata->dev, "load aoc firmware failed: rc = %d\n", rc);
		return rc;
	}

	return rc;
}

static void acpm_aoc_reset_callback(unsigned int *cmd, unsigned int size)
{
	struct aoc_prvdata *prvdata;

	if (!aoc_platform_device)
		return;

	prvdata = platform_get_drvdata(aoc_platform_device);
	prvdata->aoc_reset_done = true;
	wake_up(&prvdata->aoc_reset_wait_queue);
}

static ssize_t coredump_count_show(struct device *dev, struct device_attribute *attr, char *buf)
{
	struct aoc_prvdata *prvdata = dev_get_drvdata(dev);

	return scnprintf(buf, PAGE_SIZE, "%u\n", prvdata->total_coredumps);
}

static DEVICE_ATTR_RO(coredump_count);

static ssize_t restart_count_show(struct device *dev, struct device_attribute *attr, char *buf)
{
	struct aoc_prvdata *prvdata = dev_get_drvdata(dev);

	return scnprintf(buf, PAGE_SIZE, "%u\n", prvdata->total_restarts);
}

static DEVICE_ATTR_RO(restart_count);

static ssize_t revision_show(struct device *dev, struct device_attribute *attr,
			     char *buf)
{
	u32 fw_rev, hw_rev;

	if (!aoc_fw_ready())
		return scnprintf(buf, PAGE_SIZE, "Offline\n");

	fw_rev = le32_to_cpu(aoc_control->fw_version);
	hw_rev = le32_to_cpu(aoc_control->hw_version);
	return scnprintf(buf, PAGE_SIZE,
			 "FW Revision : %#x\nHW Revision : %#x\n", fw_rev,
			 hw_rev);
}

static DEVICE_ATTR_RO(revision);

static uint64_t clock_offset(void)
{
	u64 clock_offset;

	if (!aoc_fw_ready())
		return 0;

	memcpy_fromio(&clock_offset, &aoc_control->system_clock_offset,
		      sizeof(clock_offset));

	return le64_to_cpu(clock_offset);
}

static inline u64 sys_tick_to_aoc_tick(u64 sys_tick)
{
	return (sys_tick - clock_offset()) / AOC_CLOCK_DIVIDER;
}

static ssize_t aoc_clock_show(struct device *dev, struct device_attribute *attr,
			      char *buf)
{
	u64 counter;

	if (!aoc_fw_ready())
		return scnprintf(buf, PAGE_SIZE, "0\n");

	counter = arch_timer_read_counter();

	return scnprintf(buf, PAGE_SIZE, "%llu\n",
			 sys_tick_to_aoc_tick(counter));
}

static DEVICE_ATTR_RO(aoc_clock);

static ssize_t aoc_clock_and_kernel_boottime_show(struct device *dev,
						  struct device_attribute *attr,
						  char *buf)
{
	u64 counter;
	ktime_t kboottime;

	if (!aoc_fw_ready())
		return scnprintf(buf, PAGE_SIZE, "0 0\n");

	counter = arch_timer_read_counter();
	kboottime = ktime_get_boottime();

	return scnprintf(buf, PAGE_SIZE, "%llu %llu\n",
			 sys_tick_to_aoc_tick(counter), (u64)kboottime);
}

static DEVICE_ATTR_RO(aoc_clock_and_kernel_boottime);

static ssize_t clock_offset_show(struct device *dev,
				 struct device_attribute *attr, char *buf)
{
	if (!aoc_fw_ready())
		return scnprintf(buf, PAGE_SIZE, "0\n");

	return scnprintf(buf, PAGE_SIZE, "%lld\n", clock_offset());
}

static DEVICE_ATTR_RO(clock_offset);

static ssize_t services_show(struct device *dev, struct device_attribute *attr,
			     char *buf)
{
	struct aoc_prvdata *prvdata = dev_get_drvdata(dev);
	int services = aoc_num_services();
	int ret = 0;
	int i;

	ret += scnprintf(buf, PAGE_SIZE, "Services : %d\n", services);
	for (i = 0; i < services && ret < (PAGE_SIZE - 1); i++) {
		aoc_service *s = service_at_index(prvdata, i);
		struct aoc_ipc_service_header *hdr =
			(struct aoc_ipc_service_header *)s;

		ret += scnprintf(buf + ret, PAGE_SIZE - ret, "%d : \"%s\" mbox %d\n",
				 i, aoc_service_name(s), aoc_service_irq_index(s));
		if (hdr->regions[0].slots > 0) {
			ret += scnprintf(
				buf + ret, PAGE_SIZE - ret,
				" Up Size:%ux%uB Tx:%u Rx:%u\n",
				hdr->regions[0].slots, hdr->regions[0].size,
				hdr->regions[0].tx, hdr->regions[0].rx);
		}

		if (hdr->regions[1].slots > 0) {
			ret += scnprintf(
				buf + ret, PAGE_SIZE - ret,
				" Down Size:%ux%uB Tx:%u Rx:%u\n",
				hdr->regions[1].slots, hdr->regions[1].size,
				hdr->regions[1].tx, hdr->regions[1].rx);
		}
	}

	return ret;
}

static DEVICE_ATTR_RO(services);

static int start_firmware_load(struct device *dev)
{
	struct aoc_prvdata *prvdata = dev_get_drvdata(dev);

	dev_notice(dev, "attempting to load firmware \"%s\"\n",
		   prvdata->firmware_name);
	return request_firmware_nowait(THIS_MODULE, true,
				       prvdata->firmware_name, dev, GFP_KERNEL,
				       dev, aoc_fw_callback);
}

static ssize_t firmware_show(struct device *dev, struct device_attribute *attr,
			     char *buf)
{
	struct aoc_prvdata *prvdata = dev_get_drvdata(dev);

	return scnprintf(buf, PAGE_SIZE, "%s", prvdata->firmware_name);
}

static ssize_t firmware_store(struct device *dev, struct device_attribute *attr,
			      const char *buf, size_t count)
{
	struct aoc_prvdata *prvdata = dev_get_drvdata(dev);
	char buffer[MAX_FIRMWARE_LENGTH];
	char *trimmed = NULL;

	if (strscpy(buffer, buf, sizeof(buffer)) <= 0)
		return -E2BIG;

	if (strchr(buffer, '/') != NULL) {
		dev_err(dev, "firmware path must not contain '/'\n");
		return -EINVAL;
	}

	/* Strip whitespace (including \n) */
	trimmed = strim(buffer);

	strscpy(prvdata->firmware_name, trimmed,
		sizeof(prvdata->firmware_name));
	start_firmware_load(dev);

	return count;
}

static DEVICE_ATTR_RW(firmware);

static ssize_t reset_store(struct device *dev, struct device_attribute *attr,
			   const char *buf, size_t count)
{
	struct aoc_prvdata *prvdata = dev_get_drvdata(dev);
	char reason_str[MAX_RESET_REASON_STRING_LEN + 1];
	size_t reason_str_len = min(MAX_RESET_REASON_STRING_LEN, count);

	if (aoc_state != AOC_STATE_ONLINE || work_busy(&prvdata->watchdog_work)) {
		dev_err(dev, "Reset requested while AoC is not online");
		return -ENODEV;
	}

	strscpy(reason_str, buf, reason_str_len);
	reason_str[reason_str_len] = '\0';
	dev_err(dev, "Reset requested from userspace, reason: %s", reason_str);

	if (prvdata->no_ap_resets) {
		dev_err(dev, "Reset request rejected, option disabled via persist options");
	} else {
		disable_irq_nosync(prvdata->watchdog_irq);
		strlcpy(prvdata->ap_reset_reason, reason_str, AP_RESET_REASON_LENGTH);
		prvdata->ap_triggered_reset = true;
		schedule_work(&prvdata->watchdog_work);
	}
	return count;
}

static DEVICE_ATTR_WO(reset);

static ssize_t dmic_power_enable_store(struct device *dev,
                                         struct device_attribute *attr,
                                         const char *buf, size_t count)
{
	struct aoc_prvdata *prvdata = dev_get_drvdata(dev);
	int val;

	if (kstrtoint(buf, 10, &val) == 0) {
		dev_info(prvdata->dev,"dmic_power_enable %d", val);
		configure_dmic_regulator(prvdata, !!val);
	}
	return count;
}
static DEVICE_ATTR_WO(dmic_power_enable);

static ssize_t sensor_power_enable_store(struct device *dev,
                                         struct device_attribute *attr,
                                         const char *buf, size_t count)
{
	struct aoc_prvdata *prvdata = dev_get_drvdata(dev);
	int val;

	if (kstrtoint(buf, 10, &val) == 0) {
		dev_info(prvdata->dev,"sensor_power_enable %d", val);
		configure_sensor_regulator(prvdata, !!val);
	}
	return count;
}

static DEVICE_ATTR_WO(sensor_power_enable);

static struct attribute *aoc_attrs[] = {
	&dev_attr_firmware.attr,
	&dev_attr_revision.attr,
	&dev_attr_services.attr,
	&dev_attr_coredump_count.attr,
	&dev_attr_restart_count.attr,
	&dev_attr_clock_offset.attr,
	&dev_attr_aoc_clock.attr,
	&dev_attr_aoc_clock_and_kernel_boottime.attr,
	&dev_attr_reset.attr,
	&dev_attr_dmic_power_enable.attr,
	&dev_attr_sensor_power_enable.attr,
	NULL
};

ATTRIBUTE_GROUPS(aoc);

static int aoc_platform_probe(struct platform_device *dev);
static int aoc_platform_remove(struct platform_device *dev);
static void aoc_platform_shutdown(struct platform_device *dev);

static const struct of_device_id aoc_match[] = {
	{
		.compatible = "google,aoc",
	},
	{},
};

static struct platform_driver aoc_driver = {
	.probe = aoc_platform_probe,
	.remove = aoc_platform_remove,
	.shutdown = aoc_platform_shutdown,
	.driver = {
			.name = "aoc",
			.owner = THIS_MODULE,
			.pm = &aoc_core_pm_ops,
			.of_match_table = of_match_ptr(aoc_match),
		},
};

static int aoc_bus_match(struct device *dev, struct device_driver *drv)
{
	struct aoc_driver *driver = AOC_DRIVER(drv);

	const char *device_name = dev_name(dev);
	bool driver_matches_by_name = (driver->service_names != NULL);

	pr_debug("bus match dev:%s drv:%s\n", device_name, drv->name);

	/*
	 * If the driver matches by name, only call probe if the name matches.
	 *
	 * If there is a specific driver matching this service, do not allow a
	 * generic driver to claim the service
	 */
	if (!driver_matches_by_name && has_name_matching_driver(device_name)) {
		pr_debug("ignoring generic driver for service %s\n",
			 device_name);
		return 0;
	}

	/* Drivers with a name only match services with that name */
	if (driver_matches_by_name &&
	    !driver_matches_service_by_name(drv, (char *)device_name)) {
		return 0;
	}

	return 1;
}

static int aoc_bus_probe(struct device *dev)
{
	struct aoc_service_dev *the_dev = AOC_DEVICE(dev);
	struct aoc_driver *driver = AOC_DRIVER(dev->driver);

	pr_debug("bus probe dev:%s\n", dev_name(dev));
	if (!driver->probe)
		return -ENODEV;

	return driver->probe(the_dev);
}

static int aoc_bus_remove(struct device *dev)
{
	struct aoc_service_dev *aoc_dev = AOC_DEVICE(dev);
	struct aoc_driver *drv = AOC_DRIVER(dev->driver);
	int ret = -EINVAL;

	pr_notice("bus remove %s\n", dev_name(dev));

	if (drv->remove)
		ret = drv->remove(aoc_dev);

	return ret;
}

int aoc_driver_register(struct aoc_driver *driver)
{
	driver->drv.bus = &aoc_bus_type;
	return driver_register(&driver->drv);
}
EXPORT_SYMBOL_GPL(aoc_driver_register);

void aoc_driver_unregister(struct aoc_driver *driver)
{
	driver_unregister(&driver->drv);
}
EXPORT_SYMBOL_GPL(aoc_driver_unregister);

static void aoc_clear_gpio_interrupt(void)
{
#if defined(GPIO_INTERRUPT) && !defined(AOC_JUNO)
	int reg = GPIO_INTERRUPT, val;
	u32 *gpio_register =
		aoc_sram_translate(AOC_GPIO_BASE + ((reg / 32) * 12));

	val = ioread32(gpio_register);
	val &= ~(1 << (reg % 32));
	iowrite32(val, gpio_register);
#endif
}

static void aoc_configure_interrupt(void)
{
	aoc_clear_gpio_interrupt();
}

static int aoc_remove_device(struct device *dev, void *ctx)
{
	struct aoc_service_dev *the_dev = AOC_DEVICE(dev);

	/*
	 * Once dead is set to true, function calls using this AoC device will return error.
	 * Clients may still hold a refcount on the AoC device, so freeing is delayed.
	 */
	the_dev->dead = true;

	// Allow any pending reads and writes to finish before removing devices
	wake_up(&the_dev->read_queue);
	wake_up(&the_dev->write_queue);

	device_unregister(dev);

	return 0;
}

/* Service devices are freed after offline is complete */
static void aoc_device_release(struct device *dev)
{
	struct aoc_service_dev *the_dev = AOC_DEVICE(dev);

	pr_debug("%s %s\n", __func__, dev_name(dev));

	kfree(the_dev);
}

static struct aoc_service_dev *create_service_device(struct aoc_prvdata *prvdata, int index)
{
	struct device *parent = prvdata->dev;
	char service_name[32];
	const char *name;
	aoc_service *s;
	struct aoc_service_dev *dev;

	s = service_at_index(prvdata, index);
	if (!s)
		return NULL;

	dev = kzalloc(sizeof(struct aoc_service_dev), GFP_KERNEL);
	prvdata->services[index] = dev;

	name = aoc_service_name(s);
	if (!name)
		return NULL;

	memcpy_fromio(service_name, name, sizeof(service_name));

	dev_set_name(&dev->dev, "%s", service_name);
	dev->dev.parent = parent;
	dev->dev.bus = &aoc_bus_type;
	dev->dev.release = aoc_device_release;

	dev->service_index = index;
	dev->mbox_index = aoc_service_irq_index(s);
	dev->service = s;
	dev->ipc_base = prvdata->ipc_base;
	dev->dead = false;

	if (aoc_service_is_queue(s))
		dev->wake_capable = true;

	init_waitqueue_head(&dev->read_queue);
	init_waitqueue_head(&dev->write_queue);

	return dev;
}

static void trigger_aoc_ramdump(struct aoc_prvdata *prvdata)
{
	struct mbox_chan *channel = prvdata->mbox_channels[15].channel;
	static const uint32_t command[] = { 0, 0, 0, 0, 0x0deada0c, 0, 0, 0 };

	dev_notice(prvdata->dev, "Attempting to force AoC coredump\n");

	mbox_send_message(channel, (void *)&command);
}

static void signal_aoc(struct mbox_chan *channel)
{
#ifdef AOC_JUNO
	(void)channel;

	u32 mask = (1 << AOC_DOWNCALL_DOORBELL);

	/* The signal is called as directly after writing a message to shared
	 * memory, so make sure all pending writes are flushed before actually
	 * sending the signal
	 */
	wmb();
	iowrite32(mask,
		  aoc_sram_translate(AOC_PCU_BASE + AOC_PCU_DB_SET_OFFSET));
#else
	mbox_send_message(channel, NULL);
#endif
}

static int aoc_iommu_fault_handler(struct iommu_fault *fault, void *token)
{
	struct device *dev = token;

	dev_err(dev, "aoc iommu fault: fault->type = %u\n", fault->type);
	dev_err(dev, "fault->event: reason = %u, flags = %#010x, addr = %#010llx\n",
		fault->event.reason, fault->event.flags, fault->event.addr);
	dev_err(dev, "fault->prm: flags = %#010x, addr = %#010llx\n",
		fault->prm.flags, fault->prm.addr);

	/* Tell the IOMMU driver that the fault is non-fatal. */
	return -EAGAIN;
}

#define SSMT_BYPASS_VALUE	0x80000000U
#define SSMT_NS_READ_PID(n)	(0x4000 + 4 * (n))
#define SSMT_NS_WRITE_PID(n)	(0x4200 + 4 * (n))

#if IS_ENABLED(CONFIG_SOC_GS101)
static void aoc_configure_ssmt(struct platform_device *pdev)
{
	struct device *dev = &pdev->dev;
	int stream_id;

	void __iomem *ssmt_base = devm_platform_ioremap_resource_byname(pdev, "ssmt_aoc");

	if (IS_ERR(ssmt_base)) {
		dev_err(dev, "ssmt_aoc base address failure: %ld\n", PTR_ERR(ssmt_base));
		return;
	}

	/* Configure registers NS_READ_PID_<n>, NS_WRITE_PID_<n> for each stream id */
	for (stream_id = 0; stream_id <= 32; stream_id++) {
		/* Skip over stream id 31 */
		if (stream_id == 31)
			continue;
		writel_relaxed(SSMT_BYPASS_VALUE, ssmt_base + SSMT_NS_READ_PID(stream_id));
		writel_relaxed(SSMT_BYPASS_VALUE, ssmt_base + SSMT_NS_WRITE_PID(stream_id));
	}

	devm_iounmap(dev, ssmt_base);
}
#else
static inline void aoc_configure_ssmt( struct platform_device *pdev
    __attribute__((unused))) { }
#endif

static void aoc_configure_sysmmu(struct aoc_prvdata *p)
{
#ifndef AOC_JUNO
	struct iommu_domain *domain = p->domain;
	struct device *dev = p->dev;
	int rc;

	rc = iommu_register_device_fault_handler(dev, aoc_iommu_fault_handler, dev);
	if (rc)
		dev_err(dev, "iommu_register_device_fault_handler failed: rc = %d\n", rc);

	/* Map in the AoC carveout */
	if (iommu_map(domain, 0x98000000, p->dram_resource.start, p->dram_size,
		      IOMMU_READ | IOMMU_WRITE))
		dev_err(dev, "mapping carveout failed\n");

#if IS_ENABLED(CONFIG_SOC_GS201)
	/* Use a 1MB mapping instead of individual mailboxes for now */
	/* TODO: Turn the mailbox address ranges into dtb entries */
	if (iommu_map(domain, 0x9E000000, 0x18200000, SZ_2M,
		      IOMMU_READ | IOMMU_WRITE))
		dev_err(dev, "mapping mailboxes failed\n");

	/* Map in GSA mailbox */
	if (iommu_map(domain, 0x9E200000, 0x17C00000, SZ_1M,
		      IOMMU_READ | IOMMU_WRITE))
		dev_err(dev, "mapping gsa mailbox failed\n");

	/* Map in modem registers */
	if (iommu_map(domain, 0x9E300000, 0x40000000, SZ_1M,
		      IOMMU_READ | IOMMU_WRITE))
		dev_err(dev, "mapping modem failed\n");

	/* Map in BLK_TPU */
	/* if (iommu_map(domain, 0x9E600000, 0x1CE00000, SZ_2M,
		      IOMMU_READ | IOMMU_WRITE))
		dev_err(dev, "mapping mailboxes failed\n"); */

	/* Map in the xhci_dma carveout */
	if (iommu_map(domain, 0x9B000000, 0x97000000, SZ_4M,
		      IOMMU_READ | IOMMU_WRITE))
		dev_err(dev, "mapping xhci_dma carveout failed\n");

	/* Map in USB for low power audio */
	if (iommu_map(domain, 0x9E500000, 0x11200000, SZ_1M,
		      IOMMU_READ | IOMMU_WRITE))
		dev_err(dev, "mapping usb failed\n");
#else
	/* Map in the xhci_dma carveout */
	if (iommu_map(domain, 0x9B000000, 0x97000000, SZ_4M,
		      IOMMU_READ | IOMMU_WRITE))
		dev_err(dev, "mapping xhci_dma carveout failed\n");

	/* Use a 1MB mapping instead of individual mailboxes for now */
	/* TODO: Turn the mailbox address ranges into dtb entries */
	if (iommu_map(domain, 0x9E000000, 0x17600000, SZ_1M,
		      IOMMU_READ | IOMMU_WRITE))
		dev_err(dev, "mapping mailboxes failed\n");

	/* Map in GSA mailbox */
	if (iommu_map(domain, 0x9E100000, 0x17C00000, SZ_1M,
		      IOMMU_READ | IOMMU_WRITE))
		dev_err(dev, "mapping gsa mailbox failed\n");

	/* Map in USB for low power audio */
	if (iommu_map(domain, 0x9E200000, 0x11100000, SZ_1M,
		      IOMMU_READ | IOMMU_WRITE))
		dev_err(dev, "mapping usb failed\n");

	/* Map in modem registers */
	if (iommu_map(domain, 0x9E300000, 0x40000000, SZ_1M,
		      IOMMU_READ | IOMMU_WRITE))
		dev_err(dev, "mapping modem failed\n");
#endif
#endif
}

static void aoc_clear_sysmmu(struct aoc_prvdata *p)
{
#ifndef AOC_JUNO
	struct iommu_domain *domain = p->domain;

	/* Memory carveout */
	iommu_unmap(domain, 0x98000000, p->dram_size);
	iommu_unmap(domain, 0x9B000000, SZ_4M);

	/* Device registers */
	iommu_unmap(domain, 0x9E000000, SZ_1M);
	iommu_unmap(domain, 0x9E100000, SZ_1M);
	iommu_unmap(domain, 0x9E200000, SZ_1M);
	iommu_unmap(domain, 0x9E300000, SZ_1M);
#endif
}

static void aoc_monitor_online(struct work_struct *work)
{
	struct aoc_prvdata *prvdata =
		container_of(work, struct aoc_prvdata, monitor_work.work);
	int restart_rc;


	mutex_lock(&aoc_service_lock);
	if (aoc_state == AOC_STATE_FIRMWARE_LOADED) {
		dev_err(prvdata->dev, "aoc init no respond, try restart\n");

		disable_irq_nosync(prvdata->watchdog_irq);
		aoc_take_offline(prvdata);
		restart_rc = aoc_watchdog_restart(prvdata);
		if (restart_rc)
			dev_info(prvdata->dev,
				"aoc restart failed: rc = %d\n", restart_rc);
		else
			dev_info(prvdata->dev,
				"aoc restart succeeded\n");
	}
	mutex_unlock(&aoc_service_lock);
}

static void aoc_did_become_online(struct work_struct *work)
{
	struct aoc_prvdata *prvdata =
		container_of(work, struct aoc_prvdata, online_work);
	struct device *dev = prvdata->dev;
	int i, s;

	cancel_delayed_work_sync(&prvdata->monitor_work);

	mutex_lock(&aoc_service_lock);

	s = aoc_num_services();

	aoc_req_assert(prvdata, false);

	pr_notice("firmware version %s did become online with %d services\n",
		  prvdata->firmware_version ? prvdata->firmware_version : "0",
		  aoc_num_services());

	if (s > AOC_MAX_ENDPOINTS) {
		dev_err(dev, "Firmware supports too many (%d) services\n", s);
		goto err;
	}

	if (!service_names_are_valid(prvdata)) {
		pr_err("invalid service names found.  Ignoring\n");
		goto err;
	}

	for (i = 0; i < s; i++) {
		if (!validate_service(prvdata, i)) {
			pr_err("service %d invalid\n", i);
			goto err;
		}
	}

	prvdata->services = devm_kcalloc(prvdata->dev, s, sizeof(struct aoc_service_dev *), GFP_KERNEL);
	if (!prvdata->services) {
		dev_err(prvdata->dev, "failed to allocate service array\n");
		goto err;
	}

	prvdata->total_services = s;


	for (i = 0; i < s; i++) {
		create_service_device(prvdata, i);
	}

	aoc_state = AOC_STATE_ONLINE;

	for (i = 0; i < s; i++)
		device_register(&prvdata->services[i]->dev);

err:
	mutex_unlock(&aoc_service_lock);
}

static bool configure_sensor_regulator(struct aoc_prvdata *prvdata, bool enable)
{
	bool check_enabled;
	int i;
	if (enable) {
		check_enabled = true;
		for (i = 0; i < prvdata->sensor_power_count; i++) {
			if (!prvdata->sensor_regulator[i] ||
					regulator_is_enabled(prvdata->sensor_regulator[i])) {
				continue;
			}

			if (regulator_enable(prvdata->sensor_regulator[i])) {
				pr_warn("encountered error on enabling %s.",
					prvdata->sensor_power_list[i]);
			}
			check_enabled &= regulator_is_enabled(prvdata->sensor_regulator[i]);
		}
	} else {
		check_enabled = false;
		for (i = prvdata->sensor_power_count - 1; i >= 0; i--) {
			if (!prvdata->sensor_regulator[i] ||
					!regulator_is_enabled(prvdata->sensor_regulator[i])) {
				continue;
			}

			if (regulator_disable(prvdata->sensor_regulator[i])) {
				pr_warn("encountered error on disabling %s.",
					prvdata->sensor_power_list[i]);
			}
			check_enabled |= regulator_is_enabled(prvdata->sensor_regulator[i]);
		}
	}

	return (check_enabled == enable);
}

static bool configure_dmic_regulator(struct aoc_prvdata *prvdata, bool enable)
{
	bool check_enabled;
	int i;
	if (enable) {
		check_enabled = true;
		for (i = 0; i < prvdata->dmic_power_count; i++) {
			if (!prvdata->dmic_regulator[i] ||
					regulator_is_enabled(prvdata->dmic_regulator[i])) {
				continue;
			}

			if (regulator_enable(prvdata->dmic_regulator[i])) {
				pr_warn("encountered error on enabling %s.",
					prvdata->dmic_power_list[i]);
			}
			check_enabled &= regulator_is_enabled(prvdata->dmic_regulator[i]);
		}
	} else {
		check_enabled = false;

		for (i = prvdata->dmic_power_count - 1; i >= 0; i--) {
			if (!prvdata->dmic_regulator[i] ||
					!regulator_is_enabled(prvdata->dmic_regulator[i])) {
				continue;
			}

			if (regulator_disable(prvdata->dmic_regulator[i])) {
				pr_warn(" encountered error on disabling %s.",
					prvdata->dmic_power_list[i]);
			}
			check_enabled |= regulator_is_enabled(prvdata->dmic_regulator[i]);
		}
	}

	return (check_enabled == enable);
}

static void aoc_parse_dmic_power(struct aoc_prvdata *prvdata, struct device_node *node)
{
	int i;
	prvdata->dmic_power_count = of_property_count_strings(node, "dmic_power_list");
	if (prvdata->dmic_power_count > MAX_DMIC_POWER_NUM) {
		pr_warn("dmic power count %i is larger than available number.",
			prvdata->dmic_power_count);
		prvdata->dmic_power_count = MAX_DMIC_POWER_NUM;
	} else if (prvdata->dmic_power_count < 0) {
		pr_err("unsupported dmic power list, err = %i.", prvdata->dmic_power_count);
		prvdata->dmic_power_count = 0;
		return;
	}

	of_property_read_string_array(node, "dmic_power_list",
				(const char **)&prvdata->dmic_power_list,
				prvdata->dmic_power_count);

	for (i = 0; i < prvdata->dmic_power_count; i++) {
		prvdata->dmic_regulator[i] =
			devm_regulator_get_exclusive(prvdata->dev, prvdata->dmic_power_list[i]);
		if (IS_ERR_OR_NULL(prvdata->dmic_regulator[i])) {
			prvdata->dmic_regulator[i] = NULL;
			pr_err("failed to get %s regulator.", prvdata->dmic_power_list[i]);
		}
	}
}

static void reset_sensor_power(struct aoc_prvdata *prvdata, bool is_init)
{
	const int max_retry = 5;
	int count;
	bool success;

	if (prvdata->sensor_power_count == 0) {
		return;
	}

	if (!is_init) {
		count = 0;
		success = false;
		while (!success && count < max_retry) {
			success = configure_sensor_regulator(prvdata, false);
			count++;
		}
		if (!success) {
			pr_err("failed to disable sensor power after %d retry.", max_retry);
		} else {
			pr_info("sensor power is disabled.");
		}

		msleep(150);
	}

	count = 0;
	success = false;
	while (!success && count < max_retry) {
		success = configure_sensor_regulator(prvdata, true);
		count++;
	}
	if (!success) {
		pr_err("failed to enable sensor power after %d retry.", max_retry);
	} else {
		pr_info("sensor power is enabled.");
	}
}

static void aoc_take_offline(struct aoc_prvdata *prvdata)
{
	int rc;

	/* check if devices/services are ready */
	if (aoc_state == AOC_STATE_ONLINE) {
		pr_notice("taking aoc offline\n");
		aoc_state = AOC_STATE_OFFLINE;

		/* wait until aoc_process or service write/read finish */
		while (!!atomic_read(&prvdata->aoc_process_active));

		bus_for_each_dev(&aoc_bus_type, NULL, NULL, aoc_remove_device);

		if (aoc_control)
			aoc_control->magic = 0;

		if (prvdata->services) {
			devm_kfree(prvdata->dev, prvdata->services);
			prvdata->services = NULL;
			prvdata->total_services = 0;
		}

		/* wakeup AOC before calling GSA */
		aoc_req_assert(prvdata, true);
		rc = aoc_req_wait(prvdata, true);
		if (rc)
			dev_err(prvdata->dev, "timed out waiting for aoc_ack\n");
	}

	if(prvdata->protected_by_gsa) {
		/* TODO(b/275463650): GSA_AOC_SHUTDOWN needs to be 4, but the current
		 * header defines as 2.  Change this to enum when the header is updated.
		 */
		rc = gsa_send_aoc_cmd(prvdata->gsa_dev, 4);
		/* rc is the new state of AOC unless it's negative,
		 * in which case it's an error code
		 */
		if(rc != GSA_AOC_STATE_LOADED) {
			if(rc >= 0) {
				dev_err(prvdata->dev,
					"GSA shutdown command returned unexpected state: %d\n", rc);
			} else {
				dev_err(prvdata->dev,
					"GSA shutdown command returned error: %d\n", rc);
			}
		}

		rc = gsa_unload_aoc_fw_image(prvdata->gsa_dev);
		if (rc)
			dev_err(prvdata->dev, "GSA unload firmware failed: %d\n", rc);
	}
}

static void aoc_process_services(struct aoc_prvdata *prvdata, int offset)
{
	struct aoc_service_dev *service_dev;
	aoc_service *service;
	int services;
	int i;

	atomic_inc(&prvdata->aoc_process_active);

	if (aoc_state != AOC_STATE_ONLINE || work_busy(&prvdata->watchdog_work))
		goto exit;

	services = aoc_num_services();
	for (i = 0; i < services; i++) {
		service_dev = service_dev_at_index(prvdata, i);
		if (!service_dev)
			goto exit;

		service = service_dev->service;
		if (service_dev->mbox_index != offset)
			continue;

		if (service_dev->handler) {
			service_dev->handler(service_dev);
		} else {
			if (test_bit(i, &read_blocked_mask) &&
			    aoc_service_can_read_message(service, AOC_UP))
				wake_up(&service_dev->read_queue);

			if (test_bit(i, &write_blocked_mask) &&
			    aoc_service_can_write_message(service, AOC_DOWN))
				wake_up(&service_dev->write_queue);
		}
	}
exit:
	atomic_dec(&prvdata->aoc_process_active);
}

void aoc_set_map_handler(struct aoc_service_dev *dev, aoc_map_handler handler,
			 void *ctx)
{
	struct device *parent = dev->dev.parent;
	struct aoc_prvdata *prvdata = dev_get_drvdata(parent);

	prvdata->map_handler = handler;
	prvdata->map_handler_ctx = ctx;
}
EXPORT_SYMBOL_GPL(aoc_set_map_handler);

void aoc_remove_map_handler(struct aoc_service_dev *dev)
{
	struct device *parent = dev->dev.parent;
	struct aoc_prvdata *prvdata = dev_get_drvdata(parent);

	prvdata->map_handler = NULL;
	prvdata->map_handler_ctx = NULL;
}
EXPORT_SYMBOL_GPL(aoc_remove_map_handler);

static void aoc_pheap_alloc_cb(struct samsung_dma_buffer *buffer, void *ctx)
{
	struct device *dev = ctx;
	struct aoc_prvdata *prvdata = dev_get_drvdata(dev);
	struct sg_table *sg = &buffer->sg_table;
	phys_addr_t phys;
	size_t size;

	if (sg->nents != 1) {
		dev_warn(dev, "Unable to map sg_table with %d ents\n",
			 sg->nents);
		return;
	}

	phys = sg_phys(&sg->sgl[0]);
	phys = aoc_dram_translate_to_aoc(prvdata, phys);
	size = sg->sgl[0].length;

	mutex_lock(&aoc_service_lock);
	if (prvdata->map_handler) {
		prvdata->map_handler((u64)buffer->priv, phys, size, true,
				     prvdata->map_handler_ctx);
	}
	mutex_unlock(&aoc_service_lock);
}

static void aoc_pheap_free_cb(struct samsung_dma_buffer *buffer, void *ctx)
{
	struct device *dev = ctx;
	struct aoc_prvdata *prvdata = dev_get_drvdata(dev);
	struct sg_table *sg = &buffer->sg_table;
	phys_addr_t phys;
	size_t size;

	if (sg->nents != 1) {
		dev_warn(dev, "Unable to map sg_table with %d ents\n",
			 sg->nents);
		return;
	}

	phys = sg_phys(&sg->sgl[0]);
	phys = aoc_dram_translate_to_aoc(prvdata, phys);
	size = sg->sgl[0].length;

	mutex_lock(&aoc_service_lock);
	if (prvdata->map_handler) {
		prvdata->map_handler((u64)buffer->priv, phys, size, false,
				     prvdata->map_handler_ctx);
	}
	mutex_unlock(&aoc_service_lock);
}

#ifdef AOC_JUNO
static irqreturn_t aoc_int_handler(int irq, void *dev)
{
	aoc_clear_gpio_interrupt();

	/* Transitioning from offline to online */
	if (aoc_state == AOC_STATE_FIRMWARE_LOADED) {
		if (aoc_fw_ready())
			aoc_state = AOC_STATE_STARTING;
			schedule_work(&aoc_online_work);
		}
	} else if (aoc_state == AOC_STATE_ONLINE) {
		aoc_process_services(dev_get_drvdata(dev), 0);
	}

	return IRQ_HANDLED;
}
#else
static irqreturn_t watchdog_int_handler(int irq, void *dev)
{
	struct aoc_prvdata *prvdata = dev_get_drvdata(dev);

	/* AP shouldn't access AoC registers to clear the IRQ. */
	/* Mask the IRQ until the IRQ gets cleared by AoC reset during SSR. */
	disable_irq_nosync(irq);
	schedule_work(&prvdata->watchdog_work);

	return IRQ_HANDLED;
}

static void aoc_watchdog(struct work_struct *work)
{
	struct aoc_prvdata *prvdata =
		container_of(work, struct aoc_prvdata, watchdog_work);

	struct aoc_ramdump_header *ramdump_header =
		(struct aoc_ramdump_header *)((unsigned long)prvdata->dram_virt +
					      RAMDUMP_HEADER_OFFSET);
	struct wakeup_source *ws =
		wakeup_source_register(prvdata->dev, dev_name(prvdata->dev));
	unsigned long ramdump_timeout;
	unsigned long carveout_paddr_from_aoc;
	unsigned long carveout_vaddr_from_aoc;
	size_t i;
	size_t num_pages;
	struct page **dram_pages = NULL;
	void *dram_cached = NULL;
	int sscd_retries = 20;
	const int sscd_retry_ms = 1000;
	int sscd_rc;
	char crash_info[RAMDUMP_SECTION_CRASH_INFO_SIZE];
	char ap_reset_reason[RAMDUMP_SECTION_CRASH_INFO_SIZE];
	int restart_rc;
	u32 section_flags;
	bool ap_reset = false;

	prvdata->total_restarts++;

	if (prvdata->ap_triggered_reset) {
		if ((ktime_get_real_ns() - prvdata->last_reset_time_ns) / 1000000
			<= prvdata->reset_hysteresis_trigger_ms) {
			/* If the watchdog was triggered recently, busy wait to
			 * avoid overlapping resets.
			 */
			dev_err(prvdata->dev, "Triggered hysteresis for AP reset, waiting %d ms",
				RESET_WAIT_TIME_MS +
				prvdata->reset_wait_time_index * RESET_WAIT_TIME_INCREMENT_MS);
			msleep(RESET_WAIT_TIME_MS +
				prvdata->reset_wait_time_index * RESET_WAIT_TIME_INCREMENT_MS);
			if (prvdata->reset_wait_time_index < RESET_WAIT_TIMES_NUM)
				prvdata->reset_wait_time_index++;
		} else {
			prvdata->reset_wait_time_index = 0;
		}
	}

	prvdata->last_reset_time_ns = ktime_get_real_ns();

	sscd_info.name = "aoc";
	sscd_info.seg_count = 0;

	dev_err(prvdata->dev, "aoc watchdog triggered, generating coredump\n");
	dev_err(prvdata->dev, "holding %s wakelock for 10 sec\n", ws->name);
	pm_wakeup_ws_event(ws, 10000, true);

	if (!sscd_pdata.sscd_report) {
		dev_err(prvdata->dev, "aoc coredump failed: no sscd driver\n");
		goto err_coredump;
	}

	if (prvdata->ap_triggered_reset) {
		prvdata->ap_triggered_reset = false;
		ap_reset = true;

		snprintf(ap_reset_reason, RAMDUMP_SECTION_CRASH_INFO_SIZE - 1,
			"AP Reset: %s", prvdata->ap_reset_reason);

		trigger_aoc_ramdump(prvdata);
	}

	ramdump_timeout = jiffies + (5 * HZ);
	while (time_before(jiffies, ramdump_timeout)) {
		if (ramdump_header->valid)
			break;
		msleep(100);
	}

	if (!ramdump_header->valid) {
		const char *crash_reason = (const char *)ramdump_header +
			RAMDUMP_SECTION_CRASH_INFO_OFFSET;
		bool crash_reason_valid = (strnlen(crash_reason,
			RAMDUMP_SECTION_CRASH_INFO_SIZE) != 0);

		dev_err(prvdata->dev, "aoc coredump timed out, coredump only contains DRAM\n");
		snprintf(crash_info, RAMDUMP_SECTION_CRASH_INFO_SIZE,
			"AoC watchdog : %s (incomplete %u:%u)",
			crash_reason_valid ? crash_reason : "unknown reason",
			ramdump_header->breadcrumbs[0], ramdump_header->breadcrumbs[1]);
	}

	if (ramdump_header->valid && memcmp(ramdump_header, RAMDUMP_MAGIC, sizeof(RAMDUMP_MAGIC))) {
		dev_err(prvdata->dev,
			"aoc coredump failed: invalid magic (corruption or incompatible firmware?)\n");
		strscpy(crash_info, "AoC Watchdog : coredump corrupt",
			RAMDUMP_SECTION_CRASH_INFO_SIZE);
	}

	num_pages = DIV_ROUND_UP(prvdata->dram_size, PAGE_SIZE);
	dram_pages = vmalloc(num_pages * sizeof(*dram_pages));
	if (!dram_pages) {
		dev_err(prvdata->dev,
			"aoc coredump failed: alloc dram_pages failed\n");
		goto err_vmalloc;
	}
	for (i = 0; i < num_pages; i++)
		dram_pages[i] = phys_to_page(prvdata->dram_resource.start +
					     (i * PAGE_SIZE));
	dram_cached = vmap(dram_pages, num_pages, VM_MAP, PAGE_KERNEL_RO);
	if (!dram_cached) {
		dev_err(prvdata->dev,
			"aoc coredump failed: vmap dram_pages failed\n");
		goto err_vmap;
	}

	if (ramdump_header->valid) {
		const char *crash_reason = (const char *)ramdump_header +
			RAMDUMP_SECTION_CRASH_INFO_OFFSET;

		section_flags = ramdump_header->sections[RAMDUMP_SECTION_CRASH_INFO_INDEX].flags;
		if (section_flags & RAMDUMP_FLAG_VALID)
			strscpy(crash_info, crash_reason, RAMDUMP_SECTION_CRASH_INFO_SIZE);
		else
			strscpy(crash_info, "AoC Watchdog : invalid crash info",
				RAMDUMP_SECTION_CRASH_INFO_SIZE);
	}

	if (ap_reset) {
		/* Prefer the user specified reason */
		snprintf(crash_info, RAMDUMP_SECTION_CRASH_INFO_SIZE - 1, "%s", ap_reset_reason);
	}

	/* TODO(siqilin): Get paddr and vaddr base from firmware instead */
	carveout_paddr_from_aoc = 0x98000000;
	carveout_vaddr_from_aoc = 0x78000000;
	/* Entire AoC DRAM carveout, coredump is stored within the carveout */
	sscd_info.segs[0].addr = dram_cached;
	sscd_info.segs[0].size = prvdata->dram_size;
	sscd_info.segs[0].paddr = (void *)carveout_paddr_from_aoc;
	sscd_info.segs[0].vaddr = (void *)carveout_vaddr_from_aoc;
	sscd_info.seg_count = 1;

	/*
	 * sscd_report() returns -EAGAIN if there are no readers to consume a
	 * coredump. Retry sscd_report() with a sleep to handle the race condition
	 * where AoC crashes before the userspace daemon starts running.
	 */
	for (i = 0; i <= sscd_retries; i++) {
		sscd_rc = sscd_pdata.sscd_report(&sscd_dev, sscd_info.segs,
						 sscd_info.seg_count,
						 SSCD_FLAGS_ELFARM64HDR,
						 crash_info);
		if (sscd_rc != -EAGAIN)
			break;

		msleep(sscd_retry_ms);
	}

	if (sscd_rc == 0) {
		prvdata->total_coredumps++;
		dev_info(prvdata->dev, "aoc coredump done\n");
	} else {
		dev_err(prvdata->dev, "aoc coredump failed: sscd_rc = %d\n", sscd_rc);
	}

	if (dram_cached)
		vunmap(dram_cached);
err_vmap:
	vfree(dram_pages);
err_vmalloc:
err_coredump:
	/* make sure there is no AoC startup work active */
	cancel_work_sync(&prvdata->online_work);

	mutex_lock(&aoc_service_lock);
	aoc_take_offline(prvdata);
	restart_rc = aoc_watchdog_restart(prvdata);
	if (restart_rc)
		dev_info(prvdata->dev, "aoc subsystem restart failed: rc = %d\n", restart_rc);
	else
		dev_info(prvdata->dev, "aoc subsystem restart succeeded\n");

	mutex_unlock(&aoc_service_lock);
}

void aoc_trigger_watchdog(const char *reason)
{
	struct aoc_prvdata *prvdata;

	if (!aoc_platform_device)
		return;

	prvdata = platform_get_drvdata(aoc_platform_device);
	if (!prvdata)
		return;

	if (work_busy(&prvdata->watchdog_work))
		return;

	reset_store(prvdata->dev, NULL, reason, strlen(reason));
}
EXPORT_SYMBOL_GPL(aoc_trigger_watchdog);
#endif

static struct dma_heap *aoc_create_dma_buf_heap(struct aoc_prvdata *prvdata, const char *name,
						phys_addr_t base, size_t size)
{
	struct device *dev = prvdata->dev;
	size_t align = SZ_16K;
	struct dma_heap *heap;

	heap = ion_physical_heap_create(base, size, align, name, aoc_pheap_alloc_cb,
					aoc_pheap_free_cb, dev);
	if (IS_ERR(heap))
		dev_err(dev, "heap \"%s\" creation failure: %ld\n", name, PTR_ERR(heap));

	return heap;
}

static bool aoc_create_dma_buf_heaps(struct aoc_prvdata *prvdata)
{
	phys_addr_t base = prvdata->dram_resource.start + resource_size(&prvdata->dram_resource);

	base -= SENSOR_DIRECT_HEAP_SIZE;
	prvdata->sensor_heap = aoc_create_dma_buf_heap(prvdata, "sensor_direct_heap",
						       base, SENSOR_DIRECT_HEAP_SIZE);
	prvdata->sensor_heap_base = base;
	if (IS_ERR(prvdata->sensor_heap))
		return false;

	base -= PLAYBACK_HEAP_SIZE;
	prvdata->audio_playback_heap = aoc_create_dma_buf_heap(prvdata, "aaudio_playback_heap",
							       base, PLAYBACK_HEAP_SIZE);
	prvdata->audio_playback_heap_base = base;
	if (IS_ERR(prvdata->audio_playback_heap))
		return false;

	base -= CAPTURE_HEAP_SIZE;
	prvdata->audio_capture_heap = aoc_create_dma_buf_heap(prvdata, "aaudio_capture_heap",
							      base, CAPTURE_HEAP_SIZE);
	prvdata->audio_capture_heap_base = base;
	if (IS_ERR(prvdata->audio_capture_heap))
		return false;

	return true;
}

static int aoc_open(struct inode *inode, struct file *file)
{
	struct aoc_prvdata *prvdata = container_of(inode->i_cdev,
					struct aoc_prvdata, cdev);

	file->private_data = prvdata;
	return 0;
}

static long aoc_unlocked_ioctl(struct file *file, unsigned int cmd, unsigned long arg)
{
	struct dma_buf *dmabuf;
	struct aoc_prvdata *prvdata = file->private_data;
	struct samsung_dma_buffer *dma_heap_buf;
	long ret = -EINVAL;

	switch (cmd) {
	case AOC_IOCTL_ION_FD_TO_HANDLE:
	{
		struct aoc_ion_handle handle;

		BUILD_BUG_ON(sizeof(struct aoc_ion_handle) !=
			     _IOC_SIZE(AOC_IOCTL_ION_FD_TO_HANDLE));

		if (copy_from_user(&handle, (struct aoc_ion_handle *)arg, _IOC_SIZE(cmd)))
			break;

		dmabuf = dma_buf_get(handle.fd);
		if (IS_ERR(dmabuf)) {
			pr_err("fd is not an ion buffer\n");
			ret = PTR_ERR(dmabuf);
			break;
		}

		dma_heap_buf = dmabuf->priv;
		handle.handle = (u64)dma_heap_buf->priv;

		dma_buf_put(dmabuf);

		if (!copy_to_user((struct aoc_ion_handle *)arg, &handle, _IOC_SIZE(cmd)))
			ret = 0;
	}
	break;

	case AOC_IOCTL_DISABLE_MM:
	{
		u32 disable_mm;

		BUILD_BUG_ON(sizeof(disable_mm) != _IOC_SIZE(AOC_IOCTL_DISABLE_MM));

		if (copy_from_user(&disable_mm, (u32 *)arg, _IOC_SIZE(cmd)))
			break;

		prvdata->disable_monitor_mode = disable_mm;
		if (prvdata->disable_monitor_mode != 0)
			pr_info("AoC Monitor Mode disabled\n");

		ret = 0;
	}
	break;

	case AOC_IOCTL_DISABLE_AP_RESETS:
	{
		u32 disable_ap_resets;

		BUILD_BUG_ON(sizeof(disable_ap_resets) != _IOC_SIZE(AOC_IOCTL_DISABLE_AP_RESETS));

		if (copy_from_user(&disable_ap_resets, (u32 *)arg, _IOC_SIZE(cmd)))
			break;

		prvdata->no_ap_resets = disable_ap_resets;
		if (prvdata->no_ap_resets != 0)
			pr_info("AoC AP side resets disabled\n");

		ret = 0;
	}
	break;

	case AOC_IOCTL_FORCE_VNOM:
	{
		u32 force_vnom;

		BUILD_BUG_ON(sizeof(force_vnom) != _IOC_SIZE(AOC_IOCTL_FORCE_VNOM));

		if (copy_from_user(&force_vnom, (u32 *)arg, _IOC_SIZE(cmd)))
			break;

		prvdata->force_voltage_nominal = force_vnom;
		if (prvdata->force_voltage_nominal != 0)
			pr_info("AoC Force Nominal Voltage enabled\n");

		ret = 0;
	}
	break;

	case AOC_IOCTL_ENABLE_UART_TX:
	{
		u32 enable_uart;

		BUILD_BUG_ON(sizeof(enable_uart) != _IOC_SIZE(AOC_IOCTL_ENABLE_UART_TX));

		if (copy_from_user(&enable_uart, (u32 *)arg, _IOC_SIZE(cmd)))
			break;

		prvdata->enable_uart_tx = enable_uart;
		if (prvdata->enable_uart_tx != 0)
			pr_info("AoC UART Logging Enabled\n");

		ret = 0;
	}
	break;

	case AOC_IOCTL_FORCE_SPEAKER_ULTRASONIC:
	{
		u32 force_sprk_ultrasonic;

		BUILD_BUG_ON(sizeof(force_sprk_ultrasonic) != _IOC_SIZE(AOC_IOCTL_FORCE_SPEAKER_ULTRASONIC));

		if (copy_from_user(&force_sprk_ultrasonic, (u32 *)arg, _IOC_SIZE(cmd)))
			break;

		prvdata->force_speaker_ultrasonic = force_sprk_ultrasonic;
		if (prvdata->force_speaker_ultrasonic != 0)
			pr_info("AoC Forcefully enabling Speaker Ultrasonic pipeline\n");

		ret = 0;
	}
	break;

	case AOC_IS_ONLINE:
		{
			int online = (aoc_state == AOC_STATE_ONLINE);
			if (!copy_to_user((int *)arg, &online, _IOC_SIZE(cmd)))
				ret = 0;
		}
	break;

	default:
		/* ioctl(2) The specified request does not apply to the kind of object
		 * that the file descriptor fd references
		 */
		pr_err("Received IOCTL with invalid ID (%d) returning ENOTTY", cmd);
		ret = -ENOTTY;
		break;
	}

	return ret;
}

static int aoc_release(struct inode *inode, struct file *file)
{
	return 0;
}

static const struct file_operations aoc_fops = {
	.open = aoc_open,
	.release = aoc_release,
	.unlocked_ioctl = aoc_unlocked_ioctl,

	.owner = THIS_MODULE,
};

static char *aoc_devnode(struct device *dev, umode_t *mode)
{
	if (!mode || !dev)
		return NULL;

	if (MAJOR(dev->devt) == aoc_major)
		*mode = 0666;

	return kasprintf(GFP_KERNEL, "%s", dev_name(dev));
}

static int init_chardev(struct aoc_prvdata *prvdata)
{
	int rc;

	cdev_init(&prvdata->cdev, &aoc_fops);
	prvdata->cdev.owner = THIS_MODULE;
	rc = alloc_chrdev_region(&prvdata->aoc_devt, 0, AOC_MAX_MINOR, AOC_CHARDEV_NAME);
	if (rc != 0) {
		pr_err("Failed to alloc chrdev region\n");
		goto err;
	}

	rc = cdev_add(&prvdata->cdev, prvdata->aoc_devt, AOC_MAX_MINOR);
	if (rc) {
		pr_err("Failed to register chrdev\n");
		goto err_cdev_add;
	}

	aoc_major = MAJOR(prvdata->aoc_devt);

	prvdata->_class = class_create(THIS_MODULE, AOC_CHARDEV_NAME);
	if (!prvdata->_class) {
		pr_err("failed to create aoc_class\n");
		rc = -ENXIO;
		goto err_class_create;
	}

	prvdata->_class->devnode = aoc_devnode;

	prvdata->_device = device_create(prvdata->_class, NULL,
					 MKDEV(aoc_major, 0),
					 NULL, AOC_CHARDEV_NAME);
	if (!prvdata->_device) {
		pr_err("failed to create aoc_device\n");
		rc = -ENXIO;
		goto err_device_create;
	}

	return rc;

err_device_create:
	class_destroy(prvdata->_class);
err_class_create:
	cdev_del(&prvdata->cdev);
err_cdev_add:
	unregister_chrdev_region(prvdata->aoc_devt, 1);
err:
	return rc;
}

static void deinit_chardev(struct aoc_prvdata *prvdata)
{
	if (!prvdata)
		return;

	device_destroy(prvdata->_class, prvdata->aoc_devt);
	class_destroy(prvdata->_class);
	cdev_del(&prvdata->cdev);

	unregister_chrdev_region(prvdata->aoc_devt, AOC_MAX_MINOR);
}

static void aoc_cleanup_resources(struct platform_device *pdev)
{
	struct aoc_prvdata *prvdata = platform_get_drvdata(pdev);

	pr_notice("cleaning up resources\n");

	if (prvdata) {
		aoc_take_offline(prvdata);
		free_mailbox_channels(prvdata);

		if (prvdata->domain) {
			aoc_clear_sysmmu(prvdata);
			prvdata->domain = NULL;
		}

#ifdef AOC_JUNO
		free_irq(aoc_irq, prvdata->dev);
		aoc_irq = -1;
#endif
	}

}

static void release_gsa_device(void *prv)
{
	struct aoc_prvdata *prvdata = prv;

	put_device(prvdata->gsa_dev);
}

static int find_gsa_device(struct aoc_prvdata *prvdata)
{
	struct device_node *np;
	struct platform_device *gsa_pdev;

	np = of_parse_phandle(prvdata->dev->of_node, "gsa-device", 0);
	if (!np) {
		dev_err(prvdata->dev,
			"gsa-device phandle not found in AOC device tree node\n");
		return -ENODEV;
	}
	gsa_pdev = of_find_device_by_node(np);
	of_node_put(np);

	if (!gsa_pdev) {
		dev_err(prvdata->dev,
			"gsa-device phandle doesn't refer to a device\n");
		return -ENODEV;
	}
	prvdata->gsa_dev = &gsa_pdev->dev;
	return devm_add_action_or_reset(prvdata->dev, release_gsa_device,
					prvdata);
}

static int aoc_core_suspend(struct device *dev)
{
	struct aoc_prvdata *prvdata = dev_get_drvdata(dev);
	size_t total_services = aoc_num_services();
	int i = 0;

	atomic_inc(&prvdata->aoc_process_active);
	if (aoc_state != AOC_STATE_ONLINE || work_busy(&prvdata->watchdog_work))
		goto exit;

	for (i = 0; i < total_services; i++) {
		struct aoc_service_dev *s = service_dev_at_index(prvdata, i);

		if (s && s->wake_capable)
			s->suspend_rx_count = aoc_service_slots_available_to_read(s->service,
										  AOC_UP);
	}

exit:
	atomic_dec(&prvdata->aoc_process_active);
	return 0;
}

static int aoc_core_resume(struct device *dev)
{
	struct aoc_prvdata *prvdata = dev_get_drvdata(dev);
	size_t total_services = aoc_num_services();
	int i = 0;

	atomic_inc(&prvdata->aoc_process_active);
	if (aoc_state != AOC_STATE_ONLINE || work_busy(&prvdata->watchdog_work))
		goto exit;

	for (i = 0; i < total_services; i++) {
		struct aoc_service_dev *s = service_dev_at_index(prvdata, i);

		if (s && s->wake_capable) {
			size_t available = aoc_service_slots_available_to_read(s->service, AOC_UP);

			if (available != s->suspend_rx_count)
				dev_notice(dev, "Service \"%s\" has %zu messages to read on wake\n",
					   dev_name(&s->dev), available);
		}
	}

exit:
	atomic_dec(&prvdata->aoc_process_active);
	return 0;
}

static int aoc_platform_probe(struct platform_device *pdev)
{
	struct device *dev = &pdev->dev;
	struct aoc_prvdata *prvdata = NULL;
	struct device_node *aoc_node, *mem_node, *sysmmu_node;
	struct resource *rsrc;
	unsigned int acpm_async_size;
	int ret;
	int rc;
	int i;

	if (aoc_platform_device != NULL) {
		dev_err(dev,
			"already matched the AoC to another platform device");
		rc = -EEXIST;
		goto err_platform_not_null;
	}

	aoc_node = dev->of_node;
	mem_node = of_parse_phandle(aoc_node, "memory-region", 0);

	prvdata = devm_kzalloc(dev, sizeof(*prvdata), GFP_KERNEL);
	if (!prvdata) {
		rc = -ENOMEM;
		goto err_failed_prvdata_alloc;
	}

	prvdata->dev = dev;
	prvdata->disable_monitor_mode = 0;
	prvdata->enable_uart_tx = 0;
	prvdata->force_voltage_nominal = 0;
	prvdata->no_ap_resets = 0;
	prvdata->reset_hysteresis_trigger_ms = 10000;
	prvdata->last_reset_time_ns = ktime_get_real_ns();
	prvdata->reset_wait_time_index = 0;

	rc = find_gsa_device(prvdata);
	if (rc) {
		dev_err(dev, "Failed to initialize gsa device: %d\n", rc);
	}

	ret = init_chardev(prvdata);
	if (ret) {
		dev_err(dev, "Failed to initialize chardev: %d\n", ret);
		rc = -ENOMEM;
		goto err_chardev;
	}

	if (!mem_node) {
		dev_err(dev,
			"failed to find reserve-memory in the device tree\n");
		rc = -EINVAL;
		goto err_memnode;
	}

	aoc_sram_resource =
		platform_get_resource_byname(pdev, IORESOURCE_MEM, "blk_aoc");

	ret = of_address_to_resource(mem_node, 0, &prvdata->dram_resource);
	of_node_put(mem_node);

	if (!aoc_sram_resource || ret != 0) {
		dev_err(dev,
			"failed to get memory resources for device sram %pR dram %pR\n",
			aoc_sram_resource, &prvdata->dram_resource);
		rc = -ENOMEM;
		goto err_mem_resources;
	}

#ifdef AOC_JUNO
	aoc_irq = platform_get_irq(pdev, 0);
	if (aoc_irq < 1) {
		dev_err(dev, "failed to configure aoc interrupt\n");
		rc = aoc_irq;
		goto err_get_irq;
	}
#else
	for (i = 0; i < ARRAY_SIZE(prvdata->mbox_channels); i++) {
		prvdata->mbox_channels[i].client.dev = dev;
		prvdata->mbox_channels[i].client.tx_block = false;
		prvdata->mbox_channels[i].client.tx_tout = 100; /* 100ms timeout for tx */
		prvdata->mbox_channels[i].client.knows_txdone = false;
		prvdata->mbox_channels[i].client.rx_callback = aoc_mbox_rx_callback;
		prvdata->mbox_channels[i].client.tx_done = aoc_mbox_tx_done;
		prvdata->mbox_channels[i].client.tx_prepare = aoc_mbox_tx_prepare;

		prvdata->mbox_channels[i].prvdata = prvdata;
		prvdata->mbox_channels[i].index = i;
	}


	strscpy(prvdata->firmware_name, default_firmware,
		sizeof(prvdata->firmware_name));

	platform_set_drvdata(pdev, prvdata);

	ret = allocate_mailbox_channels(prvdata);
	if (ret) {
		dev_err(dev, "failed to allocate mailbox channels %d\n", ret);
		rc = -ENOMEM;
		goto err_mem_resources;
	}

	init_waitqueue_head(&prvdata->aoc_reset_wait_queue);
	INIT_WORK(&prvdata->watchdog_work, aoc_watchdog);

	prvdata->watchdog_irq = platform_get_irq_byname(pdev, "watchdog");
	if (prvdata->watchdog_irq < 0) {
		dev_err(dev, "failed to find watchdog irq\n");
		rc = -EIO;
		goto err_watchdog_irq_get;
	}

	irq_set_status_flags(prvdata->watchdog_irq, IRQ_NOAUTOEN);
	ret = devm_request_irq(dev, prvdata->watchdog_irq, watchdog_int_handler,
			       IRQF_TRIGGER_HIGH, dev_name(dev), dev);
	if (ret != 0) {
		dev_err(dev, "failed to register watchdog irq handler: %d\n",
			ret);
		rc = -EIO;
		goto err_watchdog_irq_req;
	}

	sysmmu_node = of_parse_phandle(aoc_node, "iommus", 0);
	if (!sysmmu_node) {
		dev_err(dev, "failed to find sysmmu device tree node\n");
		rc = -ENODEV;
		goto err_watchdog_sysmmu_irq;
	}
	ret = of_irq_get(sysmmu_node, 0);
	if (ret < 0) {
		dev_err(dev, "failed to find sysmmu non-secure irq: %d\n", ret);
		rc = ret;
		goto err_watchdog_sysmmu_irq;
	}
	prvdata->sysmmu_nonsecure_irq = ret;
	ret = of_irq_get(sysmmu_node, 1);
	if (ret < 0) {
		dev_err(dev, "failed to find sysmmu secure irq: %d\n", ret);
		rc = ret;
		goto err_watchdog_sysmmu_irq;
	}
	prvdata->sysmmu_secure_irq = ret;
	of_node_put(sysmmu_node);
#endif

	pr_notice("found aoc with interrupt:%d sram:%pR dram:%pR\n", aoc_irq,
		  aoc_sram_resource, &prvdata->dram_resource);
	aoc_platform_device = pdev;

	aoc_sram_virt_mapping = devm_ioremap_resource(dev, aoc_sram_resource);

	prvdata->dram_size = resource_size(&prvdata->dram_resource);
	if (!devm_request_mem_region(dev, prvdata->dram_resource.start, prvdata->dram_size, dev_name(dev))) {
		dev_err(dev, "Failed to claim dram resource %pR\n", &prvdata->dram_resource);
		rc = -EIO;
		goto err_sram_dram_map;
	}

	aoc_dram_virt_mapping = devm_ioremap_wc(dev, prvdata->dram_resource.start, prvdata->dram_size);

	/* Change to devm_platform_ioremap_resource_byname when available */
	rsrc = platform_get_resource_byname(pdev, IORESOURCE_MEM, "aoc_req");
	if (rsrc) {
		prvdata->aoc_req_virt = devm_ioremap_resource(dev, rsrc);
		prvdata->aoc_req_size = resource_size(rsrc);

		if (IS_ERR(prvdata->aoc_req_virt)) {
			dev_err(dev, "failed to map aoc_req region at %pR\n",
				rsrc);
			prvdata->aoc_req_virt = NULL;
			prvdata->aoc_req_size = 0;
		} else {
			dev_dbg(dev, "found aoc_req at %pR\n", rsrc);
		}
	}

	prvdata->sram_virt = aoc_sram_virt_mapping;
	prvdata->sram_size = resource_size(aoc_sram_resource);

	prvdata->dram_virt = aoc_dram_virt_mapping;

	if (IS_ERR(aoc_sram_virt_mapping) || IS_ERR(aoc_dram_virt_mapping)) {
		rc = -ENOMEM;
		goto err_sram_dram_map;
	}

#ifndef AOC_JUNO
	prvdata->aoc_s2mpu_virt = devm_platform_ioremap_resource_byname(pdev, "aoc_s2mpu");
	if (IS_ERR(prvdata->aoc_s2mpu_virt)) {
		dev_err(dev, "failed to map aoc_s2mpu: rc = %ld\n",
			PTR_ERR(prvdata->aoc_s2mpu_virt));
		rc = PTR_ERR(prvdata->aoc_s2mpu_virt);
		goto err_s2mpu_map;
	}
	prvdata->aoc_s2mpu_saved_value = ioread32(prvdata->aoc_s2mpu_virt + AOC_S2MPU_CTRL0);

	pm_runtime_set_active(dev);
	/* Leave AoC in suspended state. Otherwise, AoC SysMMU is set to active which results in the
	 * SysMMU driver trying to access SysMMU SFRs during device suspend/resume operations. The
	 * latter is problematic if AoC is in monitor mode and BLK_AOC is off. */
	pm_runtime_set_suspended(dev);

	prvdata->domain = iommu_get_domain_for_dev(dev);
	if (!prvdata->domain) {
		pr_err("failed to find iommu domain\n");
		rc = -EIO;
		goto err_find_iommu;
	}

	aoc_configure_ssmt(pdev);

	aoc_configure_sysmmu(prvdata);

	if (!aoc_create_dma_buf_heaps(prvdata)) {
		pr_err("Unable to create dma_buf heaps\n");
		aoc_cleanup_resources(pdev);
		return -ENOMEM;
	}
#endif

	prvdata->sensor_power_count = of_property_count_strings(dev->of_node, "sensor_power_list");
	if (prvdata->sensor_power_count > MAX_SENSOR_POWER_NUM) {
		pr_warn("sensor power count %i is larger than available number.",
			prvdata->sensor_power_count);
		prvdata->sensor_power_count = MAX_SENSOR_POWER_NUM;
	} else if (prvdata->sensor_power_count < 0) {
		pr_err("unsupported sensor power list, err = %i.", prvdata->sensor_power_count);
		prvdata->sensor_power_count = 0;
	}

	ret = of_property_read_string_array(dev->of_node, "sensor_power_list",
					    (const char**)&prvdata->sensor_power_list,
					    prvdata->sensor_power_count);

	for (i = 0; i < prvdata->sensor_power_count; i++) {
		prvdata->sensor_regulator[i] =
				devm_regulator_get_exclusive(dev, prvdata->sensor_power_list[i]);
		if (IS_ERR_OR_NULL(prvdata->sensor_regulator[i])) {
			prvdata->sensor_regulator[i] = NULL;
			pr_err("failed to get %s regulator.", prvdata->sensor_power_list[i]);
		}
	}

	reset_sensor_power(prvdata, true);

	aoc_parse_dmic_power(prvdata, dev->of_node);
	configure_dmic_regulator(prvdata, true);

	/* Default to 6MB if we are not loading the firmware (i.e. trace32) */
	aoc_control = aoc_dram_translate(prvdata, 6 * SZ_1M);

	INIT_WORK(&prvdata->online_work, aoc_did_become_online);

	INIT_DELAYED_WORK(&prvdata->monitor_work, aoc_monitor_online);

	aoc_configure_interrupt();

#ifdef AOC_JUNO
	ret = request_irq(aoc_irq, aoc_int_handler, IRQF_TRIGGER_HIGH, "aoc",
			  prvdata->_device);
	if (ret != 0) {
		pr_err("failed to register interrupt handler : %d\n", ret);

		rc = -ENXIO;
		goto err_aoc_irq_req;
	}
#endif

	ret = acpm_ipc_request_channel(aoc_node, acpm_aoc_reset_callback,
				       &prvdata->acpm_async_id, &acpm_async_size);
	if (ret < 0) {
		dev_err(dev, "failed to register acpm aoc reset callback\n");
		rc = -EIO;
		/* goto err_acmp_reset; */
	}

#if IS_ENABLED(CONFIG_EXYNOS_ITMON)
	prvdata->itmon_nb.notifier_call = aoc_itmon_notifier;
	itmon_notifier_chain_register(&prvdata->itmon_nb);
#endif

	if (aoc_autoload_firmware) {
		ret = start_firmware_load(dev);
		if (ret != 0)
			pr_err("failed to start firmware download: %d\n", ret);
	}

	ret = sysfs_create_groups(&dev->kobj, aoc_groups);

	pr_debug("platform_probe matched\n");

	return 0;

/* err_acmp_reset: */
#ifdef AOC_JUNO
err_aoc_irq_req:
#endif
#ifndef AOC_JUNO
err_find_iommu:
err_s2mpu_map:
#endif
err_sram_dram_map:

#ifndef AOC_JUNO
err_watchdog_sysmmu_irq:
err_watchdog_irq_req:
err_watchdog_irq_get:
#else
err_get_irq:
#endif
err_mem_resources:
	aoc_cleanup_resources(pdev);
err_memnode:
	deinit_chardev(prvdata);
err_chardev:
	kfree(prvdata);
err_failed_prvdata_alloc:
err_platform_not_null:
	return rc;
}

static int aoc_platform_remove(struct platform_device *pdev)
{
	struct aoc_prvdata *prvdata;
	int i;

	pr_debug("platform_remove\n");

	prvdata = platform_get_drvdata(pdev);
	acpm_ipc_release_channel(pdev->dev.of_node, prvdata->acpm_async_id);
	for (i = 0; i < prvdata->sensor_power_count; i++) {
		if (prvdata->sensor_regulator[i]) {
			regulator_put(prvdata->sensor_regulator[i]);
		}
	}
	sysfs_remove_groups(&pdev->dev.kobj, aoc_groups);

	aoc_cleanup_resources(pdev);
	deinit_chardev(prvdata);
	platform_set_drvdata(pdev, NULL);
	aoc_platform_device = NULL;

	return 0;
}

static void sscd_release(struct device *dev)
{
}

static void aoc_platform_shutdown(struct platform_device *pdev)
{
	struct aoc_prvdata *prvdata = platform_get_drvdata(pdev);

	disable_irq_nosync(prvdata->watchdog_irq);
	aoc_take_offline(prvdata);
}

/* Module methods */
static int __init aoc_init(void)
{
	pr_debug("system driver init\n");

	if (bus_register(&aoc_bus_type) != 0) {
		pr_err("failed to register AoC bus\n");
		goto err_aoc_bus;
	}

	if (platform_driver_register(&aoc_driver) != 0) {
		pr_err("failed to register platform driver\n");
		goto err_aoc_driver;
	}

	if (platform_device_register(&sscd_dev) != 0) {
		pr_err("failed to register AoC coredump device\n");
		goto err_aoc_coredump;
	}

	return 0;

err_aoc_coredump:
	platform_driver_unregister(&aoc_driver);
err_aoc_driver:
	bus_unregister(&aoc_bus_type);
err_aoc_bus:
	return -ENODEV;
}

static void __exit aoc_exit(void)
{
	pr_debug("system driver exit\n");

	platform_driver_unregister(&aoc_driver);

	bus_unregister(&aoc_bus_type);
}

module_init(aoc_init);
module_exit(aoc_exit);

MODULE_LICENSE("GPL v2");<|MERGE_RESOLUTION|>--- conflicted
+++ resolved
@@ -209,15 +209,13 @@
 	const char *sensor_power_list[MAX_SENSOR_POWER_NUM];
 	struct regulator *sensor_regulator[MAX_SENSOR_POWER_NUM];
 
-<<<<<<< HEAD
 	int dmic_power_count;
 	const char *dmic_power_list[MAX_DMIC_POWER_NUM];
 	struct regulator *dmic_regulator[MAX_DMIC_POWER_NUM];
-=======
+
 	int reset_hysteresis_trigger_ms;
 	u64 last_reset_time_ns;
 	int reset_wait_time_index;
->>>>>>> 269a314b
 };
 
 /* TODO: Reduce the global variables (move into a driver structure) */
