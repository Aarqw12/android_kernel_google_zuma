# NOTE: THIS FILE IS EXPERIMENTAL FOR THE BAZEL MIGRATION AND NOT USED FOR
# YOUR BUILDS CURRENTLY.
#
# It is not yet the source of truth for your build. If you're looking to modify
# the build file, modify the Android.bp file instead. Do *not* modify this file
# unless you have coordinated with the team managing the Soong to Bazel
# migration.

load("//build/kernel/kleaf:kernel.bzl", "kernel_module")

filegroup(
    name = "headers",
    srcs = glob([
        "samsung/**/*.h",
    ]),
    visibility = [
        "//private/google-modules/touch:__subpackages__",
    ],
)

[kernel_module(
    name = "samsung.{}".format(kernel_build),
    srcs = glob([
        "samsung/**/*.c",
        "samsung/**/*.h",
        "Kbuild",
        "samsung/Kbuild",
        "samsung/panel/Kbuild",
    ]) + [
        "//private/google-modules/display/include:headers",
<<<<<<< HEAD
        "//private/google-modules/soc/gs:{}".format(soc_headers),
=======
        "//private/google-modules/soc/gs:gs101_soc_headers",
>>>>>>> b1244fcc
    ],
    outs = [
        "samsung/exynos-drm.ko",
        "samsung/panel/panel-samsung-drv.ko",
        "samsung/panel/panel-samsung-emul.ko",
        "samsung/panel/panel-samsung-s6e3fc3.ko",
        "samsung/panel/panel-samsung-s6e3fc3-p10.ko",
        "samsung/panel/panel-samsung-s6e3hc2.ko",
        "samsung/panel/panel-samsung-s6e3hc3.ko",
        "samsung/panel/panel-samsung-s6e3hc3-c10.ko",
        "samsung/panel/panel-samsung-s6e3hc4.ko",
        "samsung/panel/panel-samsung-sofef01.ko",
        "samsung/panel/panel-boe-nt37290.ko",
    ],
<<<<<<< HEAD
    kernel_build = "//private/google-modules/soc/gs:{}".format(kernel_build),
    kernel_module_deps = [
        "//private/google-modules/soc/gs:{}".format(soc),
=======
    kernel_build = "//private/google-modules/soc/gs:slider",
    kernel_module_deps = [
        "//private/google-modules/soc/gs:gs101_soc",
>>>>>>> b1244fcc
    ],
    visibility = [
        "//private/google-modules/soc/gs:__pkg__",
    ],
) for kernel_build, soc, soc_headers in [
    ("slider", "gs101_soc", "gs101_soc_headers"),
    ("zuma_emulator", "zuma_soc_emulator", "soc_headers"),
    ("zuma_hybrid", "zuma_soc_hybrid", "soc_headers"),
]]<|MERGE_RESOLUTION|>--- conflicted
+++ resolved
@@ -28,11 +28,7 @@
         "samsung/panel/Kbuild",
     ]) + [
         "//private/google-modules/display/include:headers",
-<<<<<<< HEAD
         "//private/google-modules/soc/gs:{}".format(soc_headers),
-=======
-        "//private/google-modules/soc/gs:gs101_soc_headers",
->>>>>>> b1244fcc
     ],
     outs = [
         "samsung/exynos-drm.ko",
@@ -47,15 +43,9 @@
         "samsung/panel/panel-samsung-sofef01.ko",
         "samsung/panel/panel-boe-nt37290.ko",
     ],
-<<<<<<< HEAD
     kernel_build = "//private/google-modules/soc/gs:{}".format(kernel_build),
     kernel_module_deps = [
         "//private/google-modules/soc/gs:{}".format(soc),
-=======
-    kernel_build = "//private/google-modules/soc/gs:slider",
-    kernel_module_deps = [
-        "//private/google-modules/soc/gs:gs101_soc",
->>>>>>> b1244fcc
     ],
     visibility = [
         "//private/google-modules/soc/gs:__pkg__",
