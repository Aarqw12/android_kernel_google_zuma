# SPDX-License-Identifier: GPL-2.0-or-later

load("@bazel_skylib//lib:paths.bzl", "paths")
load("@bazel_skylib//rules:write_file.bzl", "write_file")
load("//aosp:modules.bzl", "get_gki_modules_list")
load("//build/bazel_common_rules/dist:dist.bzl", "copy_to_dist_dir")
load("//build/kernel/kleaf:constants.bzl", "aarch64_outs")
load(
    "//build/kernel/kleaf:kernel.bzl",
    "gki_artifacts",
    "kernel_abi",
    "kernel_build",
    "kernel_images",
    "kernel_module_group",
    "kernel_modules_install",
    "kernel_unstripped_modules_archive",
    "merged_kernel_uapi_headers",
)
load(
    "//private/google-modules/soc/gs:device_build_configs.bzl",
    "device_build_configs",
    "extracted_system_dlkm",
    "lto_dependant_kernel_module",
)

_GKI_AARCH64_MAKE_GOALS = [
    "Image",
    "Image.lz4",
    "Image.gz",
    "modules",
]

device_build_configs(
    name = "build.config.shusky",
    base_build_config = ":build.config.shusky",
    device_name = "shusky",
)

kernel_build(
    name = "shusky_gki",
    srcs = glob([
        "build.config.*",
        "shusky*.fragment",
    ]) + [
        "//aosp-staging:kernel_aarch64_sources",
        "//private/google-modules/soc/gs:build.config.slider.blktest",
        "//private/google-modules/soc/gs:build.config.slider.debug_api",
        "//private/google-modules/soc/gs:build.config.slider.debug_kmemleak",
        "//private/google-modules/soc/gs:build.config.slider.debug_locking",
        "//private/google-modules/soc/gs:build.config.slider.debug_memory",
        "//private/google-modules/soc/gs:build.config.slider.debug_memory_accounting",
        "//private/google-modules/soc/gs:build.config.slider.kasan",
        "//private/google-modules/soc/gs:build.config.slider.khwasan",
    ],
    outs = aarch64_outs,
    additional_kmi_symbol_lists = ["//aosp-staging:android/abi_gki_aarch64_pixel"],
    build_config = ":gki_build_config",
    collect_unstripped_modules = True,
    # For building system_dlkm (b/241855743)
    # Device fragments need to add: '# CONFIG_MODULE_SIG_ALL is not set'
    implicit_outs = [
        "scripts/sign-file",
        "certs/signing_key.pem",
        "certs/signing_key.x509",
    ],
    kmi_symbol_list = "//aosp-staging:android/abi_gki_aarch64",
    kmi_symbol_list_strict_mode = False,
    make_goals = _GKI_AARCH64_MAKE_GOALS,
    module_implicit_outs = get_gki_modules_list("arm64"),
    strip_modules = True,
    trim_nonlisted_kmi = True,
)

kernel_modules_install(
    name = "shusky_gki_modules_install",
    kernel_build = "shusky_gki",
    kernel_modules = [],
)

kernel_images(
    name = "shusky_gki_images",
    build_system_dlkm = True,
    kernel_build = "shusky_gki",
    kernel_modules_install = "shusky_gki_modules_install",
)

gki_artifacts(
    name = "shusky_gki_artifacts",
    arch = "arm64",
    boot_img_sizes = {
        # Assume BUILD_GKI_BOOT_IMG_SIZE is the following
        "": "67108864",
        # Assume BUILD_GKI_BOOT_IMG_LZ4_SIZE is the following
        "lz4": "53477376",
        # Assume BUILD_GKI_BOOT_IMG_GZ_SIZE is the following
        "gz": "47185920",
    },
    kernel_build = "shusky_gki",
)

filegroup(
    name = "gki_aarch64_boot_lz4",
    srcs = select({
        "//private/google-modules/soc/gs:gki_aosp": ["//aosp:kernel_aarch64_gki_artifacts_download_or_build"],
        "//private/google-modules/soc/gs:gki_aosp_staging": [":shusky_gki_artifacts"],
    }),
)

# TODO(b/285605996): Use hermetic_genrule
genrule(
    name = "gki_aarch64_boot",
    srcs = [":gki_aarch64_boot_lz4"],
    outs = ["boot.img"],
    cmd = """
        for f in $(locations :gki_aarch64_boot_lz4); do
            if [[ "$${f##*/}" == "boot-lz4.img" ]]; then
                $(location //build/kernel:hermetic-tools/mv) $$f $(location boot.img)
                break
            fi
        done
    """,
    tools = ["//build/kernel:hermetic-tools/mv"],
)

_PIXEL_MAKE_GOALS = [
    "modules",
    "dtbs",
]

_SOC_REVS = [
    "a0-foplp",
    "a0-ipop",
    "b0-foplp",
    "b0-ipop",
]

_SHUSKY_DTBOS = [
    # Sync with build.config.shusky
    "google/zuma-ripcurrent.dtbo",
    "google/zuma-husky-proto1.dtbo",
    "google/zuma-husky-proto1-wingboard.dtbo",
    "google/zuma-husky-proto1_1.dtbo",
    "google/zuma-husky-evt1.dtbo",
    "google/zuma-husky-evt1_1.dtbo",
    "google/zuma-husky-dvt1.dtbo",
    "google/zuma-husky-pvt1.dtbo",
    "google/zuma-husky-mp.dtbo",
    "google/zuma-shiba-proto1.dtbo",
    "google/zuma-shiba-proto1-wingboard.dtbo",
    "google/zuma-shiba-proto1_1.dtbo",
    "google/zuma-shiba-evt1.dtbo",
    "google/zuma-shiba-evt1_b0.dtbo",
    "google/zuma-shiba-evt1_1.dtbo",
    "google/zuma-shiba-evt1_1-wingboard.dtbo",
    "google/zuma-shiba-dvt1.dtbo",
    "google/zuma-shiba-pvt1.dtbo",
    "google/zuma-shiba-mp.dtbo",
    "google/google-dts-base/zuma-dpm-eng.dtbo",
    "google/google-dts-base/zuma-dpm-user.dtbo",
    "google/google-dts-base/zuma-dpm-userdebug.dtbo",
]

kernel_module_group(
    name = "shusky_ext_modules",
    srcs = [
        # keep sorted
        "//private/devices/google/shusky:zuma_soc.shusky",
        "//private/devices/google/shusky/display:drm_panel.google",
        "//private/google-modules/amplifiers/audiometrics",
        "//private/google-modules/amplifiers/cs35l41",
        "//private/google-modules/amplifiers/cs40l26",
        "//private/google-modules/aoc",
        "//private/google-modules/aoc/alsa",
        "//private/google-modules/aoc/usb:aoc.usb",
        "//private/google-modules/bluetooth/broadcom:bluetooth.broadcom",
        "//private/google-modules/bms",
        "//private/google-modules/bms/misc:bms-misc",
        "//private/google-modules/display/samsung:display.samsung",
        "//private/google-modules/edgetpu/rio/drivers/edgetpu:edgetpu.rio",
        "//private/google-modules/gps/broadcom/bcm47765",
        "//private/google-modules/gpu/mali_kbase",
        "//private/google-modules/gpu/mali_pixel",
        "//private/google-modules/gxp/zuma:gxp",
        "//private/google-modules/hdcp/samsung:hdcp.samsung",
        "//private/google-modules/lwis",
        "//private/google-modules/misc/sscoredump",
        "//private/google-modules/nfc",
        "//private/google-modules/power/mitigation:bcl",
        "//private/google-modules/power/reset",
        "//private/google-modules/touch/common:touch.common",
        "//private/google-modules/touch/fts/ftm5",
        "//private/google-modules/touch/goodix",
        "//private/google-modules/touch/sec",
        "//private/google-modules/trusty",
        "//private/google-modules/uwb:uwb.qm35",
        "//private/google-modules/video/gchips:video.gchips",
        "//private/google-modules/wlan/bcm4398:bcmdhd4398",
        "//private/google-modules/wlan/wlan_ptracker",
    ],
)

kernel_build(
    name = "zuma_shusky",
    srcs = glob([
        "build.config.*",
        "dts/**",
        "shusky*.fragment",
    ]) + [
        # keep sorted
        "//private/google-modules/bms/misc:bms-misc.kconfig",
        "//private/google-modules/display/common:common.kconfig",
<<<<<<< HEAD
        "//private/google-modules/power/mitigation:bcl.kconfig",
=======
>>>>>>> 41150038
        "//private/google-modules/display/samsung:display.samsung.kconfig",
        "//private/google-modules/power/reset:reset.kconfig",
        "//private/google-modules/soc/gs:build.config.slider.blktest",
        "//private/google-modules/soc/gs:build.config.slider.debug_api",
        "//private/google-modules/soc/gs:build.config.slider.debug_kmemleak",
        "//private/google-modules/soc/gs:build.config.slider.debug_locking",
        "//private/google-modules/soc/gs:build.config.slider.debug_memory",
        "//private/google-modules/soc/gs:build.config.slider.debug_memory_accounting",
        "//private/google-modules/soc/gs:build.config.slider.kasan",
        "//private/google-modules/soc/gs:build.config.slider.khwasan",
        "//private/google-modules/soc/gs:build.config.zuma",
        "//private/google-modules/soc/gs:gs_soc.kconfig",
        "//private/google-modules/touch/common:touch.common.kconfig",
        "//private/google-modules/touch/fts/ftm5:ftm5.kconfig",
        "//private/google-modules/touch/sec:sec.kconfig",
        "//private/google-modules/trusty:trusty.kconfig",
        "//private/google-modules/wlan/wlan_ptracker:wlan_ptracker.kconfig",
    ] + select({
        "//private/google-modules/soc/gs:gki_aosp": ["//aosp:kernel_aarch64_sources"],
        "//private/google-modules/soc/gs:gki_aosp_staging": ["//aosp-staging:kernel_aarch64_sources"],
    }),
    outs = [
        "google/google-dts-base/zuma-{}.dtb".format(soc_rev)
        for soc_rev in _SOC_REVS
    ] + _SHUSKY_DTBOS,
    base_kernel = select({
        "//private/google-modules/soc/gs:gki_aosp": "//aosp:kernel_aarch64_download_or_build",
        "//private/google-modules/soc/gs:gki_aosp_staging": ":shusky_gki",
    }),
    build_config = ":device_build_config",
    collect_unstripped_modules = True,
    dtstree = "//private/devices/google/shusky/dts:shusky.dt",
    kconfig_ext = "//private/google-modules/soc/gs:Kconfig.ext",
    kmi_symbol_list = select({
        "//private/google-modules/soc/gs:gki_aosp": "//aosp:android/abi_gki_aarch64_pixel",
        "//private/google-modules/soc/gs:gki_aosp_staging": "//aosp-staging:android/abi_gki_aarch64_pixel",
    }),
    make_goals = _PIXEL_MAKE_GOALS,
    module_outs = [
        # keep sorted
        "drivers/gpu/drm/display/drm_display_helper.ko",
        "drivers/i2c/i2c-dev.ko",
        "drivers/misc/eeprom/at24.ko",
        "drivers/misc/open-dice.ko",
        "drivers/perf/arm-cmn.ko",
        "drivers/perf/arm_dsu_pmu.ko",
        "drivers/scsi/sg.ko",
        "drivers/spi/spidev.ko",
        "drivers/watchdog/softdog.ko",
        "net/mac80211/mac80211.ko",
        "net/wireless/cfg80211.ko",
    ],
    strip_modules = True,
)

kernel_abi(
    name = "zuma_shusky_abi",
    kernel_build = ":zuma_shusky",
    kernel_modules = [":shusky_ext_modules"],
    kmi_symbol_list_add_only = True,
    module_grouping = False,
)

lto_dependant_kernel_module(
    name = "zuma_soc.shusky",
    srcs = [
        "//private/google-modules/soc/gs:gs_soc_sources",
        "//private/google-modules/trusty:headers",
    ],
    outs = [
        # keep sorted
        "drivers/block/zram/zcomp_cpu.ko",
        "drivers/block/zram/zcomp_eh.ko",
        "drivers/block/zram/zram_gs.ko",
        "drivers/bts/bts.ko",
        "drivers/clk/gs/clk_exynos_gs.ko",
        "drivers/clocksource/exynos_mct_v3.ko",
        "drivers/cpufreq/exynos-acme.ko",
        "drivers/devfreq/google/arm-memlat-mon.ko",
        "drivers/devfreq/google/dsulat-devfreq.ko",
        "drivers/devfreq/google/exynos_devfreq.ko",
        "drivers/devfreq/google/governor_dsulat.ko",
        "drivers/devfreq/google/governor_memlat.ko",
        "drivers/devfreq/google/memlat-devfreq.ko",
        "drivers/dma-buf/heaps/samsung/samsung_dma_heap.ko",
        "drivers/dma/pl330.ko",
        "drivers/dma/samsung-dma.ko",
        "drivers/gpu/exynos/g2d/g2d.ko",
        "drivers/i2c/busses/i2c-acpm.ko",
        "drivers/i2c/busses/i2c-exynos5.ko",
        "drivers/iio/power/odpm.ko",
        "drivers/input/fingerprint/goodixfp.ko",
        "drivers/input/keyboard/s2mpg14-key.ko",
        "drivers/input/keycombo.ko",
        "drivers/input/keydebug.ko",
        "drivers/input/misc/vl53l1/stmvl53l1.ko",
        "drivers/iommu/exynos-pcie-iommu.ko",
        "drivers/iommu/samsung-iommu-group.ko",
        "drivers/iommu/samsung-secure-iova.ko",
        "drivers/iommu/samsung_iommu_v9.ko",
        "drivers/media/platform/exynos/mfc/exynos_mfc.ko",
        "drivers/media/platform/exynos/smfc/smfc.ko",
        "drivers/mfd/s2mpg14-mfd.ko",
        "drivers/mfd/s2mpg1415-gpio.ko",
        "drivers/mfd/s2mpg15-mfd.ko",
        "drivers/mfd/slg51002-core.ko",
        "drivers/misc/s5910/s5910.ko",
        "drivers/misc/sbb-mux/sbb-mux.ko",
        "drivers/misc/sscoredump/sscoredump.ko",
        "drivers/pci/controller/dwc/pcie-exynos-gs.ko",
        "drivers/pci/controller/dwc/pcie-exynos-zuma-rc-cal.ko",
        "drivers/phy/samsung/eusb_repeater.ko",
        "drivers/phy/samsung/phy-exynos-mipi.ko",
        "drivers/phy/samsung/phy-exynos-mipi-dsim.ko",
        "drivers/phy/samsung/phy-exynos-usbdrd-eusb-super.ko",
        "drivers/pinctrl/gs/pinctrl-exynos-gs.ko",
        "drivers/pinctrl/pinctrl-slg51002.ko",
        "drivers/power/reset/debug-reboot.ko",
        "drivers/regulator/pmic_class.ko",
        "drivers/regulator/s2mpg14-powermeter.ko",
        "drivers/regulator/s2mpg14-regulator.ko",
        "drivers/regulator/s2mpg15-powermeter.ko",
        "drivers/regulator/s2mpg15-regulator.ko",
        "drivers/regulator/slg51002-regulator.ko",
        "drivers/rtc/rtc-s2mpg14.ko",
        "drivers/soc/google/acpm/acpm_flexpmu_dbg.ko",
        "drivers/soc/google/acpm/acpm_mbox_test.ko",
        "drivers/soc/google/acpm/gs_acpm.ko",
        "drivers/soc/google/acpm/power_stats.ko",
        "drivers/soc/google/bcm_dbg.ko",
        "drivers/soc/google/cal-if/cmupmucal.ko",
        "drivers/soc/google/cpif/cp_thermal_zone.ko",
        "drivers/soc/google/cpif/cpif.ko",
        "drivers/soc/google/cpif/cpif_page.ko",
        "drivers/soc/google/cpif/shm_ipc.ko",
        "drivers/soc/google/dbgcore-dump.ko",
        "drivers/soc/google/debug/bookerci.ko",
        "drivers/soc/google/debug/debug-snapshot-debug-kinfo.ko",
        "drivers/soc/google/debug/dss.ko",
        "drivers/soc/google/debug/ehld.ko",
        "drivers/soc/google/debug/etm2dram.ko",
        "drivers/soc/google/debug/exynos-adv-tracer.ko",
        "drivers/soc/google/debug/exynos-adv-tracer-s2d.ko",
        "drivers/soc/google/debug/exynos-coresight.ko",
        "drivers/soc/google/debug/exynos-coresight-etm.ko",
        "drivers/soc/google/debug/exynos-debug-test.ko",
        "drivers/soc/google/debug/exynos-ecc-handler.ko",
        "drivers/soc/google/debug/itmon.ko",
        "drivers/soc/google/debug/pixel-boot-metrics.ko",
        "drivers/soc/google/debug/pixel-debug-test.ko",
        "drivers/soc/google/debug/pixel-suspend-diag.ko",
        "drivers/soc/google/debug/sjtag-driver.ko",
        "drivers/soc/google/ect_parser.ko",
        "drivers/soc/google/eh/eh.ko",
        "drivers/soc/google/exynos-bcm_dbg-dump.ko",
        "drivers/soc/google/exynos-cpuhp.ko",
        "drivers/soc/google/exynos-cpupm.ko",
        "drivers/soc/google/exynos-dm.ko",
        "drivers/soc/google/exynos-pd.ko",
        "drivers/soc/google/exynos-pd-dbg.ko",
        "drivers/soc/google/exynos-pd_el3.ko",
        "drivers/soc/google/exynos-pm.ko",
        "drivers/soc/google/exynos-pmu-if.ko",
        "drivers/soc/google/exynos-seclog.ko",
        "drivers/soc/google/exynos_pm_qos.ko",
        "drivers/soc/google/gcma/gcma.ko",
        "drivers/soc/google/gs-chipid.ko",
        "drivers/soc/google/gsa/gsa.ko",
        "drivers/soc/google/gsa/gsa_gsc.ko",
        "drivers/soc/google/hardlockup-debug.ko",
        "drivers/soc/google/hardlockup-watchdog.ko",
        "drivers/soc/google/perf_trace_counters.ko",
        # "drivers/soc/google/pixel_stat/mm/pixel_stat_mm.ko",
        # "drivers/soc/google/pixel_stat/pixel_stat_sysfs.ko",
        "drivers/soc/google/pkvm-s2mpu/pkvm-s2mpu-v9/pkvm-s2mpu-v9.ko",
        "drivers/soc/google/pt/slc_acpm.ko",
        "drivers/soc/google/pt/slc_dummy.ko",
        "drivers/soc/google/pt/slc_pmon.ko",
        "drivers/soc/google/pt/slc_pt.ko",
        "drivers/soc/google/vh/kernel/cgroup/vh_cgroup.ko",
        "drivers/soc/google/vh/kernel/fs/vh_fs.ko",
        "drivers/soc/google/vh/kernel/metrics/pixel_metrics.ko",
        "drivers/soc/google/vh/kernel/mm/vh_mm.ko",
<<<<<<< HEAD
        # "drivers/soc/google/vh/kernel/pixel_em/pixel_em.ko",
=======
        "drivers/soc/google/vh/kernel/pixel_em/pixel_em.ko",
>>>>>>> 41150038
        "drivers/soc/google/vh/kernel/sched/sched_tp.ko",
        "drivers/soc/google/vh/kernel/sched/vh_preemptirq_long.ko",
        "drivers/soc/google/vh/kernel/sched/vh_sched.ko",
        "drivers/soc/google/vh/kernel/systrace.ko",
        "drivers/soc/google/vh/kernel/thermal/vh_thermal.ko",
        "drivers/spi/spi-s3c64xx.ko",
        "drivers/spmi/spmi_bit_bang.ko",
        "drivers/thermal/google/s2mpg15_spmic_thermal.ko",
        "drivers/thermal/samsung/gpu_cooling.ko",
        "drivers/thermal/samsung/gs_thermal.ko",
        "drivers/tty/serial/exynos_tty.ko",
        "drivers/ufs/ufs-exynos-gs.ko",
        "drivers/usb/dwc3/dwc3-exynos-usb.ko",
        "drivers/usb/gadget/function/usb_f_dm.ko",
        "drivers/usb/gadget/function/usb_f_dm1.ko",
        "drivers/usb/gadget/function/usb_f_etr_miu.ko",
        "drivers/usb/gadget/function/usb_f_rndis.ko",
        "drivers/usb/host/xhci-exynos.ko",
        "drivers/usb/typec/tcpm/google/bc_max77759.ko",
        "drivers/usb/typec/tcpm/google/max77759_contaminant.ko",
        "drivers/usb/typec/tcpm/google/max77759_helper.ko",
        "drivers/usb/typec/tcpm/google/max77779_contaminant.ko",
        "drivers/usb/typec/tcpm/google/max777x9_contaminant.ko",
        "drivers/usb/typec/tcpm/google/tcpci_max77759.ko",
        "drivers/usb/typec/tcpm/google/usb_psy.ko",
        "drivers/usb/typec/tcpm/google/usbc_cooling_dev.ko",
        "drivers/watchdog/s3c2410_wdt.ko",
    ],
    kernel_build = "//private/google-modules/soc/gs:gs_kernel_build",
    lto_outs = [
        "drivers/ufs/ufs-pixel-fips140.ko",
    ],
    makefile = ["//private/google-modules/soc/gs:Makefile"],
    visibility = [
        # keep sorted
        "//private/devices/google:__subpackages__",
        "//private/google-modules:__subpackages__",
    ],
    deps = [
        "//private/google-modules/bms/misc:bms-misc",
        "//private/google-modules/trusty",
    ],
)

kernel_modules_install(
    name = "zuma_shusky_modules_install",
    kernel_build = ":zuma_shusky",
    kernel_modules = [":shusky_ext_modules"],
)

merged_kernel_uapi_headers(
    name = "zuma_shusky_merged_uapi_headers",
    kernel_build = ":zuma_shusky",
    kernel_modules = [":shusky_ext_modules"],
)

kernel_unstripped_modules_archive(
    name = "zuma_shusky_unstripped_modules_archive",
    kernel_build = ":zuma_shusky",
    kernel_modules = [":shusky_ext_modules"],
)

# TODO(b/285605996): Use hermetic_genrule
genrule(
    name = "vendor_kernel_boot_modules.shusky-cat",
    srcs = [
        "vendor_kernel_boot_modules.shusky",
        "//build/kernel:hermetic-tools/cat",
        "//private/google-modules/soc/gs:vendor_kernel_boot_modules.zuma",
    ],
    outs = [
        "vendor_kernel_boot_modules.concat",
    ],
    cmd = """
        cat $(location vendor_kernel_boot_modules.shusky) \\
            $(location //private/google-modules/soc/gs:vendor_kernel_boot_modules.zuma) \\
            > $@
    """,
    tools = ["//build/kernel:hermetic-tools/cat"],
)

# Don't load the zram GKI module
_GKI_MODULES = [m for m in get_gki_modules_list("arm64") if not m.endswith("zram.ko")]

write_file(
    name = "system_dlkm_modules_list",
    out = "system_dlkm_modules_list.shusky",
    content = _GKI_MODULES,
)

kernel_images(
    name = "zuma_shusky_images",
    base_kernel_images = select({
        "//private/google-modules/soc/gs:gki_aosp": "//aosp:kernel_aarch64_images_download_or_build",
        "//private/google-modules/soc/gs:gki_aosp_staging": ":shusky_gki_images",
    }),
    boot_image_outs = ["dtb.img"],
    build_boot = False,
    build_dtbo = True,
    build_initramfs = True,
    build_system_dlkm = True,
    build_vendor_dlkm = True,
    build_vendor_kernel_boot = True,
    dedup_dlkm_modules = True,
    dtbo_srcs = [":zuma_shusky/" + file for file in _SHUSKY_DTBOS],
    kernel_build = ":zuma_shusky",
    kernel_modules_install = ":zuma_shusky_modules_install",
    # Keep the following in sync with build.config.shusky:
    modules_list = ":vendor_kernel_boot_modules.shusky-cat",
    system_dlkm_modules_list = ":system_dlkm_modules_list",
    system_dlkm_props = "//private/google-modules/soc/gs:system_dlkm.props.zuma",
    vendor_dlkm_etc_files = ["//private/devices/google/shusky:insmod_cfgs"],
    vendor_dlkm_modules_blocklist = "//private/google-modules/soc/gs:vendor_dlkm.blocklist.zuma",
    # No MODULES_BLOCKLIST
    vendor_dlkm_modules_list = "//private/google-modules/soc/gs:vendor_dlkm_modules.zuma",
    vendor_dlkm_props = "//private/google-modules/soc/gs:vendor_dlkm.props.zuma",
    deps = [
        # Keep the following in sync with (vendor|system)_dlkm.props.zuma:
        # selinux_fc
        "//prebuilts/boot-artifacts/selinux:file_contexts",
        "//prebuilts/boot-artifacts/selinux:system_file_contexts",
    ],
)

filegroup(
    name = "insmod_cfgs",
    srcs = glob([
        "insmod_cfg/*.cfg",
    ]),
)

# TODO: support running ufdt_apply_overlay in a loop on each DTBO
#genrule(
#    name = "zuma_shusky_ufdt_overlay",
#    srcs = [
#        ":zuma_shusky/google/zuma-a0.dtb",
#        "//build/kernel:hermetic-tools/ufdt_apply_overlay",
#    ] + [":zuma_shusky/" + file for file in _SHUSKY_DTBOS],
#    outs = [
#        "zuma_shusky-out.dtb",
#    ],
#    cmd = """set -e
#	for m in {shusky_dtbos}; \\
#	do \\
#		$(location //build/kernel:hermetic-tools/ufdt_apply_overlay) \\
#		    $(location :zuma_shusky/google/zuma-a0.dtb)              \\
#		    $(location :zuma_shusky/$$m)         \\
#		    $(location zuma_shusky-$(basename $$m).dtb) \\
#	done
#    """.format(
#        shusky_dtbos = " ".join(_SHUSKY_DTBOS),
#    ),
#)

_zuma_shusky_dist_targets = [
    # Device-specific artifacts
    ":zuma_shusky",
    ":zuma_shusky_modules_install",
    ":zuma_shusky_merged_uapi_headers",
    ":zuma_shusky_images",
    ":gki_aarch64_boot",
    # TODO: support running ufdt_apply_overlay in a loop on each DTBO
    #":zuma_shusky_ufdt_overlay",
    ":zuma_shusky_unstripped_modules_archive",
    ":insmod_cfgs",
    ":zuma_shusky_extracted_system_dlkm",
] + select({
    "//private/google-modules/soc/gs:gki_aosp": [
        "//aosp:android/abi_gki_aarch64_pixel",
        "//aosp:kernel_aarch64_download_or_build",
        "//aosp:kernel_aarch64_headers_download_or_build",
    ],
    "//private/google-modules/soc/gs:gki_aosp_staging": [
        "shusky_gki",
        "shusky_gki_headers",
        "//aosp-staging:android/abi_gki_aarch64_pixel",
        "//build/kernel:gki_certification_tools",
    ],
})

extracted_system_dlkm(
    name = "zuma_shusky_extracted_system_dlkm",
    gki_modules = [paths.basename(m) for m in _GKI_MODULES],
    images = select({
        "//private/google-modules/soc/gs:gki_aosp": "//aosp:kernel_aarch64_images_download_or_build",
        "//private/google-modules/soc/gs:gki_aosp_staging": ":shusky_gki_images",
    }),
)

copy_to_dist_dir(
    name = "zuma_shusky_dist",
    data = _zuma_shusky_dist_targets,
    dist_dir = "out/shusky/dist",
    flat = True,
    log = "info",
)<|MERGE_RESOLUTION|>--- conflicted
+++ resolved
@@ -209,11 +209,8 @@
         # keep sorted
         "//private/google-modules/bms/misc:bms-misc.kconfig",
         "//private/google-modules/display/common:common.kconfig",
-<<<<<<< HEAD
+        "//private/google-modules/display/samsung:display.samsung.kconfig",
         "//private/google-modules/power/mitigation:bcl.kconfig",
-=======
->>>>>>> 41150038
-        "//private/google-modules/display/samsung:display.samsung.kconfig",
         "//private/google-modules/power/reset:reset.kconfig",
         "//private/google-modules/soc/gs:build.config.slider.blktest",
         "//private/google-modules/soc/gs:build.config.slider.debug_api",
@@ -396,11 +393,7 @@
         "drivers/soc/google/vh/kernel/fs/vh_fs.ko",
         "drivers/soc/google/vh/kernel/metrics/pixel_metrics.ko",
         "drivers/soc/google/vh/kernel/mm/vh_mm.ko",
-<<<<<<< HEAD
-        # "drivers/soc/google/vh/kernel/pixel_em/pixel_em.ko",
-=======
         "drivers/soc/google/vh/kernel/pixel_em/pixel_em.ko",
->>>>>>> 41150038
         "drivers/soc/google/vh/kernel/sched/sched_tp.ko",
         "drivers/soc/google/vh/kernel/sched/vh_preemptirq_long.ko",
         "drivers/soc/google/vh/kernel/sched/vh_sched.ko",
