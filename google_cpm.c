/* SPDX-License-Identifier: GPL-2.0 */
/*
 * Copyright 2020-2022 Google LLC
 *
 * This program is free software; you can redistribute it and/or modify
 * it under the terms of the GNU General Public License as published by
 * the Free Software Foundation; either version 2 of the License, or
 * (at your option) any later version.
 *
 * This program is distributed in the hope that it will be useful,
 * but WITHOUT ANY WARRANTY; without even the implied warranty of
 * MERCHANTABILITY or FITNESS FOR A PARTICULAR PURPOSE.  See the
 * GNU General Public License for more details.
 */

#define pr_fmt(fmt) KBUILD_MODNAME ": " fmt

#ifdef CONFIG_PM_SLEEP
#define SUPPORT_PM_SLEEP 1
#endif

#include <linux/kernel.h>
#include <linux/printk.h>
#include <linux/module.h>
#include <linux/of.h>
#include <linux/of_gpio.h>
#include <linux/gpio.h>
#include <linux/pm_runtime.h>
#include <linux/platform_device.h>
#include <linux/thermal.h>
#include <linux/slab.h>
#include "gbms_power_supply.h"
#include "google_bms.h"
#include "google_dc_pps.h"
#include "google_psy.h"

#include <linux/debugfs.h>

#define get_boot_sec() div_u64(ktime_to_ns(ktime_get_boottime()), NSEC_PER_SEC)


/* Non DC Charger is the default */
#define GCPM_DEFAULT_CHARGER	0
/* TODO: handle capabilities based on index number */
#define GCPM_INDEX_DC_DISABLE	-1
#define GCPM_INDEX_DC_ENABLE	1
#define GCPM_MAX_CHARGERS	4

/* tier based, disabled now */
#define GCPM_DEFAULT_DC_LIMIT_DEMAND	0
/* thermal will change this */
#define GCPM_DEFAULT_DC_LIMIT_CC_MIN		1000000
#define GCPM_DEFAULT_DC_LIMIT_CC_MIN_WLC	2000000

/* voltage based */
#define GCPM_DEFAULT_DC_LIMIT_VBATT_MIN		3600000
#define GCPM_DEFAULT_DC_LIMIT_DELTA_LOW		200000

/* demand based limits */
#define GCPM_DEFAULT_DC_LIMIT_VBATT_MAX		4450000
#define GCPM_DEFAULT_DC_LIMIT_DELTA_HIGH	200000

/* SOC debounce */
#define GCPM_DEFAULT_DC_LIMIT_SOC_HIGH		100

/* behavior in taper */
#define GCPM_TAPER_STEP_FV_MARGIN	0
#define GCPM_TAPER_STEP_CC_STEP		0
#define GCPM_TAPER_STEP_COUNT		0
#define GCPM_TAPER_STEP_GRACE		1
#define GCPM_TAPER_STEP_VOLTAGE		0
#define GCPM_TAPER_STEP_CURRENT		0
/* enough time for the charger to settle to a new limit */
#define GCPM_TAPER_STEP_INTERVAL_S	120

/* TODO: move to configuration */
#define DC_TA_VMAX_MV		9800000
/* TODO: move to configuration */
#define DC_TA_VMIN_MV		8000000
/* TODO: move to configuration */
#define DC_VBATT_HEADROOM_MV	500000

static const int GCPM_FCC_RETRIES = 200;
static const int GCPM_FCC_RETRY_INTERVAL = 1000;

enum gcpm_dc_state_t {
	DC_DISABLED = -1,
	DC_IDLE = 0,
	DC_ENABLE,
	DC_RUNNING,
	DC_ENABLE_PASSTHROUGH,
	DC_PASSTHROUGH,
};

/* DC_ERROR_RETRY_MS <= DC_RUN_DELAY_MS */
#define DC_ENABLE_DELAY_MS	500
#define DC_RUN_DELAY_MS		9000
#define DC_ERROR_RETRY_MS	PPS_ERROR_RETRY_MS

#define PPS_PROG_TIMEOUT_S	10
#define PPS_PROG_RETRY_MS	2000
#define PPS_ACTIVE_RETRY_MS	1500
#define PPS_ACTIVE_USB_TIMEOUT_S	25
#define PPS_ACTIVE_WLC_TIMEOUT_S	500
#define PPS_READY_DELTA_TIMEOUT_S	10

#define PPS_ERROR_RETRY_MS	1000

enum {
	PPS_INDEX_NOT_SUPP = -1,
	PPS_INDEX_TCPM = 1,
	PPS_INDEX_WLC = 2,
	PPS_INDEX_MAX = 2,
};

#define MDIS_OF_CDEV_NAME "google,mdis_charger"
#define MDIS_CDEV_NAME "chg_mdis"
#define MDIS_IN_MAX	4
#define MDIS_OUT_MAX	GCPM_MAX_CHARGERS

struct mdis_thermal_device
{
	struct gcpm_drv *gcpm;
	struct mutex tdev_lock;

	struct thermal_cooling_device *tcd;
	u32 *thermal_mitigation;
	int thermal_levels;
	int current_level;
	int therm_fan_alarm_level;
};

struct gcpm_drv  {
	struct device *device;
	struct power_supply *psy;
	struct delayed_work init_work;

	/* charge limit for wireless DC (legacy) */
	struct gvotable_election *dc_fcc_votable;

	bool cp_fcc_hold;	/* debounces CP */
	int cp_fcc_hold_limit;	/* limit to re-enter CP */

	/* MDIS: wired and wireless via main charger */
	struct gvotable_election *fcc_votable;
	struct gvotable_election *dc_icl_votable;
	struct gvotable_election *tx_icl_votable;
	/* MDIS: wired and wireless via DC charger */
	struct gvotable_election *cp_votable;
	/* MDIS: configuration */
	struct power_supply *mdis_in[MDIS_IN_MAX];
	int mdis_in_count;
	struct power_supply *mdis_out[MDIS_OUT_MAX];
	int mdis_out_count;
	u32 *mdis_out_limits[MDIS_OUT_MAX];
	u32 mdis_out_sel[MDIS_OUT_MAX];
	/* MDIS: device and current budget */
	struct mdis_thermal_device thermal_device;
	struct gvotable_election *mdis_votable;
	struct gvotable_election *fan_level_votable;

	/* CSI */
	struct gvotable_election *csi_status_votable;

	/* combine PPS, route to the active PPS source */
	struct power_supply *pps_psy;

	/* basically the same as mdis_out */
	int chg_psy_retries;
	struct power_supply *chg_psy_avail[GCPM_MAX_CHARGERS];
	const char *chg_psy_names[GCPM_MAX_CHARGERS];
	struct gvotable_election *dc_chg_avail_votable;
	struct mutex chg_psy_lock;
	int chg_psy_active;
	int chg_psy_count;

	/* wakelock */
	struct wakeup_source *gcpm_ws;

	/* force a charger, this might have side effects */
	int force_active;

	struct logbuffer *log;

	/* TCPM state for wired PPS charging */
	const char *tcpm_psy_name;
	struct power_supply *tcpm_psy;
	struct pd_pps_data tcpm_pps_data;
	int log_psy_ratelimit;
	u32 tcpm_phandle;

	/* TCPM state for wireless PPS charging */
	const char *wlc_dc_name;
	struct power_supply *wlc_dc_psy;
	struct pd_pps_data wlc_pps_data;
	u32 wlc_phandle;

	struct delayed_work select_work;

	/* set to force PPS negotiation */
	bool force_pps;
	/* pps state and detect */
	struct delayed_work pps_work;
	/* request of output ua, */
	int out_ua;
	int out_uv;

	int dcen_gpio;
	u32 dcen_gpio_default;

	/* >0 when enabled, pps charger to use */
	int pps_index;
	/* >0 when enabled, dc_charger */
	int dc_index;
	/* dc_charging state */
	int dc_state;

	ktime_t dc_start_time;

	/* Disable DC control */
	int dc_ctl;

	/* force check of the DC limit again (debug) */
	bool new_dc_limit;

	/* taper off of current at tier, voltage */
	u32 taper_step_interval;	/* countdown interval in seconds */
	u32 taper_step_voltage;		/* voltage before countdown */
	u32 taper_step_current;		/* current before countdown */
	u32 taper_step_grace;		/* steps from voltage before countdown */
	u32 taper_step_count;		/* countdown steps before dc_done */
	u32 taper_step_fv_margin;		/* countdown steps before dc_done */
	u32 taper_step_cc_step;		/* countdown steps before dc_done */
	int taper_step;			/* actual countdown */

	/* policy: soc% based limits for DC charging */
	u32 dc_limit_soc_high;		/* DC will not start over high */
	/* policy: power demand limit for DC charging */
	u32 dc_limit_vbatt_low;		/* DC will not stop until low */
	u32 dc_limit_vbatt_min;		/* DC will start at min */
	u32 dc_limit_vbatt_high;	/* DC will not start over high */
	u32 dc_limit_vbatt_max;		/* DC stop at max */
	u32 dc_limit_demand;

	/* TODO: keep TCPM/DC state in a structure add there */
	u32 dc_limit_cc_min;		/* PPS_DC stop if CC_MAX is under this */
	u32 dc_limit_cc_min_wlc;	/* WLC_DC stop if CC_MAX is under this */

	/* cc_max and fv_uv are the demand from google_charger */
	int cc_max;
	int fv_uv;

	bool dc_init_complete;
	bool init_complete;
	bool resume_complete;
	struct notifier_block chg_nb;

	/* tie up to charger mode */
	struct gvotable_election *gbms_mode;

	/* debug fs */
	struct dentry *debug_entry;

	int wlc_dc_fcc;

	/* fcc retry */
	int fcc_retries;
	int fcc_retry_limit;
	struct delayed_work fcc_retry_work;

};

#define gcpm_psy_name(psy) \
	((psy) && (psy)->desc && (psy)->desc->name ? (psy)->desc->name : "???")

/* TODO: rename to "can_dc" and handle capabilities based on index number */
#define gcpm_is_dc(gcpm, index) \
	((index) >= GCPM_INDEX_DC_ENABLE)

/* Logging ----------------------------------------------------------------- */

int debug_printk_prlog = LOGLEVEL_INFO;

/* ------------------------------------------------------------------------- */

static struct gvotable_election *gcpm_get_cp_votable(struct gcpm_drv *gcpm)
{
	if (!gcpm->cp_votable) {
		struct gvotable_election *v;

		v = gvotable_election_get_handle("GCPM_FCC");
		if (!IS_ERR_OR_NULL(v))
			gcpm->cp_votable = v;
	}

	return gcpm->cp_votable;
}

static struct gvotable_election *gcpm_get_dc_icl_votable(struct gcpm_drv *gcpm)
{
	if (!gcpm->dc_icl_votable) {
		struct gvotable_election *v;

		v = gvotable_election_get_handle("DC_ICL");
		if (!IS_ERR_OR_NULL(v))
			gcpm->dc_icl_votable = v;
	}

	return gcpm->dc_icl_votable;
}

static struct gvotable_election *gcpm_get_fcc_votable(struct gcpm_drv *gcpm)
{
	if (!gcpm->fcc_votable) {
		struct gvotable_election *v;

		v = gvotable_election_get_handle("MSC_FCC");
		if (!IS_ERR_OR_NULL(v))
			gcpm->fcc_votable = v;
	}

	return gcpm->fcc_votable;
}

/* will kick gcpm_fcc_callback(), needs mutex_unlock(&gcpm->chg_psy_lock); */
static int gcpm_update_gcpm_fcc(struct gcpm_drv *gcpm, const char *reason,
				int limit, bool enable)
{
	struct gvotable_election *el;
	int ret = -ENODEV;

	el = gcpm_get_cp_votable(gcpm);
	if (el)
		ret = gvotable_cast_int_vote(el, reason, limit, enable);

	return ret;
}

/* current limit for DC charging */
static int gcpm_get_gcpm_fcc(struct gcpm_drv *gcpm)
{
	struct gvotable_election *el;
	int dc_iin = -1;

	el = gcpm_get_cp_votable(gcpm);
	if (el)
		dc_iin = gvotable_get_current_int_vote(el);
	if (dc_iin < 0)
		dc_iin = gcpm->cc_max;

	return dc_iin;
}

/* ------------------------------------------------------------------------- */

static struct power_supply *gcpm_chg_get_charger(const struct gcpm_drv *gcpm, int index)
{
	return (index < 0 || index >= gcpm->chg_psy_count) ? NULL : gcpm->chg_psy_avail[index];
}

static struct power_supply *gcpm_chg_get_default(const struct gcpm_drv *gcpm)
{
	return gcpm_chg_get_charger(gcpm, GCPM_DEFAULT_CHARGER);
}

/* TODO: place a lock around the operation? */
static struct power_supply *gcpm_chg_get_active(const struct gcpm_drv *gcpm)
{
	return gcpm_chg_get_charger(gcpm, gcpm->chg_psy_active);
}

static bool gcpm_chg_is_cp_active(const struct gcpm_drv *gcpm)
{
	return gcpm_is_dc(gcpm, gcpm->chg_psy_active);
}

/* !=NULL if the adapter is not CP */
static struct power_supply *gcpm_chg_get_active_cp(const struct gcpm_drv *gcpm)
{
	struct power_supply *psy = NULL;

	if (gcpm_chg_is_cp_active(gcpm))
		psy = gcpm_chg_get_charger(gcpm, gcpm->chg_psy_active);

	return psy;
}


static int gcpm_chg_ping(struct gcpm_drv *gcpm, int index, bool online)
{
	struct power_supply *chg_psy;
	int ret;

	chg_psy = gcpm->chg_psy_avail[index];
	if (!chg_psy)
		return 0;

	ret = GPSY_SET_PROP(chg_psy, POWER_SUPPLY_PROP_ONLINE, 0);
	if (ret < 0)
		pr_debug("adapter %d cannot ping (%d)", index, ret);

	return 0;
}

/* use the charger one when avalaible or fallback to the generated one */
static uint64_t gcpm_get_charger_state(const struct gcpm_drv *gcpm,
				       struct power_supply *chg_psy)
{
	union gbms_charger_state chg_state;
	int rc;

	rc = gbms_read_charger_state(&chg_state, chg_psy);
	if (rc < 0)
		return 0;

	return chg_state.v;
}

/*
 * chg_psy_active==-1 if index was active
 * NOTE: GBMS_PROP_CHARGING_ENABLED will be pinged later on
 */
static int gcpm_chg_offline(struct gcpm_drv *gcpm, int index)
{
	const int active_index = gcpm->chg_psy_active;
	struct power_supply *chg_psy;
	int ret;

	ret = gcpm_update_gcpm_fcc(gcpm, "CC_MAX", gcpm->cc_max, false);
	if (ret < 0)
		pr_debug("PPS_DC: offline cannot update cp_fcc (%d)\n", ret);


	chg_psy = gcpm_chg_get_charger(gcpm, index);
	if (!chg_psy)
		return 0;

	/* OFFLINE should stop charging */
	ret = GPSY_SET_PROP(chg_psy, GBMS_PROP_CHARGING_ENABLED, 0);
	if (ret == 0)
		ret = GPSY_SET_PROP(chg_psy, POWER_SUPPLY_PROP_ONLINE, 0);
	if (ret == 0 && gcpm->chg_psy_active == index)
		gcpm->chg_psy_active = -1;

	pr_info("%s: %s active=%d->%d offline_ok=%d\n", __func__,
		 pps_name(chg_psy), active_index, gcpm->chg_psy_active, ret == 0);

	return ret;
}

/* preset charging parameters */
static int gcpm_chg_preset(struct power_supply *chg_psy, int fv_uv, int cc_max)
{
	const char *name = gcpm_psy_name(chg_psy);
	int ret;

	pr_debug("%s: %s fv_uv=%d cc_max=%d\n", __func__, name, fv_uv, cc_max);

	ret = GPSY_SET_PROP(chg_psy, POWER_SUPPLY_PROP_CONSTANT_CHARGE_VOLTAGE_MAX,
			    fv_uv);
	if (ret < 0) {
		pr_err("%s: %s no fv_uv (%d)\n", __func__, name, ret);
		return ret;
	}

	ret = GPSY_SET_PROP(chg_psy, POWER_SUPPLY_PROP_CONSTANT_CHARGE_CURRENT_MAX,
			    cc_max);
	if (ret < 0)
		pr_err("%s: %s no cc_max (%d)\n", __func__, name, ret);

	return ret;
}

/* setting online might start charging (if ENABLE is set) */
static int gcpm_chg_online(struct power_supply *chg_psy, int fv_uv, int cc_max)
{
	const char *name = gcpm_psy_name(chg_psy);
	bool preset_ok = true;
	int ret;

	if (!chg_psy) {
		pr_err("%s: invalid charger\n", __func__);
		return -EINVAL;
	}

	/* preset the new charger */
	ret = gcpm_chg_preset(chg_psy, fv_uv, cc_max);
	if (ret < 0)
		preset_ok = false;

	/* online (but so we can enable it) */
	ret = GPSY_SET_PROP(chg_psy, POWER_SUPPLY_PROP_ONLINE, 1);
	if (ret < 0) {
		pr_debug("%s: %s online failed (%d)\n", __func__, name, ret);
		return ret;
	}

	/* retry preset if failed */
	if (!preset_ok)
		ret = gcpm_chg_preset(chg_psy, fv_uv, cc_max);
	if (ret < 0) {
		int rc;

		pr_err("%s: %s preset failed (%d)\n", __func__, name, ret);

		rc = GPSY_SET_PROP(chg_psy, POWER_SUPPLY_PROP_ONLINE, 0);
		if (rc < 0)
			pr_err("%s: %s offline failed (%d)\n", __func__, name, rc);
	}

	return ret;
}

/*
 * gcpm->chg_psy_active == gcpm->dc_index on success.
 * NOTE: call with a lock around gcpm->chg_psy_lock
 */
static int gcpm_chg_start(struct gcpm_drv *gcpm, int index, int fv_uv, int cc_max)
{
	const int active_index = gcpm->chg_psy_active;
	struct power_supply *chg_psy;
	int ret = -EINVAL;

	if (index == active_index)
		return 0;

	if (active_index != -1)
		pr_err("%s: %d->%d not idle\n", __func__, active_index, index);

	/* validate the index before switch */
	chg_psy = gcpm_chg_get_charger(gcpm, index);
	if (chg_psy)
		ret = gcpm_chg_online(chg_psy, fv_uv, cc_max);
	if (ret < 0) {
		/* TODO: force active_index if != -1 */
		pr_debug("%s: index=%d not online (%d)\n",
			 __func__, index, ret);
		return ret;
	}

	pr_debug("%s: active=%d->%d\n", __func__, active_index, index);

	gcpm->chg_psy_active = index;
	return ret;
}

/*
 * Enable DirectCharge mode, PPS and DC charger must be already initialized
 * NOTE: disable might restart the default charger with stale settings
 */
static int gcpm_dc_enable(struct gcpm_drv *gcpm, bool enabled)
{
	if (gcpm->dcen_gpio >= 0 && !gcpm->dcen_gpio_default)
		gpio_set_value(gcpm->dcen_gpio, enabled);

	if (!gcpm->gbms_mode) {
		struct gvotable_election *v;

		v = gvotable_election_get_handle(GBMS_MODE_VOTABLE);
		if (IS_ERR_OR_NULL(v))
			return -ENODEV;
		gcpm->gbms_mode = v;
	}

	return gvotable_cast_long_vote(gcpm->gbms_mode, "GCPM",
				       GBMS_CHGR_MODE_CHGR_DC, enabled);
}

/*
 * disable DC and switch back to the default charger. Final DC statate is
 * DC_IDLE (i.e. this can be used to reset dc_state from DC_DISABLED).
 * NOTE: call with a lock around gcpm->chg_psy_lock
 * NOTE: I could pass in and return dc_state instead of changing gcpm
 * must  hold a lock on mutex_lock(&gcpm->chg_psy_lock);
 */
static int gcpm_dc_stop(struct gcpm_drv *gcpm, int index)
{
	int dc_state = gcpm->dc_state;
	int ret = 0;

	if (!gcpm_is_dc(gcpm, index))
		dc_state = DC_ENABLE_PASSTHROUGH;

	switch (dc_state) {
	case DC_RUNNING:
	case DC_PASSTHROUGH:
		ret = gcpm_chg_offline(gcpm, index);
		if (ret < 0)
			pr_warn("DC_PPS: Cannot offline DC index=%d (%d)",
				index, ret);
		else
			gcpm->dc_state = DC_ENABLE;
		fallthrough;
	case DC_ENABLE:
	case DC_ENABLE_PASSTHROUGH:
		ret = gcpm_dc_enable(gcpm, false);
		if (ret < 0) {
			pr_err("DC_PPS: Cannot disable DC (%d)", ret);
			break;
		}
		fallthrough;
	default:
		gcpm->dc_state = DC_DISABLED;
		break;
	}

	return ret;
}

/*
 * route the dc_limit to MSC_FCC for wireless charing.
 * @return <0 on error, 0 on limit not applied, 1 on limit applied (and positive)
 * call holding a lock on mutex_lock(&gcpm->chg_psy_lock);
 */
static int gcpm_dc_fcc_update(struct gcpm_drv *gcpm, int value)
{
	struct gvotable_election *msc_fcc;
	int limit = value;
	int ret = -ENODEV;

	msc_fcc = gcpm_get_fcc_votable(gcpm);
	if (!msc_fcc)
		goto error_exit;

	/* apply/enable DC_FCC only when a WLC_DC source is selected */
	if ((gcpm->pps_index != PPS_INDEX_WLC) ||
	    (gcpm->dc_index <= GCPM_DEFAULT_CHARGER) || limit < 0)
		limit = -1;

	/*
	 * The thermal voter for FCC wired must be disabled to allow higher
	 * charger rates for DC_FCC than for the wired case.
	 */
	ret = gvotable_cast_int_vote(msc_fcc, "DC_FCC", limit, limit >= 0);
	if (ret < 0)
		pr_err("%s: vote %d on MSC_FCC failed (%d)\n",  __func__,
		       limit, ret);
	else
		ret = limit >= 0;

error_exit:
	dev_dbg(gcpm->device, "%s: DC_FCC->MSC_FCC pps_index=%d value=%d limit=%d applied=%d\n",
		__func__, gcpm->pps_index, value, limit, ret);

	return ret;
}

/*
 * route the dc_limit to MSC_FCC for wireless charging and adjust the MDIS
 * limits when switching between CP and non CP charging.
 * NOTE: when in MDIS is at level = 0 the cooling zone disable the MDIS votes
 * on MSC_FCC, DC_ICL and GCPM_FCC.
 * NOTE: called with negative cp_limit when switching from WLC_CP to WLC and
 * with the HOLD limit when re-starting PPS_DC and WLC_DC.
 * @return <0 on error, 0 on limit not applied, 1 on limit applied and positive
 * call holding a lock on mutex_lock(&gcpm->chg_psy_lock);
 */
static int gcpm_update_votes(struct gcpm_drv *gcpm, int cp_limit)
{
	const bool enable = gcpm->thermal_device.current_level > 0;
	struct gvotable_election *el;
	int ret;

	pr_debug("%s: cp_limit=%d\n", __func__, cp_limit);

	/* update DC_FCC limit before disabling the others */
	if (cp_limit > 0)
		ret = gcpm_dc_fcc_update(gcpm, enable ? cp_limit : -1);

	/* vote on DC_ICL */
	el = gcpm_get_dc_icl_votable(gcpm);
	if (el)
		gvotable_recast_ballot(el, "MDIS", enable && cp_limit == 0);

	/* vote on MSC_FCC: applied only when CP is not enabled */
	el = gcpm_get_fcc_votable(gcpm);
	if (el)
		gvotable_recast_ballot(el, "MDIS", enable && cp_limit == 0);

	/* vote on GCPM_FCC: valid only on cp */
	el = gcpm_get_cp_votable(gcpm);
	if (el)
		gvotable_recast_ballot(el, "MDIS", enable && cp_limit);

	/* update DC_FCC limit after enabling the others */
	if (cp_limit <= 0)
		ret = gcpm_dc_fcc_update(gcpm, enable ? cp_limit : -1);

	return ret;
}


/* NOTE: call with a lock around gcpm->chg_psy_lock */
static int gcpm_dc_start(struct gcpm_drv *gcpm, int index)
{
	const int dc_iin = gcpm_get_gcpm_fcc(gcpm);
	struct power_supply *dc_psy;
	int ret;

	pr_info("PPS_DC: index=%d dc_iin=%d hold=%d\n",
		index, dc_iin, gcpm->cp_fcc_hold_limit);

	/* ENABLE will be called by the dc_pps workloop */
	ret = gcpm_chg_start(gcpm, index, gcpm->fv_uv, dc_iin);
	if (ret < 0) {
		pr_err("PPS_DC: index=%d not started (%d)\n", index, ret);
		return ret;
	}

	/*
	 * Restoring the DC_FCC limit might change charging current and cause
	 * demand to fall under dc_limit_demand. The possible resulting loop
	 * (enable/disable) is solved in gcpm_chg_select_work().
	 * NOTE: ->cp_fcc_hold_limit cannot be 0
	 */
	ret = gcpm_update_votes(gcpm, gcpm->cp_fcc_hold_limit);
	if (ret < 0)
		pr_debug("PPS_DC: start cannot update votes (%d)\n", ret);

<<<<<<< HEAD
	if (gcpm->pps_index == PPS_INDEX_WLC) {
		gcpm_update_gcpm_fcc(gcpm, "WLC_FCC", gcpm->wlc_dc_fcc, gcpm->wlc_dc_fcc > 0);
		pr_info("PPS_DC: index=%d vote gcpm_fcc to %d\n",
			 gcpm->pps_index, gcpm->wlc_dc_fcc);
	}
=======
	ret = gcpm_update_gcpm_fcc(gcpm, "CC_MAX", gcpm->cc_max, true);
	if (ret < 0)
		pr_debug("PPS_DC: start cannot update cp_fcc (%d)\n", ret);
>>>>>>> d243bf39

	/* this is the CP */
	dc_psy = gcpm_chg_get_active_cp(gcpm);
	if (!dc_psy) {
		pr_err("PPS_DC: gcpm->dc_state == DC_READY, no adapter\n");
		return -ENODEV;
	}

	/* set IIN_CFG (might not need) */
	ret = GPSY_SET_PROP(dc_psy, POWER_SUPPLY_PROP_CURRENT_MAX,
			    gcpm->out_ua);
	if (ret < 0) {
		pr_err("PPS_DC: no IIN (%d)\n", ret);
		return ret;
	}

	/* vote on MODE */
	ret = gcpm_dc_enable(gcpm, true);
	if (ret < 0) {
		pr_err("PPS_DC: dc_ready failed=%d\n", ret);
		return ret;
	}

	pr_debug("PPS_DC: dc_ready ok state=%d fv_uv=%d cc_max=%d, out_ua=%d\n",
		gcpm->dc_state, gcpm->fv_uv, gcpm->cc_max, gcpm->out_ua);

	return 0;
}

/*
 * Select the DC charger using the thermal policy.
 * DC charging is enabled when demand is over dc_limit (default 0) and
 * vbatt > vbatt_min (default or device tree). DC is not disabled when
 * vbatt is over vbat low.
 * DC is stopped when vbatt is over vbatt_max (default or DT) and not started
 * when vbatt is over vbatt_high (some default 200mV under vbatt_max).
 * NOTE: program target before enabling chaging.
 */
enum gcpm_dc_ctl_t {
	GCPM_DC_CTL_DEFAULT = 0,
	GCPM_DC_CTL_DISABLE_WIRED,
	GCPM_DC_CTL_DISABLE_WIRELESS,
	GCPM_DC_CTL_DISABLE_BOTH,
};

/*
 * the current source as index in mdis_in[].
 * < 0 error, the index in mdis_in[] if the source is in PPS mode
 */
static int gcpm_mdis_match_cp_source(struct gcpm_drv *gcpm, int *online)
{
	union power_supply_propval pval;
	int i, ret;

	for (i = 0; i < MDIS_IN_MAX; i++) {
		if (!gcpm->mdis_in[i])
			continue;

		ret = power_supply_get_property(gcpm->mdis_in[i],
						POWER_SUPPLY_PROP_ONLINE,
						&pval);
		if (ret || !pval.intval)
			continue;

		*online = pval.intval;
		return i;
	}

	return -EINVAL;
}

static int gcpm_mdis_in_is_wireless(struct gcpm_drv *gcpm, int index)
{
	return index == 1; /* TODO: query at startup using type==WIRELESS */
}

/* return the PPS_CP or the WLC_CP limit */
static int gcpm_chg_select_check_cp_limit(struct gcpm_drv *gcpm)
{
	int online, cp_min = -1, in_idx;

	in_idx = gcpm_mdis_match_cp_source(gcpm, &online);
	if (in_idx < 0 || gcpm_mdis_in_is_wireless(gcpm, in_idx)) {
		if (gcpm->dc_limit_cc_min_wlc >= 0)
			cp_min = gcpm->dc_limit_cc_min_wlc;
	} else if (gcpm->dc_limit_cc_min >= 0) {
		cp_min = gcpm->dc_limit_cc_min;
	}

	/* wlc might use a different (higher) CP limit than wired */
	dev_dbg(gcpm->device, "%s: in_idx=%d cp_min=%d\n", __func__, in_idx, cp_min);
	return cp_min;
}

/* call holding mutex_lock(&gcpm->chg_psy_lock) */
static int gcpm_chg_select_by_demand(struct gcpm_drv *gcpm)
{
	int cc_max = gcpm->cc_max; /* from google_charger */
	int index = GCPM_DEFAULT_CHARGER;
	int batt_demand = -1;
	int cp_min;

	/*
	 * ->cc_max is lowered from the main-charger thermal limit and might
	 * prevent this code from selecting the CP charger again when thermals
	 * caused this code to switch from CP to the main charger.
	 *
	 * NOTE: Need to check the value directly because source selection is
	 * done holding a lock on &gcpm->chg_psy_lock (cc_max will become the
	 * same as gcpm->cp_fcc_hold_limit on exit).
	 */
	if (gcpm->cp_fcc_hold && gcpm->cp_fcc_hold_limit >= 0 && cc_max != 0) {
		/*
		 * ->cp_fcc_hold is set when a thermal limit caused the switch
		 * from CP to main-charger. In this case ->cp_fcc_hold_limit
		 * keeps the current (alternate) CP limit that should be used
		 * to determine whether to go back to the Charge Pump.
		 * NOTE: ->cp_fcc_hold_limit is changed when the DC_FCC changes
		 * (wireless CP) AND when MDIS changes but is not changed when
		 * the MSC_FCC limit changes. This means that without MDIS
		 * CP will restart on PD wired only when the actual charging
		 * current exceeds the cp_min limit.
		 */
		dev_dbg(gcpm->device, "%s: change due to hold cc_max=%d->%d\n",
			__func__, cc_max, gcpm->cp_fcc_hold_limit);
		cc_max = gcpm->cp_fcc_hold_limit;
	}

	/* keeps on default charger until we have valid charging parameters */
	if (cc_max <= 0 || gcpm->fv_uv <= 0)
		goto exit_done; /* index == GCPM_DEFAULT_CHARGER; */

	/*
	 * power demand comes from charging tier or thermal limit: leave
	 * dc_limit_demand to 0 to switch only on cp_min.
	 * TODO: handle capabilities based on index number
	 */
	batt_demand = (cc_max / 1000) * (gcpm->fv_uv / 1000);
	if (batt_demand > gcpm->dc_limit_demand)
		index = GCPM_INDEX_DC_ENABLE;

	dev_dbg(gcpm->device, "%s: index=%d cc_max=%d gcpm->fv_uv=%d demand=%d, dc_limit=%d\n",
		__func__, index, cc_max / 1000, gcpm->fv_uv / 1000,
		batt_demand, gcpm->dc_limit_demand);

	/*
	 * the limit for DC depends on the source that is active with the
	 * complication that using the DC_ICL disables the THERMAL limit
	 * on MSC_FCC and will cause an immediate reselection of CP.
	 * The code settig ->hold and ->cp_fcc_hold_limit needs to make sure
	 * that the limit is appropriate.
	 */
	cp_min = gcpm_chg_select_check_cp_limit(gcpm);
	if (cp_min == -1 || cc_max <= cp_min) {
		const bool cp_active = gcpm_chg_is_cp_active(gcpm);

		/* current demand less than min demand for CP */
		dev_dbg(gcpm->device,
			"%s: cc_max=%d under cp_min=%d, ->hold=%d->%d index:%d->%d\n",
			__func__, cc_max, cp_min, gcpm->cp_fcc_hold,
			gcpm->cp_fcc_hold ? gcpm->cp_fcc_hold : cp_active,
			index, GCPM_DEFAULT_CHARGER);

		/*
		 * Switch to the default charger and hold it.
		 * NOTE: ->cp_fcc_hold is reset in gcpm_dc_fcc_callback()
		 * and when the MDIS thermal limit changes. This piece is
		 * only for legacy dc_fcc since the mdis code handle this.
		 */
		if (!gcpm->cp_fcc_hold)
			gcpm->cp_fcc_hold = cp_active;

		index = GCPM_DEFAULT_CHARGER;
	}

exit_done:
	dev_dbg(gcpm->device,
		"by_d: index:%d->%d demand=%d,limit=%d cc_max=%d,cp_min=%d, hold=%d",
		gcpm->dc_index, index, batt_demand, gcpm->dc_limit_demand,
		cc_max, cp_min, gcpm->cp_fcc_hold);
	return index;
}

/*
 * called only before enabling DC to debounce HIGH SOC.
 * call holding mutex_lock(&gcpm->chg_psy_lock)
 */
static int gcpm_chg_select_by_soc(struct power_supply *psy,
				  const struct gcpm_drv *gcpm)
{
	union power_supply_propval pval = { };
	int index = gcpm->dc_index; /* debounce it */
	int ret;

	ret = power_supply_get_property(psy, POWER_SUPPLY_PROP_CAPACITY, &pval);
	if (ret < 0 || pval.intval < gcpm->dc_limit_soc_high)
		index = GCPM_INDEX_DC_ENABLE;

	pr_debug("%s: index=%d->%d ret=%d soc=%d limit=%d\n", __func__,
		 gcpm->dc_index, index, ret, pval.intval,
		 gcpm->dc_limit_soc_high);

	return index;
}

/* call holding mutex_lock(&gcpm->chg_psy_lock) */
static int gcpm_chg_select_by_voltage(struct power_supply *psy,
				      const struct gcpm_drv *gcpm)
{
	const int vbatt_min = gcpm->dc_limit_vbatt_min;
	const int vbatt_max = gcpm->dc_limit_vbatt_max;
	const int vbatt_high = gcpm->dc_limit_vbatt_high;
	const int vbatt_low = gcpm->dc_limit_vbatt_low;
	int index = GCPM_DEFAULT_CHARGER;
	int vbatt = -1;

	if (!vbatt_min && !vbatt_max)
		return GCPM_INDEX_DC_ENABLE;

	vbatt = GPSY_GET_PROP(psy, POWER_SUPPLY_PROP_VOLTAGE_NOW);
	if (vbatt < 0) {
		pr_err("CHG_CHK cannot read vbatt %d\n", vbatt);
		goto exit_done; /* index == GCPM_DEFAULT_CHARGER; */
	}

	/* vbatt_max is the hard limit */
	if (vbatt_max && vbatt > vbatt_max)
		goto exit_done; /* index == GCPM_DEFAULT_CHARGER; */

	/*
	 * Need to keep checking the voltage when vbatt is under low
	 * to make sure that DC starts at vbatt_min. Also keeps the
	 * same ->dc_index to avoid instability but keep checking
	 * demand.
	 */
	if (vbatt_low && vbatt < vbatt_low) {
		index = gcpm->dc_index == GCPM_DEFAULT_CHARGER ?
			-EAGAIN : gcpm->dc_index; /* debounce */
	} else if (vbatt_min && vbatt < vbatt_min) {
		index = gcpm->dc_index == GCPM_DEFAULT_CHARGER ?
			-EAGAIN : gcpm->dc_index; /* debounce */
	} else if (vbatt_high && vbatt > vbatt_high) {
		index = gcpm->dc_index; /* debounce */
	} else {
		/* vbatt_min <= vbatt <= vbatt_high */
		index = GCPM_INDEX_DC_ENABLE;
	}

exit_done:

	pr_debug("%s: index=%d->%d vbatt=%d: low=%d min=%d high=%d max=%d\n",
		 __func__, gcpm->dc_index, index, vbatt, vbatt_low, vbatt_min,
		vbatt_high, vbatt_max);

	return index;
}

/* call holding mutex_lock(&gcpm->chg_psy_lock) */
static int gcpm_chg_select(struct gcpm_drv *gcpm)
{
	int index = GCPM_DEFAULT_CHARGER;
	int ret;

	if (!gcpm->dc_init_complete)
		goto exit_done; /* index == GCPM_DEFAULT_CHARGER; */

	/* overrides cp_fcc_hold, might trigger taper_control */
	if (gcpm->force_active >= 0)
		return gcpm->force_active;

	/* kill switch */
	if (gcpm->dc_ctl == GCPM_DC_CTL_DISABLE_BOTH)
		goto exit_done; /* index == GCPM_DEFAULT_CHARGER; */

	ret = gvotable_get_current_int_vote(gcpm->dc_chg_avail_votable);
	dev_dbg(gcpm->device, "%s: dc_chg_avail vote: %d\n", __func__, ret);
	if (ret <= 0)
		goto exit_done;

	/*
	 * check demand first to react to thermal engine, then voltage to
	 * make sure that we are over min and that we don't start over high
	 * and we stop at max, finally use SOC to not restart if over a
	 * SOC%
	 */
	index = gcpm_chg_select_by_demand(gcpm);
	if (index == GCPM_INDEX_DC_ENABLE) {
		struct power_supply *chg_psy;

		/* checking the current charger, should check battery? */
		chg_psy = gcpm_chg_get_default(gcpm);
		if (chg_psy) {
			index = gcpm_chg_select_by_voltage(chg_psy, gcpm);
			if (index == GCPM_INDEX_DC_ENABLE)
				index = gcpm_chg_select_by_soc(chg_psy, gcpm);
		}
	}

exit_done:

	/* consistency check */
	if (index >= gcpm->chg_psy_count) {
		pr_err("CHG_CHK index=%d out of bounds %d\n", index,
		       gcpm->chg_psy_count);
		index = GCPM_DEFAULT_CHARGER;
	}

	return index;
}

static bool gcpm_chg_dc_check_source(const struct gcpm_drv *gcpm, int index)
{
	/* Will run detection only the first time */
	if (gcpm->tcpm_pps_data.stage == PPS_NOTSUPP &&
	    gcpm->wlc_pps_data.stage == PPS_NOTSUPP )
		return false;

	return gcpm_is_dc(gcpm, index);
}

/* reset gcpm pps state */
static void gcpm_pps_online(struct gcpm_drv *gcpm)
{
	/* reset setpoint */
	gcpm->out_ua = -1;
	gcpm->out_uv = -1;

	/* reset detection */
	if (gcpm->tcpm_pps_data.pps_psy) {
		pps_init_state(&gcpm->tcpm_pps_data);
		if (gcpm->dc_ctl & GCPM_DC_CTL_DISABLE_WIRED)
			gcpm->tcpm_pps_data.stage = PPS_NOTSUPP;
	}
	if (gcpm->wlc_pps_data.pps_psy) {
		pps_init_state(&gcpm->wlc_pps_data);
		if (gcpm->dc_ctl & GCPM_DC_CTL_DISABLE_WIRELESS)
			gcpm->wlc_pps_data.stage = PPS_NOTSUPP;
	}
	gcpm->pps_index = 0;
}

static struct pd_pps_data *gcpm_pps_data(struct gcpm_drv *gcpm)
{
	struct pd_pps_data *pps_data = NULL;

	if (gcpm->pps_index == PPS_INDEX_TCPM)
		pps_data = &gcpm->tcpm_pps_data;
	else if (gcpm->pps_index == PPS_INDEX_WLC)
		pps_data = &gcpm->wlc_pps_data;

	return pps_data;
}

/* Wait for a source to become ready for the handoff */
static int gcpm_pps_wait_for_ready(struct gcpm_drv *gcpm)
{
	struct pd_pps_data *pps_data = gcpm_pps_data(gcpm);
	int pps_ui, vout = -1, iout = -1;
	bool pwr_ok = false;

	if (!pps_data)
		return -ENODEV;

	/* determine the limit/levels if needed */
	if (gcpm->pps_index == PPS_INDEX_WLC) {
		struct power_supply *chg_psy = gcpm_chg_get_active(gcpm);
		int vbatt = -1;

		if (chg_psy)
			vbatt = GPSY_GET_PROP(chg_psy, POWER_SUPPLY_PROP_VOLTAGE_NOW);
		if (vbatt > 0)
			vout = vbatt * 4;
	} else {
		pwr_ok = true;
	}

	/* always need to ping */
	pps_ui = pps_update_adapter(pps_data, vout, iout, pps_data->pps_psy);
	if (pps_ui < 0) {
		pr_err("PPS_Work: pps update, dc_state=%d (%d)\n",
			gcpm->dc_state, pps_ui);
		return pps_ui;
	}

	/* wait until adapter is at or over request */
	pwr_ok |= (vout <=0 || pps_data->out_uv >= vout) &&
		  (iout <=0 || pps_data->op_ua >= iout );

	pr_info("PPS_Work: pwr_ok=%d pps_ui=%d vout=%d out_uv=%d iout=%d op_ua=%d\n",
		pwr_ok, pps_ui, vout, pps_data->out_uv, iout, pps_data->op_ua);

	return pwr_ok ? pps_ui : -EAGAIN;
}

/* return true when  pd_online=PROG_ONLINE and stage=ACTIVE */
static int gcpm_pps_check_active(struct pd_pps_data *pps_data)
{
	int pps_ui;

	/* not supported for this stage */
	if (pps_data->stage == PPS_NOTSUPP)
		return 0;

	/* <0 for error, 0 for done, or the next polling interval */
	pps_ui = pps_work(pps_data, pps_data->pps_psy);
	if (pps_data->pd_online < PPS_PSY_PROG_ONLINE)
		pr_debug("PPS_Work: TCPM Wait %s pps_ui=%d online=%d, stage=%d\n",
			pps_name(pps_data->pps_psy), pps_ui, pps_data->pd_online,
			pps_data->stage);

	return pps_ui >= 0 && pps_data->stage == PPS_ACTIVE;
}

/*
 * Debounce online, enable PROG on each of the sources (ping) source that
 * transition to PPS_ACTIVE and set the pps_index.
 *
 * ->stage ==
 *	DISABLED => NONE -> AVAILABLE -> ACTIVE -> DISABLED
 *		 -> DISABLED
 *		 -> NOTSUPP
 *
 * return -EAGAIN if none of the sources is online, -ENODEV none of the sources
 * supports PPS, 0 if one of the sources is ONLINE an
 */
static int gcpm_pps_work(struct gcpm_drv *gcpm)
{
	int rc, ret = 0, online = 0, pps_index = 0;

	/*
	 * rc>0 when source has .pd_online==PROG_ONLINE and .stage==ACTIVE
	 * ,stage is active when the source has provided the source caps.
	 */
	rc =  gcpm_pps_check_active(&gcpm->tcpm_pps_data);
	if (rc <= 0) {
		rc =  gcpm_pps_check_active(&gcpm->wlc_pps_data);
		if (rc > 0)
			pps_index = PPS_INDEX_WLC;
		else
			online |= gcpm->wlc_pps_data.pd_online != 0;

		online |= gcpm->tcpm_pps_data.pd_online != 0;
	} else {
		pps_index = PPS_INDEX_TCPM;
	}

	if (gcpm->pps_index != pps_index)
		logbuffer_log(gcpm->log, "PPS_Work: pps_index %d->%d\n",
			      gcpm->pps_index, pps_index);

	/* handles PPS source offline or NOT active anymore */
	if (pps_index == 0 && gcpm->pps_index)
		ret = -ENODEV;
	else if (pps_index == 0 && !online)
		ret = -EAGAIN;

	pr_debug("PPS_Work: tcpm[online=%d, stage=%d] wlc[online=%d, stage=%d] ol=%d ret=%d pps_index=%d->%d\n",
		gcpm->tcpm_pps_data.pd_online, gcpm->tcpm_pps_data.stage,
		gcpm->wlc_pps_data.pd_online, gcpm->wlc_pps_data.stage,
		online, ret, gcpm->pps_index, pps_index);

	gcpm->pps_index = pps_index;
	return ret;
}

static int gcpm_pps_timeout(struct gcpm_drv *gcpm)
{
	struct pd_pps_data *wlc_pps_data = &gcpm->wlc_pps_data;

	return (wlc_pps_data->stage != PPS_NOTSUPP && wlc_pps_data->pd_online)
		? PPS_ACTIVE_WLC_TIMEOUT_S : PPS_ACTIVE_USB_TIMEOUT_S;
}

static int gcpm_update_mdis_charge_cntl_limit(struct mdis_thermal_device *tdev,
					      unsigned long lvl);


static int gcpm_pps_offline(struct gcpm_drv *gcpm)
{
	int ret;
	struct mdis_thermal_device *tdev = &gcpm->thermal_device;

	/* TODO: migh be a no-op when pps_index == 0 */

	if (gcpm->tcpm_pps_data.pps_psy) {
		ret = pps_prog_offline(&gcpm->tcpm_pps_data,
				       gcpm->tcpm_pps_data.pps_psy);
		if (ret < 0)
			pr_err("PPS_DC: fail tcpm offline (%d)\n", ret);
	}

	if (gcpm->wlc_pps_data.pps_psy) {
		ret = pps_prog_offline(&gcpm->wlc_pps_data,
				       gcpm->wlc_pps_data.pps_psy);
		if (ret < 0)
			pr_err("PPS_DC: fail wlc offline (%d)\n", ret);
	}

	if (tdev)
		gcpm_update_mdis_charge_cntl_limit(tdev, tdev->current_level);

	gcpm->pps_index = 0;
	return 0;
}

/* <=0 to disable, > 0 to enable "n" counts */
static bool gcpm_taper_ctl(struct gcpm_drv *gcpm, int count)
{
	bool changed = false;

	if (count <= 0) {
		changed = gcpm->taper_step != 0;
		gcpm->taper_step = 0;
	} else if (gcpm->taper_step == 0) {
		gcpm->taper_step = count;
		changed = true;
	}

	return changed;
}

/*
 * taper off charging current to ease the transition out of CP charging.
 * NOTE: this writes directly to the charging current.
 */
static bool gcpm_taper_step(const struct gcpm_drv *gcpm,
			   int dc_iin, int taper_step)
{
	const int delta = gcpm->taper_step_count - taper_step;
	int fv_uv = gcpm->fv_uv, cc_max = dc_iin;
	struct power_supply *dc_psy;

	if (taper_step <= 0)
		return true;
	/*
	 * TODO: on a race between TAPER and select, active might not
	 * be a DC source. Force done to prevent voltage spikes.
	 */
	dc_psy = gcpm_chg_get_active_cp(gcpm);
	if (!dc_psy)
		return true;

	/* Optional dc voltage limit */
	if (gcpm->taper_step_voltage) {
		int vbatt;

		vbatt = GPSY_GET_PROP(dc_psy, POWER_SUPPLY_PROP_VOLTAGE_NOW);
		if (vbatt < 0)
			pr_err("%s: cannot read voltage (%d)", __func__, vbatt);
		else if (vbatt < gcpm->taper_step_voltage)
			return false;
	}

	/* Optional dc current limit */
	if (gcpm->taper_step_current) {
		int ret, ibatt;

		/* TODO: use current average if available */
		ret = GPSY_GET_INT_PROP(dc_psy, POWER_SUPPLY_PROP_CURRENT_NOW,
					&ibatt);
		if (ret < 0)
			pr_err("%s: cannot read current (%d)", __func__, ret);
		else if (ibatt > gcpm->taper_step_current)
			return false;
	}

	/* delta < 0 during the grace period, which will increase cc_max */
	fv_uv -= gcpm->taper_step_fv_margin;
	if (gcpm->taper_step_cc_step) {
		cc_max -= delta * gcpm->taper_step_cc_step;
		if (cc_max < dc_iin / 2)
			cc_max = dc_iin / 2;
	}

	/* increase of cc_max due to delta < 0 are ignored */
	if (cc_max < dc_iin) {
		int ret;

		/* failure to preset stop taper and revert to main */
		ret = gcpm_chg_preset(dc_psy, fv_uv, cc_max);
		pr_info("CHG_CHK: taper_step=%d fv_uv=%d->%d, dc_iin=%d->%d\n",
			 taper_step, gcpm->fv_uv, fv_uv, dc_iin, cc_max);
		if (ret < 0) {
			pr_err("CHG_CHK: taper_step=%d failed, revert (%d)\n",
			       taper_step, ret);
			return true;
		}

	} else {
		pr_debug("CHG_CHK: grace taper_step=%d fv_uv=%d, dc_iin=%d\n",
			 taper_step, gcpm->fv_uv, dc_iin);
	}

	logbuffer_log(gcpm->log, "taper_step=%d delta=%d fv_uv=%d->%d, dc_iin=%d->%d",
		      taper_step, delta, gcpm->fv_uv, fv_uv, dc_iin, cc_max);


	/* not done */
	return false;
}

/* needs mutex_lock(&gcpm->chg_psy_lock); */
static int gcpm_chg_select_logic(struct gcpm_drv *gcpm)
{
	int index, schedule_pps_interval = -1;
	bool dc_done = false, dc_ena;

	dev_dbg(gcpm->device, "%s: init_ok=%d dc_state=%d dc_index=%d\n", __func__,
		 gcpm->dc_init_complete, gcpm->dc_state, gcpm->dc_index);

	if (!gcpm->dc_init_complete)
		return -EAGAIN;

	index = gcpm_chg_select(gcpm);
	if (index < 0) {
		pr_debug("%s: index=%d dc_state=%d dc_index=%d\n",
			 __func__, index, gcpm->dc_state, gcpm->dc_index);
		return -EAGAIN;
	}

	/* will not try to enable if the source cannot do PPS */
	dc_ena = gcpm_chg_dc_check_source(gcpm, index);

	/*
	 * taper control reduces cc_max every gcpm->taper_step_interval seconds
	 * by a fixed amount for gcpm->taper_step_count seconds. fv_uv might
	 * also be lowered by a fixed amount.
	 */
	if (dc_ena && gcpm->taper_step > 0) {
		const int interval = msecs_to_jiffies(gcpm->taper_step_interval * 1000);
		int dc_iin = gcpm->cc_max;

		dc_done = gcpm_taper_step(gcpm, dc_iin, gcpm->taper_step - 1);
		if (!dc_done) {
			mod_delayed_work(system_wq, &gcpm->select_work, interval);
			gcpm->taper_step -= 1;
		}

		pr_debug("%s: taper_step=%d done=%d\n", __func__,
			 gcpm->taper_step, dc_done);
	} else if (gcpm->taper_step != 0) {
		const int vbatt_high = gcpm->dc_limit_vbatt_high;

		/* reset dc_state after taper step */
		gcpm_taper_ctl(gcpm, 0);
		if (gcpm->fv_uv < vbatt_high && gcpm->dc_state == DC_DISABLED)
			gcpm->dc_state = DC_IDLE;
	}

	pr_debug("%s: DC dc_ena=%d dc_state=%d dc_index=%d->%d taper_step=%d\n",
		 __func__, dc_ena, gcpm->dc_state, gcpm->dc_index, index,
		 gcpm->taper_step);

	/*
	 * NOTE: disabling DC might need to transition to charger mode 0
	 * same might apply when switching between WLC-DC and PPS-DC.
	 * Figure out a way to do this if needed.
	 */
	if (!dc_ena || dc_done) {

		if (gcpm->dc_state > DC_IDLE && gcpm->dc_index > 0) {
			pr_info("CHG_CHK: dc_ena=%d dc_done=%d stop PPS_Work for dc_index=%d\n",
				dc_ena, dc_done, gcpm->dc_index);

			/*
			 * dc_done will prevent DC to restart until disconnect
			 * or voltage goes over _high.
			 */
			gcpm->dc_index = dc_done ? GCPM_INDEX_DC_DISABLE :
					 GCPM_DEFAULT_CHARGER;
			gcpm_taper_ctl(gcpm, 0);
			schedule_pps_interval = 0;
		}
	} else if (gcpm->dc_state == DC_DISABLED) {
		/*
		 * dc is disabled when we are done OR when the source doesn't
		 * support PPS or failed the authentication.
		 */
		pr_debug("%s: PPS_Work disabled for the session\n", __func__);
	} else if (gcpm->dc_state == DC_IDLE) {
		const ktime_t dc_start_time = get_boot_sec();

		pr_info("CHG_CHK: start PPS_Work for dc_index=%d at %lld\n",
			 index, dc_start_time);

		/* reset pps state to re-enable detection */
		gcpm_pps_online(gcpm);

		/* TODO: DC_ENABLE or DC_PASSTHROUGH depending on index */
		gcpm->dc_state = DC_ENABLE_PASSTHROUGH;
		gcpm->dc_index = index;

		/* grace period of 500ms, PPS Work not called during grace */
		gcpm->dc_start_time = dc_start_time;
		schedule_pps_interval = DC_ENABLE_DELAY_MS;

		__pm_stay_awake(gcpm->gcpm_ws);
		pr_debug("%s: pm gcpm stay awake\n", __func__);
	}

	if (schedule_pps_interval >= 0) {
		pr_debug("%s: DC schedule pps_work in %ds\n", __func__,
			 schedule_pps_interval / 1000);

		mod_delayed_work(system_wq, &gcpm->pps_work,
				 msecs_to_jiffies(schedule_pps_interval));
	}

	return 0;
}

/*
 * triggered on every FV_UV and in DC_PASSTHROUGH
 * will keep polling if in -EAGAIN
 */
static void gcpm_chg_select_work(struct work_struct *work)
{
	struct gcpm_drv *gcpm =
		container_of(work, struct gcpm_drv, select_work.work);
	int ret;

	mutex_lock(&gcpm->chg_psy_lock);

	pr_debug("%s: on=%d dc_state=%d dc_index=%d\n", __func__,
		 gcpm->dc_init_complete, gcpm->dc_state, gcpm->dc_index);

	ret = gcpm_chg_select_logic(gcpm);
	if (ret == -EAGAIN) {
		const int interval = 5; /* 5 seconds */

		mod_delayed_work(system_wq, &gcpm->select_work,
				 msecs_to_jiffies(interval * 1000));
	}

	mutex_unlock(&gcpm->chg_psy_lock);
}

static int gcpm_enable_default(struct gcpm_drv *gcpm)
{
	struct power_supply *chg_psy = gcpm_chg_get_default(gcpm);
	int ret;

	/* gcpm_chg_offline set GBMS_PROP_CHARGING_ENABLED = 0 */
	ret = GPSY_SET_PROP(chg_psy, GBMS_PROP_CHARGING_ENABLED, 1);
	if (ret < 0) {
		pr_debug("%s: failed 2 enable charging (%d)\n", __func__, ret);
		return ret;
	}

	/* (re) online and start the default charger */
	ret = gcpm_chg_start(gcpm, GCPM_DEFAULT_CHARGER, gcpm->fv_uv, gcpm->cc_max);
	if (ret < 0) {
		pr_debug("%s: failed 2 start (%d)\n", __func__, ret);
		return ret;
	}

	return 0;
}

/* online the default charger (do not change active, nor enable) */
static int gcpm_online_default(struct gcpm_drv *gcpm)
{
	return gcpm_chg_online(gcpm_chg_get_default(gcpm), gcpm->fv_uv, gcpm->cc_max);
}

/*
 * restart the default charger after DC or while trying to start it.
 * Can come here during DC_ENABLE_PASSTHROUGH, with PPS enabled and
 * after a failure to start DC or on a failure to disable the default
 * charger.
 *
 * NOTE: the caller needs to reset gcpm->dc_index
 */
static int gcpm_pps_wlc_dc_restart_default(struct gcpm_drv *gcpm)
{
	const int active_index = gcpm->chg_psy_active; /* will change */
	const int dc_state = gcpm->dc_state; /* will change */
	int pps_done, ret;

	/* DC_FCC limit might be enabled as soon as we enter WLC_DC */
	ret = gcpm_update_votes(gcpm, 0);
	if (ret < 0)
		pr_err("PPS_DC: wlc_dc_rd cannot update votes (%d)\n", ret);

	pr_debug("PPS_DC: gcpm_update_gcpm_fcc unvote\n");
	gcpm_update_gcpm_fcc(gcpm, "WLC_FCC", 0, false);

	/* Clear taper count if not complete */
	gcpm_taper_ctl(gcpm, 0);

	/*
	 * in dc_state=DC_ENABLE_PASSTHROUGH it might  be able to take
	 * the current charger offline BUT might fail to start DC.
	 */
	if (dc_state <= DC_IDLE)
		return 0;

	/* online the default charger (do not change active, nor enable)
	 * TODO: possibly do nothing if the current charger is not DC.
	 */
	ret = gcpm_online_default(gcpm);
	if (ret < 0)
		pr_warn("%s: Cannot online default (%d)", __func__, ret);

	/*
	 * dc_state=DC_DISABLED, chg_psy_active==-1 a DC charger was active.
	 * in DC_ENABLE_PASSTHROUGH, gcpm_dc_stop() will vote on charger mode.
	 */
	ret = gcpm_dc_stop(gcpm, active_index);
	if (ret < 0) {
		pr_debug("%s: retry disable, dc_state=%d->%d (%d)\n",
			 __func__, dc_state, gcpm->dc_state, ret);
		return -EAGAIN;
	}

	/*
	 * Calling pps_offline is not really needed becasuse the adapter will
	 * revert to fixed once ping stops (pps state is re-initialized on
	 * DC start). I clear it to keep things neat and tidy.
	 *
	 * NOTE: Make sure that pps_prog_offline only changes from PROG to
	 * FIXED and not from OFFLINE to FIXED. Setting WLC from OFFLINE
	 * to FIXED (online) at the wrong time might interfere with
	 * the usecases that need to disable charging explicitly.
	 */
	pps_done = gcpm_pps_offline(gcpm);
	if (pps_done < 0)
		pr_debug("%s: fail 2 offline pps, dc_state=%d (%d)\n",
			__func__, gcpm->dc_state, pps_done);

	ret = gcpm_enable_default(gcpm);
	if (ret < 0) {
		pr_err("%s: fail 2 restart default, dc_state=%d pps_done=%d (%d)\n",
		       __func__, gcpm->dc_state, pps_done >= 0 ? : pps_done, ret);
		return -EAGAIN;
	}

	return 0;
}

/*
 * pps_data->stage:
 *  PPS_NONE -> PPS_AVAILABLE -> PPS_ACTIVE
 * 	     -> PPS_DISABLED  -> PPS_DISABLED
 * acquires mutex_lock(&gcpm->chg_psy_lock);
 */
static void gcpm_pps_wlc_dc_work(struct work_struct *work)
{
	struct gcpm_drv *gcpm =
		container_of(work, struct gcpm_drv, pps_work.work);
	struct pd_pps_data *pps_data;
	int ret, pps_ui = -ENODEV;
	ktime_t elap;

	/* spurious during init */
	mutex_lock(&gcpm->chg_psy_lock);

	elap = gcpm->dc_start_time <= 0 ? 0 : get_boot_sec() - gcpm->dc_start_time;

	pr_debug("%s: ok=%d dc_index=%d dc_state=%d dc_start_time=%lld\n",
		 __func__, gcpm->resume_complete && gcpm->init_complete,
		 gcpm->dc_index, gcpm->dc_state, gcpm->dc_start_time);

	if (!gcpm->resume_complete || !gcpm->init_complete) {
		pps_ui = DC_ERROR_RETRY_MS;
		goto pps_dc_reschedule;
	}

	/* disconnect, gcpm_chg_check() and most errors reset ->dc_index */
	if (gcpm->dc_index <= 0) {
		const int active_index = gcpm->chg_psy_active; /* will change */
		const bool dc_disable = gcpm->dc_index == GCPM_INDEX_DC_DISABLE;

		pr_debug("%s: stop for gcpm->dc_index=%d\n", __func__, gcpm->dc_index);

		/* will leave gcpm->dc_state in DC_DISABLED */
		ret = gcpm_pps_wlc_dc_restart_default(gcpm);
		if (ret < 0) {
			pr_warn("PPS_Work: retry restart elap=%lld dc_state=%d %d->%d (%d)\n",
				elap, gcpm->dc_state, active_index,
				gcpm->chg_psy_active, ret);

			pps_ui = DC_ERROR_RETRY_MS;
			goto pps_dc_reschedule;
		}

		/* Re-enable DC if just switching to the default charger */
		if (!dc_disable)
			gcpm->dc_state = DC_IDLE;

		gcpm->dc_start_time = 0;

		gbms_logbuffer_prlog(gcpm->log, LOGLEVEL_INFO, 0, debug_printk_prlog,
				     "PPS_Work: done%selap=%lld dc_state=%d %d->%d\n",
				     dc_disable ? "for the session " : " ",
				     elap, gcpm->dc_state, active_index,
				     gcpm->chg_psy_active);

		pr_debug("%s: pm gcpm relax\n", __func__);
		__pm_relax(gcpm->gcpm_ws);

		/* TODO: send a ps event? */
		goto pps_dc_done;
	}

	/* PPS was handed over to the DC driver, just monitor it... */
	if (gcpm->dc_state == DC_PASSTHROUGH) {
		struct power_supply *dc_psy;
		bool prog_online = false;
		int index;

		/* the dc driver needs to keep the source online */
		pps_data = gcpm_pps_data(gcpm);
		if (pps_data)
			prog_online = pps_check_prog_online(pps_data);
		if (!prog_online) {
			pr_err("PPS_Work: PPS offline, elap=%lld dc_index:%d->0\n",
			       elap, gcpm->dc_index);

			gcpm->dc_index = GCPM_DEFAULT_CHARGER;
			pps_ui = DC_ERROR_RETRY_MS;
			goto pps_dc_reschedule;
		}

		/* likely changed from debug, bail */
		dc_psy = gcpm_chg_get_active(gcpm);
		if (!dc_psy) {
			pr_err("PPS_Work: No adapter, elap=%lld in PASSTHROUGH\n",
			       elap);

			pps_ui = DC_ERROR_RETRY_MS;
			goto pps_dc_reschedule;
		}

		/* something is changed: kick the revert to default */
		index = gcpm_chg_select(gcpm);
		if (index != gcpm->dc_index)
			mod_delayed_work(system_wq, &gcpm->select_work, 0);

		/* ->pps_index valid: set/ping source to DC, ping watchdog */
		ret = GPSY_SET_PROP(dc_psy, GBMS_PROP_CHARGING_ENABLED,
				    gcpm->pps_index);
		if (ret == 0) {
			ret = gcpm_chg_ping(gcpm, GCPM_DEFAULT_CHARGER, 0);
			if (ret < 0)
				pr_err("PPS_Work: ping failed, elap=%lld with %d\n",
				       elap, ret);

			/* keep running to ping the adapters */
			pps_ui = DC_RUN_DELAY_MS;
		} else if (ret == -EBUSY || ret == -EAGAIN) {
			pps_ui = DC_ERROR_RETRY_MS;
		} else {
			pr_err("PPS_Work: ping DC failed, elap=%lld (%d)\n", elap, ret);
			ret = gcpm_chg_offline(gcpm, gcpm->dc_index);
			if (ret == 0)
				ret = gcpm_enable_default(gcpm);
			if (ret < 0) {
				pr_err("PPS_Work: cannot online default %d\n", ret);
				pps_ui = DC_ERROR_RETRY_MS;
			 } else {
				pr_err("PPS_Work: dc offline\n");
				pps_ui = 0;

				pr_debug("%s: pm gcpm relax\n", __func__);
				__pm_relax(gcpm->gcpm_ws);
			}
		}

		goto pps_dc_reschedule;
	}

	/*
	 * Wait until one of the sources becomes online AND switch to prog
	 * mode. gcpm_pps_work will return <0 when PPS is not supported from
	 * ANY source. Deadline to PPS_PROG_TIMEOUT_S.
	 */
	ret = gcpm_pps_work(gcpm);
	if (ret < 0) {
		if (elap < PPS_PROG_TIMEOUT_S) {
			pr_debug("PPS_Work: PROG elap=%lld ret=%d retry\n", elap, ret);

			/* retry for the session  */
			pps_ui = PPS_PROG_RETRY_MS;
			gcpm_pps_online(gcpm);
		} else {
			pr_err("PPS_Work: PROG timeout, elap=%lld dc_state=%d (%d)\n",
			       elap, gcpm->dc_state, ret);

			/* abort for the session  */
			gcpm->dc_index = GCPM_INDEX_DC_DISABLE;
			pps_ui = PPS_ERROR_RETRY_MS;
		}

		goto pps_dc_reschedule;
	}

	/*
	 * DC runs only when PPS is active (ie. online=PROG_ONLINE and
	 * ->stage=PPS_ACTIVE). Abort for the session if a source
	 * went PROG_ONLINE but is not active.
	 */
	pps_data = gcpm_pps_data(gcpm);
	if (!pps_data) {
		int timeout_s = gcpm_pps_timeout(gcpm);

		if (elap < timeout_s) {
			pr_debug("PPS_Work: ACTIVE elap=%lld ret=%d retry\n", elap, ret);

			/* WLC + Auth might require a very long time */
			pps_ui = PPS_ACTIVE_RETRY_MS;
		} else {
			pr_err("PPS_Work: ACTIVE timeout=%d, start=%lld elap=%lld dc_state=%d (%d)\n",
			       timeout_s, elap, gcpm->dc_start_time, gcpm->dc_state, ret);

			/* abort for the session (until disconnect) */
			gcpm->dc_index = GCPM_INDEX_DC_DISABLE;
			pps_ui = PPS_ERROR_RETRY_MS;
		}

		goto pps_dc_reschedule;
	}

	if (gcpm->dc_state == DC_ENABLE_PASSTHROUGH) {
		int timeout_s = gcpm_pps_timeout(gcpm) + PPS_READY_DELTA_TIMEOUT_S;
		int index;
		struct mdis_thermal_device *tdev = &gcpm->thermal_device;

		/* Also ping the source */
		pps_ui = gcpm_pps_wait_for_ready(gcpm);
		if (pps_ui < 0) {
			pr_info("PPS_Work: wait for source timeout=%d elap=%lld, dc_state=%d (%d)\n",
				timeout_s, elap, gcpm->dc_state, pps_ui);
			if (pps_ui != -EAGAIN)
				gcpm->dc_index = GCPM_DEFAULT_CHARGER;
			if (elap > timeout_s)
				gcpm->dc_index = GCPM_DEFAULT_CHARGER;

			/* error retry */
			pps_ui = PPS_ERROR_RETRY_MS;
			goto pps_dc_reschedule;
		}

		/*
		 * source selection might have changed demand and disabled DC
		 * (WLC_DC has a different mincurrent). Revert the input
		 * selection, retry when ->cp_fcc_hold_limit changes.
		 */
		index = gcpm_chg_select(gcpm);
		if (!gcpm_is_dc(gcpm, index)) {
			pr_info("PPS_Work: selection changed index=%d\n", index);

			gcpm->dc_index = GCPM_DEFAULT_CHARGER;
			pps_ui = PPS_ERROR_RETRY_MS;
			goto pps_dc_reschedule;
		}

		if (tdev)
			gcpm_update_mdis_charge_cntl_limit(tdev, tdev->current_level);

		/*
		 * offine current adapter and start new. Charging is enabled
		 * in DC_PASSTHROUGH setting GBMS_PROP_CHARGING_ENABLED to
		 * the PPS source.
		 * TODO: preset the DC charger before handoff
		 * NOTE: There are a bunch of interesting recovery scenarios.
		 */
		ret = gcpm_chg_offline(gcpm, gcpm->chg_psy_active);
		if (ret == 0)
			ret = gcpm_dc_start(gcpm, gcpm->dc_index);
		if (ret == 0) {
			gcpm->dc_state = DC_PASSTHROUGH;
			pps_ui = DC_ENABLE_DELAY_MS;
		} else if (pps_ui > DC_ERROR_RETRY_MS) {
			pps_ui = DC_ERROR_RETRY_MS;
		}

		pr_debug("%s: pm gcpm relax\n", __func__);
		__pm_relax(gcpm->gcpm_ws);
	} else {
		struct power_supply *pps_psy = pps_data->pps_psy;

		/* steady on PPS, if DC state is DC_ENABLE or DC_RUNNING */
		pps_ui = pps_update_adapter(pps_data, -1, -1, pps_psy);

		pr_info("PPS_Work: STEADY pd_online=%d pps_ui=%d dc_ena=%d dc_state=%d\n",
			pps_data->pd_online, pps_ui, gcpm->dc_index,
			gcpm->dc_state);
		if (pps_ui < 0)
			pps_ui = PPS_ERROR_RETRY_MS;
	}

pps_dc_reschedule:
	if (pps_ui <= 0) {
		pr_debug("PPS_Work: pps_ui=%d dc_index=%d dc_state=%d",
			 pps_ui, gcpm->dc_index, gcpm->dc_state);
	} else {
		pr_debug("PPS_Work: reschedule in %d dc_index=%d dc_state=%d (%d:%d)",
			 pps_ui, gcpm->dc_index, gcpm->dc_state, gcpm->out_uv, gcpm->out_ua);

		schedule_delayed_work(&gcpm->pps_work, msecs_to_jiffies(pps_ui));
	}

pps_dc_done:
	mutex_unlock(&gcpm->chg_psy_lock);
}

/*
 * coming in though the old dc_fcc votable.
 *
 * TODO: reimplement in terms of MDIS level remapping the limit
 */
static int gcpm_dc_fcc_callback(struct gvotable_election *el,
				const char *reason,
				void *value)
{
	struct gcpm_drv *gcpm = gvotable_get_data(el);
	const int limit = (long)value;
	int changed = gcpm->cp_fcc_hold_limit != limit;
	int applied;

	mutex_lock(&gcpm->chg_psy_lock);

	/*
	 * ->cp_fcc_hold_limit is updated from MDIS and from the DC_FCC code.
	 *
	 * applied=1 here when the dc_limit has been applied to MSC_FCC and we
	 * need to re-run the selection. Here the limit is applied ONLY when
	 * using WLC_CP.
	 *
	 * NOTE: the thermal engine needs to vote on mdis_chg OR on dc_fcc,
	 * dc_icl and msc_fcc.
	 */
	applied = gcpm_dc_fcc_update(gcpm, limit);
	if (applied < 0)
		pr_err("%s: cannot enforce DC_FCC limit applied=%d\n",
			__func__, applied);
	else if (applied)
		gcpm->cp_fcc_hold_limit = limit;

	/*
	 * ->cp_fcc_hold will be set in gcpm_chg_select_by_demand() for WLC_DC
	 * sessions when cc_max has fallen under the limit for WLC_DC charging
	 * (->dc_limit_cc_min_wlc). The hold keeps the device charging with
	 * the default charger (ie. non CP ie WLC) until released.
	 *
	 * Clearing the ->cp_fcc_hold when the thermal limit changes and is
	 * NON zero allows gcpm_chg_select_by_demand() to re-evaluate
	 * returning to CP charging.
	 */
	if (limit != 0 && gcpm->cp_fcc_hold) {
		gcpm->cp_fcc_hold = false;
		changed += 1;
	}

	pr_debug("%s: CPM_THERM_DC_FCC limit=%d hold=%d applied=%d changed=%d\n",
		 __func__, limit, gcpm->cp_fcc_hold, applied, changed);

	/*
	 * ->cp_fcc_hold force the selection of GCPM_DEFAULT_CHARGER in
	 * gcpm_chg_select_by_demand().
	 */
	if (applied || changed)
		mod_delayed_work(system_wq, &gcpm->select_work,
				 msecs_to_jiffies(DC_ENABLE_DELAY_MS));

	mutex_unlock(&gcpm->chg_psy_lock);
	return 0;
}

static int gcpm_dc_chg_avail_callback(struct gvotable_election *el,
				      const char *reason, void *value)
{
	struct gcpm_drv *gcpm = gvotable_get_data(el);
	const int dc_chg_avail = GVOTABLE_PTR_TO_INT(value);

	if (!gcpm->init_complete)
		return 0;

	mod_delayed_work(system_wq, &gcpm->select_work, 0);
	pr_debug("DC_CHG_AVAIL: dc_avail=%d, reason=%s\n", dc_chg_avail, reason);

	return 0;
}

/* --------------------------------------------------------------------- */


static int gcpm_psy_set_property(struct power_supply *psy,
				 enum power_supply_property psp,
				 const union power_supply_propval *pval)
{
	struct gcpm_drv *gcpm = power_supply_get_drvdata(psy);
	struct power_supply *chg_psy = NULL;
	bool ta_check = false;
	bool route = true;
	int ret = 0;

	pm_runtime_get_sync(gcpm->device);
	if (!gcpm->init_complete || !gcpm->resume_complete) {
		pm_runtime_put_sync(gcpm->device);
		return -EAGAIN;
	}
	pm_runtime_put_sync(gcpm->device);

	mutex_lock(&gcpm->chg_psy_lock);
	switch (psp) {
	/* do not route to the active charger */
	case GBMS_PROP_TAPER_CONTROL: {
		int count = 0;

		if (pval->intval != GBMS_TAPER_CONTROL_OFF)
			count = gcpm->taper_step_count + gcpm->taper_step_grace;

		/* ta_check is set when taper control changes value */
		ta_check = gcpm_taper_ctl(gcpm, count);
		route = false;
	} break;

	/* route to the active charger in most cases */
	case GBMS_PROP_CHARGE_DISABLE:

		/* google_charger send this on disconnect and input_suspend. */
		pr_info("%s: ChargeDisable value=%d dc_index=%d dc_state=%d\n",
			__func__, pval->intval, gcpm->dc_index, gcpm->dc_state);

		if (pval->intval) {
			/*
			 * more or less the same as gcpm_pps_wlc_dc_work() when
			 * dc_index <= 0. But the default charger must not be
			 * restarted in this case though.
			 * TODO: factor the code with gcpm_pps_wlc_dc_work().
			 */

			/*
			 * No op if the current source is not DC (uncluding
			 * stop while in DC_ENABLE_), ->dc_state
			 * will be DC_DISABLED if this was actually disabled.
			 */
			ret = gcpm_dc_stop(gcpm,  gcpm->chg_psy_active);
			if (ret == -EAGAIN) {
				pr_debug("%s: cannot disable, try again\n", __func__);
				mutex_unlock(&gcpm->chg_psy_lock);
				return -EAGAIN;
			}

			ret = gcpm_pps_offline(gcpm);
			if (ret < 0)
				pr_debug("%s: fail 2 offline pps, dc_state=%d (%d)\n",
					__func__, gcpm->dc_state, ret);

			/* reset to the default charger, and clear taper */
			gcpm->dc_index = GCPM_DEFAULT_CHARGER;
			gcpm_taper_ctl(gcpm, 0);

			/*
			 * no-op if dc was NOT running, set online the charger
			 * but do not start it otherwise.
			 */
			ret = gcpm_chg_start(gcpm, GCPM_DEFAULT_CHARGER,
					     gcpm->fv_uv, gcpm->cc_max);
			if (ret < 0)
				pr_err("%s: cannot start default (%d)\n",
				       __func__, ret);

			pr_info("%s: ChargeDisable value=%d dc_index=%d dc_state=%d\n",
				__func__, pval->intval, gcpm->dc_index, gcpm->dc_state);

			/*
			 * route = true so active will get the property.
			 * No need to re-check the TA selection on disable.
			 */
			ta_check = false;
		} else if (gcpm->dc_state <= DC_IDLE) {
			/*
			 * ->dc_state will be DC_DISABLED if DC was disabled
			 * via GBMS_PROP_CHARGE_DISABLE(1) of from other
			 * conditions such as taper control.
			 */
			if (gcpm->dc_state == DC_DISABLED)
				gcpm->dc_state = DC_IDLE;

			pr_info("%s: ChargeDisable value=%d dc_index=%d dc_state=%d\n",
				__func__, pval->intval, gcpm->dc_index, gcpm->dc_state);

			gcpm_pps_online(gcpm);
			ta_check = true;
		}

		break;
	case POWER_SUPPLY_PROP_ONLINE:
		pr_info("%s: ONLINE value=%d dc_index=%d dc_state=%d\n",
			__func__, pval->intval, gcpm->dc_index,
			gcpm->dc_state);
		ta_check = true;
		break;

	case POWER_SUPPLY_PROP_VOLTAGE_MAX:
		psp = POWER_SUPPLY_PROP_CONSTANT_CHARGE_VOLTAGE_MAX;
		fallthrough;
	case POWER_SUPPLY_PROP_CONSTANT_CHARGE_VOLTAGE_MAX:
		ta_check = gcpm->fv_uv != pval->intval;
		gcpm->fv_uv = pval->intval;
		break;

	/*
	 * from google_charger (usually) with demand adjusted by classic
	 * thermal engine and/or special charging profiles.
	 * The MDIS vote on MSC_FCC is disabled by the thermal
	 *
	 * Used by the select logic to determine the best charging strategy and
	 * either routed to the main-charger directly or voted on GCPM_FCC.
	 */
	case POWER_SUPPLY_PROP_CONSTANT_CHARGE_CURRENT_MAX:
		route = !gcpm_chg_is_cp_active(gcpm);
		ta_check = gcpm->cc_max != pval->intval;
		pr_debug("%s: route=%d ta_check=%d cc_max=%d->%d dc_index=%d\n",
			 __func__, route, ta_check, gcpm->cc_max, pval->intval,
			 gcpm->dc_index);
		gcpm->cc_max = pval->intval;
		break;

	/* just route to the active charger */
	default:
		break;
	}

	/* used only for debug */
	if (gcpm->new_dc_limit) {
		gcpm->new_dc_limit = false;
		ta_check = true;
	}

	/*
	 * ta_check is set when the charging parameters change (cc_max, fv_uv)
	 * when changing the online state, in taper control and when charging
	 * is disabled. this code triggers the logic that selects DC charging
	 * or that causes charging to switch back the main charger.
	 */
	if (gcpm->dc_init_complete && ta_check) {
		const bool was_dc = gcpm_is_dc(gcpm, gcpm->dc_index);
		int rc;

		/*
		 * Synchronous! might kick off gcpm_pps_wlc_dc_work to negotiate
		 * DC charging. -EAGAIN will cause this code to be called again.
		 * NOTE: gcpm_chg_select_logic() might change gcpm->dc_index
		 */
		rc = gcpm_chg_select_logic(gcpm);
		if (rc == -EAGAIN) {
			const int interval = 5; /* seconds */

			/* let the setting go through but */
			mod_delayed_work(system_wq, &gcpm->select_work,
					msecs_to_jiffies(interval * 1000));
		}

		 /*
		  * Do not route while switching from DC to non DC because
		  * the DC charger might get the wrong limits.
		  * NOTE: gcpm_pps_wlc_dc_work() will configure the new charger
		  * on start (or on stop/timeout)
		  */
		if (was_dc && !gcpm_is_dc(gcpm, gcpm->dc_index))
			route = false;
	}

	/*  route to active charger only when needed */
	if (!route)
		goto done;

	chg_psy = gcpm_chg_get_active(gcpm);
	if (chg_psy) {
		/* replace the pval with dc_iin limit when DC is selected */
		ret = power_supply_set_property(chg_psy, psp, pval);
		if (ret < 0 && ret != -EAGAIN) {
			pr_err("cannot route prop=%d to %d:%s (%d)\n", psp,
				gcpm->chg_psy_active, gcpm_psy_name(chg_psy),
				ret);
		}
	} else {
		pr_err("invalid active charger = %d for prop=%d\n",
			gcpm->chg_psy_active, psp);
	}

done:
	/*
	 * route==false when using CP and when transitioning OUT of it.
	 * Will disable CC_MAX vote on GCPM_FCC when/if the limit is routed
	 * to the main-charger.
	 */
	if (psp == POWER_SUPPLY_PROP_CONSTANT_CHARGE_CURRENT_MAX)
		gcpm_update_gcpm_fcc(gcpm, "CC_MAX", gcpm->cc_max, !route);

	mutex_unlock(&gcpm->chg_psy_lock);

	/* the charger should not call into gcpm: this can change though */
	return ret;
}

static int gcpm_psy_get_property(struct power_supply *psy,
				 enum power_supply_property psp,
				 union power_supply_propval *pval)
{
	struct gcpm_drv *gcpm = power_supply_get_drvdata(psy);
	union gbms_charger_state chg_state;
	struct power_supply *chg_psy;
	bool route = false;
	int ret = 0;

	pm_runtime_get_sync(gcpm->device);
	if (!gcpm->init_complete || !gcpm->resume_complete) {
		pm_runtime_put_sync(gcpm->device);
		return -EAGAIN;
	}
	pm_runtime_put_sync(gcpm->device);

	mutex_lock(&gcpm->chg_psy_lock);
	chg_psy = gcpm_chg_get_active(gcpm);
	if (!chg_psy) {
		pr_err("invalid active charger = %d for prop=%d\n",
			gcpm->chg_psy_active, psp);
		mutex_unlock(&gcpm->chg_psy_lock);
		return -ENODEV;
	}

	switch (psp) {
	/* handle locally for now */
	case GBMS_PROP_CHARGE_CHARGER_STATE:
		chg_state.v = gcpm_get_charger_state(gcpm, chg_psy);
		gbms_propval_int64val(pval) = chg_state.v;
		break;

	/* route to the active charger */
	default:
		route = true;
		break;
	}

	if (route)
		ret = power_supply_get_property(chg_psy, psp, pval);

	mutex_unlock(&gcpm->chg_psy_lock);
	return ret;
}

static int gcpm_psy_is_writeable(struct power_supply *psy,
				 enum power_supply_property psp)
{
	switch (psp) {
	case POWER_SUPPLY_PROP_CONSTANT_CHARGE_CURRENT_MAX:
	case POWER_SUPPLY_PROP_VOLTAGE_MAX:
	case POWER_SUPPLY_PROP_CONSTANT_CHARGE_VOLTAGE_MAX:
	case POWER_SUPPLY_PROP_CURRENT_MAX:
	case GBMS_PROP_CHARGE_DISABLE:
	case GBMS_PROP_TAPER_CONTROL:
		return 1;
	default:
		break;
	}

	return 0;
}

/*
 * TODO: POWER_SUPPLY_PROP_RERUN_AICL, POWER_SUPPLY_PROP_TEMP
 */
static enum power_supply_property gcpm_psy_properties[] = {
	POWER_SUPPLY_PROP_ONLINE,
	POWER_SUPPLY_PROP_PRESENT,
	POWER_SUPPLY_PROP_CURRENT_NOW,
	/* pixel battery management subsystem */
	POWER_SUPPLY_PROP_CONSTANT_CHARGE_CURRENT_MAX,	/* cc_max */
	POWER_SUPPLY_PROP_CONSTANT_CHARGE_VOLTAGE_MAX,	/* fv_uv */
	POWER_SUPPLY_PROP_CHARGE_TYPE,
	POWER_SUPPLY_PROP_CURRENT_MAX,	/* input current limit */
	POWER_SUPPLY_PROP_VOLTAGE_MAX,	/* set float voltage, compat */
	POWER_SUPPLY_PROP_STATUS,
};

static struct power_supply_desc gcpm_psy_desc = {
	.name = "gcpm",
	.type = POWER_SUPPLY_TYPE_UNKNOWN,
	.get_property = gcpm_psy_get_property,
	.set_property = gcpm_psy_set_property,
	.property_is_writeable = gcpm_psy_is_writeable,
	.properties = gcpm_psy_properties,
	.num_properties = ARRAY_SIZE(gcpm_psy_properties),
};

#define gcpm_psy_changed_tickle_pps(gcpm) \
	((gcpm)->dc_state == DC_PASSTHROUGH || (gcpm)->dc_state == DC_RUNNING)

static int gcpm_psy_changed(struct notifier_block *nb, unsigned long action,
			    void *data)
{
	struct gcpm_drv *gcpm = container_of(nb, struct gcpm_drv, chg_nb);
	const int index = gcpm->chg_psy_active;
	struct power_supply *psy = data;
	bool tickle_pps_work = false;

	if (index == -1)
		return NOTIFY_OK;

	if ((action != PSY_EVENT_PROP_CHANGED) ||
	    (psy == NULL) || (psy->desc == NULL) || (psy->desc->name == NULL))
		return NOTIFY_OK;

	if (strcmp(psy->desc->name, gcpm->chg_psy_names[index]) == 0) {
		/* route upstream when the charger active and found */
		if (gcpm->chg_psy_avail[index])
			power_supply_changed(gcpm->psy);

		tickle_pps_work = gcpm_psy_changed_tickle_pps(gcpm);
	} else if (strcmp(psy->desc->name, gcpm->chg_psy_names[0]) == 0) {
		/* possibly JEITA or other violation, check PPS */
		tickle_pps_work = gcpm_psy_changed_tickle_pps(gcpm);
	} else if (gcpm->tcpm_psy_name &&
		   !strcmp(psy->desc->name, gcpm->tcpm_psy_name)) {

		/* from tcpm source (even if not selected) */
		tickle_pps_work = gcpm_psy_changed_tickle_pps(gcpm);
	} else if (gcpm->wlc_dc_name &&
	      !strcmp(psy->desc->name, gcpm->wlc_dc_name)) {

		/* from wc source (even if not selected) */
		tickle_pps_work = gcpm_psy_changed_tickle_pps(gcpm);
	}

	/* should tickle the PPS loop only when is running */
	if (tickle_pps_work)
		mod_delayed_work(system_wq, &gcpm->pps_work, 0);

	return NOTIFY_OK;
}

static ssize_t dc_limit_demand_show(struct device *dev,
				    struct device_attribute *attr,
				    char *buf)
{
	struct gcpm_drv *gcpm = dev_get_drvdata(dev);

	return scnprintf(buf, PAGE_SIZE, "%d\n", gcpm->dc_limit_demand);
}
static ssize_t dc_limit_demand_store(struct device *dev,
                                 struct device_attribute *attr,
                                 const char *buf, size_t count)
{
	struct gcpm_drv *gcpm = dev_get_drvdata(dev);
	int ret = 0;
	u32 val;

	ret = kstrtou32(buf, 0, &val);
	if (ret < 0)
		return ret;

	mutex_lock(&gcpm->chg_psy_lock);
	if (gcpm->dc_limit_demand != val) {
		gcpm->dc_limit_demand = val;
		gcpm->new_dc_limit = true;
	}

	mutex_unlock(&gcpm->chg_psy_lock);

	return count;
}
static DEVICE_ATTR_RW(dc_limit_demand);

static ssize_t dc_limit_vbatt_max_show(struct device *dev,
				       struct device_attribute *attr,
				       char *buf)
{
	struct gcpm_drv *gcpm = dev_get_drvdata(dev);

	return scnprintf(buf, PAGE_SIZE, "%d\n", gcpm->dc_limit_vbatt_max);
}
static ssize_t dc_limit_vbatt_max_store(struct device *dev,
					struct device_attribute *attr,
					const char *buf, size_t count)
{
	struct gcpm_drv *gcpm = dev_get_drvdata(dev);
	int ret = 0;
	u32 val;

	ret = kstrtou32(buf, 0, &val);
	if (ret < 0)
		return ret;

	gcpm->dc_limit_vbatt_max = val;

	return count;
}
static DEVICE_ATTR_RW(dc_limit_vbatt_max);

static ssize_t dc_limit_vbatt_min_show(struct device *dev,
				       struct device_attribute *attr,
				       char *buf)
{
	struct gcpm_drv *gcpm = dev_get_drvdata(dev);

	return scnprintf(buf, PAGE_SIZE, "%d\n", gcpm->dc_limit_vbatt_min);
}
static ssize_t dc_limit_vbatt_min_store(struct device *dev,
					struct device_attribute *attr,
					const char *buf, size_t count)
{
	struct gcpm_drv *gcpm = dev_get_drvdata(dev);
	int ret = 0;
	u32 val;

	ret = kstrtou32(buf, 0, &val);
	if (ret < 0)
		return ret;

	gcpm->dc_limit_vbatt_min = val;

	return count;
}
static DEVICE_ATTR_RW(dc_limit_vbatt_min);

static ssize_t dc_ctl_show(struct device *dev,
				struct device_attribute *attr,
				char *buf)
{
	struct gcpm_drv *gcpm = dev_get_drvdata(dev);

	return scnprintf(buf, PAGE_SIZE, "%d\n", gcpm->dc_ctl);
}

static ssize_t dc_ctl_store(struct device *dev,
				 struct device_attribute *attr,
				 const char *buf, size_t count)
{
	struct gcpm_drv *gcpm = dev_get_drvdata(dev);
	int ret = 0, val;

	ret = kstrtoint(buf, 0, &val);
	if (ret < 0)
		return ret;

	/*
	 * 0: enable both (Default)
	 * 1: disable wired-DC
	 * 2: disable wireless-DC
	 * 3: disable both
	 */
	switch (val) {
		case GCPM_DC_CTL_DEFAULT:
		case GCPM_DC_CTL_DISABLE_WIRED:
		case GCPM_DC_CTL_DISABLE_WIRELESS:
		case GCPM_DC_CTL_DISABLE_BOTH:
			gcpm->dc_ctl = val;
			break;
		default:
			return -EINVAL;
	};

	return count;
}
static DEVICE_ATTR_RW(dc_ctl);

static ssize_t thermal_mdis_fan_alarm_show(struct device *dev,
				struct device_attribute *attr,
				char *buf)
{
	struct gcpm_drv *gcpm = dev_get_drvdata(dev);

	return scnprintf(buf, PAGE_SIZE, "%d\n", gcpm->thermal_device.therm_fan_alarm_level);
}

static ssize_t thermal_mdis_fan_alarm_store(struct device *dev,
				 struct device_attribute *attr,
				 const char *buf, size_t count)
{
	struct gcpm_drv *gcpm = dev_get_drvdata(dev);
	int ret = 0;
	u32 value;

	ret = kstrtou32(buf, 0, &value);
	if (ret < 0)
		return ret;

	if (value <= gcpm->thermal_device.thermal_levels)
		gcpm->thermal_device.therm_fan_alarm_level = value;

	return count;
}
static DEVICE_ATTR_RW(thermal_mdis_fan_alarm);

/* ------------------------------------------------------------------------ */

static int gcpm_get_max_charge_cntl_limit(struct thermal_cooling_device *tcd,
					  unsigned long *lvl)
{
	struct mdis_thermal_device *tdev = tcd->devdata;

	*lvl = tdev->thermal_levels;
	return 0;
}

static int gcpm_get_cur_charge_cntl_limit(struct thermal_cooling_device *tcd,
					  unsigned long *lvl)
{
	struct mdis_thermal_device *tdev = tcd->devdata;

	*lvl = tdev->current_level;
	return 0;
}

#define FAN_MDIS_ALARM_DEFAULT 3
static int fan_get_level(struct mdis_thermal_device *tdev)
{
	int fan_level = FAN_LVL_UNKNOWN;

	if (tdev->current_level <= 0)
		fan_level = FAN_LVL_NOT_CARE;
	else if (tdev->current_level >= tdev->therm_fan_alarm_level)
		fan_level = FAN_LVL_ALARM;
	else
		fan_level = FAN_LVL_MED;

	return fan_level;
}

static int gcpm_mdis_update_fan(struct gcpm_drv *gcpm)
{
	int ret = 0;

	if (!gcpm->fan_level_votable)
		gcpm->fan_level_votable = gvotable_election_get_handle(VOTABLE_FAN_LEVEL);

	if (gcpm->fan_level_votable) {
		const int level = fan_get_level(&gcpm->thermal_device);

		ret = gvotable_cast_int_vote(gcpm->fan_level_votable, "THERMAL_MDIS",
					     level, true);
		if (ret < 0)
			pr_err("%s: cannot update fan level (%d)", __func__, ret);
	}

	return ret;
}

static inline int mdis_cast_vote(struct gvotable_election *el, int vote, bool enabled)
{
	int ret = 0;

	if (enabled)
		ret = gvotable_cast_int_vote(el, "MDIS", vote, true);
	else if (vote >= 0)
		ret = gvotable_cast_int_vote(el, "MDIS", vote, false);
	else
		gvotable_recast_ballot(el, "MDIS", false);

	return ret;
}

static int mdis_set_wlc_online(struct gcpm_drv *gcpm)
{
	struct power_supply *wlc_psy = gcpm->wlc_pps_data.pps_psy;
	union power_supply_propval pval;
	int ret;

	if (!wlc_psy)
		return PPS_PSY_OFFLINE;

	ret = power_supply_get_property(wlc_psy, POWER_SUPPLY_PROP_ONLINE, &pval);
	if (ret < 0 || pval.intval == PPS_PSY_OFFLINE) {

		pval.intval = PPS_PSY_FIXED_ONLINE;
		ret = power_supply_set_property(wlc_psy, POWER_SUPPLY_PROP_ONLINE,
						&pval);
		if (ret < 0)
			return ret;
	}

	return pval.intval;
}

/*
 * A negative msc_fcc, dc_icl or cp_fcc disables the MDIS vote on the
 * corresponding source.
 * cp_fcc=0 re-enable the MDIS votes on MSC_FCC and DC_ICL and forces the
 * transition to MW charging when/if using the charge pump (in this case
 * charging will stop if MSC_FCC/DC_ICL are zero).
 *
 * needs mutex_unlock(&gcpm->chg_psy_lock);
 */
static int gcpm_mdis_update_limits(struct gcpm_drv *gcpm, int msc_fcc,
				   int dc_icl, int cp_fcc)
{
	struct gvotable_election *dc_icl_votable;
	struct gvotable_election *fcc_votable;
	struct gvotable_election *cp_votable;
	int ret;

	pr_info("MSC_MDIS msc_fcc=%d dc_icl=%d cp_fcc=%d\n",
		msc_fcc, dc_icl, cp_fcc);

	cp_votable = gcpm_get_cp_votable(gcpm);
	dc_icl_votable = gcpm_get_dc_icl_votable(gcpm);

	/*
	 * set (or reset) the MDIS limit for CP.
	 * The callback for GCPM_FCC needs to be locked.
	 */
	if (cp_fcc != 0 && cp_votable) {
		ret = mdis_cast_vote(cp_votable, cp_fcc, cp_fcc > 0);
		if (ret < 0)
			dev_err(gcpm->device, "MDIS: vote %d on CP failed (%d)\n",
				cp_fcc, ret);
	}

	/*
	 * set (or reset) the  MDIS limit for MSC_FCC.
	 * Turns off the main-charger from the charging loop in google_charger
	 * but will not be able to restart charging if/when the charging loop
	 * is not running (MSC_FCC might not have a callback that cause a
	 * respin of the usecase state machine)
	 * NOTE: this limit is enabled only when CP is not enabled
	 */
	fcc_votable = gcpm_get_fcc_votable(gcpm);
	if (fcc_votable) {
		ret = mdis_cast_vote(fcc_votable, msc_fcc, msc_fcc >= 0 && cp_fcc == 0);
		if (ret < 0)
			dev_err(gcpm->device, "MDIS: vote %d on MSC_FCC failed (%d)\n",
				msc_fcc, ret);
	}

	/*
	 * set (or reset) the  MDIS limit for DC_ICL.
	 * NOTE: Can vote on DC_ICL even when using CP.
	 */
	if (dc_icl != 0 && dc_icl_votable) {
		int wlc_state;

		/* need to set online WLC if not online */
		wlc_state = mdis_set_wlc_online(gcpm);
		if (wlc_state == PPS_PSY_OFFLINE)
			dev_err(gcpm->device, "MDIS: WLC offine\n");

		/* turning ON after critical level for WLC is complicated */
		ret = mdis_cast_vote(dc_icl_votable, dc_icl, dc_icl > 0);
		if (ret < 0)
			dev_err(gcpm->device, "MDIS: vote %d on DC_ICL failed (%d)\n",
				dc_icl, ret);
	}

	/* adjust limit for RTX */
	if (!gcpm->tx_icl_votable)
		gcpm->tx_icl_votable = gvotable_election_get_handle("TX_ICL");
	if (gcpm->tx_icl_votable)
		gvotable_cast_int_vote(gcpm->tx_icl_votable, "MDIS", 0, dc_icl == 0);

	/*
	 * turns off the CP and will revert to main.
	 * NOTE: The limit for main charger MSC_FCC is updated above.
	 */
	if (cp_fcc == 0 && cp_votable) {
		ret = mdis_cast_vote(cp_votable, 0, true);
		if (ret < 0)
			dev_err(gcpm->device, "MDIS: vote %d on CP failed (%d)\n",
				cp_fcc, ret);
	}

	/* turning off wireless charging equires disabling the wireless IC */
	if (dc_icl == 0 && dc_icl_votable) {
		ret = mdis_cast_vote(dc_icl_votable, 0, true);
		if (ret < 0)
			dev_err(gcpm->device, "vote %d on DC_ICL failed (%d)\n",
				dc_icl, ret);
	}

	/* one or more might fail, consider retries */
	return 0;
}

 /* max dissipation themal level: apply the limit  */
static int gcpm_set_mdis_charge_cntl_limit(struct thermal_cooling_device *tcd,
					   unsigned long lvl)
{
	struct mdis_thermal_device *tdev = tcd->devdata;
	struct gcpm_drv *gcpm = tdev->gcpm;
	int ret;

	if (tdev->thermal_levels <= 0 || lvl < 0 || lvl > tdev->thermal_levels)
		return -EINVAL;

	mutex_lock(&gcpm->chg_psy_lock);
	ret = gcpm_update_mdis_charge_cntl_limit(tdev, lvl);
	mutex_unlock(&gcpm->chg_psy_lock);

	return ret;
}

static int gcpm_update_mdis_charge_cntl_limit(struct mdis_thermal_device *tdev,
					      unsigned long lvl)
{
	struct gcpm_drv *gcpm = tdev->gcpm;
<<<<<<< HEAD
	int online = 0, budget = -1, in_idx = -1;
=======
	int online = 0, in_idx = -1;
>>>>>>> d243bf39
	int msc_fcc, dc_icl, cp_fcc, ret;
	bool mdis_crit_lvl;

	if (tdev->thermal_levels <= 0 || lvl < 0 || lvl > tdev->thermal_levels)
		return -EINVAL;

	dev_dbg(gcpm->device, "MSC_THERM_MDIS lvl=%d->%d\n", tdev->current_level, (int)lvl);

	tdev->current_level = lvl;
	mdis_crit_lvl = lvl == tdev->thermal_levels || tdev->thermal_mitigation[lvl] == 0;
	if (mdis_crit_lvl) {
<<<<<<< HEAD
		budget = msc_fcc = dc_icl = cp_fcc = 0;
=======
		msc_fcc = dc_icl = cp_fcc = 0;
>>>>>>> d243bf39
		gcpm->cp_fcc_hold_limit = gcpm_chg_select_check_cp_limit(gcpm);
		gcpm->cp_fcc_hold = true;
	} else if (tdev->current_level == 0) {
		msc_fcc = dc_icl = cp_fcc = -1;
		/* mdis callback will clear hold and re-evaluate PPS */
		gcpm->cp_fcc_hold_limit = -1;
	} else {
		int cp_min = -1;

		/* 0 always is the main-charger */
		dc_icl = gcpm->mdis_out_limits[0][lvl + tdev->thermal_levels];
		msc_fcc = gcpm->mdis_out_limits[0][lvl];

		/*
		 * cp_fcc limit is routed to DC when DC is selected or ignored.
		 * the code in gcpm_psy_set_property() uses cp_fcc and cc_max
		 * to determine when to swich source.
		 */
		in_idx = gcpm_mdis_match_cp_source(gcpm, &online);
		if (in_idx < 0 || online != PPS_PSY_PROG_ONLINE) {
			/*
			 * this happens when none of the sources are online
			 * or when not using the CP. It CAN happen when we
			 * resume after the thermal engine has shut this down.
			 * Forces cp_fcc to 0 to apply dc_icl and msc_fcc.
			 */
			cp_fcc = 0;

			/* forces wlc-overrides-fcc when wireless charging */
			if (online && gcpm_mdis_in_is_wireless(gcpm, in_idx))
				msc_fcc = -1;
		} else if (gcpm_mdis_in_is_wireless(gcpm, in_idx)) {
			/* WLC_CP use the charge pump with wireless charging */
			cp_fcc = gcpm->mdis_out_limits[1][lvl + tdev->thermal_levels];

			if (gcpm->dc_limit_cc_min_wlc >= 0)
				cp_min = gcpm->dc_limit_cc_min_wlc;
			else if (gcpm->dc_limit_cc_min >= 0)
				cp_min = gcpm->dc_limit_cc_min;

			/*
			 * forces wlc-overrides-fcc when wireless charging
			 * Reset only in PROG_ONLINE to allow transitioning
			 * OUT of WLC_DC when the charging current falls
			 * under the DC limit.
			 */
			msc_fcc = -1;
		} else {
			/* PPS_CP use the charge pump with TCPM */
			cp_fcc = gcpm->mdis_out_limits[1][lvl];
			if (gcpm->dc_limit_cc_min >= 0)
				cp_min = gcpm->dc_limit_cc_min;
		}

		/*
		 * validate the cp limit against cp_min and disable CP
		 * with hold if the new limit is under it.
		 * NOTE: there might be a corner case when the MSC_FCC or the
		 * DC_ICL limit doesn't change after re-enabling the vote.
		 */
		if (cp_min == -1) {
			pr_debug("MSC_MDIS cp_fcc_hold_limit:%d->-1 cp_fcc=%d cp_min=%d\n",
				gcpm->cp_fcc_hold_limit, cp_fcc, cp_min);
		} else if (cp_fcc > cp_min) {
			/* mdis callback will clear hold and re-evaluate PPS */
			gcpm->cp_fcc_hold_limit = -1;
			pr_debug("MSC_MDIS cp_fcc_hold_limit:%d->-1 cp_fcc=%d cp_min=%d\n",
				gcpm->cp_fcc_hold_limit, cp_fcc, cp_min);
		} else if (cp_fcc <= cp_min) {
			/*
			 * setting ->cp_fcc_hold_limit to 0 select the
			  main-charger in gcpm_chg_select_by_demand().
			 */
			gcpm->cp_fcc_hold_limit = gcpm_mdis_in_is_wireless(gcpm, in_idx) ?
						0 : cp_min;
			gcpm->cp_fcc_hold = true;

			pr_debug("MSC_MDIS cp_fcc:%d->0 hold_limit=%d cp_min=%d\n",
				cp_fcc, gcpm->cp_fcc_hold_limit, cp_min);
			cp_fcc = 0;
		}
	}

	dev_info(gcpm->device,
		"MSC_THERM_MDIS lvl=%lu in_idx=%d online=%d cp_fcc=%d hold=%d, hold_limit=%d\n",
		lvl, in_idx, online, cp_fcc, gcpm->cp_fcc_hold,
		gcpm->cp_fcc_hold_limit);

	ret = gvotable_cast_int_vote(gcpm->dc_chg_avail_votable, REASON_MDIS,
				     !mdis_crit_lvl, 1);
	if (ret < 0)
		dev_err(gcpm->device, "Unable to cast vote for DC Chg avail (%d)\n", ret);
	/*
	 * this might be in the callback for mdis_votable
	 * . cp_fcc == 0 will apply msc_fcc, dc_icl and must cause the
	*    transition from CP to MW
	 * . cp_fcc < 0 it only removes the MDIS limit on CP charging
	 * . msc_fcc = -1 when charging from dc_icl (wlc-overrides-fcc)
	 */
	ret = gcpm_mdis_update_limits(gcpm, msc_fcc, dc_icl, cp_fcc);
	if (ret < 0)
		pr_err("%s: cannot update limits (%d)", __func__, ret);

	/*  fix the disable, run another charging loop */
	if (gcpm->mdis_votable) {
		ret = gvotable_cast_int_vote(gcpm->mdis_votable, "MDIS",
					     lvl, lvl >= 0);
		if (ret < 0)
			pr_err("%s: cannot update MDIS level (%d)", __func__, ret);

	}

	return 0;
}

static ssize_t
state2power_table_show(struct device *dev, struct device_attribute *attr, char *buf)
{
	struct thermal_cooling_device *tdev = to_cooling_device(dev);
	struct mdis_thermal_device *mdev = tdev->devdata;
	ssize_t count = 0;
	int i;

	for (i = 0; i < mdev->thermal_levels; i++) {
		const int budgetMw = mdev->thermal_mitigation[i] / 1000;

		count += sysfs_emit_at(buf, count, "%u ", budgetMw);
	}

	/* b/231599097 add the implicit 0 at the end of the table */
	count += sysfs_emit_at(buf, count, "0\n");

	return count;
}

static DEVICE_ATTR_RO(state2power_table);

static ssize_t
mdis_out_table_show(struct device *dev, struct device_attribute *attr, char *buf)
{
	struct thermal_cooling_device *tdev = to_cooling_device(dev);
	struct mdis_thermal_device *mdev = tdev->devdata;
	struct gcpm_drv *gcpm = mdev->gcpm;
	const int entries = mdev->thermal_levels * gcpm->mdis_in_count;
	ssize_t count = 0;
	int i, j;

	for (i = 0; i < gcpm->mdis_out_count; i++) {

		count += sysfs_emit_at(buf, count, "%d:", i);

		for (j = 0; j < entries; j++) {
			const int limit = gcpm->mdis_out_limits[i][j];

			count += sysfs_emit_at(buf, count, "%u ", limit);
		}

		count += sysfs_emit_at(buf, count, "\n");
	}

	return count;
}

static DEVICE_ATTR_RO(mdis_out_table);

static const struct thermal_cooling_device_ops chg_mdis_tcd_ops = {
	.get_max_state = gcpm_get_max_charge_cntl_limit,
	.get_cur_state = gcpm_get_cur_charge_cntl_limit,
	.set_cur_state = gcpm_set_mdis_charge_cntl_limit,
};

#ifdef CONFIG_DEBUG_FS

static ssize_t mdis_tm_store(struct file *filp, const char __user *user_buf,
			     size_t count, loff_t *ppos)
{
	struct gcpm_drv *gcpm = filp->private_data;
	const int thermal_levels = gcpm->thermal_device.thermal_levels;
	const int mem_size = count + 1;
	char *str, *tmp, *saved_ptr;
	unsigned long long value;
	int ret, i;

	tmp = kzalloc(mem_size, GFP_KERNEL);
	if (!tmp)
		return -ENOMEM;

	ret = simple_write_to_buffer(tmp, mem_size, ppos, user_buf, count);
	if (!ret)
		goto error_done;

	for (saved_ptr = tmp, i = 0; i < thermal_levels; i++) {
		str = strsep(&saved_ptr, " ");
		if (!str)
			goto error_done;

		ret = kstrtoull(str, 10, &value);
		if (ret < 0)
			goto error_done;

		gcpm->thermal_device.thermal_mitigation[i] = value * 1000;
	}

error_done:
	kfree(tmp);
	return count;
}

DEBUG_ATTRIBUTE_WO(mdis_tm);

static ssize_t mdis_out_store(struct file *filp, const char __user *user_buf,
			     size_t count, loff_t *ppos)
{
	struct gcpm_drv *gcpm = filp->private_data;
	const int levels = gcpm->thermal_device.thermal_levels;
	const int mem_size = count + 1;
	unsigned long long value, index;
	char *str, *tmp, *saved_ptr;
	int ret, i;

	tmp = kzalloc(mem_size, GFP_KERNEL);
	if (!tmp)
		return -ENOMEM;

	ret = simple_write_to_buffer(tmp, mem_size, ppos, user_buf, count);
	if (!ret)
		goto error_done;

	for (saved_ptr = tmp; true; ) {

		str = strsep(&saved_ptr, ":");
		if (!str)
			goto error_done;

		ret = kstrtoull(str, 10, &index);
		if (ret < 0)
			goto error_done;

		if (index < 0 || index >= levels)
			break;

		for (i = 0; i < levels * gcpm->mdis_in_count; i++) {
			str = strsep(&saved_ptr, " ");
			if (!str)
				goto error_done;

			ret = kstrtoull(str, 10, &value);
			if (ret < 0)
				goto error_done;

			gcpm->mdis_out_limits[index][i] = value;
		}
	}

error_done:
	kfree(tmp);
	return count;
}

DEBUG_ATTRIBUTE_WO(mdis_out);

static int mdis_size_show(void *data, u64 *val)
{
	struct gcpm_drv *gcpm = data;

	*val = gcpm->thermal_device.thermal_levels;
	return 0;
}

static int mdis_size_store(void *data, u64 val)
{
	struct gcpm_drv *gcpm = data;
	struct mdis_thermal_device *tdev = &gcpm->thermal_device;
	const int newsize = val;
	const int newsize_bytes = newsize * sizeof(u32);
	u32 *limits;
	int bytes, index, i;
	int ret;

	mutex_lock(&gcpm->chg_psy_lock);

	limits = devm_kzalloc(gcpm->device, newsize_bytes, GFP_KERNEL);
	if (!limits) {
		ret = -ENOMEM;
		goto exit;
	}
	bytes = (newsize <= tdev->thermal_levels ? newsize : tdev->thermal_levels) * sizeof(u32);
	memcpy(limits, tdev->thermal_mitigation, bytes);

	for (index = 0; index < gcpm->mdis_out_count; index++) {
		limits = devm_kzalloc(gcpm->device, newsize_bytes * gcpm->mdis_in_count, GFP_KERNEL);
		if (!limits) {
			ret = -ENOMEM;
			tdev->thermal_levels = 0;
			goto exit;
		}
		for (i = 0; i < gcpm->mdis_in_count; i++)
			memcpy(limits + (i * newsize), gcpm->mdis_out_limits[index] + (i * tdev->thermal_levels), bytes);
		devm_kfree(gcpm->device, gcpm->mdis_out_limits[index]);
		gcpm->mdis_out_limits[index] = limits;
	}
	devm_kfree(gcpm->device, tdev->thermal_mitigation);
	tdev->thermal_mitigation = limits;
	tdev->thermal_levels = newsize;
	ret = 0;
exit:
	mutex_unlock(&gcpm->chg_psy_lock);
	return ret;
}

DEFINE_SIMPLE_ATTRIBUTE(mdis_size_fops, mdis_size_show,
			mdis_size_store, "%lld\n");

static int wlc_cc_lim_show(void *data, u64 *val)
{
	struct gcpm_drv *gcpm = data;

	*val = gcpm->dc_limit_cc_min_wlc;
	return 0;
}

static int wlc_cc_lim_store(void *data, u64 val)
{
	struct gcpm_drv *gcpm = data;

	gcpm->dc_limit_cc_min_wlc = val;
	return 0;

}

DEFINE_SIMPLE_ATTRIBUTE(wlc_cc_lim_fops, wlc_cc_lim_show,
			wlc_cc_lim_store, "%lld\n");

static int dc_cc_lim_show(void *data, u64 *val)
{
	struct gcpm_drv *gcpm = data;

	*val = gcpm->dc_limit_cc_min;
	return 0;
}

static int dc_cc_lim_store(void *data, u64 val)
{
	struct gcpm_drv *gcpm = data;

	gcpm->dc_limit_cc_min = val;
	return 0;

}

DEFINE_SIMPLE_ATTRIBUTE(dc_cc_lim_fops, dc_cc_lim_show,
			dc_cc_lim_store, "%lld\n");


#endif // CONFIG_DEBUG_FS

/* ------------------------------------------------------------------------- */

static int mdis_out_init_sel_online(u32 *out_sel, int len, const struct gcpm_drv *gcpm)
{
	static const char *name = "google,mdis-out-sel-online";
	struct device_node *node = gcpm->device->of_node;
	int ret, count, byte_len;

	if (!of_find_property(node, name, &byte_len))
		return -ENOENT;

	count = byte_len / sizeof(u32);
	if (count != len)
		return -ERANGE;

	ret = of_property_read_u32_array(node, name, out_sel, count);
	if (ret < 0)
		return -EINVAL;

	return count;
}

/* return the array and the len. Pass len = 0 to avoid check on length */
static u32* gcpm_init_limits(const char *name, int *len, struct device *dev)
{
	struct device_node *node = dev->of_node;
	int ret, byte_len;
	u32 *limits;

	if (!of_find_property(node, name, &byte_len))
		return ERR_PTR(-ENOENT);

	if (*len && (byte_len / sizeof(u32)) > *len)
		return ERR_PTR(-EINVAL);

	limits = devm_kzalloc(dev, byte_len, GFP_KERNEL);
	if (!limits)
		return ERR_PTR(-ENOMEM);

	ret = of_property_read_u32_array(node, name, limits, byte_len / sizeof(u32));
	if (ret < 0) {
		devm_kfree(dev, limits);
		return ERR_PTR(-ERANGE);
	}

	*len = byte_len / sizeof(u32);
	return limits;
}

/* ls /dev/thermal/cdev-by-name/ */
static int gcpm_tdev_init(struct mdis_thermal_device *tdev, const char *name,
			  struct gcpm_drv *gcpm)
{
	int levels = 0;
	u32 *limits;

	mutex_init(&tdev->tdev_lock);

	limits = gcpm_init_limits(name, &levels, gcpm->device);
	if (IS_ERR_OR_NULL(limits)) {
		dev_err(gcpm->device, "Cannot create thermal device %s (%d)\n",
			name, (int)PTR_ERR(limits));
		return PTR_ERR(limits);
	}

	tdev->thermal_levels = levels;
	tdev->thermal_mitigation = limits;
	tdev->gcpm = gcpm;
	return 0;
}

static void chg_mdis_tdev_free(struct mdis_thermal_device *tdev,
			       struct gcpm_drv *gcpm)
{
	devm_kfree(gcpm->device, tdev->thermal_mitigation);
	tdev->thermal_mitigation = NULL;
}

static int mdis_tdev_register(const char *of_name, const char *tcd_name,
			      struct mdis_thermal_device *ctdev,
			      const struct thermal_cooling_device_ops *ops)
{
	struct device_node *cooling_node = NULL;

	cooling_node = of_find_node_by_name(NULL, of_name);
	if (!cooling_node) {
		pr_err("No %s OF node for cooling device\n", of_name);
		return -EINVAL;
	}

	ctdev->tcd = thermal_of_cooling_device_register(cooling_node,
							tcd_name,
							ctdev,
							ops);
	if (IS_ERR_OR_NULL(ctdev->tcd)) {
		const long err = PTR_ERR(ctdev->tcd);

		pr_err("error registering %s cooling device (%ld)\n", tcd_name, err);
		return err;
	}

	return 0;
}

/*
 * pick the adapter with the highest current under the budget
 * needs mutex_lock(&gcpm->chg_psy_lock);
 */
static int gcpm_mdis_callback(struct gvotable_election *el, const char *reason,
			      void *value)
{
	struct gcpm_drv *gcpm = gvotable_get_data(el);
	struct mdis_thermal_device *tdev = &gcpm->thermal_device;
	const int budget = (long)value;
	bool trigger_select = budget != 0 && gcpm->cp_fcc_hold;

	pr_debug("MSC_MDIS callback lvl=%d budget=%d hold=%d cp_fcc_hold_limit=%d\n",
		 tdev->current_level, budget, gcpm->cp_fcc_hold,
		 gcpm->cp_fcc_hold_limit);

	/*
	 * the limit is cleared when charging current is greater that the limit.
	 * NOTE: Clearing the hold allows re-enabling PPS again.
	 */
	if (gcpm->cp_fcc_hold_limit == -1)
		gcpm->cp_fcc_hold = false;

	/*
	 * gcpm->cp_fcc_hold is set when charging switched to main from DC
	 * due to the charging current falling under cc_mi      n limit: clear the
	 * hold and give PPS a change if the limit is cleared.
	 * NOTE: need to
	 */
	if (trigger_select) {
		int ret;

		ret = gcpm_chg_select_logic(gcpm);
		if (ret == -EAGAIN) {
			const int interval = 5; /* seconds */

			/* let the setting go through but */
			mod_delayed_work(system_wq, &gcpm->select_work,
					 msecs_to_jiffies(interval * 1000));
		}
	}

	gcpm_mdis_update_fan(gcpm);

	if (!gcpm->csi_status_votable) {
		gcpm->csi_status_votable = gvotable_election_get_handle(VOTABLE_CSI_STATUS);
		if (!gcpm->csi_status_votable)
			return 0;
	}

	/* this is a problem only when speed is affected */
	gvotable_cast_long_vote(gcpm->csi_status_votable, "CSI_STATUS_THERM_MDIS",
				CSI_STATUS_System_Thermals,
				tdev->current_level != 0);

	/* will trigger a power supply change now */
	power_supply_changed(gcpm->psy);
	return 0;
}

/*
 * Callback for GCPM_FCC votable which routes the CP limit to the DC charger.
 * The votable combines the CC_MAX limit from google_charger and the MDIS
 * limit from the dissipation based cooling zone.
 * NOTE: it might not benecessary if/when we route the MDIS vote to MSC_FCC
 * directly.
 * caller needs to hold	mutex_lock(&gcpm->chg_psy_lock);
 */
static int gcpm_fcc_callback(struct gvotable_election *el, const char *reason,
			     void *value)
{
	struct gcpm_drv *gcpm = gvotable_get_data(el);
	const int limit = GVOTABLE_PTR_TO_INT(value);
	struct power_supply *cp_psy;
	int cp_min, ret;

	/*
	 * the current limit is changed, validate it against the min
	 * NOTE: this is also used to trigger select_work when restarting
	 * charging when coming off thermal mitigation.
	 */
	cp_min = gcpm_chg_select_check_cp_limit(gcpm);
	if (cp_min != -1 && limit <= cp_min) {
		pr_debug("MSC_GCPM_FCC: limit=%d reason=%s cpmin=%d trigger select\n",
			 limit, reason, cp_min);
		mod_delayed_work(system_wq, &gcpm->select_work, 0);
		return 0;
	}

	/* route the vote to the CP when active */
	cp_psy = gcpm_chg_get_active_cp(gcpm);
	if (!cp_psy) {
		pr_debug("MSC_GCPM_FCC: not active limit=%d\n", limit);
		return 0;
	}

	ret = GPSY_SET_PROP(cp_psy, POWER_SUPPLY_PROP_CONSTANT_CHARGE_CURRENT_MAX,
			    limit);

	if (ret < 0)
		pr_err("MSC_GCPM_FCC: cannot apply cp_limit to cc_max=%d (%d)\n",
		       limit, ret);

	if (ret == -EAGAIN) {
		gcpm->fcc_retries = GCPM_FCC_RETRIES;
		gcpm->fcc_retry_limit = limit;
		mod_delayed_work(system_wq, &gcpm->fcc_retry_work, GCPM_FCC_RETRY_INTERVAL);
	}

	pr_debug("MSC_GCPM_FCC: applied new cp_limit=%d cp_min=%d ret=%d\n",
		 limit, cp_min, ret);

	return 0;
}

#define INIT_DELAY_MS 100
#define INIT_RETRY_DELAY_MS 1000
#define GCPM_TCPM_PSY_MAX 2

/* Dissipation Based Thermal Management */
static int gcpm_init_mdis(struct gcpm_drv *gcpm)
{
	struct mdis_thermal_device *tdev = &gcpm->thermal_device;
	int i, count, ret;

	ret = gcpm_tdev_init(tdev, "google,mdis-thermal-mitigation", gcpm);
	if (ret < 0 || !tdev->thermal_levels) {
		dev_err(gcpm->device, "No device (%d)\n", ret);
		return -ENODEV;
	}

	/*
	 * TODO: remove ->chg_psy_avail[] and ->chg_psy_count and rewrite to
	 * use ->mdis_out[].
	 * NOTE: gcpm_init_work() needs to read into ->mdis_out[].
	 */
	gcpm->mdis_out[0] = gcpm->chg_psy_avail[0];
	gcpm->mdis_out[1] = gcpm->chg_psy_avail[1];
	gcpm->mdis_out_count = gcpm->chg_psy_count;

	/* one for each out, call with #mdis out */
	count = mdis_out_init_sel_online(gcpm->mdis_out_sel, gcpm->chg_psy_count, gcpm);
	if (count < 0) {
		dev_err(gcpm->device, "mdis sel online (%d)\n", ret);
		return -ERANGE;
	}

	/* TODO: rewrite to parse handles in the device tree */
	gcpm->mdis_in[0] = gcpm->tcpm_psy;
	gcpm->mdis_in[1] = gcpm->wlc_dc_psy;
	gcpm->mdis_in_count = 2;

	/*
	 * max charging current for the each thermal level charger and
	 * mdis_out_sel mode.
	 */
	for (i = 0; i < gcpm->mdis_out_count; i++) {
		int len = tdev->thermal_levels * gcpm->mdis_in_count;
		char of_name[36];
		u32 *limits;

		scnprintf(of_name, sizeof(of_name), "google,mdis-out%d-limits", i);

		limits = gcpm_init_limits(of_name, &len, gcpm->device);
		if (IS_ERR_OR_NULL(limits))
			return PTR_ERR(limits);

		gcpm->mdis_out_limits[i] = limits;
	}

	ret = of_property_read_u32(gcpm->device->of_node, "google,mdis-fan-alarm-level",
				   &tdev->therm_fan_alarm_level);
	if (ret < 0)
		tdev->therm_fan_alarm_level = FAN_MDIS_ALARM_DEFAULT;

	/* mdis thermal engine uses this callback */
	gcpm->mdis_votable =
		gvotable_create_int_election(NULL, gvotable_comparator_int_min,
					     gcpm_mdis_callback, gcpm);
	if (IS_ERR_OR_NULL(gcpm->mdis_votable)) {
		ret = PTR_ERR(gcpm->mdis_votable);
		dev_err(gcpm->device, "no mdis votable (%d)\n", ret);
		return ret;
	}

	gvotable_set_default(gcpm->mdis_votable, (void *)-1);
	gvotable_set_vote2str(gcpm->mdis_votable, gvotable_v2s_int);
	gvotable_election_set_name(gcpm->mdis_votable, VOTABLE_MDIS);

	/* race with above */
	ret = mdis_tdev_register(MDIS_OF_CDEV_NAME, MDIS_CDEV_NAME,
				 tdev, &chg_mdis_tcd_ops);
	if (ret) {
		dev_err(gcpm->device,
			"Couldn't register %s rc=%d\n", MDIS_OF_CDEV_NAME, ret);

		// Free the limits too!
		chg_mdis_tdev_free(tdev, gcpm);
		return -EINVAL;
	}

	/* state and debug */
	ret = device_create_file(&tdev->tcd->device, &dev_attr_state2power_table);
	if (ret)
		dev_err(gcpm->device, "cound not create state table *(%d)\n", ret);

	ret = device_create_file(&tdev->tcd->device, &dev_attr_mdis_out_table);
	if (ret)
		dev_err(gcpm->device, "cound not create out table *(%d)\n", ret);

	if (!gcpm->debug_entry)
		return 0;

	debugfs_create_file("state2power_table", 0644,  gcpm->debug_entry,
			    gcpm, &mdis_tm_fops);
	debugfs_create_file("mdis_out_table", 0644,  gcpm->debug_entry,
			    gcpm, &mdis_out_fops);
	debugfs_create_file("mdis_size", 0644, gcpm->debug_entry, gcpm, &mdis_size_fops);
	debugfs_create_file("wlc_cc_lim", 0644, gcpm->debug_entry, gcpm, &wlc_cc_lim_fops);
	debugfs_create_file("dc_cc_lim", 0644, gcpm->debug_entry, gcpm, &dc_cc_lim_fops);

	return 0;
}

/* this can run */
static void gcpm_init_work(struct work_struct *work)
{
	struct gcpm_drv *gcpm = container_of(work, struct gcpm_drv,
					     init_work.work);
	int i, found = 0, ret = 0;
	bool dc_not_done;

	/* might run along set_property() */
	mutex_lock(&gcpm->chg_psy_lock);

	/*
	 * could call pps_init() in probe() and use lazy init for ->tcpm_psy
	 * when the device an APDO in the sink capabilities.
	 */
	if (gcpm->tcpm_phandle && !gcpm->tcpm_psy) {
		struct power_supply *tcpm_psy;

		tcpm_psy = pps_get_tcpm_psy(gcpm->device->of_node,
					    GCPM_TCPM_PSY_MAX);
		if (!IS_ERR_OR_NULL(tcpm_psy)) {
			const char *name = tcpm_psy->desc->name;

			gcpm->tcpm_psy_name = name;
			gcpm->tcpm_psy = tcpm_psy;

			/* PPS charging: needs an APDO */
			ret = pps_init(&gcpm->tcpm_pps_data, gcpm->device,
				       gcpm->tcpm_psy, "wired-pps");
			if (ret == 0 && gcpm->debug_entry)
				pps_init_fs(&gcpm->tcpm_pps_data, gcpm->debug_entry);
			if (ret < 0) {
				pr_err("PPS init failure for %s (%d)\n",
				       name, ret);
			} else {
				gcpm->tcpm_pps_data.port_data =
					power_supply_get_drvdata(tcpm_psy);
				pps_init_state(&gcpm->tcpm_pps_data);
				pps_set_logbuffer(&gcpm->tcpm_pps_data, gcpm->log);
				pps_log(&gcpm->tcpm_pps_data, "TCPM_PPS for %s", gcpm->tcpm_psy_name);
			}

		} else if (!tcpm_psy || !gcpm->log_psy_ratelimit) {
			/* abort on an error */
			pr_warn("PPS not available for tcpm\n");
			gcpm->tcpm_phandle = 0;
		} else {
			pr_warn("tcpm power supply not found, retrying... ret:%d\n",
				ret);
			gcpm->log_psy_ratelimit--;
		}

	}

	/* TODO: lookup by phandle as the dude above */
	if (gcpm->wlc_dc_name && !gcpm->wlc_dc_psy) {
		struct power_supply *wlc_dc_psy;

		wlc_dc_psy = power_supply_get_by_name(gcpm->wlc_dc_name);
		if (wlc_dc_psy) {
			const char *name = gcpm->wlc_dc_name;

			gcpm->wlc_dc_psy = wlc_dc_psy;

			/* PPS charging: needs an APDO */
			ret = pps_init(&gcpm->wlc_pps_data, gcpm->device,
					gcpm->wlc_dc_psy, "wireless-pps");
			if (ret == 0 && gcpm->debug_entry)
				pps_init_fs(&gcpm->wlc_pps_data, gcpm->debug_entry);
			if (ret < 0) {
				pr_err("PPS init failure for %s (%d)\n",
				       name, ret);
			} else {
				gcpm->wlc_pps_data.port_data = NULL;
				pps_init_state(&gcpm->wlc_pps_data);
				pps_set_logbuffer(&gcpm->wlc_pps_data, gcpm->log);
				pps_log(&gcpm->wlc_pps_data, "WLC_PPS for %s", gcpm->wlc_dc_name);
			}

		} else if (!gcpm->log_psy_ratelimit) {
			/* give up if wlc_dc_psy return an error */
			pr_warn("PPS not available for %s\n", gcpm->wlc_dc_name);
			gcpm->wlc_dc_name = NULL;
		} else {
			pr_warn("%s power supply not found, retrying... ret:%d\n",
				gcpm->wlc_dc_name, ret);
			gcpm->log_psy_ratelimit--;
		}
	}

	/* default is index 0 */
	for (i = 0; i < gcpm->chg_psy_count; i++) {
		if (!gcpm->chg_psy_avail[i]) {
			const char *name = gcpm->chg_psy_names[i];

			gcpm->chg_psy_avail[i] = power_supply_get_by_name(name);
			if (gcpm->chg_psy_avail[i])
				pr_info("init_work found %d:%s\n", i, name);
		}

		found += !!gcpm->chg_psy_avail[i];
	}

	/* sort of done when we have the primary, make it online */
	if (gcpm->chg_psy_avail[0] && !gcpm->init_complete) {
		struct power_supply *def_psy = gcpm->chg_psy_avail[0];

		gcpm->chg_nb.notifier_call = gcpm_psy_changed;
		ret = power_supply_reg_notifier(&gcpm->chg_nb);
		if (ret < 0)
			pr_err("%s: no ps notifier, ret=%d\n", __func__, ret);

		ret = gcpm_enable_default(gcpm);
		if (ret < 0)
			pr_err("%s: default %s not online, ret=%d\n", __func__,
			       gcpm_psy_name(def_psy), ret);

		/* this is the reason why we need a lock here */
		gcpm->resume_complete = true;
		gcpm->init_complete = true;
	}

	/* keep looking for late arrivals, TCPM and WLC if set */
	if (found == gcpm->chg_psy_count)
		gcpm->chg_psy_retries = 0;
	else if (gcpm->chg_psy_retries)
		gcpm->chg_psy_retries--;

	dc_not_done = (gcpm->tcpm_phandle && !gcpm->tcpm_psy) ||
		      (gcpm->wlc_dc_name && !gcpm->wlc_dc_psy);

	pr_warn("%s retries=%d dc_not_done=%d tcpm_ok=%d wlc_ok=%d\n",
		__func__, gcpm->chg_psy_retries, dc_not_done,
		(!gcpm->tcpm_phandle || gcpm->tcpm_psy),
		(!gcpm->wlc_dc_name || gcpm->wlc_dc_psy));

	if (gcpm->chg_psy_retries || dc_not_done) {
		const unsigned long jif = msecs_to_jiffies(INIT_RETRY_DELAY_MS);

		schedule_delayed_work(&gcpm->init_work, jif);
		mutex_unlock(&gcpm->chg_psy_lock);
		return;
	}

	pr_info("google_cpm init_work done %d/%d pps=%d wlc_dc=%d\n",
		found, gcpm->chg_psy_count,
		!!gcpm->tcpm_psy, !!gcpm->wlc_dc_psy);

	ret = gcpm_init_mdis(gcpm);
	if (ret < 0)
		pr_info("google_cpm: no mdis engine (%d)\n", ret);

	gcpm->dc_init_complete = true;
	mutex_unlock(&gcpm->chg_psy_lock);

	/* might run along set_property() */
	mod_delayed_work(system_wq, &gcpm->select_work, 0);
}

static void gcpm_fcc_retry_work(struct work_struct *work)
{
	struct gcpm_drv *gcpm = container_of(work, struct gcpm_drv,
					     fcc_retry_work.work);
	int ret = 0;
	struct power_supply *cp_psy;

	mutex_lock(&gcpm->chg_psy_lock);

	if (gcpm->fcc_retries--) {
		cp_psy = gcpm_chg_get_active_cp(gcpm);
		if (!cp_psy) {
			pr_debug("MSC_GCPM_FCC_RETRY: not active limit=%d\n", gcpm->fcc_retry_limit);
			goto exit;
		}

		ret = GPSY_SET_PROP(cp_psy, POWER_SUPPLY_PROP_CONSTANT_CHARGE_CURRENT_MAX,
			gcpm->fcc_retry_limit);

		if (ret < 0)
			pr_err("MSC_GCPM_FCC_RETRY: cannot apply cp_limit to cc_max=%d (%d)\n",
			gcpm->fcc_retry_limit, ret);

		if (ret == -EAGAIN)
			schedule_delayed_work(&gcpm->fcc_retry_work, GCPM_FCC_RETRY_INTERVAL);
	}

exit:
	mutex_unlock(&gcpm->chg_psy_lock);

}

/* ------------------------------------------------------------------------ */

static int gcpm_debug_get_active(void *data, u64 *val)
{
	struct gcpm_drv *gcpm = data;

	mutex_lock(&gcpm->chg_psy_lock);
	*val = gcpm->dc_index;
	mutex_unlock(&gcpm->chg_psy_lock);
	return 0;
}

static int gcpm_debug_set_active(void *data, u64 val)
{
	struct gcpm_drv *gcpm = data;
	int intval = (int)val;

	if (gcpm->force_active != -1 && val == gcpm->force_active)
		intval = -1;

	pr_info("%s: val=%llu val=%lld intval=%d\n", __func__, val, val, intval);

	if (intval != -1 && (intval < 0 || intval >= gcpm->chg_psy_count))
		return -ERANGE;
	if (intval != -1 && !gcpm_chg_get_charger(gcpm, intval))
		return -EINVAL;

	mutex_lock(&gcpm->chg_psy_lock);
	gcpm->force_active = intval;
	mod_delayed_work(system_wq, &gcpm->select_work, 0);
	mutex_unlock(&gcpm->chg_psy_lock);

	return 0;
}

DEFINE_SIMPLE_ATTRIBUTE(gcpm_debug_active_fops, gcpm_debug_get_active,
			gcpm_debug_set_active, "%lld\n");

static int gcpm_debug_dc_limit_demand_show(void *data, u64 *val)
{
	struct gcpm_drv *gcpm = data;

	*val = gcpm->dc_limit_demand;
	return 0;
}

static int gcpm_debug_dc_limit_demand_set(void *data, u64 val)
{
	struct gcpm_drv *gcpm = data;
	const int intval = val;

	mutex_lock(&gcpm->chg_psy_lock);
	if (gcpm->dc_limit_demand != intval) {
		gcpm->dc_limit_demand = intval;
		gcpm->new_dc_limit = true;
	}

	mutex_unlock(&gcpm->chg_psy_lock);
	return 0;
}


DEFINE_SIMPLE_ATTRIBUTE(gcpm_debug_dc_limit_demand_fops,
			gcpm_debug_dc_limit_demand_show,
                        gcpm_debug_dc_limit_demand_set,
			"%llu\n");


static int gcpm_debug_pps_stage_get(void *data, u64 *val)
{
	struct gcpm_drv *gcpm = data;
	struct pd_pps_data *pps_data;

	mutex_lock(&gcpm->chg_psy_lock);
	pps_data = gcpm_pps_data(gcpm);
	if (pps_data)
		*val = pps_data->stage;
	mutex_unlock(&gcpm->chg_psy_lock);
	return 0;
}

static int gcpm_debug_pps_stage_set(void *data, u64 val)
{
	struct gcpm_drv *gcpm = data;
	const int intval = (int)val;
	struct pd_pps_data *pps_data;

	if (intval < PPS_DISABLED || intval > PPS_ACTIVE)
		return -EINVAL;

	mutex_lock(&gcpm->chg_psy_lock);
	pps_data = gcpm_pps_data(gcpm);
	if (pps_data)
		pps_data->stage = intval;
	gcpm->force_pps = !pps_is_disabled(intval);
	mod_delayed_work(system_wq, &gcpm->pps_work, 0);
	mutex_unlock(&gcpm->chg_psy_lock);

	return 0;
}

DEFINE_SIMPLE_ATTRIBUTE(gcpm_debug_pps_stage_fops, gcpm_debug_pps_stage_get,
			gcpm_debug_pps_stage_set, "%llu\n");

static int gcpm_debug_dc_state_get(void *data, u64 *val)
{
	struct gcpm_drv *gcpm = data;

	mutex_lock(&gcpm->chg_psy_lock);
	*val = gcpm->dc_state;
	mutex_unlock(&gcpm->chg_psy_lock);
	return 0;
}

static int gcpm_debug_dc_state_set(void *data, u64 val)
{
	struct gcpm_drv *gcpm = data;
	const int intval = (int)val;

	if (intval < DC_DISABLED || intval > DC_PASSTHROUGH)
		return -EINVAL;

	mutex_lock(&gcpm->chg_psy_lock);
	gcpm->dc_state = intval;
	mod_delayed_work(system_wq, &gcpm->select_work, 0);
	mutex_unlock(&gcpm->chg_psy_lock);

	return 0;
}

DEFINE_SIMPLE_ATTRIBUTE(gcpm_debug_dc_state_fops, gcpm_debug_dc_state_get,
			gcpm_debug_dc_state_set, "%llu\n");


static int gcpm_debug_taper_ctl_get(void *data, u64 *val)
{
	struct gcpm_drv *gcpm = data;

	mutex_lock(&gcpm->chg_psy_lock);
	*val = gcpm->taper_step;
	mutex_unlock(&gcpm->chg_psy_lock);
	return 0;
}

static int gcpm_debug_taper_ctl_set(void *data, u64 val)
{
	struct gcpm_drv *gcpm = data;
	bool ta_check;

	mutex_lock(&gcpm->chg_psy_lock);

	/* ta_check set when taper control changes value */
	ta_check = gcpm_taper_ctl(gcpm, val);
	if (ta_check)
		mod_delayed_work(system_wq, &gcpm->select_work, 0);
	mutex_unlock(&gcpm->chg_psy_lock);
	return 0;
}

DEFINE_SIMPLE_ATTRIBUTE(gcpm_debug_taper_ctl_fops, gcpm_debug_taper_ctl_get,
			gcpm_debug_taper_ctl_set, "%llu\n");

static int gcpm_debug_taper_step_fv_margin_get(void *data, u64 *val)
{
	struct gcpm_drv *gcpm = data;

	mutex_lock(&gcpm->chg_psy_lock);
	*val = gcpm->taper_step_fv_margin;
	mutex_unlock(&gcpm->chg_psy_lock);
	return 0;
}

static int gcpm_debug_taper_step_fv_margin_set(void *data, u64 val)
{
	struct gcpm_drv *gcpm = data;
	const int intval = (int)val;

	mutex_lock(&gcpm->chg_psy_lock);
	gcpm->taper_step_fv_margin = intval;
	mutex_unlock(&gcpm->chg_psy_lock);

	return 0;
}

DEFINE_SIMPLE_ATTRIBUTE(gcpm_debug_taper_step_fv_margin_fops, gcpm_debug_taper_step_fv_margin_get,
			gcpm_debug_taper_step_fv_margin_set, "%llu\n");

static int gcpm_debug_taper_step_cc_step_get(void *data, u64 *val)
{
	struct gcpm_drv *gcpm = data;

	mutex_lock(&gcpm->chg_psy_lock);
	*val = gcpm->taper_step_cc_step;
	mutex_unlock(&gcpm->chg_psy_lock);
	return 0;
}

static int gcpm_debug_taper_step_cc_step_set(void *data, u64 val)
{
	struct gcpm_drv *gcpm = data;
	const int intval = (int)val;

	mutex_lock(&gcpm->chg_psy_lock);
	gcpm->taper_step_cc_step = intval;
	mutex_unlock(&gcpm->chg_psy_lock);

	return 0;
}

DEFINE_SIMPLE_ATTRIBUTE(gcpm_debug_taper_step_cc_step_fops, gcpm_debug_taper_step_cc_step_get,
			gcpm_debug_taper_step_cc_step_set, "%llu\n");

static int gcpm_debug_taper_step_count_get(void *data, u64 *val)
{
	struct gcpm_drv *gcpm = data;

	mutex_lock(&gcpm->chg_psy_lock);
	*val = gcpm->taper_step_count;
	mutex_unlock(&gcpm->chg_psy_lock);
	return 0;
}

static int gcpm_debug_taper_step_count_set(void *data, u64 val)
{
	struct gcpm_drv *gcpm = data;
	const int intval = (int)val;

	mutex_lock(&gcpm->chg_psy_lock);
	gcpm->taper_step_count = intval;
	mutex_unlock(&gcpm->chg_psy_lock);

	return 0;
}

DEFINE_SIMPLE_ATTRIBUTE(gcpm_debug_taper_step_count_fops, gcpm_debug_taper_step_count_get,
			gcpm_debug_taper_step_count_set, "%llu\n");

static int gcpm_debug_taper_step_grace_get(void *data, u64 *val)
{
	struct gcpm_drv *gcpm = data;

	mutex_lock(&gcpm->chg_psy_lock);
	*val = gcpm->taper_step_grace;
	mutex_unlock(&gcpm->chg_psy_lock);
	return 0;
}

static int gcpm_debug_taper_step_grace_set(void *data, u64 val)
{
	struct gcpm_drv *gcpm = data;
	const int intval = (int)val;

	mutex_lock(&gcpm->chg_psy_lock);
	gcpm->taper_step_grace = intval;
	mutex_unlock(&gcpm->chg_psy_lock);

	return 0;
}

DEFINE_SIMPLE_ATTRIBUTE(gcpm_debug_taper_step_grace_fops, gcpm_debug_taper_step_grace_get,
			gcpm_debug_taper_step_grace_set, "%llu\n");

static int gcpm_debug_taper_step_voltage_get(void *data, u64 *val)
{
	struct gcpm_drv *gcpm = data;

	mutex_lock(&gcpm->chg_psy_lock);
	*val = gcpm->taper_step_voltage;
	mutex_unlock(&gcpm->chg_psy_lock);
	return 0;
}

static int gcpm_debug_taper_step_voltage_set(void *data, u64 val)
{
	struct gcpm_drv *gcpm = data;
	const int intval = (int)val;

	mutex_lock(&gcpm->chg_psy_lock);
	gcpm->taper_step_voltage = intval;
	mutex_unlock(&gcpm->chg_psy_lock);

	return 0;
}

DEFINE_SIMPLE_ATTRIBUTE(gcpm_debug_taper_step_voltage_fops, gcpm_debug_taper_step_voltage_get,
			gcpm_debug_taper_step_voltage_set, "%llu\n");

static int gcpm_debug_taper_step_current_get(void *data, u64 *val)
{
	struct gcpm_drv *gcpm = data;

	mutex_lock(&gcpm->chg_psy_lock);
	*val = gcpm->taper_step_current;
	mutex_unlock(&gcpm->chg_psy_lock);
	return 0;
}

static int gcpm_debug_taper_step_current_set(void *data, u64 val)
{
	struct gcpm_drv *gcpm = data;
	const int intval = (int)val;

	mutex_lock(&gcpm->chg_psy_lock);
	gcpm->taper_step_current = intval;
	mutex_unlock(&gcpm->chg_psy_lock);

	return 0;
}

DEFINE_SIMPLE_ATTRIBUTE(gcpm_debug_taper_step_current_fops, gcpm_debug_taper_step_current_get,
			gcpm_debug_taper_step_current_set, "%llu\n");

static int gcpm_debug_taper_step_interval_get(void *data, u64 *val)
{
	struct gcpm_drv *gcpm = data;

	mutex_lock(&gcpm->chg_psy_lock);
	*val = gcpm->taper_step_interval;
	mutex_unlock(&gcpm->chg_psy_lock);
	return 0;
}

static int gcpm_debug_taper_step_interval_set(void *data, u64 val)
{
	struct gcpm_drv *gcpm = data;
	const int intval = (int)val;

	mutex_lock(&gcpm->chg_psy_lock);
	gcpm->taper_step_interval = intval;
	mutex_unlock(&gcpm->chg_psy_lock);

	return 0;
}

DEFINE_SIMPLE_ATTRIBUTE(gcpm_debug_taper_step_interval_fops, gcpm_debug_taper_step_interval_get,
			gcpm_debug_taper_step_interval_set, "%llu\n");

static struct dentry *gcpm_init_fs(struct gcpm_drv *gcpm)
{
	struct dentry *de;

	de = debugfs_create_dir("google_cpm", 0);
	if (IS_ERR_OR_NULL(de))
		return NULL;

	debugfs_create_file("dc_state", 0644, de, gcpm, &gcpm_debug_dc_state_fops);
	debugfs_create_file("active", 0644, de, gcpm, &gcpm_debug_active_fops);
	debugfs_create_file("dc_limit_demand", 0644, de, gcpm,
			    &gcpm_debug_dc_limit_demand_fops);

	debugfs_create_u32("dc_limit_soc_high", 0644, de, &gcpm->dc_limit_soc_high);

	debugfs_create_file("pps_stage", 0644, de, gcpm, &gcpm_debug_pps_stage_fops);

	/* smooth exit from DC */
	debugfs_create_file("taper_ctl", 0644, de, gcpm, &gcpm_debug_taper_ctl_fops);
	debugfs_create_file("taper_step_fv_margin", 0644, de, gcpm, &gcpm_debug_taper_step_fv_margin_fops);
	debugfs_create_file("taper_step_cc_step", 0644, de, gcpm, &gcpm_debug_taper_step_cc_step_fops);
	debugfs_create_file("taper_step_count", 0644, de, gcpm, &gcpm_debug_taper_step_count_fops);
	debugfs_create_file("taper_step_grace", 0644, de, gcpm, &gcpm_debug_taper_step_grace_fops);
	debugfs_create_file("taper_step_voltage", 0644, de, gcpm, &gcpm_debug_taper_step_voltage_fops);
	debugfs_create_file("taper_step_current", 0644, de, gcpm, &gcpm_debug_taper_step_current_fops);
	debugfs_create_file("taper_step_interval", 0644, de, gcpm, &gcpm_debug_taper_step_interval_fops);

	return de;
}

/* ------------------------------------------------------------------------ */

static int gcpm_probe_psy_names(struct gcpm_drv *gcpm)
{
	struct device *dev = gcpm->device;
	int i, count, ret;

	if (!gcpm->device)
		return -EINVAL;

	count = of_property_count_strings(dev->of_node,
					  "google,chg-power-supplies");
	if (count <= 0 || count > GCPM_MAX_CHARGERS)
		return -ERANGE;

	ret = of_property_read_string_array(dev->of_node,
					    "google,chg-power-supplies",
					    (const char**)&gcpm->chg_psy_names,
					    count);
	if (ret != count)
		return -ERANGE;

	for (i = 0; i < count; i++)
		dev_info(gcpm->device, "%d:%s\n", i, gcpm->chg_psy_names[i]);

	return count;
}

/* -------------------------------------------------------------------------
 *  Use to abstract the PPS adapter if needed.
 */

static int gcpm_pps_psy_set_property(struct power_supply *psy,
				    enum power_supply_property prop,
				    const union power_supply_propval *val)
{
	struct gcpm_drv *gcpm = power_supply_get_drvdata(psy);
	struct pd_pps_data *pps_data;
	int ret = 0;

	mutex_lock(&gcpm->chg_psy_lock);

	pps_data = gcpm_pps_data(gcpm);
	if (!pps_data || !pps_data->pps_psy) {
		pr_debug("%s: no target prop=%d ret=%d\n", __func__, prop, ret);
		mutex_unlock(&gcpm->chg_psy_lock);
		return -EAGAIN;
	}

	switch (prop) {
	default:
		ret = power_supply_set_property(pps_data->pps_psy, prop, val);
		break;
	}

	mutex_unlock(&gcpm->chg_psy_lock);
	pr_debug("%s: prop=%d val=%d ret=%d\n", __func__,
		 prop, val->intval, ret);

	return ret;
}

static int gcpm_pps_psy_get_property(struct power_supply *psy,
				    enum power_supply_property prop,
				    union power_supply_propval *val)
{
	struct gcpm_drv *gcpm = power_supply_get_drvdata(psy);
	struct pd_pps_data *pps_data;
	int ret = 0;

	mutex_lock(&gcpm->chg_psy_lock);

	pps_data = gcpm_pps_data(gcpm);
	if (pps_data && pps_data->pps_psy) {
		ret = power_supply_get_property(pps_data->pps_psy, prop, val);
		pr_debug("%s: prop=%d val=%d ret=%d\n", __func__,
			 prop, val->intval, ret);
		goto done;
	}

	switch (prop) {
	case POWER_SUPPLY_PROP_USB_TYPE:
		val->intval = POWER_SUPPLY_USB_TYPE_UNKNOWN;
		break;
	default:
		val->intval = 0;
		break;
	}

done:
	mutex_unlock(&gcpm->chg_psy_lock);
	return ret;
}

/* check pps_is_avail(), pps_prog_online() and pps_check_type() */
static enum power_supply_property gcpm_pps_psy_properties[] = {
	POWER_SUPPLY_PROP_VOLTAGE_MAX,
	POWER_SUPPLY_PROP_VOLTAGE_MIN,
	POWER_SUPPLY_PROP_CURRENT_MAX,
	POWER_SUPPLY_PROP_CURRENT_NOW,	/* 17 */
	POWER_SUPPLY_PROP_ONLINE,	/* 4 */
	POWER_SUPPLY_PROP_PRESENT,	/* 3 */
	POWER_SUPPLY_PROP_TYPE,		/* */
	POWER_SUPPLY_PROP_USB_TYPE,	/* */
	POWER_SUPPLY_PROP_VOLTAGE_NOW,	/* */
};

static int gcpm_pps_psy_is_writeable(struct power_supply *psy,
				   enum power_supply_property psp)
{
	switch (psp) {
	case POWER_SUPPLY_PROP_PRESENT:
	case POWER_SUPPLY_PROP_ONLINE:
	case POWER_SUPPLY_PROP_CURRENT_NOW:
	case POWER_SUPPLY_PROP_VOLTAGE_NOW:
		return 1;
	default:
		break;
	}

	return 0;
}

static enum power_supply_usb_type gcpm_pps_usb_types[] = {
	POWER_SUPPLY_USB_TYPE_UNKNOWN,
	POWER_SUPPLY_USB_TYPE_PD_PPS
};

static const struct power_supply_desc gcpm_pps_psy_desc = {
	.name		= "gcpm_pps",
	.type		= POWER_SUPPLY_TYPE_UNKNOWN,
	.get_property	= gcpm_pps_psy_get_property,
	.set_property 	= gcpm_pps_psy_set_property,
	.properties	= gcpm_pps_psy_properties,
	.property_is_writeable = gcpm_pps_psy_is_writeable,
	.num_properties	= ARRAY_SIZE(gcpm_pps_psy_properties),

	/* POWER_SUPPLY_PROP_USB_TYPE requires an array of these */
	.usb_types	= gcpm_pps_usb_types,
	.num_usb_types	= ARRAY_SIZE(gcpm_pps_usb_types),
};

/* ------------------------------------------------------------------------- */

#define LOG_PSY_RATELIMIT_CNT	200

static int google_cpm_probe(struct platform_device *pdev)
{
	struct power_supply_config gcpm_pps_psy_cfg = { 0 };
	struct power_supply_config psy_cfg = { 0 };
	const char *tmp_name = NULL;
	struct gcpm_drv *gcpm;
	int ret;

	gcpm = devm_kzalloc(&pdev->dev, sizeof(*gcpm), GFP_KERNEL);
	if (!gcpm)
		return -ENOMEM;

	gcpm->device = &pdev->dev;
	gcpm->force_active = -1;
	gcpm->dc_ctl = GCPM_DC_CTL_DEFAULT;
	gcpm->log_psy_ratelimit = LOG_PSY_RATELIMIT_CNT;
	gcpm->chg_psy_retries = 10; /* chg_psy_retries *  INIT_RETRY_DELAY_MS */
	gcpm->out_uv = -1;
	gcpm->out_ua = -1;
	gcpm->cp_fcc_hold_limit = -1;

	INIT_DELAYED_WORK(&gcpm->pps_work, gcpm_pps_wlc_dc_work);
	INIT_DELAYED_WORK(&gcpm->select_work, gcpm_chg_select_work);
	INIT_DELAYED_WORK(&gcpm->init_work, gcpm_init_work);
	INIT_DELAYED_WORK(&gcpm->fcc_retry_work, gcpm_fcc_retry_work);
	mutex_init(&gcpm->chg_psy_lock);

	gcpm->gcpm_ws = wakeup_source_register(NULL, "google-cpm");
	if (!gcpm->gcpm_ws) {
		dev_err(gcpm->device, "Failed to register wakeup source\n");
		return -ENODEV;
	}

	/* this is my name */
	ret = of_property_read_string(pdev->dev.of_node, "google,psy-name",
				      &tmp_name);
	if (ret == 0) {
		gcpm_psy_desc.name = devm_kstrdup(&pdev->dev, tmp_name,
						  GFP_KERNEL);
		if (!gcpm_psy_desc.name)
			return -ENOMEM;
	}

	/* subs power supply names */
	gcpm->chg_psy_count = gcpm_probe_psy_names(gcpm);
	if (gcpm->chg_psy_count <= 0)
		return -ENODEV;

	/* DC/PPS needs at least one power supply of this type */
	ret = of_property_read_u32(pdev->dev.of_node,
				   "google,tcpm-power-supply",
				   &gcpm->tcpm_phandle);
	if (ret < 0)
		pr_warn("google,tcpm-power-supply not defined\n");

	ret = of_property_read_string(pdev->dev.of_node,
				      "google,wlc_dc-power-supply",
				      &tmp_name);
	if (ret == 0) {
		gcpm->wlc_dc_name = devm_kstrdup(&pdev->dev, tmp_name,
						     GFP_KERNEL);
		if (!gcpm->wlc_dc_name)
			return -ENOMEM;
	}

	/* GCPM might need a gpio to enable/disable DC/PPS */
	gcpm->dcen_gpio = of_get_named_gpio(pdev->dev.of_node, "google,dc-en", 0);
	if (gcpm->dcen_gpio >= 0) {
		unsigned long init_flags = GPIOF_OUT_INIT_LOW;

		of_property_read_u32(pdev->dev.of_node, "google,dc-en-value",
				     &gcpm->dcen_gpio_default);
		if (gcpm->dcen_gpio_default)
			init_flags = GPIOF_OUT_INIT_HIGH;

		ret = devm_gpio_request_one(&pdev->dev, gcpm->dcen_gpio,
					    init_flags, "dc_pu_pin");
		pr_info("google,dc-en value =%d ret=%d\n",
			gcpm->dcen_gpio_default, ret);
	}

	/* Triggers to enable dc charging */
	ret = of_property_read_u32(pdev->dev.of_node, "google,dc_limit-demand",
				   &gcpm->dc_limit_demand);
	if (ret < 0)
		gcpm->dc_limit_demand = GCPM_DEFAULT_DC_LIMIT_DEMAND;

	ret = of_property_read_u32(pdev->dev.of_node, "google,dc_limit-cc_min",
				   &gcpm->dc_limit_cc_min);
	if (ret < 0)
		gcpm->dc_limit_cc_min = GCPM_DEFAULT_DC_LIMIT_CC_MIN;

	ret = of_property_read_u32(pdev->dev.of_node, "google,dc_limit-cc_min_wlc",
				   &gcpm->dc_limit_cc_min_wlc);
	if (ret < 0)
		gcpm->dc_limit_cc_min_wlc = GCPM_DEFAULT_DC_LIMIT_CC_MIN_WLC;


	/* voltage lower bound */
	ret = of_property_read_u32(pdev->dev.of_node, "google,dc_limit-vbatt_min",
				   &gcpm->dc_limit_vbatt_min);
	if (ret < 0)
		gcpm->dc_limit_vbatt_min = GCPM_DEFAULT_DC_LIMIT_VBATT_MIN;
	ret = of_property_read_u32(pdev->dev.of_node, "google,dc_limit-vbatt_low",
				   &gcpm->dc_limit_vbatt_low);
	if (ret < 0)
		gcpm->dc_limit_vbatt_low = gcpm->dc_limit_vbatt_min -
					   GCPM_DEFAULT_DC_LIMIT_DELTA_LOW;
	if (gcpm->dc_limit_vbatt_low > gcpm->dc_limit_vbatt_min)
		gcpm->dc_limit_vbatt_low = gcpm->dc_limit_vbatt_min;

	/* voltage upper bound */
	ret = of_property_read_u32(pdev->dev.of_node, "google,dc_limit-vbatt_max",
				   &gcpm->dc_limit_vbatt_max);
	if (ret < 0)
		gcpm->dc_limit_vbatt_max = GCPM_DEFAULT_DC_LIMIT_VBATT_MAX;
	ret = of_property_read_u32(pdev->dev.of_node, "google,dc_limit-vbatt_high",
				   &gcpm->dc_limit_vbatt_high);
	if (ret < 0)
		gcpm->dc_limit_vbatt_high = gcpm->dc_limit_vbatt_max -
					    GCPM_DEFAULT_DC_LIMIT_DELTA_HIGH;
	if (gcpm->dc_limit_vbatt_high > gcpm->dc_limit_vbatt_max)
		gcpm->dc_limit_vbatt_high = gcpm->dc_limit_vbatt_max;

	/* state of charge based limits */
	ret = of_property_read_u32(pdev->dev.of_node, "google,dc_limit-soc_high",
				   &gcpm->dc_limit_soc_high);
	if (ret < 0)
		gcpm->dc_limit_soc_high = GCPM_DEFAULT_DC_LIMIT_SOC_HIGH;

	/* taper control */
	gcpm->taper_step = -1;
	ret = of_property_read_u32(pdev->dev.of_node, "google,taper_step-fv-margin",
				   &gcpm->taper_step_fv_margin);
	if (ret < 0)
		gcpm->taper_step_fv_margin = GCPM_TAPER_STEP_FV_MARGIN;
	ret = of_property_read_u32(pdev->dev.of_node, "google,taper_step-cc-step",
				   &gcpm->taper_step_cc_step);
	if (ret < 0)
		gcpm->taper_step_cc_step = GCPM_TAPER_STEP_CC_STEP;
	ret = of_property_read_u32(pdev->dev.of_node, "google,taper_step-interval",
				   &gcpm->taper_step_interval);
	if (ret < 0)
		gcpm->taper_step_interval = GCPM_TAPER_STEP_INTERVAL_S;

	ret = of_property_read_u32(pdev->dev.of_node, "google,taper_step-count",
				   &gcpm->taper_step_count);
	if (ret < 0)
		gcpm->taper_step_count = GCPM_TAPER_STEP_COUNT;
	ret = of_property_read_u32(pdev->dev.of_node, "google,taper_step-grace",
				   &gcpm->taper_step_grace);
	if (ret < 0)
		gcpm->taper_step_grace = GCPM_TAPER_STEP_GRACE;
	ret = of_property_read_u32(pdev->dev.of_node, "google,taper_step-voltage",
				   &gcpm->taper_step_voltage);
	if (ret < 0)
		gcpm->taper_step_voltage = GCPM_TAPER_STEP_VOLTAGE;
	ret = of_property_read_u32(pdev->dev.of_node, "google,taper_step-current",
				   &gcpm->taper_step_current);
	if (ret < 0)
		gcpm->taper_step_current = GCPM_TAPER_STEP_CURRENT;
	ret = of_property_read_u32(pdev->dev.of_node, "google,wlc-dc-fcc-ua",
				   &gcpm->wlc_dc_fcc);
	if (ret < 0)
		gcpm->wlc_dc_fcc = 0;

	dev_info(gcpm->device, "taper ts_m=%d ts_ccs=%d ts_i=%d ts_cnt=%d ts_g=%d ts_v=%d ts_c=%d\n",
		 gcpm->taper_step_fv_margin, gcpm->taper_step_cc_step,
		 gcpm->taper_step_interval, gcpm->taper_step_count,
		 gcpm->taper_step_grace, gcpm->taper_step_voltage,
		 gcpm->taper_step_current);

	/* GCPM_FCC has the current cc_max for the selected charger */
	gcpm->cp_votable =
		gvotable_create_int_election(NULL, gvotable_comparator_int_min,
					     gcpm_fcc_callback, gcpm);
	if (IS_ERR_OR_NULL(gcpm->cp_votable)) {
		ret = PTR_ERR(gcpm->cp_votable);
		dev_err(gcpm->device, "no GCPM_FCC votable (%d)\n", ret);
		return ret;
	}

	gvotable_set_default(gcpm->cp_votable, (void *)-1);
	gvotable_set_vote2str(gcpm->cp_votable, gvotable_v2s_int);
	gvotable_election_set_name(gcpm->cp_votable, "GCPM_FCC");

	/*
	 * WirelessDC and Wireless charging use different thermal limit.
	 * The limit (level) comes from the thermal cooling zone msc_fcc and is
	 * mutually exclusive with the vote on dc_icl
	 */
	gcpm->dc_fcc_votable =
		gvotable_create_int_election(NULL, gvotable_comparator_int_min,
					     gcpm_dc_fcc_callback, gcpm);
	if (IS_ERR_OR_NULL(gcpm->dc_fcc_votable)) {
		ret = PTR_ERR(gcpm->dc_fcc_votable);
		dev_err(gcpm->device, "no dc_fcc votable (%d)\n", ret);
		return ret;
	}

	gvotable_set_default(gcpm->dc_fcc_votable, (void *)-1);
	gvotable_set_vote2str(gcpm->dc_fcc_votable, gvotable_v2s_int);
	gvotable_election_set_name(gcpm->dc_fcc_votable, "DC_FCC");

	gcpm->dc_chg_avail_votable = gvotable_create_int_election(
			NULL, gvotable_comparator_int_min,
			gcpm_dc_chg_avail_callback, gcpm);

	if (IS_ERR_OR_NULL(gcpm->dc_chg_avail_votable)) {
		ret = PTR_ERR(gcpm->dc_chg_avail_votable);
		dev_err(gcpm->device, "no DC chg avail votable %d\n", ret);
		return ret;
	}

	gvotable_set_default(gcpm->dc_chg_avail_votable, (void *)1);
	gvotable_set_vote2str(gcpm->dc_chg_avail_votable, gvotable_v2s_int);
	gvotable_election_set_name(gcpm->dc_chg_avail_votable, VOTABLE_DC_CHG_AVAIL);
	gvotable_use_default(gcpm->dc_chg_avail_votable, true);

	/* sysfs & debug */
	gcpm->debug_entry = gcpm_init_fs(gcpm);
	if (!gcpm->debug_entry)
		pr_warn("No debug control\n");

	platform_set_drvdata(pdev, gcpm);

	psy_cfg.drv_data = gcpm;
	psy_cfg.of_node = pdev->dev.of_node;
	gcpm->psy = devm_power_supply_register(gcpm->device,
					       &gcpm_psy_desc,
					       &psy_cfg);
	if (IS_ERR(gcpm->psy)) {
		ret = PTR_ERR(gcpm->psy);
		if (ret == -EPROBE_DEFER)
			return -EPROBE_DEFER;

		dev_err(gcpm->device, "Couldn't register gcpm, (%d)\n", ret);
		return -ENODEV;
	}

	gcpm->log = logbuffer_register("cpm");
	if (IS_ERR(gcpm->log)) {
		dev_err(gcpm->device, "Couldn't register logbuffer, (%ld)\n",
			PTR_ERR(gcpm->log));
		gcpm->log = NULL;
	}

	/* gcpm_pps_psy_cfg.of_node is used to find out the snk_pdos */
	gcpm_pps_psy_cfg.drv_data = gcpm;
	gcpm_pps_psy_cfg.of_node = pdev->dev.of_node;
	gcpm->pps_psy = devm_power_supply_register(gcpm->device,
						   &gcpm_pps_psy_desc,
						   &gcpm_pps_psy_cfg);
	if (IS_ERR(gcpm->pps_psy)) {
		ret = PTR_ERR(gcpm->pps_psy);
		if (ret == -EPROBE_DEFER)
			return -EPROBE_DEFER;

		dev_err(gcpm->device, "Couldn't register gcpm_pps (%d)\n", ret);
		return -ENODEV;
	}

	ret = device_create_file(gcpm->device, &dev_attr_dc_limit_demand);
	if (ret)
		dev_err(gcpm->device, "Failed to create dc_limit_demand\n");

	ret = device_create_file(gcpm->device, &dev_attr_dc_limit_vbatt_max);
	if (ret)
		dev_err(gcpm->device, "Failed to create dc_limit_vbatt_max\n");

	ret = device_create_file(gcpm->device, &dev_attr_dc_limit_vbatt_min);
	if (ret)
		dev_err(gcpm->device, "Failed to create dc_limit_vbatt_min\n");

	ret = device_create_file(gcpm->device, &dev_attr_dc_ctl);
	if (ret)
		dev_err(gcpm->device, "Failed to create dc_crl\n");

	ret = device_create_file(gcpm->device, &dev_attr_thermal_mdis_fan_alarm);
	if (ret)
		dev_err(gcpm->device, "Failed to create thermal_mdis_fan_alarm\n");

	/* give time to fg driver to start */
	schedule_delayed_work(&gcpm->init_work,
			      msecs_to_jiffies(INIT_DELAY_MS));

	return 0;
}

static int google_cpm_remove(struct platform_device *pdev)
{
	struct gcpm_drv *gcpm = platform_get_drvdata(pdev);
	int i;

	if (!gcpm)
		return 0;

	gvotable_destroy_election(gcpm->dc_fcc_votable);

	for (i = 0; i < gcpm->chg_psy_count; i++) {
		if (!gcpm->chg_psy_avail[i])
			continue;

		power_supply_put(gcpm->chg_psy_avail[i]);
		gcpm->chg_psy_avail[i] = NULL;
	}

	pps_free(&gcpm->wlc_pps_data);
	pps_free(&gcpm->tcpm_pps_data);

	wakeup_source_unregister(gcpm->gcpm_ws);

	if (gcpm->wlc_dc_psy)
		power_supply_put(gcpm->wlc_dc_psy);
	if (gcpm->log)
		logbuffer_unregister(gcpm->log);

	return 0;
}

static int __maybe_unused gcpm_pm_suspend(struct device *dev)
{
	struct platform_device *pdev = to_platform_device(dev);
	struct gcpm_drv *gcpm = platform_get_drvdata(pdev);

	if (gcpm->init_complete) {
		pm_runtime_get_sync(gcpm->device);
		gcpm->resume_complete = false;
		pm_runtime_put_sync(gcpm->device);
	}

	return 0;
}

static int __maybe_unused gcpm_pm_resume(struct device *dev)
{
	struct platform_device *pdev = to_platform_device(dev);
	struct gcpm_drv *gcpm = platform_get_drvdata(pdev);

	if (gcpm->init_complete) {
		pm_runtime_get_sync(gcpm->device);
		gcpm->resume_complete = true;
		pm_runtime_put_sync(gcpm->device);
	}

	return 0;
}

static SIMPLE_DEV_PM_OPS(gcpm_pm_ops,
			 gcpm_pm_suspend,
			 gcpm_pm_resume);

static const struct of_device_id google_cpm_of_match[] = {
	{.compatible = "google,cpm"},
	{},
};
MODULE_DEVICE_TABLE(of, google_cpm_of_match);


static struct platform_driver google_cpm_driver = {
	.driver = {
		   .name = "google_cpm",
		   .owner = THIS_MODULE,
		   .of_match_table = google_cpm_of_match,
		   .probe_type = PROBE_PREFER_ASYNCHRONOUS,
		   .pm = &gcpm_pm_ops,
		   },
	.probe = google_cpm_probe,
	.remove = google_cpm_remove,
};

module_platform_driver(google_cpm_driver);

MODULE_DESCRIPTION("Google Charging Policy Manager");
MODULE_AUTHOR("AleX Pelosi <apelosi@google.com>");
MODULE_LICENSE("GPL");

#if 0

/* NOTE: call with a lock around gcpm->chg_psy_lock */
static int gcpm_dc_charging(struct gcpm_drv *gcpm)
{
	struct power_supply *dc_psy;
	int vchg, ichg, status;

	dc_psy = gcpm_chg_get_active(gcpm);
	if (!dc_psy) {
		pr_err("DC_CHG: invalid charger\n");
		return -ENODEV;
	}

	vchg = GPSY_GET_PROP(dc_psy, POWER_SUPPLY_PROP_VOLTAGE_NOW);
	ichg = GPSY_GET_PROP(dc_psy, POWER_SUPPLY_PROP_CURRENT_NOW);
	status = GPSY_GET_PROP(dc_psy, POWER_SUPPLY_PROP_STATUS);

	pr_err("DC_CHG: vchg=%d, ichg=%d status=%d\n",
	       vchg, ichg, status);

	return 0;
}

static void gcpm_pps_dc_charging(struct gcpm_drv *gcpm)
{
	struct pd_pps_data *pps_data = &gcpm->pps_data;
	struct power_supply *pps_psy = gcpm->tcpm_psy;
	const int pre_out_ua = pps_data->op_ua;
	const int pre_out_uv = pps_data->out_uv;
	int ret, pps_ui = -ENODEV;

	if (gcpm->dc_state == DC_ENABLE) {
		struct pd_pps_data *pps_data = &gcpm->pps_data;
		bool pwr_ok;

		/* must run at the end of PPS negotiation */
		if (gcpm->out_ua == -1)
			gcpm->out_ua = min(gcpm->cc_max, pps_data->max_ua);
		if (gcpm->out_uv == -1) {
			struct power_supply *chg_psy =
						gcpm_chg_get_active(gcpm);
			unsigned long ta_max_v, value;
			int vbatt = -1;

			ta_max_v = pps_data->max_ua * pps_data->max_uv;
			ta_max_v /= gcpm->out_ua;
			if (ta_max_v > DC_TA_VMAX_MV)
				ta_max_v = DC_TA_VMAX_MV;

			if (chg_psy)
				vbatt = GPSY_GET_PROP(chg_psy,
						POWER_SUPPLY_PROP_VOLTAGE_NOW);
			if (vbatt < 0)
				vbatt = gcpm->fv_uv;
			if (vbatt < 0)
				vbatt = 0;

			/* good for pca9468 */
			value = 2 * vbatt + DC_VBATT_HEADROOM_MV;
			if (value < DC_TA_VMIN_MV)
				value = DC_TA_VMIN_MV;

			/* PPS voltage in 20mV steps */
			gcpm->out_uv = value - value % 20000;
		}

		pr_info("CHG_CHK: max_uv=%d,max_ua=%d  out_uv=%d,out_ua=%d\n",
			pps_data->max_uv, pps_data->max_ua,
			gcpm->out_uv, gcpm->out_ua);

		pps_ui = pps_update_adapter(pps_data, gcpm->out_uv,
					    gcpm->out_ua, pps_psy);
		if (pps_ui < 0)
			pps_ui = PPS_ERROR_RETRY_MS;

		/* wait until adapter is at or over request */
		pwr_ok = pps_data->out_uv == gcpm->out_uv &&
				pps_data->op_ua == gcpm->out_ua;
		if (pwr_ok) {
			ret = gcpm_chg_offline(gcpm);
			if (ret == 0)
				ret = gcpm_dc_start(gcpm, gcpm->dc_index);
			if (ret == 0) {
				gcpm->dc_state = DC_RUNNING;
				pps_ui = DC_RUN_DELAY_MS;
			}  else if (pps_ui > DC_ERROR_RETRY_MS) {
				pps_ui = DC_ERROR_RETRY_MS;
			}
		}

		/*
			* TODO: add retries and switch to DC_ENABLE again or to
			* DC_DISABLED on timeout.
			*/

		pr_info("PPS_DC: dc_state=%d out_uv=%d %d->%d, out_ua=%d %d->%d\n",
			gcpm->dc_state,
			pps_data->out_uv, pre_out_uv, gcpm->out_uv,
			pps_data->op_ua, pre_out_ua, gcpm->out_ua);
	} else if (gcpm->dc_state == DC_RUNNING)  {

		ret = gcpm_chg_ping(gcpm, 0, 0);
		if (ret < 0)
			pr_err("PPS_DC: ping failed with %d\n", ret);

		/* update gcpm->out_uv, gcpm->out_ua */
		pr_info("PPS_DC: dc_state=%d out_uv=%d %d->%d out_ua=%d %d->%d\n",
			gcpm->dc_state,
			pps_data->out_uv, pre_out_uv, gcpm->out_uv,
			pps_data->op_ua, pre_out_ua, gcpm->out_ua);

		ret = gcpm_dc_charging(gcpm);
		if (ret < 0)
			pps_ui = DC_ERROR_RETRY_MS;

		ret = pps_update_adapter(&gcpm->pps_data,
						gcpm->out_uv, gcpm->out_ua,
						pps_psy);
		if (ret < 0)
			pps_ui = PPS_ERROR_RETRY_MS;
	}

	return pps_ui;
}
#endif<|MERGE_RESOLUTION|>--- conflicted
+++ resolved
@@ -717,17 +717,15 @@
 	if (ret < 0)
 		pr_debug("PPS_DC: start cannot update votes (%d)\n", ret);
 
-<<<<<<< HEAD
+	ret = gcpm_update_gcpm_fcc(gcpm, "CC_MAX", gcpm->cc_max, true);
+	if (ret < 0)
+		pr_debug("PPS_DC: start cannot update cp_fcc (%d)\n", ret);
+
 	if (gcpm->pps_index == PPS_INDEX_WLC) {
 		gcpm_update_gcpm_fcc(gcpm, "WLC_FCC", gcpm->wlc_dc_fcc, gcpm->wlc_dc_fcc > 0);
 		pr_info("PPS_DC: index=%d vote gcpm_fcc to %d\n",
 			 gcpm->pps_index, gcpm->wlc_dc_fcc);
 	}
-=======
-	ret = gcpm_update_gcpm_fcc(gcpm, "CC_MAX", gcpm->cc_max, true);
-	if (ret < 0)
-		pr_debug("PPS_DC: start cannot update cp_fcc (%d)\n", ret);
->>>>>>> d243bf39
 
 	/* this is the CP */
 	dc_psy = gcpm_chg_get_active_cp(gcpm);
@@ -2627,11 +2625,7 @@
 					      unsigned long lvl)
 {
 	struct gcpm_drv *gcpm = tdev->gcpm;
-<<<<<<< HEAD
-	int online = 0, budget = -1, in_idx = -1;
-=======
 	int online = 0, in_idx = -1;
->>>>>>> d243bf39
 	int msc_fcc, dc_icl, cp_fcc, ret;
 	bool mdis_crit_lvl;
 
@@ -2643,11 +2637,7 @@
 	tdev->current_level = lvl;
 	mdis_crit_lvl = lvl == tdev->thermal_levels || tdev->thermal_mitigation[lvl] == 0;
 	if (mdis_crit_lvl) {
-<<<<<<< HEAD
-		budget = msc_fcc = dc_icl = cp_fcc = 0;
-=======
 		msc_fcc = dc_icl = cp_fcc = 0;
->>>>>>> d243bf39
 		gcpm->cp_fcc_hold_limit = gcpm_chg_select_check_cp_limit(gcpm);
 		gcpm->cp_fcc_hold = true;
 	} else if (tdev->current_level == 0) {
