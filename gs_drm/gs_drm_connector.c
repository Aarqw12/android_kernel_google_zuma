--- conflicted
+++ resolved
@@ -313,14 +313,11 @@
 							  "rr_switch_duration", 0, UINT_MAX);
 	if (IS_ERR(p->rr_switch_duration))
 		return PTR_ERR(p->rr_switch_duration);
-<<<<<<< HEAD
 
 	p->refresh_on_lp =
 		drm_property_create_bool(drm_dev, DRM_MODE_PROP_IMMUTABLE, "refresh_on_lp");
 	if (IS_ERR(p->refresh_on_lp))
 		return PTR_ERR(p->refresh_on_lp);
-=======
->>>>>>> b4288bc3
 
 	ret = gs_drm_connector_create_luminance_properties(gs_connector);
 	if (ret)
