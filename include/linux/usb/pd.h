--- conflicted
+++ resolved
@@ -478,17 +478,10 @@
 #define PD_T_ERROR_RECOVERY	100	/* minimum 25 is insufficient */
 #define PD_T_SRCSWAPSTDBY	625	/* Maximum of 650ms */
 #define PD_T_NEWSRC		250	/* Maximum of 275ms */
-<<<<<<< HEAD
-#define PD_T_SINK_TX		16	/* 16 - 20 ms */
-#define PD_T_CHUNK_NOT_SUPP	42	/* 40 - 50 ms */
-#define PD_T_SWAP_SRC_START	20	/* Minimum of 20ms */
-#define PD_T_BIST_CONT_MODE	50	/* 30 - 60 ms */
-=======
 #define PD_T_SWAP_SRC_START	20	/* Minimum of 20ms */
 #define PD_T_BIST_CONT_MODE	50	/* 30 - 60 ms */
 #define PD_T_SINK_TX		16	/* 16 - 20 ms */
 #define PD_T_CHUNK_NOT_SUPP	42	/* 40 - 50 ms */
->>>>>>> 3c5e8400
 
 #define PD_T_DRP_TRY		100	/* 75 - 150 ms */
 #define PD_T_DRP_TRYWAIT	600	/* 400 - 800 ms */
