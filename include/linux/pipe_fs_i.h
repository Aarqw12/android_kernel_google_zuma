/* SPDX-License-Identifier: GPL-2.0 */
#ifndef _LINUX_PIPE_FS_I_H
#define _LINUX_PIPE_FS_I_H

#define PIPE_DEF_BUFFERS	16

#define PIPE_BUF_FLAG_LRU	0x01	/* page is on the LRU */
#define PIPE_BUF_FLAG_ATOMIC	0x02	/* was atomically mapped */
#define PIPE_BUF_FLAG_GIFT	0x04	/* page is a gift */
#define PIPE_BUF_FLAG_PACKET	0x08	/* read() as a packet */

/**
 *	struct pipe_buffer - a linux kernel pipe buffer
 *	@page: the page containing the data for the pipe buffer
 *	@offset: offset of data inside the @page
 *	@len: length of data inside the @page
 *	@ops: operations associated with this buffer. See @pipe_buf_operations.
 *	@flags: pipe buffer flags. See above.
 *	@private: private data owned by the ops.
 **/
struct pipe_buffer {
	struct page *page;
	unsigned int offset, len;
	const struct pipe_buf_operations *ops;
	unsigned int flags;
	unsigned long private;
};

/**
 *	struct pipe_inode_info - a linux kernel pipe
 *	@mutex: mutex protecting the whole thing
 *	@wait: reader/writer wait point in case of empty/full pipe
 *	@nrbufs: the number of non-empty pipe buffers in this pipe
 *	@buffers: total number of buffers (should be a power of 2)
 *	@curbuf: the current pipe buffer entry
 *	@tmp_page: cached released page
 *	@readers: number of current readers of this pipe
 *	@writers: number of current writers of this pipe
 *	@files: number of struct file referring this pipe (protected by ->i_lock)
 *	@waiting_writers: number of writers blocked waiting for room
 *	@r_counter: reader counter
 *	@w_counter: writer counter
 *	@fasync_readers: reader side fasync
 *	@fasync_writers: writer side fasync
 *	@bufs: the circular array of pipe buffers
 *	@user: the user who created this pipe
 **/
struct pipe_inode_info {
	struct mutex mutex;
	wait_queue_head_t wait;
	unsigned int nrbufs, curbuf, buffers;
	unsigned int readers;
	unsigned int writers;
	unsigned int files;
	unsigned int waiting_writers;
	unsigned int r_counter;
	unsigned int w_counter;
	struct page *tmp_page;
	struct fasync_struct *fasync_readers;
	struct fasync_struct *fasync_writers;
	struct pipe_buffer *bufs;
	struct user_struct *user;
};

/*
 * Note on the nesting of these functions:
 *
 * ->confirm()
 *	->steal()
 *
 * That is, ->steal() must be called on a confirmed buffer.
 * See below for the meaning of each operation. Also see kerneldoc
 * in fs/pipe.c for the pipe and generic variants of these hooks.
 */
struct pipe_buf_operations {
	/*
	 * This is set to 1, if the generic pipe read/write may coalesce
	 * data into an existing buffer. If this is set to 0, a new pipe
	 * page segment is always used for new data.
	 */
	int can_merge;

	/*
	 * ->confirm() verifies that the data in the pipe buffer is there
	 * and that the contents are good. If the pages in the pipe belong
	 * to a file system, we may need to wait for IO completion in this
	 * hook. Returns 0 for good, or a negative error value in case of
	 * error.
	 */
	int (*confirm)(struct pipe_inode_info *, struct pipe_buffer *);

	/*
	 * When the contents of this pipe buffer has been completely
	 * consumed by a reader, ->release() is called.
	 */
	void (*release)(struct pipe_inode_info *, struct pipe_buffer *);

	/*
	 * Attempt to take ownership of the pipe buffer and its contents.
	 * ->steal() returns 0 for success, in which case the contents
	 * of the pipe (the buf->page) is locked and now completely owned
	 * by the caller. The page may then be transferred to a different
	 * mapping, the most often used case is insertion into different
	 * file address space cache.
	 */
	int (*steal)(struct pipe_inode_info *, struct pipe_buffer *);

	/*
	 * Get a reference to the pipe buffer.
	 */
	void (*get)(struct pipe_inode_info *, struct pipe_buffer *);
};

/**
 * pipe_buf_get - get a reference to a pipe_buffer
 * @pipe:	the pipe that the buffer belongs to
 * @buf:	the buffer to get a reference to
 */
static inline void pipe_buf_get(struct pipe_inode_info *pipe,
				struct pipe_buffer *buf)
{
	buf->ops->get(pipe, buf);
}

/**
 * pipe_buf_release - put a reference to a pipe_buffer
 * @pipe:	the pipe that the buffer belongs to
 * @buf:	the buffer to put a reference to
 */
static inline void pipe_buf_release(struct pipe_inode_info *pipe,
				    struct pipe_buffer *buf)
{
	const struct pipe_buf_operations *ops = buf->ops;

	buf->ops = NULL;
	ops->release(pipe, buf);
}

/**
 * pipe_buf_confirm - verify contents of the pipe buffer
 * @pipe:	the pipe that the buffer belongs to
 * @buf:	the buffer to confirm
 */
static inline int pipe_buf_confirm(struct pipe_inode_info *pipe,
				   struct pipe_buffer *buf)
{
	return buf->ops->confirm(pipe, buf);
}

/**
 * pipe_buf_steal - attempt to take ownership of a pipe_buffer
 * @pipe:	the pipe that the buffer belongs to
 * @buf:	the buffer to attempt to steal
 */
static inline int pipe_buf_steal(struct pipe_inode_info *pipe,
				 struct pipe_buffer *buf)
{
	return buf->ops->steal(pipe, buf);
}

/* Differs from PIPE_BUF in that PIPE_SIZE is the length of the actual
   memory allocation, whereas PIPE_BUF makes atomicity guarantees.  */
#define PIPE_SIZE		PAGE_SIZE

/* Pipe lock and unlock operations */
void pipe_lock(struct pipe_inode_info *);
void pipe_unlock(struct pipe_inode_info *);
void pipe_double_lock(struct pipe_inode_info *, struct pipe_inode_info *);

extern unsigned int pipe_max_size;
extern unsigned long pipe_user_pages_hard;
extern unsigned long pipe_user_pages_soft;

/* Drop the inode semaphore and wait for a pipe event, atomically */
void pipe_wait(struct pipe_inode_info *pipe);

struct pipe_inode_info *alloc_pipe_info(void);
void free_pipe_info(struct pipe_inode_info *);

/* Generic pipe buffer ops functions */
void generic_pipe_buf_get(struct pipe_inode_info *, struct pipe_buffer *);
int generic_pipe_buf_confirm(struct pipe_inode_info *, struct pipe_buffer *);
int generic_pipe_buf_steal(struct pipe_inode_info *, struct pipe_buffer *);
void generic_pipe_buf_release(struct pipe_inode_info *, struct pipe_buffer *);

extern const struct pipe_buf_operations nosteal_pipe_buf_ops;

/* for F_SETPIPE_SZ and F_GETPIPE_SZ */
long pipe_fcntl(struct file *, unsigned int, unsigned long arg);
struct pipe_inode_info *get_pipe_info(struct file *file);

int create_pipe_files(struct file **, int);
<<<<<<< HEAD
unsigned int round_pipe_size(unsigned int size);
=======
unsigned int round_pipe_size(unsigned long size);
>>>>>>> 661e50bc

#endif<|MERGE_RESOLUTION|>--- conflicted
+++ resolved
@@ -190,10 +190,6 @@
 struct pipe_inode_info *get_pipe_info(struct file *file);
 
 int create_pipe_files(struct file **, int);
-<<<<<<< HEAD
-unsigned int round_pipe_size(unsigned int size);
-=======
 unsigned int round_pipe_size(unsigned long size);
->>>>>>> 661e50bc
 
 #endif