--- conflicted
+++ resolved
@@ -68,8 +68,6 @@
  */
 int gs_panel_read_id(struct gs_panel *ctx);
 
-<<<<<<< HEAD
-=======
 /**
  * gs_panel_is_mode_seamless_helper() - Default implementation for checking
  *                                      seamless transition.
@@ -116,5 +114,4 @@
  */
 void gs_panel_set_binned_lp_helper(struct gs_panel *ctx, const u16 brightness);
 
->>>>>>> b4288bc3
 #endif // _GS_PANEL_FUNCS_DEFAULTS_H_