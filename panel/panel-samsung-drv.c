// SPDX-License-Identifier: GPL-2.0-only
/*
 * MIPI-DSI based Samsung common panel driver.
 *
 * Copyright (c) 2019 Samsung Electronics Co., Ltd
 *
 * This program is free software; you can redistribute it and/or modify
 * it under the terms of the GNU General Public License version 2 as
 * published by the Free Software Foundation.
 */

#include <linux/init.h>
#include <linux/kernel.h>
#include <linux/module.h>
#include <linux/of_platform.h>
#include <linux/of_gpio.h>
#include <linux/platform_device.h>
#include <linux/regulator/consumer.h>
#include <linux/sysfs.h>
#include <uapi/linux/sched/types.h>
#include <drm/drm_atomic.h>
#include <drm/drm_atomic_helper.h>
#include <drm/drm_encoder.h>
#include <drm/drm_mipi_dsi.h>
#include <drm/drm_panel.h>
#include <drm/drm_print.h>
#include <drm/drm_probe_helper.h>
#include <drm/drm_vblank.h>
#include <video/mipi_display.h>

#include <trace/dpu_trace.h>
#include "../exynos_drm_connector.h"
#include "../exynos_drm_decon.h"
#include "../exynos_drm_dsim.h"
#include "panel-samsung-drv.h"

#define PANEL_ID_REG		0xA1
#define PANEL_ID_LEN		7
#define PANEL_ID_OFFSET		6
#define PANEL_ID_READ_SIZE	(PANEL_ID_LEN + PANEL_ID_OFFSET)
#define PANEL_SLSI_DDIC_ID_REG	0xD6
#define PANEL_SLSI_DDIC_ID_LEN	5
#define PROJECT_CODE_MAX	5

static const char ext_info_regs[] = { 0xDA, 0xDB, 0xDC, 0xA1 };
#define EXT_INFO_SIZE ARRAY_SIZE(ext_info_regs)

#define exynos_connector_to_panel(c)					\
	container_of((c), struct exynos_panel, exynos_connector)

#define bridge_to_exynos_panel(b) \
	container_of((b), struct exynos_panel, bridge)

static void exynos_panel_set_backlight_state(struct exynos_panel *ctx,
					enum exynos_panel_state panel_state);
static ssize_t exynos_panel_parse_byte_buf(char *input_str, size_t input_len,
					   const char **out_buf);
static int parse_u32_buf(char *src, size_t src_len, u32 *out, size_t out_len);
static void panel_update_local_hbm_locked(struct exynos_panel *ctx);
static void exynos_panel_check_mipi_sync_timing(struct drm_crtc *crtc,
					 const struct exynos_panel_mode *current_mode,
					 const struct exynos_panel_mode *target_mode,
					 struct exynos_panel *ctx);
static void exynos_panel_post_power_on(struct exynos_panel *ctx);
static void exynos_panel_pre_power_off(struct exynos_panel *ctx);

inline void exynos_panel_msleep(u32 delay_ms)
{
	dsim_trace_msleep(delay_ms);
}
EXPORT_SYMBOL(exynos_panel_msleep);

static inline bool is_backlight_off_state(const struct backlight_device *bl)
{
	return (bl->props.state & BL_STATE_STANDBY) != 0;
}

static inline bool is_backlight_lp_state(const struct backlight_device *bl)
{
	return (bl->props.state & BL_STATE_LP) != 0;
}

static struct drm_crtc *get_exynos_panel_connector_crtc(struct exynos_panel *ctx)
{
	struct drm_crtc *crtc = NULL;

	mutex_lock(&ctx->crtc_lock);
	crtc = ctx->crtc;
	mutex_unlock(&ctx->crtc_lock);

	return crtc;
}

int exynos_panel_configure_te2_edges(struct exynos_panel *ctx,
				     u32 *timings, bool lp_mode)
{
	struct te2_mode_data *data;
	const u32 *t;
	int i;

	if (!ctx || !timings)
		return -EINVAL;

	t = timings;

	for_each_te2_timing(ctx, lp_mode, data, i) {
		data->timing.rising_edge = t[0];
		data->timing.falling_edge = t[1];
		t += 2;
	}

	return 0;
}
EXPORT_SYMBOL(exynos_panel_configure_te2_edges);

ssize_t exynos_panel_get_te2_edges(struct exynos_panel *ctx,
				   char *buf, bool lp_mode)
{
	struct te2_mode_data *data;
	size_t len = 0;
	int i;

	if (!ctx)
		return -EINVAL;

	for_each_te2_timing(ctx, lp_mode, data, i) {
		len += scnprintf(buf + len, PAGE_SIZE - len, "%dx%d@%d",
				 data->mode->hdisplay, data->mode->vdisplay,
				 drm_mode_vrefresh(data->mode));

		if (data->binned_lp)
			len += scnprintf(buf + len, PAGE_SIZE - len, "-lp_%s",
					 data->binned_lp->name);

		len += scnprintf(buf + len, PAGE_SIZE - len,
				 " rising %u falling %u\n",
				 data->timing.rising_edge,
				 data->timing.falling_edge);
	}

	return len;
}
EXPORT_SYMBOL(exynos_panel_get_te2_edges);

int exynos_panel_get_current_mode_te2(struct exynos_panel *ctx,
				      struct exynos_panel_te2_timing *timing)
{
	struct te2_mode_data *data;
	const struct drm_display_mode *mode;
	u32 bl_th = 0;
	bool lp_mode;
	int i;

	if (!ctx)
		return -EINVAL;

	if (!ctx->current_mode)
		return -EAGAIN;

	mode = &ctx->current_mode->mode;
	lp_mode = ctx->current_mode->exynos_mode.is_lp_mode;

	if (lp_mode && !ctx->desc->num_binned_lp) {
		dev_warn(ctx->dev, "Missing LP mode command set\n");
		return -EINVAL;
	}

	if (lp_mode && !ctx->current_binned_lp)
		return -EAGAIN;

	if (ctx->current_binned_lp)
		bl_th = ctx->current_binned_lp->bl_threshold;

	for_each_te2_timing(ctx, lp_mode, data, i) {
		if (data->mode != mode)
			continue;

		if (data->binned_lp && data->binned_lp->bl_threshold != bl_th)
			continue;

		timing->rising_edge = data->timing.rising_edge;
		timing->falling_edge = data->timing.falling_edge;

		dev_dbg(ctx->dev,
			"found TE2 timing %s at %dHz: rising %u falling %u\n",
			!lp_mode ? "normal" : "LP", drm_mode_vrefresh(mode),
			timing->rising_edge, timing->falling_edge);

		return 0;
	}

	dev_warn(ctx->dev, "failed to find %s TE2 timing at %dHz\n",
		 !lp_mode ? "normal" : "LP", drm_mode_vrefresh(mode));

	return -EINVAL;
}
EXPORT_SYMBOL(exynos_panel_get_current_mode_te2);

static void exynos_panel_update_te2(struct exynos_panel *ctx)
{
	const struct exynos_panel_funcs *funcs = ctx->desc->exynos_panel_func;

	if (!is_panel_active(ctx) || !funcs || !funcs->update_te2)
		return;

	funcs->update_te2(ctx);

	if (ctx->bl)
		te2_state_changed(ctx->bl);
}

static int exynos_panel_parse_gpios(struct exynos_panel *ctx)
{
	struct device *dev = ctx->dev;

	dev_dbg(ctx->dev, "%s +\n", __func__);

	if (IS_ENABLED(CONFIG_BOARD_EMULATOR)) {
		dev_info(ctx->dev, "no reset/enable pins on emulator\n");
		return 0;
	}

	ctx->reset_gpio = devm_gpiod_get(dev, "reset", GPIOD_ASIS);
	if (IS_ERR(ctx->reset_gpio)) {
		dev_err(ctx->dev, "failed to get reset-gpios %ld",
				PTR_ERR(ctx->reset_gpio));
		return PTR_ERR(ctx->reset_gpio);
	}

	ctx->enable_gpio = devm_gpiod_get(dev, "enable", GPIOD_OUT_LOW);
	if (IS_ERR(ctx->enable_gpio))
		ctx->enable_gpio = NULL;

	ctx->vddd_gpio = devm_gpiod_get(dev, "vddd", GPIOD_OUT_HIGH);
	if (IS_ERR(ctx->vddd_gpio))
		ctx->vddd_gpio = NULL;

	ctx->ready_signal.gpio = of_get_named_gpio_flags(dev->of_node, "rdy-gpios", 0,
							 &ctx->ready_signal.gpio_flags);

	dev_dbg(ctx->dev, "%s -\n", __func__);
	return 0;
}

static int exynos_panel_parse_regulators(struct exynos_panel *ctx)
{
	struct device *dev = ctx->dev;
	struct regulator *reg;
	int ret;

	ctx->vddi = devm_regulator_get(dev, "vddi");
	if (IS_ERR(ctx->vddi)) {
		dev_warn(ctx->dev, "failed to get panel vddi.\n");
		return -EPROBE_DEFER;
	}

	ctx->vci = devm_regulator_get(dev, "vci");
	if (IS_ERR(ctx->vci)) {
		dev_warn(ctx->dev, "failed to get panel vci.\n");
		return -EPROBE_DEFER;
	}

	reg = devm_regulator_get_optional(dev, "vddd");
	if (!PTR_ERR_OR_ZERO(reg)) {
		pr_info("panel vddd found\n");
		ctx->vddd = reg;
	}

	ret = of_property_read_u32(dev->of_node, "vddd-normal-microvolt", &ctx->vddd_normal_uV);
	if (ret)
		ctx->vddd_normal_uV = 0;

	ret = of_property_read_u32(dev->of_node, "vddd-lp-microvolt", &ctx->vddd_lp_uV);
	if (ret) {
		ctx->vddd_lp_uV = 0;
		if (ctx->vddd_normal_uV != 0) {
			pr_warn("ignore vddd normal %u\n", ctx->vddd_normal_uV);
			ctx->vddd_normal_uV = 0;
		}
	} else {
		ctx->post_vddd_lp = of_property_read_bool(dev->of_node, "post-vddd-lp");
	}

	reg = devm_regulator_get_optional(dev, "vddr_en");
	if (!PTR_ERR_OR_ZERO(reg)) {
		dev_dbg(ctx->dev, "panel vddr_en found\n");
		ctx->vddr_en = reg;
	}

	reg = devm_regulator_get_optional(dev, "vddr");
	if (!PTR_ERR_OR_ZERO(reg)) {
		dev_dbg(ctx->dev, "panel vddr found\n");
		ctx->vddr = reg;
	}

	return 0;
}

int exynos_panel_read_id(struct exynos_panel *ctx)
{
	struct mipi_dsi_device *dsi = to_mipi_dsi_device(ctx->dev);
	char buf[PANEL_ID_READ_SIZE];
	int ret;

	ret = mipi_dsi_dcs_read(dsi, ctx->desc->panel_id_reg ? : PANEL_ID_REG,
				buf, PANEL_ID_READ_SIZE);
	if (ret != PANEL_ID_READ_SIZE) {
		dev_warn(ctx->dev, "Unable to read panel id (%d)\n", ret);
		return ret;
	}

	exynos_bin2hex(buf + PANEL_ID_OFFSET, PANEL_ID_LEN,
		       ctx->panel_id, sizeof(ctx->panel_id));

	return 0;
}
EXPORT_SYMBOL(exynos_panel_read_id);

int exynos_panel_read_ddic_id(struct exynos_panel *ctx)
{
	struct mipi_dsi_device *dsi = to_mipi_dsi_device(ctx->dev);
	char buf[PANEL_SLSI_DDIC_ID_LEN] = {0};
	int ret;

	EXYNOS_DCS_BUF_ADD_AND_FLUSH(ctx, 0xF0, 0x5A, 0x5A);
	ret = mipi_dsi_dcs_read(dsi, PANEL_SLSI_DDIC_ID_REG,
				buf, PANEL_SLSI_DDIC_ID_LEN);
	EXYNOS_DCS_BUF_ADD_AND_FLUSH(ctx, 0xF0, 0xA5, 0xA5);
	if (ret != PANEL_SLSI_DDIC_ID_LEN) {
		dev_warn(ctx->dev, "Unable to read DDIC id (%d)\n", ret);
		return ret;
	}

	exynos_bin2hex(buf, PANEL_SLSI_DDIC_ID_LEN,
				ctx->panel_id, sizeof(ctx->panel_id));
	return 0;
}
EXPORT_SYMBOL(exynos_panel_read_ddic_id);

static int exynos_panel_read_extinfo(struct exynos_panel *ctx)
{
	struct mipi_dsi_device *dsi = to_mipi_dsi_device(ctx->dev);
	char buf[EXT_INFO_SIZE];
	int i, ret;

	/* extinfo already set, skip reading */
	if (ctx->panel_extinfo[0] != '\0')
		return 0;

	for (i = 0; i < EXT_INFO_SIZE; i++) {
		ret = mipi_dsi_dcs_read(dsi, ext_info_regs[i], buf + i, 1);
		if (ret != 1) {
			dev_warn(ctx->dev,
				 "Unable to read panel extinfo (0x%x: %d)\n",
				 ext_info_regs[i], ret);
			return ret;
		}

	}
	exynos_bin2hex(buf, i, ctx->panel_extinfo, sizeof(ctx->panel_extinfo));

	return 0;
}

void exynos_panel_get_panel_rev(struct exynos_panel *ctx, u8 rev)
{
	switch (rev) {
	case 0:
		ctx->panel_rev = PANEL_REV_PROTO1;
		break;
	case 1:
		ctx->panel_rev = PANEL_REV_PROTO1_1;
		break;
	case 2:
		ctx->panel_rev = PANEL_REV_PROTO1_2;
		break;
	case 8:
		ctx->panel_rev = PANEL_REV_EVT1;
		break;
	case 9:
		ctx->panel_rev = PANEL_REV_EVT1_1;
		break;
	case 0xA:
		ctx->panel_rev = PANEL_REV_EVT1_2;
		break;
	case 0xC:
		ctx->panel_rev = PANEL_REV_DVT1;
		break;
	case 0xD:
		ctx->panel_rev = PANEL_REV_DVT1_1;
		break;
	case 0x10:
		ctx->panel_rev = PANEL_REV_PVT;
		break;
	case 0x14:
		ctx->panel_rev = PANEL_REV_MP;
		break;
	default:
		dev_warn(ctx->dev,
			 "unknown rev from panel (0x%x), default to latest\n",
			 rev);
		ctx->panel_rev = PANEL_REV_LATEST;
		return;
	}

	dev_info(ctx->dev, "panel_rev: 0x%x\n", ctx->panel_rev);
}
EXPORT_SYMBOL(exynos_panel_get_panel_rev);

void exynos_panel_model_init(struct exynos_panel *ctx, const char* project, u8 extra_info)
{

	u8 vendor_info;
	u8 panel_rev;

	if (ctx->panel_extinfo[0] == '\0' || ctx->panel_rev == 0 || !project)
		return;

	if (strlen(project) > PROJECT_CODE_MAX) {
		dev_err(ctx->dev, "Project Code '%s' is longer than maximum %d charactrers\n",
			project, PROJECT_CODE_MAX);
		return;
	}

	vendor_info  = hex_to_bin(ctx->panel_extinfo[1]) & 0x0f;
	panel_rev = __builtin_ctz(ctx->panel_rev);

	/*
	 * Panel Model Format:
	 * [Project Code]-[Vendor Info][Panel Revision]-[Extra Info]
	 */
	scnprintf(ctx->panel_model, PANEL_MODEL_MAX, "%s-%01X%02X-%02X",
			project, vendor_info, panel_rev, extra_info);
}
EXPORT_SYMBOL_GPL(exynos_panel_model_init);

int exynos_panel_init(struct exynos_panel *ctx)
{
	const struct exynos_panel_funcs *funcs = ctx->desc->exynos_panel_func;
	int ret;

	if (ctx->initialized)
		return 0;

	ret = exynos_panel_read_extinfo(ctx);
	if (!ret)
		ctx->initialized = true;

	if (!ctx->panel_rev && funcs && funcs->get_panel_rev) {
		u32 id;

		if (kstrtou32(ctx->panel_extinfo, 16, &id)) {
			dev_warn(ctx->dev,
				 "failed to get panel extinfo, default to latest\n");
			ctx->panel_rev = PANEL_REV_LATEST;
		} else {
			funcs->get_panel_rev(ctx, id);
		}
	} else if (!ctx->panel_rev) {
		dev_warn(ctx->dev,
			 "unable to get panel rev, default to latest\n");
		ctx->panel_rev = PANEL_REV_LATEST;
	}

	if (funcs && funcs->read_id)
		ret = funcs->read_id(ctx);
	else
		ret = exynos_panel_read_id(ctx);
	if (ret)
		return ret;

	if (funcs && funcs->panel_init)
		funcs->panel_init(ctx);

	if (funcs && funcs->run_normal_mode_work) {
		dev_info(ctx->dev, "%s: schedule normal_mode_work\n", __func__);
		schedule_delayed_work(&ctx->normal_mode_work,
				      msecs_to_jiffies(ctx->normal_mode_work_delay_ms));
	}

	return ret;
}
EXPORT_SYMBOL(exynos_panel_init);

static int exynos_panel_wait_ready(struct exynos_panel *ctx)
{
	ktime_t start_time, end_time;
	int rdy_active_val;
	unsigned int timeout_ms;
	bool panel_ready_detected = false;

	/* For the project doesn't have the ready pin signal, return immediately. */
	if (ctx->ready_signal.irq < 0)
		return 0;

	DPU_ATRACE_BEGIN(__func__);

	start_time = ktime_get();
	reinit_completion(&ctx->ready_signal.detected);
	enable_irq(ctx->ready_signal.irq);

	/* expected ready pin active value */
	rdy_active_val = (ctx->ready_signal.gpio_flags & OF_GPIO_ACTIVE_LOW) == 0;
	timeout_ms = (ctx->desc && ctx->desc->rdy_timeout_ms) ? ctx->desc->rdy_timeout_ms :
								PANEL_READY_TIMEOUT_MS;

	/* Check if the ready pin is already ready. If not just wait for the interrupt. */
	if (gpio_get_value(ctx->ready_signal.gpio) == rdy_active_val ||
	    wait_for_completion_timeout(&ctx->ready_signal.detected, msecs_to_jiffies(timeout_ms)) >
		    0)
		panel_ready_detected = true;

	disable_irq(ctx->ready_signal.irq);
	end_time = ktime_get();

	if (panel_ready_detected) {
		dev_dbg(ctx->dev, "panel ready detected: %lldms\n",
			ktime_sub_ns(end_time, start_time) / 1000);
	} else {
		dev_err(ctx->dev, "wait panel ready timeout: %ums\n", timeout_ms);
	}

	DPU_ATRACE_END(__func__);

	return panel_ready_detected ? 0 : -ETIMEDOUT;
}

int exynos_panel_reset(struct exynos_panel *ctx)
{
	int ret;
	u32 delay;
	const u32 *timing_ms = ctx->desc->reset_timing_ms;

	dev_dbg(ctx->dev, "%s +\n", __func__);

	if (IS_ENABLED(CONFIG_BOARD_EMULATOR) || IS_ERR_OR_NULL(ctx->reset_gpio))
		return 0;

	gpiod_set_value(ctx->reset_gpio, 1);
	delay = timing_ms[PANEL_RESET_TIMING_HIGH] ?: 5;
	delay *= 1000;
	usleep_range(delay, delay + 10);

	gpiod_set_value(ctx->reset_gpio, 0);
	delay = timing_ms[PANEL_RESET_TIMING_LOW] ?: 5;
	delay *= 1000;
	usleep_range(delay, delay + 10);

	gpiod_set_value(ctx->reset_gpio, 1);
	delay = timing_ms[PANEL_RESET_TIMING_INIT] ?: 10;
	delay *= 1000;
	usleep_range(delay, delay + 10);

	dev_dbg(ctx->dev, "%s -\n", __func__);

	ret = exynos_panel_wait_ready(ctx);
	if (ret)
		return ret;

	ctx->is_brightness_initialized = false;
	exynos_panel_init(ctx);

	exynos_panel_post_power_on(ctx);

	return 0;
}
EXPORT_SYMBOL(exynos_panel_reset);

static void _exynos_panel_set_vddd_voltage(struct exynos_panel *ctx, bool is_lp)
{
	if (!IS_ERR_OR_NULL(ctx->vddd_gpio)) {
		gpiod_set_value(ctx->vddd_gpio, is_lp ? 0 : 1);
	} else {
		u32 uv = is_lp ? ctx->vddd_lp_uV : ctx->vddd_normal_uV;

		if (!uv || !ctx->vddd)
			return;

		if (regulator_set_voltage(ctx->vddd, uv, uv))
			dev_err(ctx->dev, "failed to set vddd at %u uV\n", uv);
	}
}

static int _exynos_panel_reg_ctrl(struct exynos_panel *ctx,
	const struct panel_reg_ctrl *reg_ctrl, bool enable)
{
	struct regulator *panel_reg[PANEL_REG_ID_MAX] = {
		[PANEL_REG_ID_VCI] = ctx->vci,
		[PANEL_REG_ID_VDDD] = ctx->vddd,
		[PANEL_REG_ID_VDDI] = ctx->vddi,
		[PANEL_REG_ID_VDDR_EN] = ctx->vddr_en,
		[PANEL_REG_ID_VDDR] = ctx->vddr,
	};
	u32 i;

	for (i = 0; i < PANEL_REG_COUNT; i++) {
		enum panel_reg_id id = reg_ctrl[i].id;
		u32 delay_ms = reg_ctrl[i].post_delay_ms;
		int ret;
		struct regulator *reg;

		if (!IS_VALID_PANEL_REG_ID(id))
			return 0;

		reg = panel_reg[id];
		if (!reg) {
			dev_dbg(ctx->dev, "no valid regulator found id=%d\n", id);
			continue;
		}
		ret = enable ? regulator_enable(reg) : regulator_disable(reg);
		if (ret) {
			dev_err(ctx->dev, "failed to %s regulator id=%d\n",
				enable ? "enable" : "disable", id);
			return ret;
		}

		if (delay_ms)
			usleep_range(delay_ms * 1000, delay_ms * 1000 + 10);
		dev_dbg(ctx->dev, "%s regulator id=%d with post_delay=%d ms\n",
			enable ? "enable" : "disable", id, delay_ms);
	}
	return 0;
}

static int _exynos_panel_set_power(struct exynos_panel *ctx, bool on)
{
	const struct panel_reg_ctrl default_ctrl_disable[PANEL_REG_COUNT] = {
		{PANEL_REG_ID_VDDR, 0},
		{PANEL_REG_ID_VDDR_EN, 0},
		{PANEL_REG_ID_VDDD, 0},
		{PANEL_REG_ID_VDDI, 0},
		{PANEL_REG_ID_VCI, 0},
	};
	const struct panel_reg_ctrl default_ctrl_enable[PANEL_REG_COUNT] = {
		{PANEL_REG_ID_VDDI, 5},
		{PANEL_REG_ID_VDDD, 0},
		{PANEL_REG_ID_VCI, 0},
		{PANEL_REG_ID_VDDR_EN, 2},
		{PANEL_REG_ID_VDDR, 0},

	};
	const struct panel_reg_ctrl *reg_ctrl;

	if (on) {
		if (!IS_ERR_OR_NULL(ctx->enable_gpio)) {
			gpiod_set_value(ctx->enable_gpio, 1);
			usleep_range(10000, 11000);
		}
		reg_ctrl = IS_VALID_PANEL_REG_ID(ctx->desc->reg_ctrl_enable[0].id) ?
			ctx->desc->reg_ctrl_enable : default_ctrl_enable;
	} else {
		exynos_panel_pre_power_off(ctx);
		if (!IS_ERR_OR_NULL(ctx->reset_gpio))
			gpiod_set_value(ctx->reset_gpio, 0);
		if (!IS_ERR_OR_NULL(ctx->enable_gpio))
			gpiod_set_value(ctx->enable_gpio, 0);
		reg_ctrl = IS_VALID_PANEL_REG_ID(ctx->desc->reg_ctrl_disable[0].id) ?
			ctx->desc->reg_ctrl_disable : default_ctrl_disable;
	}

	return _exynos_panel_reg_ctrl(ctx, reg_ctrl, on);
}

int exynos_panel_set_power(struct exynos_panel *ctx, bool on)
{
	const struct exynos_panel_funcs *funcs = ctx->desc->exynos_panel_func;
	int ret;

	if (IS_ENABLED(CONFIG_BOARD_EMULATOR))
		return 0;

	if (funcs && funcs->set_power)
		ret = funcs->set_power(ctx, on);
	else
		ret = _exynos_panel_set_power(ctx, on);

	if (ret) {
		dev_err(ctx->dev, "failed to set power: ret %d \n", ret);
		return ret;
	}

	ctx->bl->props.power = on ? FB_BLANK_UNBLANK : FB_BLANK_POWERDOWN;

	return 0;
}
EXPORT_SYMBOL(exynos_panel_set_power);

static void exynos_panel_post_power_on(struct exynos_panel *ctx)
{
	const struct exynos_panel_funcs *funcs = ctx->desc->exynos_panel_func;
	int ret;

	if (IS_ENABLED(CONFIG_BOARD_EMULATOR))
		return;

	if (funcs && funcs->post_power_on)
		ret = funcs->post_power_on(ctx);
	else if (!IS_VALID_PANEL_REG_ID(ctx->desc->reg_ctrl_post_enable[0].id))
		return;
	else
		ret = _exynos_panel_reg_ctrl(ctx, ctx->desc->reg_ctrl_post_enable, true);

	if (ret)
		dev_err(ctx->dev, "failed to set post power on: ret %d\n", ret);
	else
		dev_dbg(ctx->dev, "set post power on\n");
}

static void exynos_panel_pre_power_off(struct exynos_panel *ctx)
{
	const struct exynos_panel_funcs *funcs = ctx->desc->exynos_panel_func;
	int ret;

	if (IS_ENABLED(CONFIG_BOARD_EMULATOR))
		return;

	if (funcs && funcs->pre_power_off)
		ret = funcs->pre_power_off(ctx);
	else if (!IS_VALID_PANEL_REG_ID(ctx->desc->reg_ctrl_pre_disable[0].id))
		return;
	else
		ret = _exynos_panel_reg_ctrl(ctx, ctx->desc->reg_ctrl_pre_disable, false);

	if (ret)
		dev_err(ctx->dev, "failed to set pre power off: ret %d\n", ret);
	else
		dev_dbg(ctx->dev, "set pre power off\n");
}

static void exynos_panel_handoff(struct exynos_panel *ctx)
{
	ctx->enabled = gpiod_get_raw_value(ctx->reset_gpio) > 0;
	_exynos_panel_set_vddd_voltage(ctx, false);
	if (ctx->enabled) {
		dev_info(ctx->dev, "panel enabled at boot\n");
		ctx->panel_state = PANEL_STATE_HANDOFF;
		ctx->is_brightness_initialized = true;
		exynos_panel_set_power(ctx, true);
		/* We don't do panel reset while booting, so call post power here */
		exynos_panel_post_power_on(ctx);
	} else {
		ctx->panel_state = PANEL_STATE_UNINITIALIZED;
		gpiod_direction_output(ctx->reset_gpio, 0);
	}

	if (ctx->desc && ctx->desc->num_modes > 0 &&
		ctx->panel_state == PANEL_STATE_HANDOFF) {
		int i;

		for (i = 0; i < ctx->desc->num_modes; i++) {
			const struct exynos_panel_mode *pmode;

			pmode = &ctx->desc->modes[i];
			if (pmode->mode.type & DRM_MODE_TYPE_PREFERRED) {
				ctx->current_mode = pmode;
				break;
			}
		}
		if (ctx->current_mode == NULL) {
			ctx->current_mode = &ctx->desc->modes[0];
			i = 0;
		}
		dev_info(ctx->dev, "set default panel mode[%d]: %s\n",
			i, ctx->current_mode->mode.name[0] ?
			ctx->current_mode->mode.name : "NA");
	}
}

static int exynos_panel_parse_dt(struct exynos_panel *ctx)
{
	int ret = 0;
	u32 orientation = DRM_MODE_PANEL_ORIENTATION_NORMAL;

	if (IS_ERR_OR_NULL(ctx->dev->of_node)) {
		dev_err(ctx->dev, "no device tree information of exynos panel\n");
		return -EINVAL;
	}

	ret = exynos_panel_parse_gpios(ctx);
	if (ret)
		goto err;

	if (ctx->desc && ctx->desc->exynos_panel_func &&
				ctx->desc->exynos_panel_func->parse_regulators)
		ret = ctx->desc->exynos_panel_func->parse_regulators(ctx);
	else
		ret = exynos_panel_parse_regulators(ctx);
	if (ret)
		goto err;

	ctx->touch_dev = of_parse_phandle(ctx->dev->of_node, "touch", 0);

	of_property_read_u32(ctx->dev->of_node, "orientation", &orientation);
	if (orientation > DRM_MODE_PANEL_ORIENTATION_RIGHT_UP) {
		dev_warn(ctx->dev, "invalid display orientation %d\n", orientation);
		orientation = DRM_MODE_PANEL_ORIENTATION_NORMAL;
	}
	ctx->orientation = orientation;

err:
	return ret;
}

static irqreturn_t panel_rdy_irq_handler(int irq, void *dev_data)
{
	struct exynos_panel *ctx = dev_data;

	if (!ctx)
		return IRQ_HANDLED;

	complete_all(&ctx->ready_signal.detected);

	return IRQ_HANDLED;
}

static int exynos_panel_register_irqs(struct exynos_panel *ctx)
{
	struct platform_device *pdev;
	int ret = 0, irq;

	pdev = container_of(ctx->dev, struct platform_device, dev);

	/* 1: Panel ready */
	init_completion(&ctx->ready_signal.detected);
	if (gpio_is_valid(ctx->ready_signal.gpio)) {
		ret = gpio_to_irq(ctx->ready_signal.gpio);
		if (ret < 0) {
			dev_err(ctx->dev, "Failed to get irq number for rdy_gpio: %d\n", ret);
			return ret;
		}

		irq = ret;
		irq_set_status_flags(irq, IRQ_DISABLE_UNLAZY);
		ret = devm_request_irq(ctx->dev, irq, panel_rdy_irq_handler,
				       (ctx->ready_signal.gpio_flags & OF_GPIO_ACTIVE_LOW ?
						IRQF_TRIGGER_FALLING :
						IRQF_TRIGGER_RISING),
				       pdev->name, ctx);
		if (ret) {
			dev_err(ctx->dev, "Request rdy irq number(%d) failed: %d\n", irq, ret);
			return ret;
		}
		disable_irq(irq);

		ctx->ready_signal.irq = irq;
		dev_info(ctx->dev, "Request rdy irq number(%d) okay (%sING_TRIGGER)\n", irq,
			 (ctx->ready_signal.gpio_flags & OF_GPIO_ACTIVE_LOW ? "FALL" : "RIS"));
	} else {
		/* Panel doesn't have the ready pin */
		ctx->ready_signal.irq = -ENOENT;
		dev_dbg(ctx->dev, "No rdy-gpios specified for panel, skip irq registration\n");
	}

	return ret;
}

static void exynos_panel_mode_set_name(struct drm_display_mode *mode)
{
	scnprintf(mode->name, DRM_DISPLAY_MODE_LEN, "%dx%dx%d",
		  mode->hdisplay, mode->vdisplay, drm_mode_vrefresh(mode));
}

const struct exynos_panel_mode *exynos_panel_get_mode(struct exynos_panel *ctx,
							     const struct drm_display_mode *mode)
{
	const struct exynos_panel_mode *pmode;
	int i;

	for (i = 0; i < ctx->desc->num_modes; i++) {
		pmode = &ctx->desc->modes[i];

		if (drm_mode_equal(&pmode->mode, mode))
			return pmode;
	}

	pmode = ctx->desc->lp_mode;
	if (pmode) {
		const size_t count = ctx->desc->lp_mode_count ? : 1;

		for (i = 0; i < count; i++, pmode++)
			if (drm_mode_equal(&pmode->mode, mode))
				return pmode;
	}

	return NULL;
}
EXPORT_SYMBOL(exynos_panel_get_mode);

int exynos_panel_get_modes(struct drm_panel *panel, struct drm_connector *connector)
{
	struct exynos_panel *ctx =
		container_of(panel, struct exynos_panel, panel);
	struct drm_display_mode *preferred_mode = NULL;
	int i;

	dev_dbg(ctx->dev, "%s +\n", __func__);

	for (i = 0; i < ctx->desc->num_modes; i++) {
		const struct exynos_panel_mode *pmode = &ctx->desc->modes[i];
		struct drm_display_mode *mode;

		mode = drm_mode_duplicate(connector->dev, &pmode->mode);
		if (!mode)
			return -ENOMEM;

		if (!mode->name[0])
			exynos_panel_mode_set_name(mode);

		mode->type |= DRM_MODE_TYPE_DRIVER;
		drm_mode_probed_add(connector, mode);

		dev_dbg(ctx->dev, "added display mode: %s\n", mode->name);

		if (!preferred_mode || (mode->type & DRM_MODE_TYPE_PREFERRED))
			preferred_mode = mode;
	}

	if (preferred_mode) {
		dev_dbg(ctx->dev, "preferred display mode: %s\n", preferred_mode->name);
		preferred_mode->type |= DRM_MODE_TYPE_PREFERRED;
		connector->display_info.width_mm = preferred_mode->width_mm;
		connector->display_info.height_mm = preferred_mode->height_mm;
	}

	dev_dbg(ctx->dev, "%s -\n", __func__);

	return i;
}
EXPORT_SYMBOL(exynos_panel_get_modes);

static void _exynos_panel_disable_normal_feat_locked(struct exynos_panel *ctx)
{
	const struct exynos_panel_funcs *funcs = ctx->desc->exynos_panel_func;
	bool is_lhbm_enabled = !is_local_hbm_disabled(ctx);
	bool is_hbm_enabled = IS_HBM_ON(ctx->hbm_mode);

	if (is_lhbm_enabled && funcs && funcs->set_local_hbm_mode) {
		ctx->hbm.local_hbm.requested_state = LOCAL_HBM_DISABLED;
		panel_update_local_hbm_locked(ctx);
		/* restore the state while calling restore function */
		ctx->hbm.local_hbm.requested_state = LOCAL_HBM_ENABLED;
	}
	/* TODO: restore hbm if needed */
	if (is_hbm_enabled && funcs && funcs->set_hbm_mode)
		funcs->set_hbm_mode(ctx, HBM_OFF);

	if (!is_lhbm_enabled && !is_hbm_enabled)
		return;

	dev_warn(ctx->dev,
		"%s: unexpected lhbm(%d) or hbm(%d) @ %s, force off to avoid unpredictable issue\n",
		__func__, is_lhbm_enabled, is_hbm_enabled, (!ctx->enabled) ? "OFF" : "ON or LP");
}

int exynos_panel_disable(struct drm_panel *panel)
{
	struct exynos_panel *ctx =
		container_of(panel, struct exynos_panel, panel);

	ctx->enabled = false;
	ctx->dimming_on = false;
	ctx->self_refresh_active = false;
	ctx->panel_idle_vrefresh = 0;
	ctx->current_binned_lp = NULL;
	ctx->cabc_mode = CABC_OFF;

	mutex_lock(&ctx->mode_lock);
	_exynos_panel_disable_normal_feat_locked(ctx);
	exynos_panel_send_cmd_set(ctx, ctx->desc->off_cmd_set);
	mutex_unlock(&ctx->mode_lock);
	dev_dbg(ctx->dev, "%s\n", __func__);
	return 0;
}
EXPORT_SYMBOL(exynos_panel_disable);

int exynos_panel_unprepare(struct drm_panel *panel)
{
	struct exynos_panel *ctx =
		container_of(panel, struct exynos_panel, panel);

	dev_dbg(ctx->dev, "%s +\n", __func__);
	exynos_panel_set_power(ctx, false);
	dev_dbg(ctx->dev, "%s -\n", __func__);
	return 0;
}
EXPORT_SYMBOL(exynos_panel_unprepare);

int exynos_panel_prepare(struct drm_panel *panel)
{
	struct exynos_panel *ctx =
		container_of(panel, struct exynos_panel, panel);

	dev_dbg(ctx->dev, "%s +\n", __func__);
	exynos_panel_set_power(ctx, true);
	dev_dbg(ctx->dev, "%s -\n", __func__);

	return 0;
}
EXPORT_SYMBOL(exynos_panel_prepare);

void exynos_panel_send_cmd_set_flags(struct exynos_panel *ctx,
				     const struct exynos_dsi_cmd_set *cmd_set, u32 flags)
{
	struct mipi_dsi_device *dsi = to_mipi_dsi_device(ctx->dev);
	const struct exynos_dsi_cmd *c;
	const struct exynos_dsi_cmd *last_cmd = NULL;
	const u32 async_mask = PANEL_CMD_SET_BATCH | PANEL_CMD_SET_QUEUE;
	u16 dsi_flags = 0;

	if (!cmd_set || !cmd_set->num_cmd)
		return;

	/* shouldn't have both queue and batch set together */
	WARN_ON((flags & async_mask) == async_mask);

	if (flags & PANEL_CMD_SET_IGNORE_VBLANK)
		dsi_flags |= EXYNOS_DSI_MSG_IGNORE_VBLANK;

	/* if not batched or queued, all commands should be sent out immediately */
	if (flags & async_mask)
		dsi_flags |= EXYNOS_DSI_MSG_QUEUE;

	c = &cmd_set->cmds[cmd_set->num_cmd - 1];
	if (!c->panel_rev) {
		last_cmd = c;
	} else {
		for (; c >= cmd_set->cmds; c--) {
			if (c->panel_rev & ctx->panel_rev) {
				last_cmd = c;
				break;
			}
		}
	}

	/* no commands to transfer */
	if (!last_cmd)
		return;

	for (c = cmd_set->cmds; c <= last_cmd; c++) {
		u32 delay_ms = c->delay_ms;

		if (ctx->panel_rev && !(c->panel_rev & ctx->panel_rev))
			continue;

		if ((c == last_cmd) && !(flags & PANEL_CMD_SET_QUEUE))
			dsi_flags &= ~EXYNOS_DSI_MSG_QUEUE;

		host_to_dsi(dsi->host)->tx_delay_ms = delay_ms;
		exynos_dsi_dcs_write_buffer(dsi, c->cmd, c->cmd_len, dsi_flags);
		if (delay_ms)
			usleep_range(delay_ms * 1000, delay_ms * 1000 + 10);
	}
}
EXPORT_SYMBOL(exynos_panel_send_cmd_set_flags);

void exynos_panel_set_lp_mode(struct exynos_panel *ctx, const struct exynos_panel_mode *pmode)
{
	exynos_panel_send_cmd_set(ctx, ctx->desc->lp_cmd_set);

	dev_info(ctx->dev, "enter %dhz LP mode\n", drm_mode_vrefresh(&pmode->mode));
}
EXPORT_SYMBOL(exynos_panel_set_lp_mode);

void exynos_panel_set_binned_lp(struct exynos_panel *ctx, const u16 brightness)
{
	int i;
	const struct exynos_binned_lp *binned_lp;
	struct backlight_device *bl = ctx->bl;
	bool is_lp_state;
	enum exynos_panel_state panel_state;

	for (i = 0; i < ctx->desc->num_binned_lp; i++) {
		binned_lp = &ctx->desc->binned_lp[i];
		if (brightness <= binned_lp->bl_threshold)
			break;
	}
	if (i == ctx->desc->num_binned_lp)
		return;

	mutex_lock(&ctx->bl_state_lock);
	is_lp_state = is_backlight_lp_state(bl);
	mutex_unlock(&ctx->bl_state_lock);

	mutex_lock(&ctx->lp_state_lock);

	if (is_lp_state && ctx->current_binned_lp &&
	    binned_lp->bl_threshold == ctx->current_binned_lp->bl_threshold) {
		mutex_unlock(&ctx->lp_state_lock);
		return;
	}

	exynos_panel_send_cmd_set(ctx, &binned_lp->cmd_set);

	ctx->current_binned_lp = binned_lp;
	dev_dbg(ctx->dev, "enter lp_%s\n", ctx->current_binned_lp->name);

	mutex_unlock(&ctx->lp_state_lock);

	panel_state = !binned_lp->bl_threshold ? PANEL_STATE_BLANK : PANEL_STATE_LP;
	exynos_panel_set_backlight_state(ctx, panel_state);

	if (bl)
		sysfs_notify(&bl->dev.kobj, NULL, "lp_state");

	if (panel_state == PANEL_STATE_LP)
		exynos_panel_update_te2(ctx);
}
EXPORT_SYMBOL(exynos_panel_set_binned_lp);

int exynos_panel_init_brightness(struct exynos_panel_desc *desc,
				const struct exynos_brightness_configuration *configs,
				u32 num_configs, u32 panel_rev)
{
	const struct exynos_brightness_configuration *matched_config;
	int i;

	if (!desc || !configs)
		return -EINVAL;

	matched_config = configs;

	if (panel_rev) {
		for (i = 0; i < num_configs; i++, configs++) {
			if (configs->panel_rev & panel_rev) {
				matched_config = configs;
				break;
			}
		}
	}

	desc->max_brightness = matched_config->brt_capability.hbm.level.max;
	desc->min_brightness = matched_config->brt_capability.normal.level.min;
	desc->dft_brightness = matched_config->dft_brightness,
	desc->brt_capability = &(matched_config->brt_capability);

	return 0;
}
EXPORT_SYMBOL_GPL(exynos_panel_init_brightness);

int exynos_panel_set_brightness(struct exynos_panel *exynos_panel, u16 br)
{
	u16 brightness;

	if (exynos_panel->current_mode->exynos_mode.is_lp_mode) {
		const struct exynos_panel_funcs *funcs;

		funcs = exynos_panel->desc->exynos_panel_func;
		if (funcs && funcs->set_binned_lp)
			funcs->set_binned_lp(exynos_panel, br);
		return 0;
	}

	brightness = (br & 0xff) << 8 | br >> 8;

	return exynos_dcs_set_brightness(exynos_panel, brightness);
}
EXPORT_SYMBOL(exynos_panel_set_brightness);

static int exynos_get_brightness(struct backlight_device *bl)
{
	return bl->props.brightness;
}

u16 exynos_panel_get_brightness(struct exynos_panel *exynos_panel)
{
	return exynos_get_brightness(exynos_panel->bl);
}
EXPORT_SYMBOL(exynos_panel_get_brightness);

static int exynos_bl_find_range(struct exynos_panel *ctx,
				int brightness, u32 *range)
{
	u32 i;

	if (!brightness) {
		*range = 0;
		return 0;
	}

	mutex_lock(&ctx->bl_state_lock);
	if (!ctx->bl_notifier.num_ranges) {
		mutex_unlock(&ctx->bl_state_lock);
		return -EOPNOTSUPP;
	}

	for (i = 0; i < ctx->bl_notifier.num_ranges; i++) {
		if (brightness <= ctx->bl_notifier.ranges[i])
			break;
	}
	mutex_unlock(&ctx->bl_state_lock);

	*range = i + 1;
	return 0;
}

/**
 * exynos_panel_get_state_str - get readable string for panel state
 * @state: panel state enum
 *
 * convert enum exynos_panel_state into readable panel state string.
 */
static const char *exynos_panel_get_state_str(enum exynos_panel_state state)
{
	static const char *state_str[PANEL_STATE_COUNT] = {
		[PANEL_STATE_UNINITIALIZED] = "UN-INIT",
		[PANEL_STATE_HANDOFF] = "HANDOFF",
		[PANEL_STATE_HANDOFF_MODESET] = "HANDOFF-MODESET",
		[PANEL_STATE_OFF] = "OFF",
		[PANEL_STATE_NORMAL] = "ON",
		[PANEL_STATE_LP] = "LP",
		[PANEL_STATE_MODESET] = "MODESET",
		[PANEL_STATE_BLANK] = "BLANK",
	};

	if (state >= PANEL_STATE_COUNT)
		return "UNKNOWN";
	return state_str[state];
}

static int exynos_update_status(struct backlight_device *bl)
{
	struct exynos_panel *ctx = bl_get_data(bl);
	int brightness = bl->props.brightness;
	int min_brightness = ctx->desc->min_brightness ? : 1;
	u32 bl_range = 0;

	if (!is_panel_active(ctx)) {
		dev_dbg(ctx->dev, "panel is not enabled\n");
		return -EPERM;
	}

	if (!ctx->is_brightness_initialized) {
		if (brightness == 0)
			return 0;
		ctx->is_brightness_initialized = true;
	}
	/* check if backlight is forced off */
	if (bl->props.power != FB_BLANK_UNBLANK)
		brightness = 0;

	if (brightness && brightness < min_brightness)
		brightness = min_brightness;

	dev_info(ctx->dev, "req: %d, br: %d\n", bl->props.brightness,
		brightness);

	mutex_lock(&ctx->mode_lock);
	if (ctx->panel.backlight && !ctx->bl_ctrl_dcs) {
		backlight_device_set_brightness(ctx->panel.backlight,
			brightness);
	} else if (ctx->desc->exynos_panel_func) {
		const struct exynos_panel_funcs *funcs =
			ctx->desc->exynos_panel_func;

		if (funcs->set_brightness)
			funcs->set_brightness(ctx, brightness);
	} else {
		exynos_dcs_set_brightness(ctx, brightness);
	}

	if (!ctx->hbm_mode &&
	    !exynos_bl_find_range(ctx, brightness, &bl_range) &&
	    bl_range != ctx->bl_notifier.current_range) {
		ctx->bl_notifier.current_range = bl_range;

		sysfs_notify(&ctx->bl->dev.kobj, NULL, "brightness");

		dev_dbg(ctx->dev, "bl range is changed to %d\n", bl_range);
	}
	mutex_unlock(&ctx->mode_lock);
	return 0;
}

static const struct backlight_ops exynos_backlight_ops = {
	.get_brightness = exynos_get_brightness,
	.update_status = exynos_update_status,
};

static ssize_t serial_number_show(struct device *dev,
				  struct device_attribute *attr, char *buf)
{
	const struct mipi_dsi_device *dsi = to_mipi_dsi_device(dev);
	const struct exynos_panel *ctx = mipi_dsi_get_drvdata(dsi);

	if (!ctx->initialized)
		return -EPERM;

	if (!strcmp(ctx->panel_id, ""))
		return -EINVAL;

	return snprintf(buf, PAGE_SIZE, "%s\n", ctx->panel_id);
}

static ssize_t panel_extinfo_show(struct device *dev,
				  struct device_attribute *attr, char *buf)
{
	const struct mipi_dsi_device *dsi = to_mipi_dsi_device(dev);
	const struct exynos_panel *ctx = mipi_dsi_get_drvdata(dsi);

	if (!ctx->initialized)
		return -EPERM;

	return snprintf(buf, PAGE_SIZE, "%s\n", ctx->panel_extinfo);
}

static ssize_t panel_name_show(struct device *dev,
				  struct device_attribute *attr, char *buf)
{
	const struct mipi_dsi_device *dsi = to_mipi_dsi_device(dev);
	const char *p;

	/* filter priority info in the dsi device name */
	p = strstr(dsi->name, ":");
	if (!p)
		p = dsi->name;
	else
		p++;

	return snprintf(buf, PAGE_SIZE, "%s\n", p);
}

static ssize_t panel_model_show(struct device *dev, struct device_attribute *attr, char *buf)
{
	const struct mipi_dsi_device *dsi = to_mipi_dsi_device(dev);
	const struct exynos_panel *ctx = mipi_dsi_get_drvdata(dsi);

	return scnprintf(buf, PAGE_SIZE, "%s\n", ctx->panel_model);
}

static ssize_t gamma_store(struct device *dev, struct device_attribute *attr,
			   const char *buf, size_t count)
{
	const struct mipi_dsi_device *dsi = to_mipi_dsi_device(dev);
	struct exynos_panel *ctx = mipi_dsi_get_drvdata(dsi);
	const struct exynos_panel_funcs *funcs;
	size_t len, ret;
	char *input_buf;
	const char *out_buf;

	if (!is_panel_active(ctx))
		return -EPERM;

	funcs = ctx->desc->exynos_panel_func;
	if (!funcs || !funcs->gamma_store)
		return -EOPNOTSUPP;

	if (!strncmp(buf, DEFAULT_GAMMA_STR, strlen(DEFAULT_GAMMA_STR))) {
		if (!funcs->restore_native_gamma)
			return -EOPNOTSUPP;
		else
			ret = funcs->restore_native_gamma(ctx);

		return ret ? : count;
	}

	input_buf = kstrndup(buf, count, GFP_KERNEL);
	if (!input_buf)
		return -ENOMEM;

	len = exynos_panel_parse_byte_buf(input_buf, count, &out_buf);
	kfree(input_buf);
	if (len <= 0)
		return len;

	ret = funcs->gamma_store(ctx, out_buf, len);
	kfree(out_buf);

	return ret ? : count;
}

static ssize_t set_te2_timing(struct exynos_panel *ctx, size_t count,
			      const char *buf, bool lp_mode)
{
	char *buf_dup;
	ssize_t type_len, data_len;
	u32 timing[MAX_TE2_TYPE * 2] = {0};
	const struct exynos_panel_funcs *funcs;

	if (!is_panel_active(ctx))
		return -EPERM;

	funcs = ctx->desc->exynos_panel_func;
	if (!funcs || !funcs->configure_te2_edges || !funcs->update_te2)
		return -EINVAL;

	if (!count)
		return -EINVAL;

	buf_dup = kstrndup(buf, count, GFP_KERNEL);
	if (!buf_dup)
		return -ENOMEM;

	type_len = exynos_get_te2_type_len(ctx, lp_mode);
	data_len = parse_u32_buf(buf_dup, count + 1, timing, type_len * 2);
	if (data_len != type_len * 2) {
		dev_warn(ctx->dev,
			 "invalid number of TE2 %s timing: expected %ld but actual %ld\n",
			 lp_mode ? "LP" : "normal",
			 type_len * 2, data_len);
		kfree(buf_dup);
		return -EINVAL;
	}

	mutex_lock(&ctx->mode_lock);
	funcs->configure_te2_edges(ctx, timing, lp_mode);
	exynos_panel_update_te2(ctx);
	mutex_unlock(&ctx->mode_lock);

	kfree(buf_dup);

	return count;
}

static ssize_t get_te2_timing(struct exynos_panel *ctx, char *buf, bool lp_mode)
{
	const struct exynos_panel_funcs *funcs = ctx->desc->exynos_panel_func;
	size_t len;

	if (!funcs || !funcs->get_te2_edges)
		return -EPERM;

	mutex_lock(&ctx->mode_lock);
	len = funcs->get_te2_edges(ctx, buf, lp_mode);
	mutex_unlock(&ctx->mode_lock);

	return len;
}

static ssize_t te2_timing_store(struct device *dev,
				struct device_attribute *attr,
				const char *buf, size_t count)
{
	struct mipi_dsi_device *dsi = to_mipi_dsi_device(dev);
	struct exynos_panel *ctx = mipi_dsi_get_drvdata(dsi);
	ssize_t ret;

	if (!is_panel_initialized(ctx))
		return -EAGAIN;

	ret = set_te2_timing(ctx, count, buf, false);
	if (ret < 0)
		dev_err(ctx->dev,
			"failed to set normal mode TE2 timing: ret %ld\n", ret);

	return ret;
}

static ssize_t te2_timing_show(struct device *dev,
			       struct device_attribute *attr, char *buf)
{
	struct mipi_dsi_device *dsi = to_mipi_dsi_device(dev);
	struct exynos_panel *ctx = mipi_dsi_get_drvdata(dsi);
	ssize_t ret;

	if (!is_panel_initialized(ctx))
		return -EAGAIN;

	ret = get_te2_timing(ctx, buf, false);
	if (ret < 0)
		dev_err(ctx->dev,
			"failed to get normal mode TE2 timing: ret %ld\n", ret);

	return ret;
}

static ssize_t te2_lp_timing_store(struct device *dev,
				   struct device_attribute *attr,
				   const char *buf, size_t count)
{
	struct mipi_dsi_device *dsi = to_mipi_dsi_device(dev);
	struct exynos_panel *ctx = mipi_dsi_get_drvdata(dsi);
	ssize_t ret;

	if (!is_panel_initialized(ctx))
		return -EAGAIN;

	ret = set_te2_timing(ctx, count, buf, true);
	if (ret < 0)
		dev_err(ctx->dev,
			"failed to set LP mode TE2 timing: ret %ld\n", ret);

	return ret;
}

static ssize_t te2_lp_timing_show(struct device *dev,
				  struct device_attribute *attr, char *buf)
{
	struct mipi_dsi_device *dsi = to_mipi_dsi_device(dev);
	struct exynos_panel *ctx = mipi_dsi_get_drvdata(dsi);
	ssize_t ret;

	if (!ctx->initialized)
		return -EAGAIN;

	ret = get_te2_timing(ctx, buf, true);
	if (ret < 0)
		dev_err(ctx->dev,
			"failed to get LP mode TE2 timing: ret %ld\n", ret);

	return ret;
}

unsigned int panel_get_idle_time_delta(struct exynos_panel *ctx)
{
	const ktime_t now = ktime_get();
	const enum exynos_panel_idle_mode idle_mode = (ctx->current_mode) ?
					ctx->current_mode->idle_mode : IDLE_MODE_UNSUPPORTED;
	unsigned int delta_ms = UINT_MAX;

	if (idle_mode == IDLE_MODE_ON_INACTIVITY) {
		delta_ms = ktime_ms_delta(now, ctx->last_mode_set_ts);
	} else if (idle_mode == IDLE_MODE_ON_SELF_REFRESH) {
		const ktime_t ts = max3(ctx->last_self_refresh_active_ts,
					ctx->last_mode_set_ts, ctx->last_panel_idle_set_ts);

		delta_ms = ktime_ms_delta(now, ts);
	} else {
		dev_dbg(ctx->dev, "%s: unsupported idle mode %d", __func__, idle_mode);
	}

	return delta_ms;
}
EXPORT_SYMBOL(panel_get_idle_time_delta);

static bool panel_idle_queue_delayed_work(struct exynos_panel *ctx)
{
	const unsigned int delta_ms = panel_get_idle_time_delta(ctx);

	if (delta_ms < ctx->idle_delay_ms) {
		const unsigned int delay_ms = ctx->idle_delay_ms - delta_ms;

		dev_dbg(ctx->dev, "%s: last mode %ums ago, schedule idle in %ums\n",
			__func__, delta_ms, delay_ms);

		mod_delayed_work(system_highpri_wq, &ctx->idle_work,
					msecs_to_jiffies(delay_ms));
		return true;
	}

	return false;
}

static void panel_update_idle_mode_locked(struct exynos_panel *ctx)
{
	const struct exynos_panel_funcs *funcs = ctx->desc->exynos_panel_func;

	WARN_ON(!mutex_is_locked(&ctx->mode_lock));

	if (unlikely(!ctx->current_mode || !funcs))
		return;

	if (!is_panel_active(ctx) || !funcs->set_self_refresh)
		return;

	if (ctx->idle_delay_ms && ctx->self_refresh_active && panel_idle_queue_delayed_work(ctx))
		return;

	if (delayed_work_pending(&ctx->idle_work)) {
		dev_dbg(ctx->dev, "%s: cancelling delayed idle work\n", __func__);
		cancel_delayed_work(&ctx->idle_work);
	}

	if (funcs->set_self_refresh(ctx, ctx->self_refresh_active)) {
		exynos_panel_update_te2(ctx);
		ctx->last_self_refresh_active_ts = ktime_get();
	}
}

static void panel_idle_work(struct work_struct *work)
{
	struct exynos_panel *ctx = container_of(work, struct exynos_panel, idle_work.work);

	dev_dbg(ctx->dev, "%s\n", __func__);

	mutex_lock(&ctx->mode_lock);
	panel_update_idle_mode_locked(ctx);
	mutex_unlock(&ctx->mode_lock);
}

static ssize_t panel_idle_store(struct device *dev, struct device_attribute *attr,
				const char *buf, size_t count)
{
	const struct mipi_dsi_device *dsi = to_mipi_dsi_device(dev);
	struct exynos_panel *ctx = mipi_dsi_get_drvdata(dsi);
	bool idle_enabled;
	int ret;

	ret = kstrtobool(buf, &idle_enabled);
	if (ret) {
		dev_err(dev, "invalid panel idle value\n");
		return ret;
	}

	mutex_lock(&ctx->mode_lock);
	if (idle_enabled != ctx->panel_idle_enabled) {
		ctx->panel_idle_enabled = idle_enabled;

		if (idle_enabled)
			ctx->last_panel_idle_set_ts = ktime_get();

		panel_update_idle_mode_locked(ctx);
	}
	mutex_unlock(&ctx->mode_lock);

	return count;
}

static ssize_t panel_idle_show(struct device *dev, struct device_attribute *attr, char *buf)
{
	const struct mipi_dsi_device *dsi = to_mipi_dsi_device(dev);
	struct exynos_panel *ctx = mipi_dsi_get_drvdata(dsi);

	return scnprintf(buf, PAGE_SIZE, "%d\n", ctx->panel_idle_enabled);
}

static ssize_t panel_need_handle_idle_exit_store(struct device *dev, struct device_attribute *attr,
				const char *buf, size_t count)
{
	const struct mipi_dsi_device *dsi = to_mipi_dsi_device(dev);
	struct exynos_panel *ctx = mipi_dsi_get_drvdata(dsi);
	bool idle_handle_exit;
	int ret;

	ret = kstrtobool(buf, &idle_handle_exit);
	if (ret) {
		dev_err(dev, "invalid panel idle handle exit value\n");
		return ret;
	}

	mutex_lock(&ctx->mode_lock);
	ctx->panel_need_handle_idle_exit = idle_handle_exit;
	mutex_unlock(&ctx->mode_lock);

	return count;
}

static ssize_t panel_need_handle_idle_exit_show(struct device *dev,
				struct device_attribute *attr, char *buf)
{
	const struct mipi_dsi_device *dsi = to_mipi_dsi_device(dev);
	struct exynos_panel *ctx = mipi_dsi_get_drvdata(dsi);

	return scnprintf(buf, PAGE_SIZE, "%d\n", ctx->panel_need_handle_idle_exit);
}

static ssize_t min_vrefresh_store(struct device *dev, struct device_attribute *attr,
				const char *buf, size_t count)
{
	const struct mipi_dsi_device *dsi = to_mipi_dsi_device(dev);
	struct exynos_panel *ctx = mipi_dsi_get_drvdata(dsi);
	int min_vrefresh;
	int ret;

	ret = kstrtoint(buf, 0, &min_vrefresh);
	if (ret) {
		dev_err(dev, "invalid min vrefresh value\n");
		return ret;
	}

	mutex_lock(&ctx->mode_lock);
	ctx->min_vrefresh = min_vrefresh;
	panel_update_idle_mode_locked(ctx);
	mutex_unlock(&ctx->mode_lock);

	return count;
}

static ssize_t min_vrefresh_show(struct device *dev, struct device_attribute *attr, char *buf)
{
	const struct mipi_dsi_device *dsi = to_mipi_dsi_device(dev);
	struct exynos_panel *ctx = mipi_dsi_get_drvdata(dsi);

	return scnprintf(buf, PAGE_SIZE, "%d\n", ctx->min_vrefresh);
}

static ssize_t idle_delay_ms_store(struct device *dev, struct device_attribute *attr,
				const char *buf, size_t count)
{
	const struct mipi_dsi_device *dsi = to_mipi_dsi_device(dev);
	struct exynos_panel *ctx = mipi_dsi_get_drvdata(dsi);
	u32 idle_delay_ms;
	int ret;

	ret = kstrtou32(buf, 0, &idle_delay_ms);
	if (ret) {
		dev_err(dev, "invalid idle delay ms\n");
		return ret;
	}

	mutex_lock(&ctx->mode_lock);
	ctx->idle_delay_ms = idle_delay_ms;
	panel_update_idle_mode_locked(ctx);
	mutex_unlock(&ctx->mode_lock);

	return count;
}

static ssize_t idle_delay_ms_show(struct device *dev, struct device_attribute *attr, char *buf)
{
	const struct mipi_dsi_device *dsi = to_mipi_dsi_device(dev);
	struct exynos_panel *ctx = mipi_dsi_get_drvdata(dsi);

	return scnprintf(buf, PAGE_SIZE, "%d\n", ctx->idle_delay_ms);
}

static ssize_t force_power_on_store(struct device *dev, struct device_attribute *attr,
				const char *buf, size_t count)
{
	const struct mipi_dsi_device *dsi = to_mipi_dsi_device(dev);
	struct exynos_panel *ctx = mipi_dsi_get_drvdata(dsi);
	bool force_on;
	int ret;

	ret = kstrtobool(buf, &force_on);
	if (ret) {
		dev_err(dev, "invalid force_power_on value\n");
		return ret;
	}

	drm_modeset_lock(&ctx->bridge.base.lock, NULL);
	if (force_on && ctx->panel_state == PANEL_STATE_OFF) {
		drm_panel_prepare(&ctx->panel);
		ctx->panel_state = PANEL_STATE_BLANK;
	}

	ctx->force_power_on = force_on;
	drm_modeset_unlock(&ctx->bridge.base.lock);

	return count;
}

static ssize_t force_power_on_show(struct device *dev, struct device_attribute *attr, char *buf)
{
	const struct mipi_dsi_device *dsi = to_mipi_dsi_device(dev);
	struct exynos_panel *ctx = mipi_dsi_get_drvdata(dsi);

	return scnprintf(buf, PAGE_SIZE, "%d\n", ctx->force_power_on);
}

static ssize_t osc2_clk_khz_store(struct device *dev, struct device_attribute *attr,
				  const char *buf, size_t count)
{
	const struct mipi_dsi_device *dsi = to_mipi_dsi_device(dev);
	struct exynos_panel *ctx = mipi_dsi_get_drvdata(dsi);
	const struct exynos_panel_funcs *funcs = ctx->desc->exynos_panel_func;
	unsigned int osc2_clk_khz;
	int ret;

	if (!funcs || !funcs->set_osc2_clk_khz)
		return -EOPNOTSUPP;

	ret = kstrtou32(buf, 0, &osc2_clk_khz);
	if (ret) {
		dev_err(dev, "invalid osc2 clock value\n");
		return ret;
	}

	mutex_lock(&ctx->mode_lock);
	if (osc2_clk_khz != ctx->osc2_clk_khz)
		funcs->set_osc2_clk_khz(ctx, osc2_clk_khz);
	mutex_unlock(&ctx->mode_lock);

	return count;
}

static ssize_t osc2_clk_khz_show(struct device *dev, struct device_attribute *attr, char *buf)
{
	const struct mipi_dsi_device *dsi = to_mipi_dsi_device(dev);
	struct exynos_panel *ctx = mipi_dsi_get_drvdata(dsi);

	return scnprintf(buf, PAGE_SIZE, "%u\n", ctx->osc2_clk_khz);
}

static ssize_t available_osc2_clk_khz_show(struct device *dev, struct device_attribute *attr,
					   char *buf)
{
	const struct mipi_dsi_device *dsi = to_mipi_dsi_device(dev);
	struct exynos_panel *ctx = mipi_dsi_get_drvdata(dsi);
	const struct exynos_panel_funcs *funcs = ctx->desc->exynos_panel_func;
	ssize_t len;

	if (!funcs || !funcs->list_osc2_clk_khz)
		return -EPERM;

	len = funcs->list_osc2_clk_khz(ctx, buf);
	if (len < 0)
		dev_err(dev, "failed to list OSC2 clocks (%ld)\n", len);

	return len;
}

static int exynos_panel_set_op_hz(struct exynos_panel *ctx, unsigned int hz)
{
	const struct exynos_panel_funcs *funcs = ctx->desc->exynos_panel_func;
	int ret = 0;

	if (!is_panel_initialized(ctx))
		return -EAGAIN;

	if (!funcs || !funcs->set_op_hz)
		return -EINVAL;

	mutex_lock(&ctx->mode_lock);
	if (ctx->op_hz != hz) {
		ret = funcs->set_op_hz(ctx, hz);
		if (ret)
			dev_err(ctx->dev, "failed to set op rate: %u Hz\n", hz);
		else
			sysfs_notify(&ctx->dev->kobj, NULL, "op_hz");
	} else {
		dev_dbg(ctx->dev, "%s: skip the same op rate: %u Hz\n", __func__, hz);
	}
	mutex_unlock(&ctx->mode_lock);

	return ret;
}

static ssize_t op_hz_store(struct device *dev,
				struct device_attribute *attr,
				const char *buf, size_t count)
{
	struct mipi_dsi_device *dsi = to_mipi_dsi_device(dev);
	struct exynos_panel *ctx = mipi_dsi_get_drvdata(dsi);
	ssize_t ret;
	u32 hz;

	if (!count)
		return -EINVAL;

	ret = kstrtou32(buf, 0, &hz);
	if (ret) {
		dev_err(ctx->dev, "invalid op_hz value\n");
		return ret;
	}

	ret = exynos_panel_set_op_hz(ctx, hz);
	if (ret)
		return ret;

	return count;
}

static ssize_t op_hz_show(struct device *dev,
			       struct device_attribute *attr, char *buf)
{
	struct mipi_dsi_device *dsi = to_mipi_dsi_device(dev);
	struct exynos_panel *ctx = mipi_dsi_get_drvdata(dsi);
	const struct exynos_panel_funcs *funcs = ctx->desc->exynos_panel_func;

	if (!is_panel_initialized(ctx))
		return -EAGAIN;

	if (!funcs || !funcs->set_op_hz)
		return -EINVAL;

	dev_dbg(ctx->dev, "%s: %u\n", __func__, ctx->op_hz);

	return scnprintf(buf, PAGE_SIZE, "%u\n", ctx->op_hz);
}

static ssize_t refresh_rate_show(struct device *dev, struct device_attribute *attr,
				 char *buf)
{
	const struct mipi_dsi_device *dsi = to_mipi_dsi_device(dev);
	struct exynos_panel *ctx = mipi_dsi_get_drvdata(dsi);
	const struct exynos_panel_mode *current_mode;
	int rr = -1;

	mutex_lock(&ctx->mode_lock);
	current_mode = ctx->current_mode;
	if (current_mode != NULL)
		rr = drm_mode_vrefresh(&current_mode->mode);
	mutex_unlock(&ctx->mode_lock);

	return scnprintf(buf, PAGE_SIZE, "%d\n", rr);
}

static ssize_t error_count_te_show(struct device *dev, struct device_attribute *attr, char *buf)
{
	const struct mipi_dsi_device *dsi = to_mipi_dsi_device(dev);
	struct exynos_panel *ctx = mipi_dsi_get_drvdata(dsi);
	u32 count;
	mutex_lock(&ctx->mode_lock);
	count = ctx->error_count_te;
	mutex_unlock(&ctx->mode_lock);

	return scnprintf(buf, PAGE_SIZE, "%u\n", count);
}

static ssize_t error_count_unknown_show(struct device *dev, struct device_attribute *attr, char *buf)
{
	const struct mipi_dsi_device *dsi = to_mipi_dsi_device(dev);
	struct exynos_panel *ctx = mipi_dsi_get_drvdata(dsi);

	u32 count;
	mutex_lock(&ctx->mode_lock);
	count = ctx->error_count_unknown;
	mutex_unlock(&ctx->mode_lock);

	return scnprintf(buf, PAGE_SIZE, "%u\n", count);
}

static DEVICE_ATTR_RO(serial_number);
static DEVICE_ATTR_RO(panel_extinfo);
static DEVICE_ATTR_RO(panel_name);
static DEVICE_ATTR_RO(panel_model);
static DEVICE_ATTR_WO(gamma);
static DEVICE_ATTR_RW(te2_timing);
static DEVICE_ATTR_RW(te2_lp_timing);
static DEVICE_ATTR_RW(panel_idle);
static DEVICE_ATTR_RW(panel_need_handle_idle_exit);
static DEVICE_ATTR_RW(min_vrefresh);
static DEVICE_ATTR_RW(idle_delay_ms);
static DEVICE_ATTR_RW(force_power_on);
static DEVICE_ATTR_RW(osc2_clk_khz);
static DEVICE_ATTR_RO(available_osc2_clk_khz);
static DEVICE_ATTR_RW(op_hz);
static DEVICE_ATTR_RO(refresh_rate);
static DEVICE_ATTR_RO(error_count_te);
static DEVICE_ATTR_RO(error_count_unknown);

static const struct attribute *panel_attrs[] = {
	&dev_attr_serial_number.attr,
	&dev_attr_panel_extinfo.attr,
	&dev_attr_panel_name.attr,
	&dev_attr_panel_model.attr,
	&dev_attr_gamma.attr,
	&dev_attr_te2_timing.attr,
	&dev_attr_te2_lp_timing.attr,
	&dev_attr_panel_idle.attr,
	&dev_attr_panel_need_handle_idle_exit.attr,
	&dev_attr_min_vrefresh.attr,
	&dev_attr_idle_delay_ms.attr,
	&dev_attr_force_power_on.attr,
	&dev_attr_osc2_clk_khz.attr,
	&dev_attr_available_osc2_clk_khz.attr,
	&dev_attr_op_hz.attr,
	&dev_attr_refresh_rate.attr,
	&dev_attr_error_count_te.attr,
	&dev_attr_error_count_unknown.attr,
	NULL
};

static void exynos_panel_connector_print_state(struct drm_printer *p,
					       const struct exynos_drm_connector_state *state)
{
	const struct exynos_drm_connector *exynos_connector =
		to_exynos_connector(state->base.connector);
	struct exynos_panel *ctx = exynos_connector_to_panel(exynos_connector);
	const struct exynos_panel_desc *desc = ctx->desc;
	int ret;

	ret = mutex_lock_interruptible(&ctx->mode_lock);
	if (ret)
		return;

	drm_printf(p, "\tpanel_state: %s\n", exynos_panel_get_state_str(ctx->panel_state));
	drm_printf(p, "\tidle: %s (%s)\n",
		   ctx->panel_idle_vrefresh ? "active" : "inactive",
		   ctx->panel_idle_enabled ? "enabled" : "disabled");

	if (ctx->current_mode) {
		const struct drm_display_mode *m = &ctx->current_mode->mode;

		drm_printf(p, " \tcurrent mode: %dx%d@%d\n", m->hdisplay,
			   m->vdisplay, drm_mode_vrefresh(m));
	}
	drm_printf(p, "\text_info: %s\n", ctx->panel_extinfo);
	drm_printf(p, "\tluminance: [%u, %u] avg: %u\n",
		   desc->min_luminance, desc->max_luminance,
		   desc->max_avg_luminance);
	drm_printf(p, "\thdr_formats: 0x%x\n", desc->hdr_formats);
	drm_printf(p, "\thbm_mode: %u\n", ctx->hbm_mode);
	drm_printf(p, "\tdimming_on: %s\n", ctx->dimming_on ? "true" : "false");
	drm_printf(p, "\tis_partial: %s\n", desc->is_partial ? "true" : "false");

	mutex_unlock(&ctx->mode_lock);
}

/**
 * is_umode_lp_compatible - check switching between provided modes can be seamless during LP
 * @pmode: initial display mode
 * @umode: target display mode
 *
 * Returns true if the switch to target mode can be seamless during LP
 */
static inline bool is_umode_lp_compatible(const struct exynos_panel_mode *pmode,
					  const struct drm_mode_modeinfo *umode)
{
	return pmode->mode.vdisplay == umode->vdisplay && pmode->mode.hdisplay == umode->hdisplay;
}

static int exynos_panel_get_lp_mode(struct exynos_drm_connector *exynos_conn,
				    const struct exynos_drm_connector_state *exynos_state,
				    uint64_t *val)
{
	const struct drm_connector_state *conn_state = &exynos_state->base;
	const struct drm_crtc_state *crtc_state = conn_state->crtc ? conn_state->crtc->state : NULL;
	struct exynos_panel *ctx = exynos_connector_to_panel(exynos_conn);
	struct drm_property_blob *blob = ctx->lp_mode_blob;
	const struct exynos_panel_mode *cur_mode;
	struct drm_mode_modeinfo umode;

	if (crtc_state)
		cur_mode = exynos_panel_get_mode(ctx, &crtc_state->mode);
	else
		cur_mode = READ_ONCE(ctx->current_mode);

	if (unlikely(!ctx->desc->lp_mode))
		return -EINVAL;

	if (blob) {
		if (!cur_mode || is_umode_lp_compatible(cur_mode, blob->data)) {
			dev_dbg(ctx->dev, "%s: returning existing lp mode blob\n", __func__);
			*val = blob->base.id;
			return 0;
		}
		ctx->lp_mode_blob = NULL;
		drm_property_blob_put(blob);
	}

	/* when mode count is 0, assume driver is only providing single LP mode */
	if (ctx->desc->lp_mode_count <= 1 || !cur_mode) {
		dev_dbg(ctx->dev, "%s: only single LP mode available\n", __func__);
		drm_mode_convert_to_umode(&umode, &ctx->desc->lp_mode->mode);
	} else {
		int i;

		for (i = 0; i < ctx->desc->lp_mode_count; i++) {
			const struct exynos_panel_mode *lp_mode = &ctx->desc->lp_mode[i];

			drm_mode_convert_to_umode(&umode, &lp_mode->mode);

			if (is_umode_lp_compatible(cur_mode, &umode)) {
				dev_dbg(ctx->dev, "%s: found lp mode: %s for mode:%s\n", __func__,
					lp_mode->mode.name, cur_mode->mode.name);
				break;
			}
		}

		if (i == ctx->desc->lp_mode_count) {
			dev_warn(ctx->dev, "%s: unable to find compatible LP mode for mode: %s\n",
				 __func__, cur_mode->mode.name);
			return -ENOENT;
		}
	}

	blob = drm_property_create_blob(exynos_conn->base.dev, sizeof(umode), &umode);
	if (IS_ERR(blob))
		return PTR_ERR(blob);

	ctx->lp_mode_blob = blob;
	*val = blob->base.id;

	return 0;
}

static int exynos_panel_connector_get_property(
				   struct exynos_drm_connector *exynos_connector,
				   const struct exynos_drm_connector_state *exynos_state,
				   struct drm_property *property,
				   uint64_t *val)
{
	struct exynos_drm_connector_properties *p =
		exynos_drm_connector_get_properties(exynos_connector);
	struct exynos_panel *ctx = exynos_connector_to_panel(exynos_connector);

	if (property == p->brightness_level) {
		*val = exynos_state->brightness_level;
		dev_dbg(ctx->dev, "%s: brt(%llu)\n", __func__, *val);
	} else if (property == p->global_hbm_mode) {
		*val = exynos_state->global_hbm_mode;
		dev_dbg(ctx->dev, "%s: global_hbm_mode(%llu)\n", __func__, *val);
	}  else if (property == p->local_hbm_on) {
		*val = exynos_state->local_hbm_on;
		dev_dbg(ctx->dev, "%s: local_hbm_on(%s)\n", __func__, *val ? "true" : "false");
	} else if (property == p->dimming_on) {
		*val = exynos_state->dimming_on;
		dev_dbg(ctx->dev, "%s: dimming_on(%s)\n", __func__, *val ? "true" : "false");
	} else if (property == p->operation_rate) {
		*val = exynos_state->operation_rate;
		dev_dbg(ctx->dev, "%s: operation_rate(%llu)\n", __func__, *val);
	} else if (property == p->lp_mode) {
		return exynos_panel_get_lp_mode(exynos_connector, exynos_state, val);
	} else if (property == p->mipi_sync) {
		*val = exynos_state->mipi_sync;
		dev_dbg(ctx->dev, "%s: mipi_sync(0x%llx)\n", __func__, *val);
	} else
		return -EINVAL;

	return 0;
}

static int exynos_panel_connector_set_property(
				   struct exynos_drm_connector *exynos_connector,
				   struct exynos_drm_connector_state *exynos_state,
				   struct drm_property *property,
				   uint64_t val)
{
	struct exynos_drm_connector_properties *p =
		exynos_drm_connector_get_properties(exynos_connector);
	struct exynos_panel *ctx = exynos_connector_to_panel(exynos_connector);

	if (property == p->brightness_level) {
		exynos_state->pending_update_flags |= HBM_FLAG_BL_UPDATE;
		exynos_state->brightness_level = val;
		dev_dbg(ctx->dev, "%s: brt(%u)\n", __func__, exynos_state->brightness_level);
	} else if (property == p->global_hbm_mode) {
		exynos_state->pending_update_flags |= HBM_FLAG_GHBM_UPDATE;
		exynos_state->global_hbm_mode = val;
		dev_dbg(ctx->dev, "%s: global_hbm_mode(%u)\n", __func__,
			 exynos_state->global_hbm_mode);
	} else if (property == p->local_hbm_on) {
		exynos_state->pending_update_flags |= HBM_FLAG_LHBM_UPDATE;
		exynos_state->local_hbm_on = val;
		dev_dbg(ctx->dev, "%s: local_hbm_on(%s)\n", __func__,
			 exynos_state->local_hbm_on ? "true" : "false");
	} else if (property == p->dimming_on) {
		exynos_state->pending_update_flags |= HBM_FLAG_DIMMING_UPDATE;
		exynos_state->dimming_on = val;
		dev_dbg(ctx->dev, "%s: dimming_on(%s)\n", __func__,
			 exynos_state->dimming_on ? "true" : "false");
	} else if (property == p->operation_rate) {
		exynos_state->pending_update_flags |= HBM_FLAG_OP_RATE_UPDATE;
		exynos_state->operation_rate = val;
		dev_dbg(ctx->dev, "%s: operation_rate(%u)\n", __func__, exynos_state->operation_rate);
	} else if (property == p->mipi_sync) {
		exynos_state->mipi_sync = val;
		dev_dbg(ctx->dev, "%s: mipi_sync(0x%lx)\n", __func__, exynos_state->mipi_sync);
	} else
		return -EINVAL;

	return 0;
}

static const struct exynos_drm_connector_funcs exynos_panel_connector_funcs = {
	.atomic_print_state = exynos_panel_connector_print_state,
	.atomic_get_property = exynos_panel_connector_get_property,
	.atomic_set_property = exynos_panel_connector_set_property,
};

static void exynos_panel_set_dimming(struct exynos_panel *ctx, bool dimming_on)
{
	const struct exynos_panel_funcs *funcs = ctx->desc->exynos_panel_func;

	if (!funcs || !funcs->set_dimming_on)
		return;

	mutex_lock(&ctx->mode_lock);
	if (dimming_on != ctx->dimming_on) {
		funcs->set_dimming_on(ctx, dimming_on);
		panel_update_idle_mode_locked(ctx);
	}
	mutex_unlock(&ctx->mode_lock);
}

static void exynos_panel_set_cabc(struct exynos_panel *ctx, enum exynos_cabc_mode cabc_mode)
{
	const struct exynos_panel_funcs *funcs = ctx->desc->exynos_panel_func;

	if (!funcs || !funcs->set_cabc_mode)
		return;

	mutex_lock(&ctx->mode_lock);
	if (cabc_mode != ctx->cabc_mode)
		funcs->set_cabc_mode(ctx, cabc_mode);

	mutex_unlock(&ctx->mode_lock);
}

static void exynos_panel_lhbm_on_delay_frames(struct drm_crtc *crtc,
						struct exynos_panel *ctx)
{
	u64 last_vblank_cnt = ctx->hbm.local_hbm.last_lp_vblank_cnt;

	if (!ctx->desc->lhbm_on_delay_frames || !last_vblank_cnt)
		return;

	DPU_ATRACE_BEGIN("lhbm_on_delay_frames");
	if (crtc && !drm_crtc_vblank_get(crtc)) {
		int retry = ctx->desc->lhbm_on_delay_frames;

		do {
			u32 diff = 0;
			u64 cur_vblank_cnt = drm_crtc_vblank_count(crtc);

			if (cur_vblank_cnt > last_vblank_cnt)
				diff = cur_vblank_cnt - last_vblank_cnt;

			if (diff < ctx->desc->lhbm_on_delay_frames)
				drm_crtc_wait_one_vblank(crtc);
			else
				break;
		} while (--retry);
		drm_crtc_vblank_put(crtc);
	}
	ctx->hbm.local_hbm.last_lp_vblank_cnt = 0;
	DPU_ATRACE_END("lhbm_on_delay_frames");
}

static void exynos_panel_pre_commit_properties(
				struct exynos_panel *ctx,
				struct exynos_drm_connector_state *conn_state)
{
	const struct exynos_panel_funcs *exynos_panel_func = ctx->desc->exynos_panel_func;
	struct mipi_dsi_device *dsi = to_mipi_dsi_device(ctx->dev);
	bool mipi_sync;
	bool ghbm_updated = false;
	const unsigned int normal_feat_flags = HBM_FLAG_GHBM_UPDATE | HBM_FLAG_LHBM_UPDATE;

	if (!conn_state->pending_update_flags)
		return;

	DPU_ATRACE_BEGIN(__func__);
	mipi_sync = conn_state->mipi_sync &
		(MIPI_CMD_SYNC_LHBM | MIPI_CMD_SYNC_GHBM | MIPI_CMD_SYNC_BL);

	if ((conn_state->pending_update_flags & normal_feat_flags) &&
		ctx->current_mode->exynos_mode.is_lp_mode) {
		dev_warn(ctx->dev,
			 "%s: skip LHBM/GHBM updates during lp mode, pending_update_flags(0x%x)\n",
			 __func__, conn_state->pending_update_flags);
		conn_state->pending_update_flags &= ~normal_feat_flags;
	}

	if (mipi_sync) {
		dev_info(ctx->dev, "%s: mipi_sync(0x%lx) pending_update_flags(0x%x)\n", __func__,
			 conn_state->mipi_sync, conn_state->pending_update_flags);
		if (conn_state->mipi_sync & MIPI_CMD_SYNC_LHBM)
			exynos_panel_lhbm_on_delay_frames(conn_state->base.crtc, ctx);

		exynos_panel_check_mipi_sync_timing(conn_state->base.crtc,
						    ctx->current_mode, ctx->current_mode, ctx);

		exynos_dsi_dcs_write_buffer_force_batch_begin(dsi);
	}

	if ((conn_state->pending_update_flags & HBM_FLAG_GHBM_UPDATE) &&
		exynos_panel_func && exynos_panel_func->set_hbm_mode &&
		(ctx->hbm_mode != conn_state->global_hbm_mode)) {
		DPU_ATRACE_BEGIN("set_hbm");
		mutex_lock(&ctx->mode_lock);
		exynos_panel_func->set_hbm_mode(ctx, conn_state->global_hbm_mode);
		backlight_state_changed(ctx->bl);
		mutex_unlock(&ctx->mode_lock);
		DPU_ATRACE_END("set_hbm");
		ghbm_updated = true;
	}

	if ((conn_state->pending_update_flags & HBM_FLAG_BL_UPDATE) &&
		(ctx->bl->props.brightness != conn_state->brightness_level)) {
		DPU_ATRACE_BEGIN("set_bl");
		ctx->bl->props.brightness = conn_state->brightness_level;
		backlight_update_status(ctx->bl);
		DPU_ATRACE_END("set_bl");
	}

	if ((conn_state->pending_update_flags & HBM_FLAG_LHBM_UPDATE) && exynos_panel_func &&
	    exynos_panel_func->set_local_hbm_mode) {
		DPU_ATRACE_BEGIN("set_lhbm");
		dev_info(ctx->dev, "%s: set LHBM to %d\n", __func__,
			conn_state->local_hbm_on);
		mutex_lock(&ctx->mode_lock);
		ctx->hbm.local_hbm.requested_state = conn_state->local_hbm_on ? LOCAL_HBM_ENABLED :
										LOCAL_HBM_DISABLED;
		panel_update_local_hbm_locked(ctx);
		mutex_unlock(&ctx->mode_lock);
		DPU_ATRACE_END("set_lhbm");
	}

	if ((conn_state->pending_update_flags & HBM_FLAG_DIMMING_UPDATE) &&
		exynos_panel_func && exynos_panel_func->set_dimming_on &&
		(ctx->dimming_on != conn_state->dimming_on)) {
		DPU_ATRACE_BEGIN("set_dimming");
		exynos_panel_set_dimming(ctx, conn_state->dimming_on);
		DPU_ATRACE_END("set_dimming");
	}

	if ((conn_state->pending_update_flags & HBM_FLAG_OP_RATE_UPDATE) && exynos_panel_func &&
	    exynos_panel_func->set_op_hz) {
		DPU_ATRACE_BEGIN("set_op_hz");
		dev_info(ctx->dev, "%s: set op_hz to %d\n", __func__,
			 conn_state->operation_rate);
		exynos_panel_set_op_hz(ctx, conn_state->operation_rate);
		DPU_ATRACE_END("set_op_hz");
	}

	if (mipi_sync)
		exynos_dsi_dcs_write_buffer_force_batch_end(dsi);

	if (((MIPI_CMD_SYNC_GHBM | MIPI_CMD_SYNC_BL) & conn_state->mipi_sync)
	    && !(MIPI_CMD_SYNC_LHBM & conn_state->mipi_sync)
	    && ctx->desc->dbv_extra_frame) {
		/**
		 * panel needs one extra VSYNC period to apply GHBM/dbv. The frame
		 * update should be delayed.
		 */
		DPU_ATRACE_BEGIN("dbv_wait");
		if (!drm_crtc_vblank_get(conn_state->base.crtc)) {
			drm_crtc_wait_one_vblank(conn_state->base.crtc);
			drm_crtc_vblank_put(conn_state->base.crtc);
		} else {
			pr_warn("%s failed to get vblank for dbv wait\n", __func__);
		}
		DPU_ATRACE_END("dbv_wait");
	}

	if (ghbm_updated)
		sysfs_notify(&ctx->bl->dev.kobj, NULL, "hbm_mode");

	DPU_ATRACE_END(__func__);
}

static void exynos_panel_connector_atomic_pre_commit(
				struct exynos_drm_connector *exynos_connector,
			    struct exynos_drm_connector_state *exynos_old_state,
			    struct exynos_drm_connector_state *exynos_new_state)
{
	struct exynos_panel *ctx = exynos_connector_to_panel(exynos_connector);

	exynos_panel_pre_commit_properties(ctx, exynos_new_state);
}

static void exynos_panel_connector_atomic_commit(
				struct exynos_drm_connector *exynos_connector,
			    struct exynos_drm_connector_state *exynos_old_state,
			    struct exynos_drm_connector_state *exynos_new_state)
{
	struct exynos_panel *ctx = exynos_connector_to_panel(exynos_connector);
	struct dsim_device *dsim = host_to_dsi(to_mipi_dsi_device(ctx->dev)->host);
	const struct exynos_panel_funcs *exynos_panel_func = ctx->desc->exynos_panel_func;

	if (!exynos_panel_func)
		return;

	mutex_lock(&ctx->mode_lock);
	if (exynos_panel_func->commit_done && ctx->current_mode)
		exynos_panel_func->commit_done(ctx);
	mutex_unlock(&ctx->mode_lock);

	ctx->last_commit_ts = ktime_get();

	/*
	 * TODO: Identify other kinds of errors and ensure detection is debounced
	 *	 correctly
	 */
	if (exynos_old_state->is_recovering && dsim->config.mode == DSIM_COMMAND_MODE) {
		mutex_lock(&ctx->mode_lock);
		ctx->error_count_te++;
		sysfs_notify(&ctx->dev->kobj, NULL, "error_count_te");
		mutex_unlock(&ctx->mode_lock);
	}

	if (exynos_old_state->is_recovering &&
	    ctx->hbm.local_hbm.requested_state == LOCAL_HBM_ENABLED) {
		dev_info(ctx->dev, "%s: doing lhbm recovery\n", __func__);

		mutex_lock(&ctx->mode_lock);
		panel_update_local_hbm_locked(ctx);
		mutex_unlock(&ctx->mode_lock);

		exynos_old_state->is_recovering = false;
	}
}

static const struct exynos_drm_connector_helper_funcs exynos_panel_connector_helper_funcs = {
	.atomic_pre_commit = exynos_panel_connector_atomic_pre_commit,
	.atomic_commit = exynos_panel_connector_atomic_commit,
};

static int exynos_drm_connector_modes(struct drm_connector *connector)
{
	struct exynos_drm_connector *exynos_connector = to_exynos_connector(connector);
	struct exynos_panel *ctx = exynos_connector_to_panel(exynos_connector);
	int ret;

	ret = drm_panel_get_modes(&ctx->panel, connector);
	if (ret < 0) {
		dev_err(ctx->dev, "failed to get panel display modes\n");
		return ret;
	}

	return ret;
}


static void exynos_drm_connector_attach_touch(struct exynos_panel *ctx,
					      const struct drm_connector_state *connector_state)
{
	struct drm_encoder *encoder = connector_state->best_encoder;
	struct drm_bridge *bridge;

	if (!encoder) {
		dev_warn(ctx->dev, "%s encoder is null\n", __func__);
		return;
	}

	bridge = of_drm_find_bridge(ctx->touch_dev);
	if (!bridge || bridge->dev)
		return;

	drm_bridge_attach(encoder, bridge, &ctx->bridge, 0);
	dev_info(ctx->dev, "attach bridge %p to encoder %p\n", bridge, encoder);
}

/*
 * Check whether transition to new mode can be done seamlessly without having
 * to turn display off before mode change. This is currently only possible if
 * only clocks/refresh rate is changing
 */
static bool exynos_panel_is_mode_seamless(const struct exynos_panel *ctx,
					  const struct exynos_panel_mode *mode)
{
	const struct exynos_panel_funcs *funcs;

	funcs = ctx->desc->exynos_panel_func;
	if (!funcs || !funcs->is_mode_seamless)
		return false;

	return funcs->is_mode_seamless(ctx, mode);
}

static void exynos_panel_set_partial(struct exynos_display_partial *partial,
			const struct exynos_panel_mode *pmode, bool is_partial)
{
	const struct exynos_display_dsc *dsc = &pmode->exynos_mode.dsc;
	const struct drm_display_mode *mode = &pmode->mode;

	partial->enabled = is_partial;
	if (!partial->enabled)
		return;

	if (dsc->enabled) {
		partial->min_width = DIV_ROUND_UP(mode->hdisplay, dsc->slice_count);
		partial->min_height = dsc->slice_height;
	} else {
		partial->min_width = MIN_WIN_BLOCK_WIDTH;
		partial->min_height = MIN_WIN_BLOCK_HEIGHT;
	}
}

static int exynos_drm_connector_check_mode(struct exynos_panel *ctx,
					   struct drm_connector_state *connector_state,
					   struct drm_crtc_state *crtc_state)
{
	struct exynos_drm_connector_state *exynos_connector_state =
		to_exynos_connector_state(connector_state);
	const struct exynos_panel_mode *pmode =
		exynos_panel_get_mode(ctx, &crtc_state->mode);
	bool is_video_mode;

	if (!pmode) {
		dev_warn(ctx->dev, "invalid mode %s\n", crtc_state->mode.name);
		return -EINVAL;
	}
	is_video_mode = (pmode->exynos_mode.mode_flags & MIPI_DSI_MODE_VIDEO) != 0;

	/* self refresh is only supported in command mode */
	connector_state->self_refresh_aware = !is_video_mode;

	if (crtc_state->connectors_changed || !is_panel_active(ctx))
		exynos_connector_state->seamless_possible = false;
	else
		exynos_connector_state->seamless_possible =
			exynos_panel_is_mode_seamless(ctx, pmode);

	exynos_connector_state->exynos_mode = pmode->exynos_mode;
	exynos_panel_set_partial(&exynos_connector_state->partial, pmode,
			ctx->desc->is_partial);

	return 0;
}

/*
 * this atomic check is called before adjusted mode is populated, this can be used to check only
 * connector state (without adjusted mode), or to decide if modeset may be required
 */
static int exynos_drm_connector_atomic_check(struct drm_connector *connector,
					     struct drm_atomic_state *state)
{
	struct exynos_drm_connector *exynos_connector = to_exynos_connector(connector);
	struct exynos_panel *ctx = exynos_connector_to_panel(exynos_connector);
	struct drm_connector_state *old_conn_state, *new_conn_state, *conn_state;

	old_conn_state = drm_atomic_get_old_connector_state(state, connector);
	new_conn_state = drm_atomic_get_new_connector_state(state, connector);

	if (new_conn_state->crtc)
		conn_state = new_conn_state;
	else if (old_conn_state->crtc)
		conn_state = old_conn_state;
	else
		return 0; /* connector is/was unused */

	if (ctx->touch_dev)
		exynos_drm_connector_attach_touch(ctx, conn_state);

	return 0;
}

static const struct drm_connector_helper_funcs exynos_connector_helper_funcs = {
	.atomic_check = exynos_drm_connector_atomic_check,
	.get_modes = exynos_drm_connector_modes,
};

#ifdef CONFIG_DEBUG_FS

static u8 panel_get_cmd_type(const struct exynos_dsi_cmd *cmd)
{
	if (cmd->type)
		return cmd->type;

	switch (cmd->cmd_len) {
	case 0:
		return -EINVAL;
	case 1:
		return MIPI_DSI_DCS_SHORT_WRITE;
	case 2:
		return MIPI_DSI_DCS_SHORT_WRITE_PARAM;
	default:
		return MIPI_DSI_DCS_LONG_WRITE;
	}
}

static int panel_cmdset_show(struct seq_file *m, void *data)
{
	const struct exynos_dsi_cmd_set *cmdset = m->private;
	const struct exynos_dsi_cmd *cmd;
	u8 type;
	int i;

	for (i = 0; i < cmdset->num_cmd; i++) {
		cmd = &cmdset->cmds[i];

		type = panel_get_cmd_type(cmd);
		seq_printf(m, "0x%02x ", type);
		seq_hex_dump(m, "\t", DUMP_PREFIX_NONE, 16, 1, cmd->cmd, cmd->cmd_len, false);

		if (cmd->delay_ms)
			seq_printf(m, "wait \t%dms\n", cmd->delay_ms);
	}

	return 0;
}
DEFINE_SHOW_ATTRIBUTE(panel_cmdset);

void exynos_panel_debugfs_create_cmdset(struct exynos_panel *ctx,
					struct dentry *parent,
					const struct exynos_dsi_cmd_set *cmdset,
					const char *name)

{
	if (!cmdset)
		return;

	debugfs_create_file(name, 0600, parent, (void *)cmdset, &panel_cmdset_fops);
}
EXPORT_SYMBOL(exynos_panel_debugfs_create_cmdset);

static int panel_gamma_show(struct seq_file *m, void *data)
{
	struct exynos_panel *ctx = m->private;
	const struct exynos_panel_funcs *funcs;
	const struct drm_display_mode *mode;
	int i;

	funcs = ctx->desc->exynos_panel_func;
	for_each_display_mode(i, mode, ctx) {
		seq_printf(m, "\n=== %dhz Mode Gamma ===\n", drm_mode_vrefresh(mode));
		funcs->print_gamma(m, mode);
	}

	return 0;
}
DEFINE_SHOW_ATTRIBUTE(panel_gamma);

static int panel_debugfs_add(struct exynos_panel *ctx, struct dentry *parent)
{
	const struct exynos_panel_desc *desc = ctx->desc;
	const struct exynos_panel_funcs *funcs = desc->exynos_panel_func;
	struct dentry *cmdset_root;

	debugfs_create_u32("rev", 0600, parent, &ctx->panel_rev);
	debugfs_create_bool("lhbm_postwork_disabled", 0600, parent,
			    &ctx->hbm.local_hbm.post_work_disabled);
	debugfs_create_u32("normal_mode_work_delay_ms", 0600, parent,
			   &ctx->normal_mode_work_delay_ms);

	if (!funcs)
		return -EINVAL;

	if (funcs->print_gamma)
		debugfs_create_file("gamma", 0600, parent, ctx, &panel_gamma_fops);

	cmdset_root = debugfs_create_dir("cmdsets", parent);
	if (!cmdset_root) {
		dev_err(ctx->dev, "can't create cmdset dir\n");
		return -EFAULT;
	}

	exynos_panel_debugfs_create_cmdset(ctx, cmdset_root, desc->off_cmd_set, "off");

	if (desc->lp_mode) {
		struct dentry *lpd;
		int i;

		if (desc->binned_lp) {
			lpd = debugfs_create_dir("lp", cmdset_root);
			if (!lpd) {
				dev_err(ctx->dev, "can't create lp dir\n");
				return -EFAULT;
			}

			for (i = 0; i < desc->num_binned_lp; i++) {
				const struct exynos_binned_lp *b = &desc->binned_lp[i];

				exynos_panel_debugfs_create_cmdset(ctx, lpd, &b->cmd_set, b->name);
			}
		} else {
			lpd = cmdset_root;
		}
		exynos_panel_debugfs_create_cmdset(ctx, lpd, desc->lp_cmd_set, "lp_entry");
	}

	return 0;
}

static ssize_t exynos_dsi_dcs_transfer(struct mipi_dsi_device *dsi, u8 type,
				     const void *data, size_t len, u16 flags)
{
	const struct mipi_dsi_host_ops *ops = dsi->host->ops;
	struct mipi_dsi_msg msg = {
		.channel = dsi->channel,
		.tx_buf = data,
		.tx_len = len,
		.type = type,
	};

	if (!ops || !ops->transfer)
		return -ENOSYS;

	msg.flags = flags;
	if (dsi->mode_flags & MIPI_DSI_MODE_LPM)
		msg.flags |= MIPI_DSI_MSG_USE_LPM;

	return ops->transfer(dsi->host, &msg);
}

int exynos_dcs_write_delay(struct exynos_panel *ctx, const void *data, size_t len,
			   u32 delay_ms)
{
	struct mipi_dsi_device *dsi = to_mipi_dsi_device(ctx->dev);

	host_to_dsi(dsi->host)->tx_delay_ms = delay_ms;

	return exynos_dcs_write(ctx, data, len);
}
EXPORT_SYMBOL(exynos_dcs_write_delay);

ssize_t exynos_dsi_dcs_write_buffer(struct mipi_dsi_device *dsi,
				  const void *data, size_t len, u16 flags)
{
	u8 type;

	switch (len) {
	case 0:
		/* allow flag only messages to dsim */
		type = 0;
		break;

	case 1:
		type = MIPI_DSI_DCS_SHORT_WRITE;
		break;

	case 2:
		type = MIPI_DSI_DCS_SHORT_WRITE_PARAM;
		break;

	default:
		type = MIPI_DSI_DCS_LONG_WRITE;
		break;
	}

	return exynos_dsi_dcs_transfer(dsi, type, data, len, flags);
}
EXPORT_SYMBOL(exynos_dsi_dcs_write_buffer);

static int exynos_dsi_name_show(struct seq_file *m, void *data)
{
	struct mipi_dsi_device *dsi = m->private;

	seq_puts(m, dsi->name);
	seq_putc(m, '\n');

	return 0;
}
DEFINE_SHOW_ATTRIBUTE(exynos_dsi_name);

static ssize_t parse_byte_buf(u8 *out, size_t len, char *src)
{
	const char *skip = "\n ";
	size_t i = 0;
	int rc = 0;
	char *s;

	while (src && !rc && i < len) {
		s = strsep(&src, skip);
		if (*s != '\0') {
			rc = kstrtou8(s, 16, out + i);
			i++;
		}
	}

	return rc ? : i;
}

static ssize_t exynos_panel_parse_byte_buf(char *input_str, size_t input_len,
					   const char **out_buf)
{
	size_t len = (input_len + 1) / 2;
	size_t rc;
	char *out;

	out = kzalloc(len, GFP_KERNEL);
	if (!out)
		return -ENOMEM;

	rc = parse_byte_buf(out, len, input_str);
	if (rc <= 0) {
		kfree(out);
		return rc;
	}

	*out_buf = out;

	return rc;
}

struct exynos_dsi_reg_data {
	struct mipi_dsi_device *dsi;
	u8 address;
	u8 type;
	u16 flags;
	size_t count;
};

static ssize_t exynos_dsi_payload_write(struct file *file,
			       const char __user *user_buf,
			       size_t count, loff_t *ppos)
{
	struct seq_file *m = file->private_data;
	struct exynos_dsi_reg_data *reg_data = m->private;
	char *buf;
	char *payload;
	size_t len;
	int ret;

	buf = memdup_user_nul(user_buf, count);
	if (IS_ERR(buf))
		return PTR_ERR(buf);

	/* calculate length for worst case (1 digit per byte + whitespace) */
	len = (count + 1) / 2;
	payload = kmalloc(len, GFP_KERNEL);
	if (!payload) {
		kfree(buf);
		return -ENOMEM;
	}

	ret = parse_byte_buf(payload, len, buf);
	if (ret <= 0) {
		ret = -EINVAL;
	} else if (reg_data->type) {
		ret = exynos_dsi_dcs_transfer(reg_data->dsi, reg_data->type,
					    payload, ret, reg_data->flags);
	} else {
		ret = exynos_dsi_dcs_write_buffer(reg_data->dsi, payload, ret,
						reg_data->flags);
	}

	kfree(buf);
	kfree(payload);

	return ret ? : count;
}

static int exynos_dsi_payload_show(struct seq_file *m, void *data)
{
	struct exynos_dsi_reg_data *reg_data = m->private;
	char *buf;
	ssize_t rc;

	if (!reg_data->count)
		return -EINVAL;

	buf = kmalloc(reg_data->count, GFP_KERNEL);
	if (!buf)
		return -ENOMEM;

	rc = mipi_dsi_dcs_read(reg_data->dsi, reg_data->address, buf,
			       reg_data->count);
	if (rc > 0) {
		seq_hex_dump(m, "", DUMP_PREFIX_NONE, 16, 1, buf, rc, false);
		rc = 0;
	} else if (rc == 0) {
		pr_debug("no response back\n");
	}
	kfree(buf);

	return 0;
}

static int exynos_dsi_payload_open(struct inode *inode, struct file *file)
{
	return single_open(file, exynos_dsi_payload_show, inode->i_private);
}

static const struct file_operations exynos_dsi_payload_fops = {
	.owner		= THIS_MODULE,
	.open		= exynos_dsi_payload_open,
	.write		= exynos_dsi_payload_write,
	.read		= seq_read,
	.llseek		= seq_lseek,
	.release	= single_release,
};

static int exynos_reset_panel(struct exynos_panel *ctx)
{
	if (!ctx) {
		pr_debug("reset_panel: exynos_panel not exist\n");
		return -EPERM;
	}

	if (IS_ERR_OR_NULL(ctx->reset_gpio)) {
		pr_debug("reset_panel: reset_gpio is invalid\n");
		return -EPERM;
	}

	gpiod_set_value(ctx->reset_gpio, 0);
	pr_info("reset_panel: pull reset_gpio to low to reset panel\n");

	return 0;
}

static ssize_t exynos_debugfs_reset_panel(struct file *file,
			       const char __user *user_buf,
			       size_t count, loff_t *ppos)
{
	bool reset_panel;
	int ret;
	struct mipi_dsi_device *dsi = file->private_data;
	struct exynos_panel *ctx = mipi_dsi_get_drvdata(dsi);

	if (!is_panel_active(ctx))
		return -EPERM;

	ret = kstrtobool_from_user(user_buf, count, &reset_panel);
	if (ret)
		return ret;

	if (reset_panel) {
		ret = exynos_reset_panel(ctx);
		if (ret) {
			pr_debug("reset_panel: reset panel failed\n");
			return ret;
		}
	}

	return count;
}

static const struct file_operations exynos_reset_panel_fops = {
	.open = simple_open,
	.write = exynos_debugfs_reset_panel,
};

static int exynos_dsi_debugfs_add(struct mipi_dsi_device *dsi,
				  struct dentry *parent)
{
	struct dentry *reg_root;
	struct exynos_dsi_reg_data *reg_data;

	reg_root = debugfs_create_dir("reg", parent);
	if (!reg_root)
		return -EFAULT;

	reg_data = devm_kzalloc(&dsi->dev, sizeof(*reg_data), GFP_KERNEL);
	if (!reg_data)
		return -ENOMEM;

	reg_data->dsi = dsi;

	debugfs_create_u8("address", 0600, reg_root, &reg_data->address);
	debugfs_create_u8("type", 0600, reg_root, &reg_data->type);
	debugfs_create_size_t("count", 0600, reg_root, &reg_data->count);
	debugfs_create_u16("flags", 0600, reg_root, &reg_data->flags);
	debugfs_create_file("payload", 0600, reg_root, reg_data,
			    &exynos_dsi_payload_fops);

	debugfs_create_file("name", 0600, parent, dsi, &exynos_dsi_name_fops);
	debugfs_create_file("reset_panel",0200, parent, dsi, &exynos_reset_panel_fops);

	return 0;
}
#else
static int panel_debugfs_add(struct exynos_panel *ctx, struct dentry *parent)
{
	return 0;
}

static int exynos_dsi_debugfs_add(struct mipi_dsi_device *dsi,
			 struct dentry *parent)
{
	return 0;
}
#endif

static ssize_t hbm_mode_store(struct device *dev,
			       struct device_attribute *attr,
			       const char *buf, size_t count)
{
	struct backlight_device *bd = to_backlight_device(dev);
	struct exynos_panel *ctx = bl_get_data(bd);
	const struct exynos_panel_funcs *funcs = ctx->desc->exynos_panel_func;
	const struct exynos_panel_mode *pmode;
	u32 hbm_mode;
	int ret;

	if (!funcs || !funcs->set_hbm_mode) {
		dev_err(ctx->dev, "HBM is not supported\n");
		return -ENOTSUPP;
	}

	mutex_lock(&ctx->mode_lock);
	pmode = ctx->current_mode;

	if (!is_panel_active(ctx) || !pmode) {
		dev_err(ctx->dev, "panel is not enabled\n");
		ret = -EPERM;
		goto unlock;
	}

	if (pmode->exynos_mode.is_lp_mode) {
		dev_dbg(ctx->dev, "hbm unsupported in LP mode\n");
		ret = -EPERM;
		goto unlock;
	}

	ret = kstrtouint(buf, 0, &hbm_mode);
	if (ret || (hbm_mode >= HBM_STATE_MAX)) {
		dev_err(ctx->dev, "invalid hbm_mode value\n");
		goto unlock;
	}

	if (hbm_mode != ctx->hbm_mode) {
		funcs->set_hbm_mode(ctx, hbm_mode);
		backlight_state_changed(bd);
	}

unlock:
	mutex_unlock(&ctx->mode_lock);

	return ret ? : count;
}

static ssize_t hbm_mode_show(struct device *dev,
		struct device_attribute *attr, char *buf)
{
	struct backlight_device *bd = to_backlight_device(dev);
	struct exynos_panel *ctx = bl_get_data(bd);

	return scnprintf(buf, PAGE_SIZE, "%u\n", ctx->hbm_mode);
}

static DEVICE_ATTR_RW(hbm_mode);

static ssize_t cabc_mode_store(struct device *dev, struct device_attribute *attr, const char *buf,
			       size_t count)
{
	struct backlight_device *bd = to_backlight_device(dev);
	struct exynos_panel *ctx = bl_get_data(bd);
	u32 cabc_mode;
	int ret;

	if (!is_panel_active(ctx)) {
		dev_err(ctx->dev, "panel is not enabled\n");
		return -EPERM;
	}

	ret = kstrtouint(buf, 0, &cabc_mode);
	if (ret || (cabc_mode > CABC_MOVIE_MODE)) {
		dev_err(ctx->dev, "invalid cabc_mode value");
		return -EINVAL;
	}

	exynos_panel_set_cabc(ctx, cabc_mode);

	return count;
}

static ssize_t cabc_mode_show(struct device *dev, struct device_attribute *attr, char *buf)
{
	struct backlight_device *bd = to_backlight_device(dev);
	struct exynos_panel *ctx = bl_get_data(bd);
	const char *mode;

	switch (ctx->cabc_mode) {
	case CABC_OFF:
		mode = "OFF";
		break;
	case CABC_UI_MODE:
		mode = "UI";
		break;
	case CABC_STILL_MODE:
		mode = "STILL";
		break;
	case CABC_MOVIE_MODE:
		mode = "MOVIE";
		break;
	default:
		dev_err(ctx->dev, "unknown CABC mode : %d\n", ctx->cabc_mode);
		return -EINVAL;
	}

	return scnprintf(buf, PAGE_SIZE, "%s\n", mode);
}

static DEVICE_ATTR_RW(cabc_mode);

static ssize_t dimming_on_store(struct device *dev,
			       struct device_attribute *attr,
			       const char *buf, size_t count)
{
	struct backlight_device *bd = to_backlight_device(dev);
	struct exynos_panel *ctx = bl_get_data(bd);
	bool dimming_on;
	int ret;

	if (!is_panel_active(ctx)) {
		dev_err(ctx->dev, "panel is not enabled\n");
		return -EPERM;
	}

	ret = kstrtobool(buf, &dimming_on);
	if (ret) {
		dev_err(ctx->dev, "invalid dimming_on value\n");
		return ret;
	}

	exynos_panel_set_dimming(ctx, dimming_on);

	return count;
}

static ssize_t dimming_on_show(struct device *dev,
		struct device_attribute *attr, char *buf)
{
	struct backlight_device *bd = to_backlight_device(dev);
	struct exynos_panel *ctx = bl_get_data(bd);

	return scnprintf(buf, PAGE_SIZE, "%d\n", ctx->dimming_on);
}
static DEVICE_ATTR_RW(dimming_on);

static ssize_t local_hbm_mode_store(struct device *dev,
			       struct device_attribute *attr,
			       const char *buf, size_t count)
{
	struct backlight_device *bd = to_backlight_device(dev);
	struct exynos_panel *ctx = bl_get_data(bd);
	const struct exynos_panel_funcs *funcs = ctx->desc->exynos_panel_func;
	bool local_hbm_en;
	int ret;
	struct drm_crtc *crtc = get_exynos_panel_connector_crtc(ctx);

	if (!is_panel_active(ctx)) {
		dev_err(ctx->dev, "panel is not enabled\n");
		return -EPERM;
	}

	if (!funcs || !funcs->set_local_hbm_mode) {
		dev_err(ctx->dev, "Local HBM is not supported\n");
		return -ENOTSUPP;
	}

	ret = kstrtobool(buf, &local_hbm_en);
	if (ret) {
		dev_err(ctx->dev, "invalid local_hbm_mode value\n");
		return ret;
	}

	if (crtc && !drm_crtc_vblank_get(crtc)) {
		struct drm_vblank_crtc vblank = crtc->dev->vblank[crtc->index];
		u32 delay_us = vblank.framedur_ns / 2000;

		drm_crtc_wait_one_vblank(crtc);
		drm_crtc_vblank_put(crtc);
		/* wait for 0.5 frame to send to ensure it is done in one frame */
		usleep_range(delay_us, delay_us + 10);
	}

	dev_info(ctx->dev, "%s: set LHBM to %d\n", __func__, local_hbm_en);
	mutex_lock(&ctx->mode_lock);
	ctx->hbm.local_hbm.requested_state = local_hbm_en;
	panel_update_local_hbm_locked(ctx);
	mutex_unlock(&ctx->mode_lock);

	return count;
}

static ssize_t local_hbm_mode_show(struct device *dev,
		struct device_attribute *attr, char *buf)
{
	struct backlight_device *bd = to_backlight_device(dev);
	struct exynos_panel *ctx = bl_get_data(bd);

	return scnprintf(buf, PAGE_SIZE, "%d\n", ctx->hbm.local_hbm.effective_state);
}
static DEVICE_ATTR_RW(local_hbm_mode);

static ssize_t local_hbm_max_timeout_store(struct device *dev,
			       struct device_attribute *attr,
			       const char *buf, size_t count)
{
	struct backlight_device *bd = to_backlight_device(dev);
	struct exynos_panel *ctx = bl_get_data(bd);
	int ret;

	ret = kstrtou32(buf, 0, &ctx->hbm.local_hbm.max_timeout_ms);
	if (ret) {
		dev_err(ctx->dev, "invalid local_hbm_max_timeout_ms value\n");
		return ret;
	}

	return count;
}

static ssize_t local_hbm_max_timeout_show(struct device *dev,
		struct device_attribute *attr, char *buf)
{
	struct backlight_device *bd = to_backlight_device(dev);
	struct exynos_panel *ctx = bl_get_data(bd);

	return scnprintf(buf, PAGE_SIZE, "%d\n", ctx->hbm.local_hbm.max_timeout_ms);
}

static DEVICE_ATTR_RW(local_hbm_max_timeout);

static ssize_t state_show(struct device *dev,
			  struct device_attribute *attr, char *buf)
{
	struct backlight_device *bl = to_backlight_device(dev);
	struct exynos_panel *ctx = bl_get_data(bl);
	bool show_mode = true;
	const char *statestr;
	int rc, ret_cnt;

	mutex_lock(&ctx->bl_state_lock);

	if (is_backlight_off_state(bl)) {
		statestr = "Off";
		show_mode = false;
	} else if (is_backlight_lp_state(bl)) {
		statestr = "LP";
	} else if (IS_HBM_ON(ctx->hbm_mode)) {
		statestr = IS_HBM_ON_IRC_OFF(ctx->hbm_mode) ?
				"HBM IRC_OFF" : "HBM";
	} else {
		statestr = "On";
	}

	mutex_unlock(&ctx->bl_state_lock);

	ret_cnt = scnprintf(buf, PAGE_SIZE, "%s\n", statestr);
	rc = ret_cnt;

	if (rc > 0 && show_mode) {
		const struct exynos_panel_mode *pmode;

		mutex_lock(&ctx->mode_lock);
		pmode = ctx->current_mode;
		mutex_unlock(&ctx->mode_lock);
		if (pmode) {
			/* overwrite \n and continue the string */
			const u8 str_len = ret_cnt - 1;

			ret_cnt = scnprintf(buf + str_len, PAGE_SIZE - str_len,
				      ": %dx%d@%d\n",
				      pmode->mode.hdisplay, pmode->mode.vdisplay,
				      exynos_get_actual_vrefresh(ctx));
			if (ret_cnt > 0)
				rc = str_len + ret_cnt;
		}
	}

	dev_dbg(ctx->dev, "%s: %s\n", __func__, rc > 0 ? buf : "");

	return rc;
}

static DEVICE_ATTR_RO(state);

static ssize_t lp_state_show(struct device *dev,
			     struct device_attribute *attr, char *buf)
{
	struct backlight_device *bl = to_backlight_device(dev);
	struct exynos_panel *ctx = bl_get_data(bl);
	int rc;

	mutex_lock(&ctx->bl_state_lock);

	if (!is_backlight_lp_state(bl)) {
		dev_warn(ctx->dev, "panel is not in LP mode\n");
		mutex_unlock(&ctx->bl_state_lock);
		return -EPERM;
	}

	if (!ctx->current_binned_lp) {
		dev_warn(ctx->dev, "LP state is null\n");
		mutex_unlock(&ctx->bl_state_lock);
		return -EINVAL;
	}

	mutex_lock(&ctx->lp_state_lock);
	rc = scnprintf(buf, PAGE_SIZE, "%s\n", ctx->current_binned_lp->name);
	mutex_unlock(&ctx->lp_state_lock);

	mutex_unlock(&ctx->bl_state_lock);

	dev_dbg(ctx->dev, "%s: %s\n", __func__, buf);

	return rc;
}

static DEVICE_ATTR_RO(lp_state);

static ssize_t te2_state_show(struct device *dev,
			      struct device_attribute *attr, char *buf)
{
	struct backlight_device *bl = to_backlight_device(dev);
	struct exynos_panel *ctx = bl_get_data(bl);
	const struct exynos_panel_mode *pmode;
	int rc = 0;

	if (!is_panel_active(ctx))
		return -EPERM;

	mutex_lock(&ctx->mode_lock);
	pmode = ctx->current_mode;
	mutex_unlock(&ctx->mode_lock);
	if (pmode) {
		bool fixed = ctx->te2.option == TE2_OPT_FIXED;
		bool lp_mode = pmode->exynos_mode.is_lp_mode;
		int vrefresh;

		if (fixed)
			vrefresh = lp_mode ? FIXED_TE2_VREFRESH_LP : FIXED_TE2_VREFRESH_NORMAL;
		else
			vrefresh = exynos_get_actual_vrefresh(ctx);

		rc = scnprintf(buf, PAGE_SIZE, "%s-te2@%d\n",
			       fixed ? "fixed" : "changeable", vrefresh);
	}

	dev_dbg(ctx->dev, "%s: %s\n", __func__, rc > 0 ? buf : "");

	return rc;
}

static DEVICE_ATTR_RO(te2_state);

static int parse_u32_buf(char *src, size_t src_len, u32 *out, size_t out_len)
{
	int rc = 0, cnt = 0;
	char *str;
	const char *delim = " ";

	if (!src || !src_len || !out || !out_len)
		return -EINVAL;

	/* src_len is the length of src including null character '\0' */
	if (strnlen(src, src_len) == src_len)
		return -EINVAL;

	for (str = strsep(&src, delim); str != NULL; str = strsep(&src, delim)) {
		rc = kstrtou32(str, 0, out + cnt);
		if (rc)
			return -EINVAL;

		cnt++;

		if (out_len == cnt)
			break;
	}

	return cnt;
}

static ssize_t als_table_store(struct device *dev,
			       struct device_attribute *attr,
			       const char *buf, size_t count)
{
	struct backlight_device *bl = to_backlight_device(dev);
	struct exynos_panel *ctx = bl_get_data(bl);
	ssize_t bl_num_ranges;
	char *buf_dup;
	u32 ranges[MAX_BL_RANGES] = {0};
	u32 i;

	if (count == 0)
		return -EINVAL;

	buf_dup = kstrndup(buf, count, GFP_KERNEL);
	if (!buf_dup)
		return -ENOMEM;

	if (strlen(buf_dup) != count) {
		kfree(buf_dup);
		return -EINVAL;
	}

	bl_num_ranges = parse_u32_buf(buf_dup, count + 1,
				      ranges, MAX_BL_RANGES);
	if (bl_num_ranges < 0 || bl_num_ranges > MAX_BL_RANGES) {
		dev_warn(ctx->dev, "exceed max number of bl range\n");
		kfree(buf_dup);
		return -EINVAL;
	}

	mutex_lock(&ctx->bl_state_lock);

	ctx->bl_notifier.num_ranges = bl_num_ranges;
	for (i = 0; i < ctx->bl_notifier.num_ranges; i++)
		ctx->bl_notifier.ranges[i] = ranges[i];

	mutex_unlock(&ctx->bl_state_lock);

	kfree(buf_dup);

	return count;
}

static ssize_t als_table_show(struct device *dev,
			      struct device_attribute *attr, char *buf)
{
	struct backlight_device *bl = to_backlight_device(dev);
	struct exynos_panel *ctx = bl_get_data(bl);
	ssize_t rc = 0;
	size_t len = 0;
	u32 i = 0;

	mutex_lock(&ctx->bl_state_lock);

	for (i = 0; i < ctx->bl_notifier.num_ranges; i++) {
		rc = scnprintf(buf + len, PAGE_SIZE - len,
			       "%u ", ctx->bl_notifier.ranges[i]);
		if (rc < 0) {
			mutex_unlock(&ctx->bl_state_lock);
			return -EINVAL;
		}

		len += rc;
	}

	mutex_unlock(&ctx->bl_state_lock);

	len += scnprintf(buf + len, PAGE_SIZE - len, "\n");

	return len;
}

static DEVICE_ATTR_RW(als_table);

static ssize_t acl_mode_store(struct device *dev,
				struct device_attribute *attr,
				const char *buf, size_t count)
{
	struct mipi_dsi_device *dsi = to_mipi_dsi_device(dev);
	struct exynos_panel *ctx = mipi_dsi_get_drvdata(dsi);
	const struct exynos_panel_funcs *funcs = ctx->desc->exynos_panel_func;
	ssize_t ret;
	u32 acl_mode;

	if (!funcs || !funcs->set_acl_mode)
		return -ENOTSUPP;

	if (!is_panel_initialized(ctx))
		return -EAGAIN;


	ret = kstrtouint(buf, 0, &acl_mode);
	if (ret || (acl_mode > ACL_ENHANCED)) {
		dev_err(dev, "invalid acl mode\n");
		return ret;
	}

	mutex_lock(&ctx->mode_lock);
	ctx->acl_mode = acl_mode;
	funcs->set_acl_mode(ctx, acl_mode);
	mutex_unlock(&ctx->mode_lock);

	return count;
}

static ssize_t acl_mode_show(struct device *dev,
			       struct device_attribute *attr, char *buf)
{
	struct mipi_dsi_device *dsi = to_mipi_dsi_device(dev);
	struct exynos_panel *ctx = mipi_dsi_get_drvdata(dsi);

	if (!is_panel_initialized(ctx))
		return -EAGAIN;

	return scnprintf(buf, PAGE_SIZE, "%d\n", ctx->acl_mode);
}

static DEVICE_ATTR_RW(acl_mode);

static struct attribute *bl_device_attrs[] = {
	&dev_attr_hbm_mode.attr,
	&dev_attr_dimming_on.attr,
	&dev_attr_local_hbm_mode.attr,
	&dev_attr_local_hbm_max_timeout.attr,
	&dev_attr_state.attr,
	&dev_attr_lp_state.attr,
	&dev_attr_te2_state.attr,
	&dev_attr_als_table.attr,
	NULL,
};
ATTRIBUTE_GROUPS(bl_device);

static int exynos_panel_attach_brightness_capability(struct exynos_drm_connector *exynos_conn,
				const struct brightness_capability *brt_capability)
{
	struct exynos_drm_connector_properties *p =
		exynos_drm_connector_get_properties(exynos_conn);
	struct drm_property_blob *blob;

	blob = drm_property_create_blob(exynos_conn->base.dev,
				 sizeof(struct brightness_capability),
				 brt_capability);
	if (IS_ERR(blob))
		return PTR_ERR(blob);
	drm_object_attach_property(&exynos_conn->base.base, p->brightness_capability, blob->base.id);

	return 0;
}

static unsigned long get_backlight_state_from_panel(struct backlight_device *bl,
					enum exynos_panel_state panel_state)
{
	unsigned long state = bl->props.state;

	switch (panel_state) {
	case PANEL_STATE_NORMAL:
		state &= ~(BL_STATE_STANDBY | BL_STATE_LP);
		break;
	case PANEL_STATE_LP:
		state &= ~(BL_STATE_STANDBY);
		state |= BL_STATE_LP;
		break;
	case PANEL_STATE_MODESET: /* no change */
		break;
	case PANEL_STATE_OFF:
	case PANEL_STATE_BLANK:
	default:
		state &= ~(BL_STATE_LP);
		state |= BL_STATE_STANDBY;
		break;
	}

	return state;
}

static void exynos_panel_set_backlight_state(struct exynos_panel *ctx,
					enum exynos_panel_state panel_state)
{
	struct backlight_device *bl = ctx->bl;
	unsigned long state;
	bool state_changed = false;

	if (!bl)
		return;

	mutex_lock(&ctx->bl_state_lock);

	state = get_backlight_state_from_panel(bl, panel_state);
	if (state != bl->props.state) {
		bl->props.state = state;
		state_changed = true;
	}

	mutex_unlock(&ctx->bl_state_lock);

	if (state_changed) {
		backlight_state_changed(bl);
		dev_info(ctx->dev, "panel: %s | bl: brightness@%u, state@0x%x\n",
			 exynos_panel_get_state_str(panel_state), bl->props.brightness,
			 bl->props.state);
	}
}

static int exynos_panel_attach_properties(struct exynos_panel *ctx)
{
	struct exynos_drm_connector_properties *p =
		exynos_drm_connector_get_properties(&ctx->exynos_connector);
	struct drm_mode_object *obj = &ctx->exynos_connector.base.base;
	const struct exynos_panel_desc *desc = ctx->desc;
	int ret = 0;

	if (!p || !desc)
		return -ENOENT;

	drm_object_attach_property(obj, p->min_luminance, desc->min_luminance);
	drm_object_attach_property(obj, p->max_luminance, desc->max_luminance);
	drm_object_attach_property(obj, p->max_avg_luminance, desc->max_avg_luminance);
	drm_object_attach_property(obj, p->hdr_formats, desc->hdr_formats);
	drm_object_attach_property(obj, p->brightness_level, 0);
	drm_object_attach_property(obj, p->global_hbm_mode, 0);
	drm_object_attach_property(obj, p->local_hbm_on, 0);
	drm_object_attach_property(obj, p->dimming_on, 0);
	drm_object_attach_property(obj, p->mipi_sync, MIPI_CMD_SYNC_NONE);
	drm_object_attach_property(obj, p->is_partial, desc->is_partial);
	drm_object_attach_property(obj, p->panel_idle_support, desc->is_panel_idle_supported);
	drm_object_attach_property(obj, p->panel_orientation, ctx->orientation);
	drm_object_attach_property(obj, p->rr_switch_duration, desc->rr_switch_duration);
	drm_object_attach_property(obj, p->operation_rate, 0);
	drm_object_attach_property(obj, p->refresh_on_lp, desc->refresh_on_lp);

	if (desc->brt_capability) {
		ret = exynos_panel_attach_brightness_capability(&ctx->exynos_connector,
				desc->brt_capability);
		if (ret)
			dev_err(ctx->dev, "Failed to attach brightness capability (%d)\n", ret);
	}

	if (desc->lp_mode)
		drm_object_attach_property(obj, p->lp_mode, 0);

	return ret;
}

static const char *exynos_panel_get_sysfs_name(struct exynos_panel *ctx)
{
	struct mipi_dsi_device *dsi = to_mipi_dsi_device(ctx->dev);
	const char *p = !IS_ERR(dsi) ? dsi->name : NULL;

	if (p == NULL || p[1] != ':' || p[0] == '0')
		return "primary-panel";
	if (p[0] == '1')
		return "secondary-panel";

	dev_err(ctx->dev, "unsupported dsi device name %s\n", dsi->name);
	return "primary-panel";
}

static void exynos_panel_debugfs_init(struct drm_bridge *bridge,
				      struct dentry *root)
{
	struct exynos_panel *ctx = bridge_to_exynos_panel(bridge);
	struct dentry *panel_root;

	panel_root = debugfs_create_dir("panel", root);
	panel_debugfs_add(ctx, panel_root);
	if (ctx->desc->panel_func->debugfs_init)
		ctx->desc->panel_func->debugfs_init(&ctx->panel, root);

	exynos_dsi_debugfs_add(to_mipi_dsi_device(ctx->dev), panel_root);
}

static int exynos_panel_bridge_attach(struct drm_bridge *bridge,
				      enum drm_bridge_attach_flags flags)
{
	struct drm_device *dev = bridge->dev;
	struct exynos_panel *ctx = bridge_to_exynos_panel(bridge);
	struct drm_connector *connector = &ctx->exynos_connector.base;
	const char *sysfs_name = exynos_panel_get_sysfs_name(ctx);
	int ret;

	ret = exynos_drm_connector_init(dev, &ctx->exynos_connector,
					&exynos_panel_connector_funcs,
					&exynos_panel_connector_helper_funcs,
					DRM_MODE_CONNECTOR_DSI);
	if (ret) {
		dev_err(ctx->dev, "failed to initialize connector with drm\n");
		return ret;
	}

	ret = exynos_panel_attach_properties(ctx);
	if (ret) {
		dev_err(ctx->dev, "failed to attach connector properties\n");
		return ret;
	}

	drm_connector_helper_add(connector, &exynos_connector_helper_funcs);

	drm_connector_register(connector);

	drm_connector_attach_encoder(connector, bridge->encoder);
	connector->funcs->reset(connector);
	connector->status = connector_status_connected;
	if (ctx->desc->exynos_panel_func && ctx->desc->exynos_panel_func->commit_done)
		ctx->exynos_connector.needs_commit = true;

	ret = sysfs_create_link(&connector->kdev->kobj, &ctx->dev->kobj,
				"panel");
	if (ret)
		dev_warn(ctx->dev, "unable to link panel sysfs (%d)\n", ret);

	exynos_panel_debugfs_init(bridge, connector->debugfs_entry);

	drm_kms_helper_hotplug_event(connector->dev);

	ret = sysfs_create_link(&bridge->dev->dev->kobj, &ctx->dev->kobj, sysfs_name);
	if (ret)
		dev_warn(ctx->dev, "unable to link %s sysfs (%d)\n", sysfs_name, ret);
	else
		dev_dbg(ctx->dev, "succeed to link %s sysfs\n", sysfs_name);

	return 0;
}

static void exynos_panel_bridge_detach(struct drm_bridge *bridge)
{
	struct exynos_panel *ctx = bridge_to_exynos_panel(bridge);
	const char *sysfs_name = exynos_panel_get_sysfs_name(ctx);

	sysfs_remove_link(&bridge->dev->dev->kobj, sysfs_name);
}

static void exynos_panel_bridge_enable(struct drm_bridge *bridge,
				       struct drm_bridge_state *old_bridge_state)
{
	struct exynos_panel *ctx = bridge_to_exynos_panel(bridge);
	struct dsim_device *dsim = host_to_dsi(to_mipi_dsi_device(ctx->dev)->host);
	const struct exynos_panel_funcs *funcs = ctx->desc->exynos_panel_func;
	bool need_update_backlight = false;
	bool is_active;
	const bool is_lp_mode = ctx->current_mode &&
				ctx->current_mode->exynos_mode.is_lp_mode;

	DPU_ATRACE_BEGIN(__func__);

	if (ctx->exynos_connector.base.state) {
		mutex_lock(&ctx->crtc_lock);
		ctx->crtc = ctx->exynos_connector.base.state->crtc;
		mutex_unlock(&ctx->crtc_lock);
	}

	mutex_lock(&ctx->mode_lock);
	if (ctx->panel_state == PANEL_STATE_HANDOFF) {
		is_active = !exynos_panel_init(ctx);
	} else if (ctx->panel_state == PANEL_STATE_HANDOFF_MODESET) {
		if (!exynos_panel_init(ctx)) {
			ctx->panel_state = PANEL_STATE_MODESET;
			mutex_unlock(&ctx->mode_lock);
			drm_panel_disable(&ctx->panel);
			mutex_lock(&ctx->mode_lock);
		}
		is_active = false;
	} else {
		is_active = is_panel_active(ctx);
	}

	/* avoid turning on panel again if already enabled (ex. while booting or self refresh) */
	if (!is_active) {
		drm_panel_enable(&ctx->panel);
		need_update_backlight = true;
	}
	ctx->panel_state = is_lp_mode ? PANEL_STATE_LP : PANEL_STATE_NORMAL;

	if (funcs && funcs->update_ffc &&
	    (!ctx->self_refresh_active || dsim->clk_param.hs_clk_changed)) {
		funcs->update_ffc(ctx, dsim->clk_param.hs_clk);
		dsim->clk_param.hs_clk_changed = false;
	}

	if (ctx->self_refresh_active) {
		dev_dbg(ctx->dev, "self refresh state : %s\n", __func__);

		ctx->self_refresh_active = false;
		panel_update_idle_mode_locked(ctx);
	} else {
		exynos_panel_set_backlight_state(ctx, ctx->panel_state);

		/* For the case of OFF->AOD, TE2 will be updated in backlight_update_status */
		if (ctx->panel_state == PANEL_STATE_NORMAL)
			exynos_panel_update_te2(ctx);
	}

	if (is_lp_mode) {
		if (funcs && funcs->set_post_lp_mode)
			funcs->set_post_lp_mode(ctx);
	}
	mutex_unlock(&ctx->mode_lock);

	if (need_update_backlight && ctx->bl)
		backlight_update_status(ctx->bl);

	if (!is_active && ctx->desc->exynos_panel_func &&
	    ctx->desc->exynos_panel_func->run_normal_mode_work) {
		dev_info(ctx->dev, "%s: schedule normal_mode_work\n", __func__);
		schedule_delayed_work(&ctx->normal_mode_work,
				      msecs_to_jiffies(ctx->normal_mode_work_delay_ms));
	}

	DPU_ATRACE_END(__func__);
}

/*
 * this atomic check is called after adjusted mode is populated, so it's safe to modify
 * adjusted_mode if needed at this point
 */
static int exynos_panel_bridge_atomic_check(struct drm_bridge *bridge,
					    struct drm_bridge_state *bridge_state,
					    struct drm_crtc_state *new_crtc_state,
					    struct drm_connector_state *conn_state)
{
	struct exynos_panel *ctx = bridge_to_exynos_panel(bridge);
	struct drm_atomic_state *state = new_crtc_state->state;
	const struct drm_display_mode *current_mode = &ctx->current_mode->mode;
	const struct exynos_panel_funcs *funcs = ctx->desc->exynos_panel_func;
	int ret;

	if (unlikely(!new_crtc_state))
		return 0;

	if (unlikely(!current_mode)) {
		dev_warn(ctx->dev, "%s: failed to get current mode, skip mode check\n", __func__);
	} else {
		struct drm_display_mode *target_mode = &new_crtc_state->adjusted_mode;
		struct exynos_drm_connector_state *exynos_conn_state =
						to_exynos_connector_state(conn_state);
		int current_vrefresh = drm_mode_vrefresh(current_mode);
		int target_vrefresh = drm_mode_vrefresh(target_mode);
		int clock;

		if (current_mode->hdisplay != target_mode->hdisplay &&
		    current_mode->vdisplay != target_mode->vdisplay) {
			if (current_vrefresh != target_vrefresh) {
				/*
				 * While switching resolution and refresh rate (from high to low) in
				 * the same commit, the frame transfer time will become longer due to
				 * BTS update. In the case, frame done time may cross to the next
				 * vsync, which will hit DDIC’s constraint and cause the noises. Keep
				 * the current BTS (higher one) for a few frames to avoid the problem.
				 */
				if (current_vrefresh > target_vrefresh) {
					target_mode->clock = DIV_ROUND_UP(
						target_mode->htotal * target_mode->vtotal *
						current_vrefresh, 1000);
					if (target_mode->clock != new_crtc_state->mode.clock) {
						new_crtc_state->mode_changed = true;
						dev_dbg(ctx->dev, "%s: keep mode (%s) clock %dhz on rrs\n",
							__func__, target_mode->name, current_vrefresh);
					}
					clock = target_mode->clock;
				}

				ctx->mode_in_progress = MODE_RES_AND_RR_IN_PROGRESS;
			} else {
				ctx->mode_in_progress = MODE_RES_IN_PROGRESS;
			}
		} else {
			if (ctx->mode_in_progress == MODE_RES_AND_RR_IN_PROGRESS &&
			    new_crtc_state->adjusted_mode.clock != new_crtc_state->mode.clock) {
				new_crtc_state->mode_changed = true;
				new_crtc_state->adjusted_mode.clock = new_crtc_state->mode.clock;
				clock = new_crtc_state->mode.clock;
				dev_dbg(ctx->dev, "%s: restore mode (%s) clock after rrs\n",
					__func__, new_crtc_state->mode.name);
			}

			if (current_vrefresh != target_vrefresh)
				ctx->mode_in_progress = MODE_RR_IN_PROGRESS;
			else
				ctx->mode_in_progress = MODE_DONE;
		}

		if (current_mode->hdisplay != target_mode->hdisplay ||
		    current_mode->vdisplay != target_mode->vdisplay ||
		    current_vrefresh != target_vrefresh)
			dev_dbg(ctx->dev, "%s: current %dx%d@%d, target %dx%d@%d, type %d\n", __func__,
				current_mode->hdisplay, current_mode->vdisplay, current_vrefresh,
				target_mode->hdisplay, target_mode->vdisplay, target_vrefresh,
				ctx->mode_in_progress);

		/*
		 * We may transfer the frame for the first TE after switching to higher
		 * op_hz. In this case, the DDIC read speed will become higher while the
		 * the DPU write speed will remain the same, so underruns would happen.
		 * Use higher BTS can avoid the issue. Also consider the clock from RRS
		 * and select the higher one.
		 */
		if ((exynos_conn_state->pending_update_flags & HBM_FLAG_OP_RATE_UPDATE) &&
		    exynos_conn_state->operation_rate > ctx->op_hz) {
			target_mode->clock = DIV_ROUND_UP(target_mode->htotal *
					target_mode->vtotal * ctx->peak_vrefresh, 1000);
			/* use the higher clock to avoid underruns */
			if (target_mode->clock < clock)
				target_mode->clock = clock;

			if (target_mode->clock != new_crtc_state->mode.clock) {
				new_crtc_state->mode_changed = true;
				ctx->boosted_for_op_hz = true;
				dev_dbg(ctx->dev, "%s: raise mode clock %dhz on op_hz %d\n",
					__func__, ctx->peak_vrefresh,
					exynos_conn_state->operation_rate);
			}
		} else if (ctx->boosted_for_op_hz &&
			   new_crtc_state->adjusted_mode.clock != new_crtc_state->mode.clock) {
			new_crtc_state->mode_changed = true;
			ctx->boosted_for_op_hz = false;
			/* use the higher clock to avoid underruns */
			if (new_crtc_state->mode.clock < clock)
				new_crtc_state->adjusted_mode.clock = clock;
			else
				new_crtc_state->adjusted_mode.clock = new_crtc_state->mode.clock;

			dev_dbg(ctx->dev, "%s: restore mode clock after op_hz\n", __func__);
		}
	}

	if (funcs && funcs->atomic_check) {
		ret = funcs->atomic_check(ctx, state);
		if (ret)
			return ret;
	}

	if (!drm_atomic_crtc_needs_modeset(new_crtc_state))
		return 0;

	if (ctx->panel_state == PANEL_STATE_HANDOFF) {
		struct drm_crtc_state *old_crtc_state =
			drm_atomic_get_old_crtc_state(state, new_crtc_state->crtc);

		if (!old_crtc_state->enable)
			old_crtc_state->self_refresh_active = true;
	}

	return exynos_drm_connector_check_mode(ctx, conn_state, new_crtc_state);
}

static void exynos_panel_bridge_pre_enable(struct drm_bridge *bridge,
					   struct drm_bridge_state *old_bridge_state)
{
	struct exynos_panel *ctx = bridge_to_exynos_panel(bridge);

	if (ctx->panel_state == PANEL_STATE_BLANK) {
		const struct exynos_panel_funcs *funcs = ctx->desc->exynos_panel_func;

		if (funcs && funcs->panel_reset)
			funcs->panel_reset(ctx);
	} else if (!is_panel_enabled(ctx)) {
		drm_panel_prepare(&ctx->panel);
	}
}

static void exynos_panel_bridge_disable(struct drm_bridge *bridge,
					struct drm_bridge_state *old_bridge_state)
{
	struct exynos_panel *ctx = bridge_to_exynos_panel(bridge);
	const struct drm_connector_state *conn_state = ctx->exynos_connector.base.state;
	struct exynos_drm_connector_state *exynos_conn_state =
		to_exynos_connector_state(conn_state);
	struct drm_crtc_state *crtc_state = !conn_state->crtc ? NULL : conn_state->crtc->state;
	const bool self_refresh_active = crtc_state && crtc_state->self_refresh_active;

	DPU_ATRACE_BEGIN(__func__);

	if (self_refresh_active && !exynos_conn_state->blanked_mode) {
		struct dsim_device *dsim = host_to_dsi(to_mipi_dsi_device(ctx->dev)->host);
		const struct exynos_panel_funcs *funcs = ctx->desc->exynos_panel_func;

		mutex_lock(&ctx->mode_lock);
		dev_dbg(ctx->dev, "self refresh state : %s\n", __func__);

		ctx->self_refresh_active = true;
		panel_update_idle_mode_locked(ctx);
<<<<<<< HEAD
=======
		if (ctx->post_vddd_lp && ctx->need_post_vddd_lp) {
			_exynos_panel_set_vddd_voltage(ctx, true);
			ctx->need_post_vddd_lp = false;
		}
>>>>>>> 539d7e09

		if (funcs && funcs->pre_update_ffc &&
		    (dsim->clk_param.hs_clk_changed || dsim->clk_param.pending_hs_clk))
			funcs->pre_update_ffc(ctx);
		mutex_unlock(&ctx->mode_lock);
	} else {
		if (exynos_conn_state->blanked_mode) {
			/* blanked mode takes precedence over normal modeset */
			ctx->panel_state = PANEL_STATE_BLANK;
		} else if (crtc_state && crtc_state->mode_changed &&
		    drm_atomic_crtc_effectively_active(crtc_state)) {
			if (ctx->desc->delay_dsc_reg_init_us) {
				struct exynos_display_mode *exynos_mode =
							&exynos_conn_state->exynos_mode;

				exynos_mode->dsc.delay_reg_init_us =
							ctx->desc->delay_dsc_reg_init_us;
			}

			ctx->panel_state = PANEL_STATE_MODESET;
		} else if (ctx->force_power_on) {
			/* force blank state instead of power off */
			ctx->panel_state = PANEL_STATE_BLANK;
		} else {
			ctx->panel_state = PANEL_STATE_OFF;

			if (ctx->desc->exynos_panel_func &&
			    ctx->desc->exynos_panel_func->run_normal_mode_work) {
				dev_info(ctx->dev, "%s: cancel normal_mode_work\n", __func__);
				cancel_delayed_work(&ctx->normal_mode_work);
			}
		}

		drm_panel_disable(&ctx->panel);

		mutex_lock(&ctx->crtc_lock);
		ctx->crtc = NULL;
		mutex_unlock(&ctx->crtc_lock);
	}

	DPU_ATRACE_END(__func__);
}

static void exynos_panel_bridge_post_disable(struct drm_bridge *bridge,
					     struct drm_bridge_state *old_bridge_state)
{
	struct exynos_panel *ctx = bridge_to_exynos_panel(bridge);

	/* fully power off only if panel is in full off mode */
	if (!is_panel_enabled(ctx))
		drm_panel_unprepare(&ctx->panel);

	exynos_panel_set_backlight_state(ctx, ctx->panel_state);
}

/* Get the VSYNC start time within a TE period */
static u64 exynos_panel_vsync_start_time_us(u32 te_us, u32 te_period_us)
{
	/* Approximate the VSYNC start time with TE falling edge. */
	if (te_us > 0 && te_us < te_period_us)
		return te_us * 105 / 100; /* add 5% for variation */

	/* Approximate the TE falling edge with 55% TE width */
	return te_period_us * 55 / 100;
}

int exynos_panel_wait_for_vblank(struct exynos_panel *ctx)
{
	struct drm_crtc *crtc = NULL;

	if (ctx->exynos_connector.base.state)
		crtc = ctx->exynos_connector.base.state->crtc;

	if (crtc && !drm_crtc_vblank_get(crtc)) {
		drm_crtc_wait_one_vblank(crtc);
		drm_crtc_vblank_put(crtc);
		return 0;
	}

	WARN_ON(1);
	return -ENODEV;
}
EXPORT_SYMBOL(exynos_panel_wait_for_vblank);

void exynos_panel_wait_for_vsync_done(struct exynos_panel *ctx, u32 te_us, u32 period_us)
{
	u32 delay_us;

	DPU_ATRACE_BEGIN(__func__);
	if (unlikely(exynos_panel_wait_for_vblank(ctx))) {
		delay_us = period_us + 1000;
		usleep_range(delay_us, delay_us + 10);
		DPU_ATRACE_END(__func__);
		return;
	}

	delay_us = exynos_panel_vsync_start_time_us(te_us, period_us);
	usleep_range(delay_us, delay_us + 10);
	DPU_ATRACE_END(__func__);
}
EXPORT_SYMBOL(exynos_panel_wait_for_vsync_done);

static u32 get_rr_switch_applied_te_count(struct exynos_panel *ctx)
{
	/* New refresh rate should take effect immediately after exiting AOD mode */
	if (ctx->last_rr_switch_ts == ctx->last_lp_exit_ts)
		return 1;

	/* New rr will take effect at the first vsync after sending rr command, but
	 * we only know te rising ts. The worse case, new rr take effect at 2nd TE.
	 */
	return 2;
}

static bool is_last_rr_applied(struct exynos_panel *ctx, ktime_t last_te)
{
	s64 rr_switch_delta_us;
	u32 te_period_before_rr_switch_us;
	u32 rr_switch_applied_te_count;

	if (last_te == 0)
		return false;

	rr_switch_delta_us = ktime_us_delta(last_te, ctx->last_rr_switch_ts);
	te_period_before_rr_switch_us = ctx->last_rr != 0 ? USEC_PER_SEC / ctx->last_rr : 0;
	rr_switch_applied_te_count = get_rr_switch_applied_te_count(ctx);

	if (rr_switch_delta_us > ((rr_switch_applied_te_count - 1) *
			te_period_before_rr_switch_us))
		return true;

	return false;
}

/* avoid accumulate te varaince cause predicted value is not precision enough */
#define ACCEPTABLE_TE_PERIOD_DETLA_NS		(3 * NSEC_PER_SEC)
#define ACCEPTABLE_TE_RR_SWITCH_DELTA_US	(500)
static ktime_t exynos_panel_te_ts_prediction(struct exynos_panel *ctx, ktime_t last_te,
					     u32 te_period_us)
{
	s64 rr_switch_delta_us, te_last_rr_switch_delta_us;
	u32 te_period_before_rr_switch_us;
	u32 rr_switch_applied_te_count;
	s64 te_period_delta_ns;

	if (last_te == 0)
		return 0;

	rr_switch_delta_us = ktime_us_delta(last_te, ctx->last_rr_switch_ts);
	te_period_before_rr_switch_us = ctx->last_rr != 0 ? USEC_PER_SEC / ctx->last_rr : 0;
	rr_switch_applied_te_count = get_rr_switch_applied_te_count(ctx);

	if (rr_switch_delta_us < 0 && te_period_before_rr_switch_us != 0) {
		/* last know TE ts is before sending last rr switch */
		ktime_t last_te_before_rr_switch, now;
		s64 since_last_te_us;
		s64 accumlated_te_period_delta_ns;

		/* donʼt predict if last rr switch ts too close to te */
		te_last_rr_switch_delta_us =  (-rr_switch_delta_us % te_period_before_rr_switch_us);
		if (te_last_rr_switch_delta_us >
			(te_period_before_rr_switch_us - ACCEPTABLE_TE_RR_SWITCH_DELTA_US) ||
			te_last_rr_switch_delta_us < ACCEPTABLE_TE_RR_SWITCH_DELTA_US) {
			return 0;
		}

		te_period_delta_ns = (-rr_switch_delta_us / te_period_before_rr_switch_us) *
					te_period_before_rr_switch_us * NSEC_PER_USEC;
		if (te_period_delta_ns < ACCEPTABLE_TE_PERIOD_DETLA_NS) {
			/* try to get last TE ts before sending last rr switch command */
			ktime_t first_te_after_rr_switch;

			last_te_before_rr_switch = last_te + te_period_delta_ns;
			now = ktime_get();
			since_last_te_us = ktime_us_delta(now, last_te_before_rr_switch);
			if (since_last_te_us < te_period_before_rr_switch_us) {
				/* now and last predict te is in the same te */
				return last_te_before_rr_switch;
			}

			first_te_after_rr_switch =
				last_te_before_rr_switch + te_period_before_rr_switch_us;

			if (rr_switch_applied_te_count == 1) {
				since_last_te_us = ktime_us_delta(now, first_te_after_rr_switch);
				accumlated_te_period_delta_ns = te_period_delta_ns;
				te_period_delta_ns =
					(since_last_te_us / te_period_us) *
					te_period_us * NSEC_PER_USEC;
				accumlated_te_period_delta_ns += te_period_delta_ns;
				if (accumlated_te_period_delta_ns < ACCEPTABLE_TE_PERIOD_DETLA_NS)
					return (first_te_after_rr_switch + te_period_delta_ns);
			} else {
				return first_te_after_rr_switch;
			}
		}
	} else if (is_last_rr_applied(ctx, last_te)) {
		/* new rr has already taken effect at last know TE ts */
		ktime_t now;
		s64 since_last_te_us;

		now = ktime_get();
		since_last_te_us = ktime_us_delta(now, last_te);
		te_period_delta_ns =
			(since_last_te_us / te_period_us) * te_period_us * NSEC_PER_USEC;

		if (te_period_delta_ns < ACCEPTABLE_TE_PERIOD_DETLA_NS)
			return (last_te + te_period_delta_ns);
	}

	return 0;
}

static void exynos_panel_check_mipi_sync_timing(struct drm_crtc *crtc,
						const struct exynos_panel_mode *current_mode,
						const struct exynos_panel_mode *target_mode,
						struct exynos_panel *ctx)
{
	u32 te_period_us;
	u32 te_usec;
	int retry;
	u64 left, right;
	bool vblank_taken = false;
	const struct exynos_panel_funcs *funcs = ctx->desc->exynos_panel_func;
	const struct decon_device *decon = to_exynos_crtc(crtc)->ctx;
	bool is_rr_sent_at_te_high;

	if (WARN_ON(!current_mode))
		return;

	DPU_ATRACE_BEGIN("mipi_time_window");
	te_period_us = USEC_PER_SEC / drm_mode_vrefresh(&current_mode->mode);

	if (funcs && funcs->get_te_usec)
		te_usec = funcs->get_te_usec(ctx, current_mode);
	else
		te_usec = current_mode->exynos_mode.te_usec;
	pr_debug("%s: check mode_set timing enter. te_period_us %u, te_usec %u\n", __func__,
		 te_period_us, te_usec);

	if (funcs && funcs->rr_need_te_high)
		is_rr_sent_at_te_high = funcs->rr_need_te_high(ctx, target_mode);
	else
		is_rr_sent_at_te_high = false;
	/*
	 * Safe time window to send RR (refresh rate) command illustrated below.
	 *
	 * When is_rr_sent_at_te_high is false, it makes RR command are sent in TE low
	 * to make RR switch and scanout happen in the same VSYNC period because the frame
	 * content might be adjusted specific to this RR.
	 *
	 * An estimation is [55% * TE_duration, TE_duration - 1ms] before driver has the
	 * accurate TE pulse width (VSYNC rising is a bit ahead of TE falling edge).
	 *
	 *         -->|     |<-- safe time window to send RR
	 *
	 *        +----+     +----+     +-+
	 *        |    |     |    |     | |
	 * TE   --+    +-----+    +-----+ +---
	 *               RR  SCANOUT
	 *
	 *            |          |       |
	 *            |          |       |
	 * VSYNC------+----------+-------+----
	 *            RR1        RR2
	 *
	 * When is_rr_sent_at_te_high is true, it makes RR switch commands are sent in TE
	 * high(skip frame) to makes RR switch happens prior to scanout. This is requested
	 * from specific DDIC to avoid transition flicker. This should not be used for TE
	 * pulse width is very short case.
	 *
	 * An estimation is [0.5ms, 55% * TE_duration - 1ms] before driver has the accurate
	 * TE pulse width (VSYNC rising is a bit ahead of TE falling edge).
	 *
	 *                -->|    |<-- safe time window to send RR
	 *
	 *        +----+     +----+     +-+
	 *        |    |     |    |     | |
	 * TE   --+    +-----+    +-----+ +---
	 *                     RR       SCANOUT
	 *
	 *            |          |       |
	 *            |          |       |
	 * VSYNC------+----------+-------+----
	 *            RR1        RR2
	 *
	 */
	retry = te_period_us / USEC_PER_MSEC + 1;

	do {
		u32 cur_te_period_us = te_period_us;
		u32 cur_te_usec = te_usec;
		ktime_t last_te = 0, now;
		s64 since_last_te_us;
		u64 vblank_counter;
		bool last_rr_applied;

		vblank_counter = drm_crtc_vblank_count_and_time(crtc, &last_te);
		now = ktime_get();
		since_last_te_us = ktime_us_delta(now, last_te);
		if (!vblank_taken) {
			ktime_t predicted_te = exynos_panel_te_ts_prediction(ctx, last_te,
					USEC_PER_SEC / drm_mode_vrefresh(&current_mode->mode));
			if (predicted_te) {
				DPU_ATRACE_BEGIN("predicted_te");
				last_te = predicted_te;
				since_last_te_us = ktime_us_delta(now, last_te);
				DPU_ATRACE_INT("predicted_te_delta_us", (int)since_last_te_us);
				DPU_ATRACE_END("predicted_te");
			}
		}
		/**
		 * If a refresh rate switch happens right before last_te. last TE width could be for
		 * new rr or for old rr depending on if last rr is sent at TE high or low.
		 * If the refresh rate switch happens after last_te, last TE width won't change.
		 */
		last_rr_applied = is_last_rr_applied(ctx, last_te);
		if (ctx->last_rr != 0 && ((vblank_counter - ctx->last_rr_te_counter <= 1 &&
					   ctx->last_rr_te_gpio_value == 0 && !last_rr_applied) ||
					  ktime_after(ctx->last_rr_switch_ts, last_te))) {
			cur_te_period_us = USEC_PER_SEC / ctx->last_rr;
			cur_te_usec = ctx->last_rr_te_usec;
		}

		if (!is_rr_sent_at_te_high) {
			left = exynos_panel_vsync_start_time_us(cur_te_usec, cur_te_period_us);
			right = cur_te_period_us - USEC_PER_MSEC;
		} else {
			if (atomic_read(&decon->frame_transfer_pending)) {
				DPU_ATRACE_BEGIN("wait_frame_transfer_done");
				usleep_range(USEC_PER_MSEC, USEC_PER_MSEC + 100);
				DPU_ATRACE_END("wait_frame_transfer_done");
				continue;
			}
			left = USEC_PER_MSEC * 0.5;
			right = exynos_panel_vsync_start_time_us(cur_te_usec, cur_te_period_us)
					- USEC_PER_MSEC;
		}

		pr_debug(
			"%s: rr-te: %lld, te-now: %lld, time window [%llu, %llu] te/pulse: %u/%u\n",
			__func__, ktime_us_delta(last_te, ctx->last_rr_switch_ts),
			ktime_us_delta(now, last_te), left, right, cur_te_period_us, cur_te_usec);

		/* Only use the most recent TE as a reference point if it's not obsolete */
		if (since_last_te_us > cur_te_period_us) {
			DPU_ATRACE_BEGIN("time_window_wait_crtc");
			if (vblank_taken || !drm_crtc_vblank_get(crtc)) {
				drm_crtc_wait_one_vblank(crtc);
				vblank_taken = true;
			} else {
				pr_warn("%s failed to get vblank for ref point.\n", __func__);
			}
			DPU_ATRACE_END("time_window_wait_crtc");
			continue;
		}

		if (since_last_te_us <= right) {
			if (since_last_te_us < left) {
				u32 delay_us = left - since_last_te_us;

				DPU_ATRACE_BEGIN("time_window_wait_te_state");
				usleep_range(delay_us, delay_us + 100);
				DPU_ATRACE_END("time_window_wait_te_state");
				/*
				 * if a mode switch happens, a TE signal might
				 * happen during the sleep. need to re-sync
				 */
				continue;
			}
			break;
		}

		/* retry in 1ms */
		usleep_range(USEC_PER_MSEC, USEC_PER_MSEC + 100);
	} while (--retry > 0);

	if (vblank_taken)
		drm_crtc_vblank_put(crtc);

	pr_debug("%s: check mode_set timing exit.\n", __func__);
	DPU_ATRACE_END("mipi_time_window");
}

static bool panel_update_local_hbm_notimeout_locked(struct exynos_panel *ctx)
{
	const struct exynos_panel_mode *pmode;
	struct local_hbm *lhbm = &ctx->hbm.local_hbm;

	if (!ctx->desc->exynos_panel_func->set_local_hbm_mode)
		return false;

	if (!is_local_hbm_disabled(ctx) == !!lhbm->requested_state)
		return false;

	pmode = ctx->current_mode;
	if (unlikely(pmode == NULL)) {
		dev_err(ctx->dev, "%s: unknown current mode\n", __func__);
		return false;
	}

	if (lhbm->requested_state && !ctx->desc->no_lhbm_rr_constraints) {
		const int vrefresh = drm_mode_vrefresh(&pmode->mode);
		/* only allow to turn on LHBM at peak refresh rate to comply with HW constraint */
		if (ctx->peak_vrefresh && vrefresh != ctx->peak_vrefresh) {
			dev_err(ctx->dev, "unexpected mode `%s` while enabling LHBM, give up\n",
				pmode->mode.name);
			return false;
		}
	}

	if (is_local_hbm_post_enabling_supported(ctx)) {
		if (lhbm->requested_state) {
			lhbm->en_cmd_ts = ktime_get();
			kthread_queue_work(&lhbm->worker, &lhbm->post_work);
		} else {
			/*
			 * post_work also holds mode_lock. Release the lock
			 * before finishing post_work to avoid deadlock.
			 */
			mutex_unlock(&ctx->mode_lock);
			kthread_cancel_work_sync(&lhbm->post_work);
			mutex_lock(&ctx->mode_lock);
		}
	}

	dev_dbg(ctx->dev, "%s: requested %d, effective %d\n", __func__,
		lhbm->requested_state, lhbm->effective_state);
	lhbm->effective_state =
		(lhbm->requested_state && is_local_hbm_post_enabling_supported(ctx)) ?
		LOCAL_HBM_ENABLING : lhbm->requested_state;

	DPU_ATRACE_BEGIN(__func__);
	ctx->desc->exynos_panel_func->set_local_hbm_mode(ctx, lhbm->effective_state);
	sysfs_notify(&ctx->bl->dev.kobj, NULL, "local_hbm_mode");
	DPU_ATRACE_END(__func__);

	return true;
}

static void panel_update_local_hbm_locked(struct exynos_panel *ctx)
{
	if (ctx->hbm.local_hbm.requested_state) {
		/* reset timeout timer if re-enabling lhbm */
		if (!is_local_hbm_disabled(ctx)) {
			mod_delayed_work(ctx->hbm.wq, &ctx->hbm.local_hbm.timeout_work,
					 msecs_to_jiffies(ctx->hbm.local_hbm.max_timeout_ms));
			return;
		}
		if (!panel_update_local_hbm_notimeout_locked(ctx))
			return;
		queue_delayed_work(ctx->hbm.wq, &ctx->hbm.local_hbm.timeout_work,
				   msecs_to_jiffies(ctx->hbm.local_hbm.max_timeout_ms));
	} else {
		cancel_delayed_work(&ctx->hbm.local_hbm.timeout_work);
		panel_update_local_hbm_notimeout_locked(ctx);
	}
}

static void exynos_panel_bridge_mode_set(struct drm_bridge *bridge,
				  const struct drm_display_mode *mode,
				  const struct drm_display_mode *adjusted_mode)
{
	struct exynos_panel *ctx = bridge_to_exynos_panel(bridge);
	struct mipi_dsi_device *dsi = to_mipi_dsi_device(ctx->dev);
	struct drm_connector_state *connector_state = ctx->exynos_connector.base.state;
	struct drm_crtc *crtc = connector_state->crtc;
	struct exynos_drm_connector_state *exynos_connector_state =
				      to_exynos_connector_state(connector_state);
	const struct exynos_panel_mode *pmode = exynos_panel_get_mode(ctx, mode);
	const struct exynos_panel_funcs *funcs = ctx->desc->exynos_panel_func;
	const struct exynos_panel_mode *old_mode;
	bool need_update_backlight = false;
	bool come_out_lp_mode = false;

	if (WARN_ON(!pmode))
		return;

	mutex_lock(&ctx->mode_lock);
	old_mode = ctx->current_mode;

	if (old_mode == pmode) {
		mutex_unlock(&ctx->mode_lock);
		return;
	}

	if (ctx->panel_state == PANEL_STATE_HANDOFF) {
		dev_warn(ctx->dev, "mode change at boot to %s\n", adjusted_mode->name);
		ctx->panel_state = PANEL_STATE_HANDOFF_MODESET;
	}

	dev_dbg(ctx->dev, "changing display mode to %s, lp %d, vrr %d\n",
		mode->name, pmode->exynos_mode.is_lp_mode, is_vrr_mode(pmode));

	dsi->mode_flags = pmode->exynos_mode.mode_flags;
	ctx->last_mode_set_ts = ktime_get();

	DPU_ATRACE_BEGIN(__func__);
	if (funcs) {
		const bool is_active = is_panel_active(ctx);
		const bool was_lp_mode = old_mode && old_mode->exynos_mode.is_lp_mode;
		const bool is_lp_mode = pmode->exynos_mode.is_lp_mode;
		bool state_changed = false;

		if (is_lp_mode && funcs->set_lp_mode) {
			if (is_active) {
				_exynos_panel_disable_normal_feat_locked(ctx);
				funcs->set_lp_mode(ctx, pmode);
				ctx->panel_state = PANEL_STATE_LP;
				need_update_backlight = true;
			}
			if (!ctx->post_vddd_lp)
				_exynos_panel_set_vddd_voltage(ctx, true);
			else
				ctx->need_post_vddd_lp = true;
		} else if (was_lp_mode && !is_lp_mode) {
			ctx->need_post_vddd_lp = false;
			_exynos_panel_set_vddd_voltage(ctx, false);
			if (is_active && funcs->set_nolp_mode) {
				funcs->set_nolp_mode(ctx, pmode);
				ctx->panel_state = PANEL_STATE_NORMAL;
				need_update_backlight = true;
				state_changed = true;
				come_out_lp_mode = true;

				if (ctx->desc->lhbm_on_delay_frames &&
					(crtc && !drm_crtc_vblank_get(crtc))) {
					ctx->hbm.local_hbm.last_lp_vblank_cnt =
							drm_crtc_vblank_count(crtc);
					drm_crtc_vblank_put(crtc);
				}
			}
			ctx->current_binned_lp = NULL;
		} else if (funcs->mode_set) {
			if ((MIPI_CMD_SYNC_REFRESH_RATE & exynos_connector_state->mipi_sync) &&
					is_active && old_mode)
				exynos_panel_check_mipi_sync_timing(crtc, old_mode, pmode, ctx);

			if (is_active) {
				if (!is_local_hbm_disabled(ctx) &&
				    !ctx->desc->no_lhbm_rr_constraints)
					dev_warn(ctx->dev,
						"do mode change (`%s`) unexpectedly when LHBM is ON\n",
						pmode->mode.name);

				funcs->mode_set(ctx, pmode);
				state_changed = true;
			} else {
				dev_warn(ctx->dev,
					"don't do mode change (`%s`) when panel isn't in interactive mode\n",
					pmode->mode.name);
			}
		}

		ctx->current_mode = pmode;

		if (state_changed) {
			if (was_lp_mode)
				exynos_panel_set_backlight_state(
					ctx, is_active ? PANEL_STATE_NORMAL : PANEL_STATE_OFF);
			else if (ctx->bl)
				backlight_state_changed(ctx->bl);

			if (!is_lp_mode)
				exynos_panel_update_te2(ctx);
		}
	} else {
		ctx->current_mode = pmode;
	}

	if (old_mode && drm_mode_vrefresh(&pmode->mode) != drm_mode_vrefresh(&old_mode->mode)) {
		/* save the context in order to predict TE width in
		 * exynos_panel_check_mipi_sync_timing
		 */
		ctx->last_rr_switch_ts = ktime_get();
		ctx->last_rr = drm_mode_vrefresh(&old_mode->mode);
		ctx->last_rr_te_gpio_value = gpio_get_value(exynos_connector_state->te_gpio);
		ctx->last_rr_te_counter = drm_crtc_vblank_count(crtc);
		if (ctx->desc->exynos_panel_func && ctx->desc->exynos_panel_func->get_te_usec)
			ctx->last_rr_te_usec =
				ctx->desc->exynos_panel_func->get_te_usec(ctx, old_mode);
		else
			ctx->last_rr_te_usec = old_mode->exynos_mode.te_usec;
		if (come_out_lp_mode)
			ctx->last_lp_exit_ts = ctx->last_rr_switch_ts;
		sysfs_notify(&ctx->dev->kobj, NULL, "refresh_rate");
	}

	if (pmode->exynos_mode.is_lp_mode && funcs && funcs->set_post_lp_mode)
		funcs->set_post_lp_mode(ctx);

	mutex_unlock(&ctx->mode_lock);

	if (need_update_backlight && ctx->bl)
		backlight_update_status(ctx->bl);

	/* we don't run normal_mode_work in LP mode */
	if (funcs && funcs->run_normal_mode_work) {
		if (pmode->exynos_mode.is_lp_mode) {
			dev_info(ctx->dev, "%s: cancel normal_mode_work while entering LP mode\n",
				 __func__);
			cancel_delayed_work(&ctx->normal_mode_work);
		} else if (old_mode && old_mode->exynos_mode.is_lp_mode &&
			   ctx->panel_state == PANEL_STATE_NORMAL) {
			dev_info(ctx->dev, "%s: schedule normal_mode_work while exiting LP mode\n",
				 __func__);
			schedule_delayed_work(&ctx->normal_mode_work,
					      msecs_to_jiffies(ctx->normal_mode_work_delay_ms));
		}
	}

	DPU_ATRACE_INT("panel_fps", drm_mode_vrefresh(mode));
	DPU_ATRACE_END(__func__);
}

static void local_hbm_timeout_work(struct work_struct *work)
{
	struct exynos_panel *ctx =
			 container_of(work, struct exynos_panel, hbm.local_hbm.timeout_work.work);

	dev_dbg(ctx->dev, "%s\n", __func__);

	dev_info(ctx->dev, "%s: turn off LHBM\n", __func__);
	mutex_lock(&ctx->mode_lock);
	ctx->hbm.local_hbm.requested_state = LOCAL_HBM_DISABLED;
	panel_update_local_hbm_notimeout_locked(ctx);
	mutex_unlock(&ctx->mode_lock);
}

static void usleep_since_ts(ktime_t ts, u32 offset_us)
{
	u32 us = ktime_us_delta(ktime_get(), ts);

	if (offset_us <= us)
		return;
	us = offset_us - us;
	usleep_range(us, us + 10);
}

static void local_hbm_wait_vblank_and_delay(struct exynos_panel *ctx, struct drm_crtc *crtc,
					    int frames, u32 offset_us)
{
	struct local_hbm *lhbm = &ctx->hbm.local_hbm;

	frames -= lhbm->frame_index;
	while (frames > 0) {
		ktime_t now;

		drm_crtc_wait_one_vblank(crtc);
		now = ktime_get();
		if (lhbm->frame_index == 0)
			lhbm->next_vblank_ts = now;
		lhbm->frame_index++;
		frames--;
		lhbm->last_vblank_ts = now;
	}

	usleep_since_ts(lhbm->last_vblank_ts, offset_us);
}

static void local_hbm_wait_and_send_post_cmd(struct exynos_panel *ctx, struct drm_crtc *crtc)
{
	const u32 per_frame_us = get_current_frame_duration_us(ctx);
	u32 frames = ctx->desc->lhbm_post_cmd_delay_frames;
	struct local_hbm *lhbm = &ctx->hbm.local_hbm;

	if (frames == 0)
		return;

	if (crtc)
		/* wait for 0.5 frame time to ensure panel internal scanout or vsync has started */
		local_hbm_wait_vblank_and_delay(ctx, crtc, frames, per_frame_us / 2);
	else
		/* align with the time of sending enabling cmd */
		usleep_since_ts(lhbm->en_cmd_ts, per_frame_us * frames);

	dev_dbg(ctx->dev, "%s: delay(us): %lld(EN), %lld(TE)\n", __func__,
		ktime_us_delta(ktime_get(), lhbm->en_cmd_ts),
		lhbm->next_vblank_ts ? ktime_us_delta(ktime_get(), lhbm->next_vblank_ts) : 0);
	if (ctx->desc->exynos_panel_func->set_local_hbm_mode_post) {
		mutex_lock(&ctx->mode_lock);
		ctx->desc->exynos_panel_func->set_local_hbm_mode_post(ctx);
		mutex_unlock(&ctx->mode_lock);
	}
}

static void local_hbm_wait_and_notify_effectiveness(struct exynos_panel *ctx, struct drm_crtc *crtc)
{
	const u32 per_frame_us = get_current_frame_duration_us(ctx);
	const u32 offset_us = per_frame_us * 4 / 5;
	u32 frames = ctx->desc->lhbm_effective_delay_frames;
	struct local_hbm *lhbm = &ctx->hbm.local_hbm;

	if (frames == 0)
		return;

	if (crtc)
		/* wait for 0.8 frame time to ensure finishing LHBM spot scanout */
		local_hbm_wait_vblank_and_delay(ctx, crtc, frames, offset_us);
	else
		/* take worst case (cmd sent immediately after last vsync) into account */
		usleep_since_ts(lhbm->en_cmd_ts, per_frame_us * frames + offset_us);

	dev_dbg(ctx->dev, "%s: delay(us): %lld(EN), %lld(TE)\n", __func__,
		ktime_us_delta(ktime_get(), lhbm->en_cmd_ts),
		lhbm->next_vblank_ts ? ktime_us_delta(ktime_get(), lhbm->next_vblank_ts) : 0);
	if (lhbm->effective_state == LOCAL_HBM_ENABLING) {
		lhbm->effective_state = LOCAL_HBM_ENABLED;
		sysfs_notify(&ctx->bl->dev.kobj, NULL, "local_hbm_mode");
	} else {
		dev_warn(ctx->dev, "%s: LHBM state = %d before becoming effective\n", __func__,
			 lhbm->effective_state);
	}
}

static void local_hbm_post_work(struct kthread_work *work)
{
	struct exynos_panel *ctx = container_of(work, struct exynos_panel, hbm.local_hbm.post_work);
	const struct exynos_panel_desc *desc = ctx->desc;
	struct drm_crtc *crtc = get_exynos_panel_connector_crtc(ctx);
	DPU_ATRACE_BEGIN(__func__);
	if (crtc && drm_crtc_vblank_get(crtc))
		crtc = NULL;
	ctx->hbm.local_hbm.next_vblank_ts = 0;
	ctx->hbm.local_hbm.frame_index = 0;
	/* TODO: delay time might be inaccurate if refresh rate changes around here */
	if (desc->lhbm_post_cmd_delay_frames <= desc->lhbm_effective_delay_frames) {
		local_hbm_wait_and_send_post_cmd(ctx, crtc);
		local_hbm_wait_and_notify_effectiveness(ctx, crtc);
	} else {
		local_hbm_wait_and_notify_effectiveness(ctx, crtc);
		local_hbm_wait_and_send_post_cmd(ctx, crtc);
	}
	if (crtc)
		drm_crtc_vblank_put(crtc);
	DPU_ATRACE_END(__func__);
}

static void exynos_panel_normal_mode_work(struct work_struct *work)
{
	struct exynos_panel *ctx = container_of(work, struct exynos_panel, normal_mode_work.work);

	dev_info(ctx->dev, "%s\n", __func__);
	mutex_lock(&ctx->mode_lock);
	ctx->desc->exynos_panel_func->run_normal_mode_work(ctx);
	mutex_unlock(&ctx->mode_lock);
	schedule_delayed_work(&ctx->normal_mode_work,
			      msecs_to_jiffies(ctx->normal_mode_work_delay_ms));
}

static void hbm_data_init(struct exynos_panel *ctx)
{
	ctx->hbm.local_hbm.gamma_para_ready = false;
	ctx->hbm.local_hbm.max_timeout_ms = LOCAL_HBM_MAX_TIMEOUT_MS;
	ctx->hbm.local_hbm.requested_state = LOCAL_HBM_DISABLED;
	ctx->hbm.local_hbm.effective_state = LOCAL_HBM_DISABLED;
	ctx->hbm.wq = create_singlethread_workqueue("hbm_workq");
	if (!ctx->hbm.wq)
		dev_err(ctx->dev, "failed to create hbm workq!\n");
	else {
		INIT_DELAYED_WORK(&ctx->hbm.local_hbm.timeout_work, local_hbm_timeout_work);
	}

	if (is_local_hbm_post_enabling_supported(ctx)) {
		kthread_init_worker(&ctx->hbm.local_hbm.worker);
		ctx->hbm.local_hbm.thread =
			kthread_run(kthread_worker_fn, &ctx->hbm.local_hbm.worker, "lhbm_kthread");
		if (IS_ERR(ctx->hbm.local_hbm.thread))
			dev_err(ctx->dev, "failed to run display lhbm kthread\n");
		else {
			struct sched_param param = {
				.sched_priority = 2, // MAX_RT_PRIO - 1,
			};
			sched_setscheduler_nocheck(ctx->hbm.local_hbm.thread, SCHED_FIFO, &param);
			kthread_init_work(&ctx->hbm.local_hbm.post_work, local_hbm_post_work);
		}
	}
}

static void exynos_panel_te2_init(struct exynos_panel *ctx)
{
	struct te2_mode_data *data;
	const struct exynos_binned_lp *binned_lp;
	int i, j;
	int lp_idx = ctx->desc->num_modes;
	int lp_mode_count = ctx->desc->lp_mode_count ? : 1;
	int mode_count = ctx->desc->num_modes + lp_mode_count * (ctx->desc->num_binned_lp - 1);

	for (i = 0; i < ctx->desc->num_modes; i++) {
		const struct exynos_panel_mode *pmode = &ctx->desc->modes[i];

		data = &ctx->te2.mode_data[i];
		data->mode = &pmode->mode;
		data->timing.rising_edge = pmode->te2_timing.rising_edge;
		data->timing.falling_edge = pmode->te2_timing.falling_edge;
	}

	for (i = 0; i < lp_mode_count; i++) {
		int lp_mode_offset = lp_idx + i * (ctx->desc->num_binned_lp - 1);

		for_each_exynos_binned_lp(j, binned_lp, ctx) {
			int idx;

			/* ignore the first binned entry (off) */
			if (j == 0)
				continue;

			idx = lp_mode_offset + j - 1;
			if (idx >= mode_count) {
				dev_warn(ctx->dev,
					 "idx %d exceeds mode size %d\n", idx, mode_count);
				return;
			}

			data = &ctx->te2.mode_data[idx];
			data->mode = &ctx->desc->lp_mode[i].mode;
			data->binned_lp = binned_lp;
			data->timing.rising_edge =
					binned_lp->te2_timing.rising_edge;
			data->timing.falling_edge =
					binned_lp->te2_timing.falling_edge;
		}
	}

	ctx->te2.option = TE2_OPT_CHANGEABLE;
}

static const struct drm_bridge_funcs exynos_panel_bridge_funcs = {
	.attach = exynos_panel_bridge_attach,
	.detach = exynos_panel_bridge_detach,
	.atomic_check = exynos_panel_bridge_atomic_check,
	.atomic_pre_enable = exynos_panel_bridge_pre_enable,
	.atomic_enable = exynos_panel_bridge_enable,
	.atomic_disable = exynos_panel_bridge_disable,
	.atomic_post_disable = exynos_panel_bridge_post_disable,
	.atomic_duplicate_state = drm_atomic_helper_bridge_duplicate_state,
	.atomic_destroy_state = drm_atomic_helper_bridge_destroy_state,
	.atomic_reset = drm_atomic_helper_bridge_reset,
	.mode_set = exynos_panel_bridge_mode_set,
};

#ifdef CONFIG_OF
static void devm_backlight_release(void *data)
{
	struct backlight_device *bd = data;

	if (bd)
		put_device(&bd->dev);
}

static int exynos_panel_of_backlight(struct exynos_panel *ctx)
{
	struct device *dev;
	struct device_node *np;
	struct backlight_device *bd;
	int ret;

	dev = ctx->panel.dev;
	if (!dev)
		return -EINVAL;

	if (!dev->of_node)
		return 0;

	np = of_parse_phandle(dev->of_node, "backlight", 0);
	if (!np)
		return 0;

	bd = of_find_backlight_by_node(np);
	of_node_put(np);
	if (IS_ERR_OR_NULL(bd))
		return -EPROBE_DEFER;
	ctx->panel.backlight = bd;
	ret = devm_add_action(dev, devm_backlight_release, bd);
	if (ret) {
		put_device(&bd->dev);
		return ret;
	}
	ctx->bl_ctrl_dcs = of_property_read_bool(dev->of_node, "bl-ctrl-dcs");
	dev_info(ctx->dev, "succeed to register devtree backlight phandle\n");
	return 0;
}
#else
static int exynos_panel_of_backlight(struct exynos_panel *ctx)
{
	return 0;
}
#endif

static void exynos_panel_check_mode_clock(struct exynos_panel *ctx,
					  const struct drm_display_mode *mode)
{
	int clk_hz = mode->htotal * mode->vtotal * drm_mode_vrefresh(mode);
	int clk_khz = DIV_ROUND_CLOSEST(clk_hz, 1000);

	if (clk_khz == mode->clock) {
		/* clock should be divisible by 1000 to get an accurate value */
		if (!(clk_hz % 1000))
			dev_info(ctx->dev, "mode %s, clock %dkhz\n", mode->name, clk_khz);
		else
			dev_warn(ctx->dev, "mode %s, clock %dkhz is invalid!\n",
				 mode->name, clk_khz);
	} else {
		dev_warn(ctx->dev, "mode %s, clock %dkhz is different from calculation %dkhz!\n",
			 mode->name, mode->clock, clk_khz);
	}
}

int exynos_panel_common_init(struct mipi_dsi_device *dsi,
				struct exynos_panel *ctx)
{
	static atomic_t panel_index = ATOMIC_INIT(-1);
	struct device *dev = &dsi->dev;
	int ret = 0;
	char name[32];
	const struct exynos_panel_funcs *exynos_panel_func;
	int i;
	u32 id = host_to_dsi(dsi->host)->panel_id;

	dev_dbg(dev, "%s +\n", __func__);

	mipi_dsi_set_drvdata(dsi, ctx);
	ctx->dev = dev;
	ctx->desc = of_device_get_match_data(dev);

	dsi->lanes = ctx->desc->data_lane_cnt;
	dsi->format = MIPI_DSI_FMT_RGB888;

	ret = exynos_panel_parse_dt(ctx);
	if (ret)
		return ret;

	ret = exynos_panel_register_irqs(ctx);
	if (ret)
		return ret;

	exynos_panel_func = ctx->desc->exynos_panel_func;

	if (id != INVALID_PANEL_ID) {
		exynos_bin2hex(&id, EXT_INFO_SIZE, ctx->panel_extinfo, sizeof(ctx->panel_extinfo));

		if (exynos_panel_func && exynos_panel_func->get_panel_rev)
			exynos_panel_func->get_panel_rev(ctx, id);
	}
	else
		dev_dbg(ctx->dev, "Invalid panel id passed from bootloader");

	if (exynos_panel_func && exynos_panel_func->panel_config) {
		ret = exynos_panel_func ->panel_config(ctx);
		if (ret) {
			dev_err(ctx->dev, "failed to configure panel settings\n");
			return ret;
		}
	}

	if (ctx->panel_model[0] == '\0')
		scnprintf(ctx->panel_model, PANEL_MODEL_MAX, "Common Panel");

	scnprintf(name, sizeof(name), "panel%d-backlight", atomic_inc_return(&panel_index));
	ctx->bl = devm_backlight_device_register(ctx->dev, name, dev,
			ctx, &exynos_backlight_ops, NULL);
	if (IS_ERR(ctx->bl)) {
		dev_err(ctx->dev, "failed to register backlight device\n");
		return PTR_ERR(ctx->bl);
	}

	ctx->bl->props.max_brightness = ctx->desc->max_brightness;
	ctx->bl->props.brightness = ctx->desc->dft_brightness;

	if (exynos_panel_func && (exynos_panel_func->set_hbm_mode
				  || exynos_panel_func->set_local_hbm_mode))
		hbm_data_init(ctx);

	if (exynos_panel_func && exynos_panel_func->get_te2_edges &&
	    exynos_panel_func->configure_te2_edges &&
	    exynos_panel_func->update_te2)
		exynos_panel_te2_init(ctx);

	if (ctx->desc->bl_num_ranges) {
		ctx->bl_notifier.num_ranges = ctx->desc->bl_num_ranges;
		if (ctx->bl_notifier.num_ranges > MAX_BL_RANGES) {
			dev_warn(ctx->dev, "exceed max number of bl range\n");
			ctx->bl_notifier.num_ranges = MAX_BL_RANGES;
		}

		for (i = 0; i < ctx->bl_notifier.num_ranges; i++)
			ctx->bl_notifier.ranges[i] = ctx->desc->bl_range[i];
	}

	for (i = 0; i < ctx->desc->num_modes; i++) {
		const struct exynos_panel_mode *pmode = &ctx->desc->modes[i];
		const int vrefresh = drm_mode_vrefresh(&pmode->mode);

		if (ctx->peak_vrefresh < vrefresh)
			ctx->peak_vrefresh = vrefresh;

		exynos_panel_check_mode_clock(ctx, &pmode->mode);
	}

	for (i = 0; i < ctx->desc->lp_mode_count; i++) {
		const struct exynos_panel_mode *lp_mode = &ctx->desc->lp_mode[i];

		exynos_panel_check_mode_clock(ctx, &lp_mode->mode);
	}

	ctx->panel_idle_enabled = exynos_panel_func && exynos_panel_func->set_self_refresh != NULL;
	INIT_DELAYED_WORK(&ctx->idle_work, panel_idle_work);

	if (exynos_panel_func && exynos_panel_func->run_normal_mode_work &&
	    ctx->desc->normal_mode_work_delay_ms) {
		ctx->normal_mode_work_delay_ms = ctx->desc->normal_mode_work_delay_ms;
		INIT_DELAYED_WORK(&ctx->normal_mode_work, exynos_panel_normal_mode_work);
	}

	if (ctx->desc->default_dsi_hs_clk)
		ctx->dsi_hs_clk = ctx->desc->default_dsi_hs_clk;

	mutex_init(&ctx->mode_lock);
	mutex_init(&ctx->crtc_lock);
	mutex_init(&ctx->bl_state_lock);
	mutex_init(&ctx->lp_state_lock);

	drm_panel_init(&ctx->panel, dev, ctx->desc->panel_func, DRM_MODE_CONNECTOR_DSI);

	ret = exynos_panel_of_backlight(ctx);
	if (ret) {
		dev_err(ctx->dev, "failed to register devtree backlight (%d)\n", ret);
		return ret;
	}

	drm_panel_add(&ctx->panel);

	ctx->bridge.funcs = &exynos_panel_bridge_funcs;
#ifdef CONFIG_OF
	ctx->bridge.of_node = ctx->dev->of_node;
#endif
	drm_bridge_add(&ctx->bridge);

	ret = sysfs_create_files(&dev->kobj, panel_attrs);
	if (ret)
		pr_warn("unable to add panel sysfs files (%d)\n", ret);

	ret = sysfs_create_groups(&ctx->bl->dev.kobj, bl_device_groups);
	if (ret)
		dev_err(ctx->dev, "unable to create bl_device_groups groups\n");

	if (exynos_panel_func && exynos_panel_func->set_cabc_mode) {
		ret = sysfs_create_file(&ctx->bl->dev.kobj, &dev_attr_cabc_mode.attr);
		if (ret)
			dev_err(ctx->dev, "unable to create cabc_mode\n");
	}
	if (exynos_panel_func && exynos_panel_func->set_acl_mode) {
		/* set acl mode true as default */
		ctx->acl_mode = true;
		ret = sysfs_create_file(&ctx->bl->dev.kobj, &dev_attr_acl_mode.attr);
		if (ret)
			dev_err(ctx->dev, "unable to create acl_mode\n");
	}

	ctx->mode_in_progress = MODE_DONE;

	exynos_panel_handoff(ctx);

	ret = mipi_dsi_attach(dsi);
	if (ret)
		goto err_panel;

	dev_info(ctx->dev, "samsung common panel driver has been probed\n");

	return 0;

err_panel:
	drm_panel_remove(&ctx->panel);
	dev_err(ctx->dev, "failed to probe samsung panel driver(%d)\n", ret);

	return ret;
}
EXPORT_SYMBOL(exynos_panel_common_init);

int exynos_panel_probe(struct mipi_dsi_device *dsi)
{
	struct exynos_panel *ctx;

	ctx = devm_kzalloc(&dsi->dev, sizeof(struct exynos_panel), GFP_KERNEL);
	if (!ctx)
		return -ENOMEM;

	return exynos_panel_common_init(dsi, ctx);
}
EXPORT_SYMBOL(exynos_panel_probe);

void exynos_panel_remove(struct mipi_dsi_device *dsi)
{
	struct exynos_panel *ctx = mipi_dsi_get_drvdata(dsi);

	mipi_dsi_detach(dsi);
	drm_panel_remove(&ctx->panel);
	drm_bridge_remove(&ctx->bridge);

	sysfs_remove_groups(&ctx->bl->dev.kobj, bl_device_groups);
	sysfs_remove_file(&ctx->bl->dev.kobj, &dev_attr_cabc_mode.attr);
	sysfs_remove_file(&ctx->bl->dev.kobj, &dev_attr_acl_mode.attr);
	devm_backlight_device_unregister(ctx->dev, ctx->bl);
}
EXPORT_SYMBOL(exynos_panel_remove);

MODULE_AUTHOR("Jiun Yu <jiun.yu@samsung.com>");
MODULE_DESCRIPTION("MIPI-DSI based Samsung common panel driver");
MODULE_LICENSE("GPL");<|MERGE_RESOLUTION|>--- conflicted
+++ resolved
@@ -3877,13 +3877,10 @@
 
 		ctx->self_refresh_active = true;
 		panel_update_idle_mode_locked(ctx);
-<<<<<<< HEAD
-=======
 		if (ctx->post_vddd_lp && ctx->need_post_vddd_lp) {
 			_exynos_panel_set_vddd_voltage(ctx, true);
 			ctx->need_post_vddd_lp = false;
 		}
->>>>>>> 539d7e09
 
 		if (funcs && funcs->pre_update_ffc &&
 		    (dsim->clk_param.hs_clk_changed || dsim->clk_param.pending_hs_clk))
