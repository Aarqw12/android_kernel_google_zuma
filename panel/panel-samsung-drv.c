--- conflicted
+++ resolved
@@ -4629,13 +4629,8 @@
 
 	if (old_mode &&
 		(drm_mode_vrefresh(&pmode->mode) != drm_mode_vrefresh(&old_mode->mode) ||
-<<<<<<< HEAD
 		 exynos_drm_mode_te_freq(&pmode->mode) !=
 			exynos_drm_mode_te_freq(&old_mode->mode))) {
-=======
-		 exynos_drm_mode_bts_fps(&pmode->mode) !=
-			exynos_drm_mode_bts_fps(&old_mode->mode))) {
->>>>>>> 12d1b6cc
 		/* save the context in order to predict TE width in
 		 * exynos_panel_check_mipi_sync_timing
 		 */
