--- conflicted
+++ resolved
@@ -82,12 +82,6 @@
  * - Relax the requirement to create a mapping with BASE_MEM_MAP_TRACKING_HANDLE
  *   before allocating GPU memory for the context.
  * - CPU mappings of USER_BUFFER imported memory handles must be cached.
-<<<<<<< HEAD
- */
-
-#define BASE_UK_VERSION_MAJOR 1
-#define BASE_UK_VERSION_MINOR 18
-=======
  * 1.19:
  * - Add NE support in queue_group_create IOCTL fields
  * - Previous version retained as KBASE_IOCTL_CS_QUEUE_GROUP_CREATE_1_18 for
@@ -100,7 +94,6 @@
 
 #define BASE_UK_VERSION_MAJOR 1
 #define BASE_UK_VERSION_MINOR 20
->>>>>>> 16988dee
 
 /**
  * struct kbase_ioctl_version_check - Check version compatibility between
@@ -357,11 +350,6 @@
 		__u8 compute_max;
 		__u8 csi_handlers;
 		/**
-<<<<<<< HEAD
-		 * @in.dvs_buf: buffer for deferred vertex shader
-		 */
-		__u64 dvs_buf;
-=======
 		 * @in.reserved:   Reserved, currently unused, must be zero.
 		 */
 		__u16 reserved;
@@ -370,7 +358,6 @@
 		 */
 		__u64 dvs_buf;
 		__u64 padding[9];
->>>>>>> 16988dee
 	} in;
 	struct {
 		__u8 group_handle;
