--- conflicted
+++ resolved
@@ -2064,64 +2064,9 @@
 	return reg_to_time_hr(timerh + chip->timerh_base, chip);
 }
 
-<<<<<<< HEAD
-=======
-/* TODO b/284191528 - Add to common code file */
-#define MAX_HIST_FULLCAP	0x3FF
-static int max1720x_get_fade_rate(struct max1720x_chip *chip, int *fade_rate)
-{
-	struct max17x0x_eeprom_history hist = { 0 };
-	int bhi_fcn_count = chip->bhi_fcn_count;
-	int ret, ratio, i, fcn_sum = 0;
-	u16 hist_idx;
-
-	ret = gbms_storage_read(GBMS_TAG_HCNT, &hist_idx, sizeof(hist_idx));
-	if (ret < 0) {
-		dev_err(chip->dev, "failed to get history index (%d)\n", ret);
-		return -EIO;
-	}
-
-	dev_dbg(chip->dev, "%s: hist_idx=%d\n", __func__, hist_idx);
-
-	/* no fade for new battery (less than 30 cycles) */
-	if (hist_idx < bhi_fcn_count)
-		return 0;
-
-	while (hist_idx >= BATT_MAX_HIST_CNT && bhi_fcn_count > 1) {
-		hist_idx--;
-		bhi_fcn_count--;
-		if (bhi_fcn_count == 1) {
-			hist_idx = BATT_MAX_HIST_CNT - 1;
-			break;
-		}
-	}
-
-	for (i = bhi_fcn_count; i ; i--, hist_idx--) {
-		ret = gbms_storage_read_data(GBMS_TAG_HIST, &hist,
-					     sizeof(hist), hist_idx);
-
-		dev_dbg(chip->dev, "%s: idx=%d hist.fc=%d (%x) ret=%d\n", __func__,
-			hist_idx, hist.fullcapnom, hist.fullcapnom, ret);
-
-		if (ret < 0 || ret != sizeof(hist))
-			return -EINVAL;
-
-		/* hist.fullcapnom = fullcapnom * 800 / designcap */
-		fcn_sum += hist.fullcapnom;
-	}
-
-	/* convert from max17x0x_eeprom_history to percent */
-	ratio = fcn_sum / (bhi_fcn_count * 8);
-
-	/* allow negative value when capacity larger than design */
-	*fade_rate = 100 - ratio;
-
-	return 0;
-}
-
 static void max1720x_update_timer_base(struct max1720x_chip *chip)
 {
-	struct max17x0x_eeprom_history hist = { 0 };
+	struct maxfg_eeprom_history hist = { 0 };
 	int ret, i, time_pre, time_now;
 
 	for (i = 0; i < BATT_MAX_HIST_CNT; i++) {
@@ -2147,7 +2092,6 @@
 	dev_info(chip->dev, "timerh_base: %#X\n", chip->timerh_base);
 }
 
->>>>>>> ffd652b2
 static int max1720x_get_property(struct power_supply *psy,
 				 enum power_supply_property psp,
 				 union power_supply_propval *val)
