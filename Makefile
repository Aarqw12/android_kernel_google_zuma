--- conflicted
+++ resolved
@@ -27,14 +27,10 @@
 		MAX77779_PMIC_IRQ \
 		MAX77779_PMIC_PINCTRL \
 		MAX77779_PMIC_SGPIO \
-<<<<<<< HEAD
 		STWLC98 \
 		STWC68 \
 		LN8411 \
 		FG_MAX77779
-=======
-		LN8411
->>>>>>> 6cf1432c
 
 obj-$(CONFIG_GOOGLE_BMS)	+= google-bms.o
 google-bms-objs += google_bms.o
