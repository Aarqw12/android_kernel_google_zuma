--- conflicted
+++ resolved
@@ -764,11 +764,7 @@
 
 		/* Avoid f2fs_commit_super in irq context */
 		if (!in_task)
-<<<<<<< HEAD
-			f2fs_save_errors(sbi, ERROR_FAIL_DECOMPRESSION);
-=======
 			f2fs_handle_error_async(sbi, ERROR_FAIL_DECOMPRESSION);
->>>>>>> b8205e91
 		else
 			f2fs_handle_error(sbi, ERROR_FAIL_DECOMPRESSION);
 		goto out_release;
@@ -1538,7 +1534,8 @@
 				 * from foreground operation.
 				 */
 				if (IS_NOQUOTA(cc->inode))
-					goto out;
+					return 0;
+				ret = 0;
 				f2fs_io_schedule_timeout(DEFAULT_IO_TIMEOUT);
 				goto retry_write;
 			}
