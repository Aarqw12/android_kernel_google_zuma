// SPDX-License-Identifier: GPL-2.0
/*
 * fs/f2fs/xattr.c
 *
 * Copyright (c) 2012 Samsung Electronics Co., Ltd.
 *             http://www.samsung.com/
 *
 * Portions of this code from linux/fs/ext2/xattr.c
 *
 * Copyright (C) 2001-2003 Andreas Gruenbacher <agruen@suse.de>
 *
 * Fix by Harrison Xing <harrison@mountainviewdata.com>.
 * Extended attributes for symlinks and special files added per
 *  suggestion of Luka Renko <luka.renko@hermes.si>.
 * xattr consolidation Copyright (c) 2004 James Morris <jmorris@redhat.com>,
 *  Red Hat Inc.
 */
#include <linux/rwsem.h>
#include <linux/f2fs_fs.h>
#include <linux/security.h>
#include <linux/posix_acl_xattr.h>
#include "f2fs.h"
#include "xattr.h"
#include "segment.h"

static void *xattr_alloc(struct f2fs_sb_info *sbi, int size, bool *is_inline)
{
	if (likely(size == sbi->inline_xattr_slab_size)) {
		*is_inline = true;
		return f2fs_kmem_cache_alloc(sbi->inline_xattr_slab,
					GFP_F2FS_ZERO, false, sbi);
	}
	*is_inline = false;
	return f2fs_kzalloc(sbi, size, GFP_NOFS);
}

static void xattr_free(struct f2fs_sb_info *sbi, void *xattr_addr,
							bool is_inline)
{
	if (is_inline)
		kmem_cache_free(sbi->inline_xattr_slab, xattr_addr);
	else
		kfree(xattr_addr);
}

static int f2fs_xattr_generic_get(const struct xattr_handler *handler,
		struct dentry *unused, struct inode *inode,
		const char *name, void *buffer, size_t size)
{
	struct f2fs_sb_info *sbi = F2FS_SB(inode->i_sb);

	switch (handler->flags) {
	case F2FS_XATTR_INDEX_USER:
		if (!test_opt(sbi, XATTR_USER))
			return -EOPNOTSUPP;
		break;
	case F2FS_XATTR_INDEX_TRUSTED:
	case F2FS_XATTR_INDEX_SECURITY:
		break;
	default:
		return -EINVAL;
	}
	return f2fs_getxattr(inode, handler->flags, name,
			     buffer, size, NULL);
}

static int f2fs_xattr_generic_set(const struct xattr_handler *handler,
		struct user_namespace *mnt_userns,
		struct dentry *unused, struct inode *inode,
		const char *name, const void *value,
		size_t size, int flags)
{
	struct f2fs_sb_info *sbi = F2FS_SB(inode->i_sb);

	switch (handler->flags) {
	case F2FS_XATTR_INDEX_USER:
		if (!test_opt(sbi, XATTR_USER))
			return -EOPNOTSUPP;
		break;
	case F2FS_XATTR_INDEX_TRUSTED:
	case F2FS_XATTR_INDEX_SECURITY:
		break;
	default:
		return -EINVAL;
	}
	return f2fs_setxattr(inode, handler->flags, name,
					value, size, NULL, flags);
}

static bool f2fs_xattr_user_list(struct dentry *dentry)
{
	struct f2fs_sb_info *sbi = F2FS_SB(dentry->d_sb);

	return test_opt(sbi, XATTR_USER);
}

static bool f2fs_xattr_trusted_list(struct dentry *dentry)
{
	return capable(CAP_SYS_ADMIN);
}

static int f2fs_xattr_advise_get(const struct xattr_handler *handler,
		struct dentry *unused, struct inode *inode,
		const char *name, void *buffer, size_t size)
{
	if (buffer)
		*((char *)buffer) = F2FS_I(inode)->i_advise;
	return sizeof(char);
}

static int f2fs_xattr_advise_set(const struct xattr_handler *handler,
		struct user_namespace *mnt_userns,
		struct dentry *unused, struct inode *inode,
		const char *name, const void *value,
		size_t size, int flags)
{
	unsigned char old_advise = F2FS_I(inode)->i_advise;
	unsigned char new_advise;

	if (!inode_owner_or_capable(&init_user_ns, inode))
		return -EPERM;
	if (value == NULL)
		return -EINVAL;

	new_advise = *(char *)value;
	if (new_advise & ~FADVISE_MODIFIABLE_BITS)
		return -EINVAL;

	new_advise = new_advise & FADVISE_MODIFIABLE_BITS;
	new_advise |= old_advise & ~FADVISE_MODIFIABLE_BITS;

	F2FS_I(inode)->i_advise = new_advise;
	f2fs_mark_inode_dirty_sync(inode, true);
	return 0;
}

#ifdef CONFIG_F2FS_FS_SECURITY
static int f2fs_initxattrs(struct inode *inode, const struct xattr *xattr_array,
		void *page)
{
	const struct xattr *xattr;
	int err = 0;

	for (xattr = xattr_array; xattr->name != NULL; xattr++) {
		err = f2fs_setxattr(inode, F2FS_XATTR_INDEX_SECURITY,
				xattr->name, xattr->value,
				xattr->value_len, (struct page *)page, 0);
		if (err < 0)
			break;
	}
	return err;
}

int f2fs_init_security(struct inode *inode, struct inode *dir,
				const struct qstr *qstr, struct page *ipage)
{
	return security_inode_init_security(inode, dir, qstr,
				&f2fs_initxattrs, ipage);
}
#endif

const struct xattr_handler f2fs_xattr_user_handler = {
	.prefix	= XATTR_USER_PREFIX,
	.flags	= F2FS_XATTR_INDEX_USER,
	.list	= f2fs_xattr_user_list,
	.get	= f2fs_xattr_generic_get,
	.set	= f2fs_xattr_generic_set,
};

const struct xattr_handler f2fs_xattr_trusted_handler = {
	.prefix	= XATTR_TRUSTED_PREFIX,
	.flags	= F2FS_XATTR_INDEX_TRUSTED,
	.list	= f2fs_xattr_trusted_list,
	.get	= f2fs_xattr_generic_get,
	.set	= f2fs_xattr_generic_set,
};

const struct xattr_handler f2fs_xattr_advise_handler = {
	.name	= F2FS_SYSTEM_ADVISE_NAME,
	.flags	= F2FS_XATTR_INDEX_ADVISE,
	.get	= f2fs_xattr_advise_get,
	.set	= f2fs_xattr_advise_set,
};

const struct xattr_handler f2fs_xattr_security_handler = {
	.prefix	= XATTR_SECURITY_PREFIX,
	.flags	= F2FS_XATTR_INDEX_SECURITY,
	.get	= f2fs_xattr_generic_get,
	.set	= f2fs_xattr_generic_set,
};

static const struct xattr_handler *f2fs_xattr_handler_map[] = {
	[F2FS_XATTR_INDEX_USER] = &f2fs_xattr_user_handler,
#ifdef CONFIG_F2FS_FS_POSIX_ACL
	[F2FS_XATTR_INDEX_POSIX_ACL_ACCESS] = &posix_acl_access_xattr_handler,
	[F2FS_XATTR_INDEX_POSIX_ACL_DEFAULT] = &posix_acl_default_xattr_handler,
#endif
	[F2FS_XATTR_INDEX_TRUSTED] = &f2fs_xattr_trusted_handler,
#ifdef CONFIG_F2FS_FS_SECURITY
	[F2FS_XATTR_INDEX_SECURITY] = &f2fs_xattr_security_handler,
#endif
	[F2FS_XATTR_INDEX_ADVISE] = &f2fs_xattr_advise_handler,
};

const struct xattr_handler *f2fs_xattr_handlers[] = {
	&f2fs_xattr_user_handler,
#ifdef CONFIG_F2FS_FS_POSIX_ACL
	&posix_acl_access_xattr_handler,
	&posix_acl_default_xattr_handler,
#endif
	&f2fs_xattr_trusted_handler,
#ifdef CONFIG_F2FS_FS_SECURITY
	&f2fs_xattr_security_handler,
#endif
	&f2fs_xattr_advise_handler,
	NULL,
};

static inline const struct xattr_handler *f2fs_xattr_handler(int index)
{
	const struct xattr_handler *handler = NULL;

	if (index > 0 && index < ARRAY_SIZE(f2fs_xattr_handler_map))
		handler = f2fs_xattr_handler_map[index];
	return handler;
}

static struct f2fs_xattr_entry *__find_xattr(void *base_addr,
				void *last_base_addr, void **last_addr,
				int index, size_t len, const char *name)
{
	struct f2fs_xattr_entry *entry;

	list_for_each_xattr(entry, base_addr) {
		if ((void *)(entry) + sizeof(__u32) > last_base_addr ||
			(void *)XATTR_NEXT_ENTRY(entry) > last_base_addr) {
			if (last_addr)
				*last_addr = entry;
			return NULL;
		}

		if (entry->e_name_index != index)
			continue;
		if (entry->e_name_len != len)
			continue;
		if (!memcmp(entry->e_name, name, len))
			break;
	}
	return entry;
}

static struct f2fs_xattr_entry *__find_inline_xattr(struct inode *inode,
				void *base_addr, void **last_addr, int index,
				size_t len, const char *name)
{
	struct f2fs_xattr_entry *entry;
	unsigned int inline_size = inline_xattr_size(inode);
	void *max_addr = base_addr + inline_size;

	entry = __find_xattr(base_addr, max_addr, last_addr, index, len, name);
	if (!entry)
		return NULL;

	/* inline xattr header or entry across max inline xattr size */
	if (IS_XATTR_LAST_ENTRY(entry) &&
		(void *)entry + sizeof(__u32) > max_addr) {
		*last_addr = entry;
		return NULL;
	}
	return entry;
}

static int read_inline_xattr(struct inode *inode, struct page *ipage,
							void *txattr_addr)
{
	struct f2fs_sb_info *sbi = F2FS_I_SB(inode);
	unsigned int inline_size = inline_xattr_size(inode);
	struct page *page = NULL;
	void *inline_addr;

	if (ipage) {
		inline_addr = inline_xattr_addr(inode, ipage);
	} else {
		page = f2fs_get_node_page(sbi, inode->i_ino);
		if (IS_ERR(page))
			return PTR_ERR(page);

		inline_addr = inline_xattr_addr(inode, page);
	}
	memcpy(txattr_addr, inline_addr, inline_size);
	f2fs_put_page(page, 1);

	return 0;
}

static int read_xattr_block(struct inode *inode, void *txattr_addr)
{
	struct f2fs_sb_info *sbi = F2FS_I_SB(inode);
	nid_t xnid = F2FS_I(inode)->i_xattr_nid;
	unsigned int inline_size = inline_xattr_size(inode);
	struct page *xpage;
	void *xattr_addr;

	/* The inode already has an extended attribute block. */
	xpage = f2fs_get_node_page(sbi, xnid);
	if (IS_ERR(xpage))
		return PTR_ERR(xpage);

	xattr_addr = page_address(xpage);
	memcpy(txattr_addr + inline_size, xattr_addr, VALID_XATTR_BLOCK_SIZE);
	f2fs_put_page(xpage, 1);

	return 0;
}

static int lookup_all_xattrs(struct inode *inode, struct page *ipage,
				unsigned int index, unsigned int len,
				const char *name, struct f2fs_xattr_entry **xe,
				void **base_addr, int *base_size,
				bool *is_inline)
{
	void *cur_addr, *txattr_addr, *last_txattr_addr;
	void *last_addr = NULL;
	nid_t xnid = F2FS_I(inode)->i_xattr_nid;
	unsigned int inline_size = inline_xattr_size(inode);
	int err;

	if (!xnid && !inline_size)
		return -ENODATA;

	*base_size = XATTR_SIZE(inode) + XATTR_PADDING_SIZE;
	txattr_addr = xattr_alloc(F2FS_I_SB(inode), *base_size, is_inline);
	if (!txattr_addr)
		return -ENOMEM;

	last_txattr_addr = (void *)txattr_addr + XATTR_SIZE(inode);

	/* read from inline xattr */
	if (inline_size) {
		err = read_inline_xattr(inode, ipage, txattr_addr);
		if (err)
			goto out;

		*xe = __find_inline_xattr(inode, txattr_addr, &last_addr,
						index, len, name);
		if (*xe) {
			*base_size = inline_size;
			goto check;
		}
	}

	/* read from xattr node block */
	if (xnid) {
		err = read_xattr_block(inode, txattr_addr);
		if (err)
			goto out;
	}

	if (last_addr)
		cur_addr = XATTR_HDR(last_addr) - 1;
	else
		cur_addr = txattr_addr;

	*xe = __find_xattr(cur_addr, last_txattr_addr, NULL, index, len, name);
	if (!*xe) {
		f2fs_err(F2FS_I_SB(inode), "lookup inode (%lu) has corrupted xattr",
								inode->i_ino);
		set_sbi_flag(F2FS_I_SB(inode), SBI_NEED_FSCK);
		err = -ENODATA;
		f2fs_handle_error(F2FS_I_SB(inode),
					ERROR_CORRUPTED_XATTR);
		goto out;
	}
check:
	if (IS_XATTR_LAST_ENTRY(*xe)) {
		err = -ENODATA;
		goto out;
	}

	*base_addr = txattr_addr;
	return 0;
out:
	xattr_free(F2FS_I_SB(inode), txattr_addr, *is_inline);
	return err;
}

static int read_all_xattrs(struct inode *inode, struct page *ipage,
							void **base_addr)
{
	struct f2fs_xattr_header *header;
	nid_t xnid = F2FS_I(inode)->i_xattr_nid;
	unsigned int size = VALID_XATTR_BLOCK_SIZE;
	unsigned int inline_size = inline_xattr_size(inode);
	void *txattr_addr;
	int err;

	txattr_addr = f2fs_kzalloc(F2FS_I_SB(inode),
			inline_size + size + XATTR_PADDING_SIZE, GFP_NOFS);
	if (!txattr_addr)
		return -ENOMEM;

	/* read from inline xattr */
	if (inline_size) {
		err = read_inline_xattr(inode, ipage, txattr_addr);
		if (err)
			goto fail;
	}

	/* read from xattr node block */
	if (xnid) {
		err = read_xattr_block(inode, txattr_addr);
		if (err)
			goto fail;
	}

	header = XATTR_HDR(txattr_addr);

	/* never been allocated xattrs */
	if (le32_to_cpu(header->h_magic) != F2FS_XATTR_MAGIC) {
		header->h_magic = cpu_to_le32(F2FS_XATTR_MAGIC);
		header->h_refcount = cpu_to_le32(1);
	}
	*base_addr = txattr_addr;
	return 0;
fail:
	kfree(txattr_addr);
	return err;
}

static inline int write_all_xattrs(struct inode *inode, __u32 hsize,
				void *txattr_addr, struct page *ipage)
{
	struct f2fs_sb_info *sbi = F2FS_I_SB(inode);
	size_t inline_size = inline_xattr_size(inode);
	struct page *in_page = NULL;
	void *xattr_addr;
	void *inline_addr = NULL;
	struct page *xpage;
	nid_t new_nid = 0;
	int err = 0;

	if (hsize > inline_size && !F2FS_I(inode)->i_xattr_nid)
		if (!f2fs_alloc_nid(sbi, &new_nid))
			return -ENOSPC;

	/* write to inline xattr */
	if (inline_size) {
		if (ipage) {
			inline_addr = inline_xattr_addr(inode, ipage);
		} else {
			in_page = f2fs_get_node_page(sbi, inode->i_ino);
			if (IS_ERR(in_page)) {
				f2fs_alloc_nid_failed(sbi, new_nid);
				return PTR_ERR(in_page);
			}
			inline_addr = inline_xattr_addr(inode, in_page);
		}

		f2fs_wait_on_page_writeback(ipage ? ipage : in_page,
							NODE, true, true);
		/* no need to use xattr node block */
		if (hsize <= inline_size) {
			err = f2fs_truncate_xattr_node(inode);
			f2fs_alloc_nid_failed(sbi, new_nid);
			if (err) {
				f2fs_put_page(in_page, 1);
				return err;
			}
			memcpy(inline_addr, txattr_addr, inline_size);
			set_page_dirty(ipage ? ipage : in_page);
			goto in_page_out;
		}
	}

	/* write to xattr node block */
	if (F2FS_I(inode)->i_xattr_nid) {
		xpage = f2fs_get_node_page(sbi, F2FS_I(inode)->i_xattr_nid);
		if (IS_ERR(xpage)) {
			err = PTR_ERR(xpage);
			f2fs_alloc_nid_failed(sbi, new_nid);
			goto in_page_out;
		}
		f2fs_bug_on(sbi, new_nid);
		f2fs_wait_on_page_writeback(xpage, NODE, true, true);
	} else {
		struct dnode_of_data dn;

		set_new_dnode(&dn, inode, NULL, NULL, new_nid);
		xpage = f2fs_new_node_page(&dn, XATTR_NODE_OFFSET);
		if (IS_ERR(xpage)) {
			err = PTR_ERR(xpage);
			f2fs_alloc_nid_failed(sbi, new_nid);
			goto in_page_out;
		}
		f2fs_alloc_nid_done(sbi, new_nid);
	}
	xattr_addr = page_address(xpage);

	if (inline_size)
		memcpy(inline_addr, txattr_addr, inline_size);
	memcpy(xattr_addr, txattr_addr + inline_size, VALID_XATTR_BLOCK_SIZE);

	if (inline_size)
		set_page_dirty(ipage ? ipage : in_page);
	set_page_dirty(xpage);

	f2fs_put_page(xpage, 1);
in_page_out:
	f2fs_put_page(in_page, 1);
	return err;
}

int f2fs_getxattr(struct inode *inode, int index, const char *name,
		void *buffer, size_t buffer_size, struct page *ipage)
{
	struct f2fs_xattr_entry *entry = NULL;
	int error;
	unsigned int size, len;
	void *base_addr = NULL;
	int base_size;
	bool is_inline;

	if (name == NULL)
		return -EINVAL;

	len = strlen(name);
	if (len > F2FS_NAME_LEN)
		return -ERANGE;

	if (!ipage)
		f2fs_down_read(&F2FS_I(inode)->i_xattr_sem);
	error = lookup_all_xattrs(inode, ipage, index, len, name,
				&entry, &base_addr, &base_size, &is_inline);
	if (!ipage)
		f2fs_up_read(&F2FS_I(inode)->i_xattr_sem);
	if (error)
		return error;

	size = le16_to_cpu(entry->e_value_size);

	if (buffer && size > buffer_size) {
		error = -ERANGE;
		goto out;
	}

	if (buffer) {
		char *pval = entry->e_name + entry->e_name_len;

		if (base_size - (pval - (char *)base_addr) < size) {
			error = -ERANGE;
			goto out;
		}
		memcpy(buffer, pval, size);
	}
	error = size;
out:
	xattr_free(F2FS_I_SB(inode), base_addr, is_inline);
	return error;
}

ssize_t f2fs_listxattr(struct dentry *dentry, char *buffer, size_t buffer_size)
{
	struct inode *inode = d_inode(dentry);
	struct f2fs_xattr_entry *entry;
	void *base_addr, *last_base_addr;
	int error;
	size_t rest = buffer_size;

	f2fs_down_read(&F2FS_I(inode)->i_xattr_sem);
	error = read_all_xattrs(inode, NULL, &base_addr);
	f2fs_up_read(&F2FS_I(inode)->i_xattr_sem);
	if (error)
		return error;

	last_base_addr = (void *)base_addr + XATTR_SIZE(inode);

	list_for_each_xattr(entry, base_addr) {
		const struct xattr_handler *handler =
			f2fs_xattr_handler(entry->e_name_index);
		const char *prefix;
		size_t prefix_len;
		size_t size;

		if ((void *)(entry) + sizeof(__u32) > last_base_addr ||
			(void *)XATTR_NEXT_ENTRY(entry) > last_base_addr) {
			f2fs_err(F2FS_I_SB(inode), "list inode (%lu) has corrupted xattr",
						inode->i_ino);
			set_sbi_flag(F2FS_I_SB(inode), SBI_NEED_FSCK);
			f2fs_handle_error(F2FS_I_SB(inode),
						ERROR_CORRUPTED_XATTR);
			break;
		}

		if (!handler || (handler->list && !handler->list(dentry)))
			continue;

		prefix = xattr_prefix(handler);
		prefix_len = strlen(prefix);
		size = prefix_len + entry->e_name_len + 1;
		if (buffer) {
			if (size > rest) {
				error = -ERANGE;
				goto cleanup;
			}
			memcpy(buffer, prefix, prefix_len);
			buffer += prefix_len;
			memcpy(buffer, entry->e_name, entry->e_name_len);
			buffer += entry->e_name_len;
			*buffer++ = 0;
		}
		rest -= size;
	}
	error = buffer_size - rest;
cleanup:
	kfree(base_addr);
	return error;
}

static bool f2fs_xattr_value_same(struct f2fs_xattr_entry *entry,
					const void *value, size_t size)
{
	void *pval = entry->e_name + entry->e_name_len;

	return (le16_to_cpu(entry->e_value_size) == size) &&
					!memcmp(pval, value, size);
}

static int __f2fs_setxattr(struct inode *inode, int index,
			const char *name, const void *value, size_t size,
			struct page *ipage, int flags)
{
	struct f2fs_xattr_entry *here, *last;
	void *base_addr, *last_base_addr;
	int found, newsize;
	size_t len;
	__u32 new_hsize;
	int error;

	if (name == NULL)
		return -EINVAL;

	if (value == NULL)
		size = 0;

	len = strlen(name);

	if (len > F2FS_NAME_LEN)
		return -ERANGE;

	if (size > MAX_VALUE_LEN(inode))
		return -E2BIG;
retry:
	error = read_all_xattrs(inode, ipage, &base_addr);
	if (error)
		return error;

	last_base_addr = (void *)base_addr + XATTR_SIZE(inode);

	/* find entry with wanted name. */
	here = __find_xattr(base_addr, last_base_addr, NULL, index, len, name);
	if (!here) {
		if (!F2FS_I(inode)->i_xattr_nid) {
<<<<<<< HEAD
			f2fs_notice(F2FS_I_SB(inode),
				"recover xattr in inode (%lu)", inode->i_ino);
			f2fs_recover_xattr_data(inode, NULL);
			kfree(base_addr);
			goto retry;
=======
			error = f2fs_recover_xattr_data(inode, NULL);
			f2fs_notice(F2FS_I_SB(inode),
				"recover xattr in inode (%lu), error(%d)",
					inode->i_ino, error);
			if (!error) {
				kfree(base_addr);
				goto retry;
			}
>>>>>>> b8205e91
		}
		f2fs_err(F2FS_I_SB(inode), "set inode (%lu) has corrupted xattr",
								inode->i_ino);
		set_sbi_flag(F2FS_I_SB(inode), SBI_NEED_FSCK);
		error = -EFSCORRUPTED;
		f2fs_handle_error(F2FS_I_SB(inode),
					ERROR_CORRUPTED_XATTR);
		goto exit;
	}

	found = IS_XATTR_LAST_ENTRY(here) ? 0 : 1;

	if (found) {
		if ((flags & XATTR_CREATE)) {
			error = -EEXIST;
			goto exit;
		}

		if (value && f2fs_xattr_value_same(here, value, size))
			goto same;
	} else if ((flags & XATTR_REPLACE)) {
		error = -ENODATA;
		goto exit;
	}

	last = here;
	while (!IS_XATTR_LAST_ENTRY(last)) {
		if ((void *)(last) + sizeof(__u32) > last_base_addr ||
			(void *)XATTR_NEXT_ENTRY(last) > last_base_addr) {
			f2fs_err(F2FS_I_SB(inode), "inode (%lu) has invalid last xattr entry, entry_size: %zu",
					inode->i_ino, ENTRY_SIZE(last));
			set_sbi_flag(F2FS_I_SB(inode), SBI_NEED_FSCK);
			error = -EFSCORRUPTED;
			f2fs_handle_error(F2FS_I_SB(inode),
						ERROR_CORRUPTED_XATTR);
			goto exit;
		}
		last = XATTR_NEXT_ENTRY(last);
	}

	newsize = XATTR_ALIGN(sizeof(struct f2fs_xattr_entry) + len + size);

	/* 1. Check space */
	if (value) {
		int free;
		/*
		 * If value is NULL, it is remove operation.
		 * In case of update operation, we calculate free.
		 */
		free = MIN_OFFSET(inode) - ((char *)last - (char *)base_addr);
		if (found)
			free = free + ENTRY_SIZE(here);

		if (unlikely(free < newsize)) {
			error = -E2BIG;
			goto exit;
		}
	}

	/* 2. Remove old entry */
	if (found) {
		/*
		 * If entry is found, remove old entry.
		 * If not found, remove operation is not needed.
		 */
		struct f2fs_xattr_entry *next = XATTR_NEXT_ENTRY(here);
		int oldsize = ENTRY_SIZE(here);

		memmove(here, next, (char *)last - (char *)next);
		last = (struct f2fs_xattr_entry *)((char *)last - oldsize);
		memset(last, 0, oldsize);
	}

	new_hsize = (char *)last - (char *)base_addr;

	/* 3. Write new entry */
	if (value) {
		char *pval;
		/*
		 * Before we come here, old entry is removed.
		 * We just write new entry.
		 */
		last->e_name_index = index;
		last->e_name_len = len;
		memcpy(last->e_name, name, len);
		pval = last->e_name + len;
		memcpy(pval, value, size);
		last->e_value_size = cpu_to_le16(size);
		new_hsize += newsize;
		/*
		 * Explicitly add the null terminator.  The unused xattr space
		 * is supposed to always be zeroed, which would make this
		 * unnecessary, but don't depend on that.
		 */
		*(u32 *)((u8 *)last + newsize) = 0;
	}

	error = write_all_xattrs(inode, new_hsize, base_addr, ipage);
	if (error)
		goto exit;

	if (index == F2FS_XATTR_INDEX_ENCRYPTION &&
			!strcmp(name, F2FS_XATTR_NAME_ENCRYPTION_CONTEXT))
		f2fs_set_encrypted_inode(inode);
	if (S_ISDIR(inode->i_mode))
		set_sbi_flag(F2FS_I_SB(inode), SBI_NEED_CP);

same:
	if (is_inode_flag_set(inode, FI_ACL_MODE)) {
		inode->i_mode = F2FS_I(inode)->i_acl_mode;
		clear_inode_flag(inode, FI_ACL_MODE);
	}

	inode->i_ctime = current_time(inode);
	f2fs_mark_inode_dirty_sync(inode, true);
exit:
	kfree(base_addr);
	return error;
}

int f2fs_setxattr(struct inode *inode, int index, const char *name,
				const void *value, size_t size,
				struct page *ipage, int flags)
{
	struct f2fs_sb_info *sbi = F2FS_I_SB(inode);
	int err;

	if (unlikely(f2fs_cp_error(sbi)))
		return -EIO;
	if (!f2fs_is_checkpoint_ready(sbi))
		return -ENOSPC;

	err = f2fs_dquot_initialize(inode);
	if (err)
		return err;

	/* this case is only from f2fs_init_inode_metadata */
	if (ipage)
		return __f2fs_setxattr(inode, index, name, value,
						size, ipage, flags);
	f2fs_balance_fs(sbi, true);

	f2fs_lock_op(sbi);
	f2fs_down_write(&F2FS_I(inode)->i_xattr_sem);
	err = __f2fs_setxattr(inode, index, name, value, size, ipage, flags);
	f2fs_up_write(&F2FS_I(inode)->i_xattr_sem);
	f2fs_unlock_op(sbi);

	f2fs_update_time(sbi, REQ_TIME);
	return err;
}

int f2fs_init_xattr_caches(struct f2fs_sb_info *sbi)
{
	dev_t dev = sbi->sb->s_bdev->bd_dev;
	char slab_name[32];

	sprintf(slab_name, "f2fs_xattr_entry-%u:%u", MAJOR(dev), MINOR(dev));

	sbi->inline_xattr_slab_size = F2FS_OPTION(sbi).inline_xattr_size *
					sizeof(__le32) + XATTR_PADDING_SIZE;

	sbi->inline_xattr_slab = f2fs_kmem_cache_create(slab_name,
					sbi->inline_xattr_slab_size);
	if (!sbi->inline_xattr_slab)
		return -ENOMEM;

	return 0;
}

void f2fs_destroy_xattr_caches(struct f2fs_sb_info *sbi)
{
	kmem_cache_destroy(sbi->inline_xattr_slab);
}<|MERGE_RESOLUTION|>--- conflicted
+++ resolved
@@ -660,13 +660,6 @@
 	here = __find_xattr(base_addr, last_base_addr, NULL, index, len, name);
 	if (!here) {
 		if (!F2FS_I(inode)->i_xattr_nid) {
-<<<<<<< HEAD
-			f2fs_notice(F2FS_I_SB(inode),
-				"recover xattr in inode (%lu)", inode->i_ino);
-			f2fs_recover_xattr_data(inode, NULL);
-			kfree(base_addr);
-			goto retry;
-=======
 			error = f2fs_recover_xattr_data(inode, NULL);
 			f2fs_notice(F2FS_I_SB(inode),
 				"recover xattr in inode (%lu), error(%d)",
@@ -675,7 +668,6 @@
 				kfree(base_addr);
 				goto retry;
 			}
->>>>>>> b8205e91
 		}
 		f2fs_err(F2FS_I_SB(inode), "set inode (%lu) has corrupted xattr",
 								inode->i_ino);
