// SPDX-License-Identifier: GPL-2.0
/*
 * fs/f2fs/inode.c
 *
 * Copyright (c) 2012 Samsung Electronics Co., Ltd.
 *             http://www.samsung.com/
 */
#include <linux/fs.h>
#include <linux/f2fs_fs.h>
#include <linux/buffer_head.h>
#include <linux/backing-dev.h>
#include <linux/writeback.h>
#include <linux/lz4.h>
#include <linux/zstd.h>

#include "f2fs.h"
#include "node.h"
#include "segment.h"
#include "xattr.h"

#include <trace/events/f2fs.h>

#ifdef CONFIG_F2FS_FS_COMPRESSION
extern const struct address_space_operations f2fs_compress_aops;
#endif

void f2fs_mark_inode_dirty_sync(struct inode *inode, bool sync)
{
	if (is_inode_flag_set(inode, FI_NEW_INODE))
		return;

	if (f2fs_inode_dirtied(inode, sync))
		return;

	mark_inode_dirty_sync(inode);
}

void f2fs_set_inode_flags(struct inode *inode)
{
	unsigned int flags = F2FS_I(inode)->i_flags;
	unsigned int new_fl = 0;

	if (flags & F2FS_SYNC_FL)
		new_fl |= S_SYNC;
	if (flags & F2FS_APPEND_FL)
		new_fl |= S_APPEND;
	if (flags & F2FS_IMMUTABLE_FL)
		new_fl |= S_IMMUTABLE;
	if (flags & F2FS_NOATIME_FL)
		new_fl |= S_NOATIME;
	if (flags & F2FS_DIRSYNC_FL)
		new_fl |= S_DIRSYNC;
	if (file_is_encrypt(inode))
		new_fl |= S_ENCRYPTED;
	if (file_is_verity(inode))
		new_fl |= S_VERITY;
	if (flags & F2FS_CASEFOLD_FL)
		new_fl |= S_CASEFOLD;
	inode_set_flags(inode, new_fl,
			S_SYNC|S_APPEND|S_IMMUTABLE|S_NOATIME|S_DIRSYNC|
			S_ENCRYPTED|S_VERITY|S_CASEFOLD);
}

static void __get_inode_rdev(struct inode *inode, struct page *node_page)
{
	__le32 *addr = get_dnode_addr(inode, node_page);

	if (S_ISCHR(inode->i_mode) || S_ISBLK(inode->i_mode) ||
			S_ISFIFO(inode->i_mode) || S_ISSOCK(inode->i_mode)) {
		if (addr[0])
			inode->i_rdev = old_decode_dev(le32_to_cpu(addr[0]));
		else
			inode->i_rdev = new_decode_dev(le32_to_cpu(addr[1]));
	}
}

static void __set_inode_rdev(struct inode *inode, struct page *node_page)
{
	__le32 *addr = get_dnode_addr(inode, node_page);

	if (S_ISCHR(inode->i_mode) || S_ISBLK(inode->i_mode)) {
		if (old_valid_dev(inode->i_rdev)) {
			addr[0] = cpu_to_le32(old_encode_dev(inode->i_rdev));
			addr[1] = 0;
		} else {
			addr[0] = 0;
			addr[1] = cpu_to_le32(new_encode_dev(inode->i_rdev));
			addr[2] = 0;
		}
	}
}

static void __recover_inline_status(struct inode *inode, struct page *ipage)
{
	void *inline_data = inline_data_addr(inode, ipage);
	__le32 *start = inline_data;
	__le32 *end = start + MAX_INLINE_DATA(inode) / sizeof(__le32);

	while (start < end) {
		if (*start++) {
			f2fs_wait_on_page_writeback(ipage, NODE, true, true);

			set_inode_flag(inode, FI_DATA_EXIST);
			set_raw_inline(inode, F2FS_INODE(ipage));
			set_page_dirty(ipage);
			return;
		}
	}
	return;
}

static bool f2fs_enable_inode_chksum(struct f2fs_sb_info *sbi, struct page *page)
{
	struct f2fs_inode *ri = &F2FS_NODE(page)->i;

	if (!f2fs_sb_has_inode_chksum(sbi))
		return false;

	if (!IS_INODE(page) || !(ri->i_inline & F2FS_EXTRA_ATTR))
		return false;

	if (!F2FS_FITS_IN_INODE(ri, le16_to_cpu(ri->i_extra_isize),
				i_inode_checksum))
		return false;

	return true;
}

static __u32 f2fs_inode_chksum(struct f2fs_sb_info *sbi, struct page *page)
{
	struct f2fs_node *node = F2FS_NODE(page);
	struct f2fs_inode *ri = &node->i;
	__le32 ino = node->footer.ino;
	__le32 gen = ri->i_generation;
	__u32 chksum, chksum_seed;
	__u32 dummy_cs = 0;
	unsigned int offset = offsetof(struct f2fs_inode, i_inode_checksum);
	unsigned int cs_size = sizeof(dummy_cs);

	chksum = f2fs_chksum(sbi, sbi->s_chksum_seed, (__u8 *)&ino,
							sizeof(ino));
	chksum_seed = f2fs_chksum(sbi, chksum, (__u8 *)&gen, sizeof(gen));

	chksum = f2fs_chksum(sbi, chksum_seed, (__u8 *)ri, offset);
	chksum = f2fs_chksum(sbi, chksum, (__u8 *)&dummy_cs, cs_size);
	offset += cs_size;
	chksum = f2fs_chksum(sbi, chksum, (__u8 *)ri + offset,
						F2FS_BLKSIZE - offset);
	return chksum;
}

bool f2fs_inode_chksum_verify(struct f2fs_sb_info *sbi, struct page *page)
{
	struct f2fs_inode *ri;
	__u32 provided, calculated;

	if (unlikely(is_sbi_flag_set(sbi, SBI_IS_SHUTDOWN)))
		return true;

#ifdef CONFIG_F2FS_CHECK_FS
	if (!f2fs_enable_inode_chksum(sbi, page))
#else
	if (!f2fs_enable_inode_chksum(sbi, page) ||
			PageDirty(page) || PageWriteback(page))
#endif
		return true;

	ri = &F2FS_NODE(page)->i;
	provided = le32_to_cpu(ri->i_inode_checksum);
	calculated = f2fs_inode_chksum(sbi, page);

	if (provided != calculated)
		f2fs_warn(sbi, "checksum invalid, nid = %lu, ino_of_node = %x, %x vs. %x",
			  page->index, ino_of_node(page), provided, calculated);

	return provided == calculated;
}

void f2fs_inode_chksum_set(struct f2fs_sb_info *sbi, struct page *page)
{
	struct f2fs_inode *ri = &F2FS_NODE(page)->i;

	if (!f2fs_enable_inode_chksum(sbi, page))
		return;

	ri->i_inode_checksum = cpu_to_le32(f2fs_inode_chksum(sbi, page));
}

static bool sanity_check_compress_inode(struct inode *inode,
			struct f2fs_inode *ri)
{
	struct f2fs_sb_info *sbi = F2FS_I_SB(inode);
	unsigned char clevel;

	if (ri->i_compress_algorithm >= COMPRESS_MAX) {
		f2fs_warn(sbi,
			"%s: inode (ino=%lx) has unsupported compress algorithm: %u, run fsck to fix",
			__func__, inode->i_ino, ri->i_compress_algorithm);
		return false;
	}
	if (le64_to_cpu(ri->i_compr_blocks) >
			SECTOR_TO_BLOCK(inode->i_blocks)) {
		f2fs_warn(sbi,
			"%s: inode (ino=%lx) has inconsistent i_compr_blocks:%llu, i_blocks:%llu, run fsck to fix",
			__func__, inode->i_ino, le64_to_cpu(ri->i_compr_blocks),
			SECTOR_TO_BLOCK(inode->i_blocks));
		return false;
	}
	if (ri->i_log_cluster_size < MIN_COMPRESS_LOG_SIZE ||
		ri->i_log_cluster_size > MAX_COMPRESS_LOG_SIZE) {
		f2fs_warn(sbi,
			"%s: inode (ino=%lx) has unsupported log cluster size: %u, run fsck to fix",
			__func__, inode->i_ino, ri->i_log_cluster_size);
		return false;
	}

	clevel = le16_to_cpu(ri->i_compress_flag) >>
				COMPRESS_LEVEL_OFFSET;
	switch (ri->i_compress_algorithm) {
	case COMPRESS_LZO:
#ifdef CONFIG_F2FS_FS_LZO
		if (clevel)
			goto err_level;
#endif
		break;
	case COMPRESS_LZORLE:
#ifdef CONFIG_F2FS_FS_LZORLE
		if (clevel)
			goto err_level;
#endif
		break;
	case COMPRESS_LZ4:
#ifdef CONFIG_F2FS_FS_LZ4
#ifdef CONFIG_F2FS_FS_LZ4HC
		if (clevel &&
		   (clevel < LZ4HC_MIN_CLEVEL || clevel > LZ4HC_MAX_CLEVEL))
			goto err_level;
#else
		if (clevel)
			goto err_level;
#endif
#endif
		break;
	case COMPRESS_ZSTD:
#ifdef CONFIG_F2FS_FS_ZSTD
		if (!clevel || clevel > ZSTD_maxCLevel())
			goto err_level;
#endif
		break;
	default:
		goto err_level;
	}

	return true;
err_level:
	f2fs_warn(sbi, "%s: inode (ino=%lx) has unsupported compress level: %u, run fsck to fix",
		  __func__, inode->i_ino, clevel);
	return false;
}

static bool sanity_check_inode(struct inode *inode, struct page *node_page)
{
	struct f2fs_sb_info *sbi = F2FS_I_SB(inode);
	struct f2fs_inode_info *fi = F2FS_I(inode);
	struct f2fs_inode *ri = F2FS_INODE(node_page);
	unsigned long long iblocks;

	iblocks = le64_to_cpu(F2FS_INODE(node_page)->i_blocks);
	if (!iblocks) {
		f2fs_warn(sbi, "%s: corrupted inode i_blocks i_ino=%lx iblocks=%llu, run fsck to fix.",
			  __func__, inode->i_ino, iblocks);
		return false;
	}

	if (ino_of_node(node_page) != nid_of_node(node_page)) {
		f2fs_warn(sbi, "%s: corrupted inode footer i_ino=%lx, ino,nid: [%u, %u] run fsck to fix.",
			  __func__, inode->i_ino,
			  ino_of_node(node_page), nid_of_node(node_page));
		return false;
	}

	if (f2fs_has_extra_attr(inode)) {
		if (!f2fs_sb_has_extra_attr(sbi)) {
			f2fs_warn(sbi, "%s: inode (ino=%lx) is with extra_attr, but extra_attr feature is off",
				  __func__, inode->i_ino);
			return false;
		}
		if (fi->i_extra_isize > F2FS_TOTAL_EXTRA_ATTR_SIZE ||
			fi->i_extra_isize < F2FS_MIN_EXTRA_ATTR_SIZE ||
			fi->i_extra_isize % sizeof(__le32)) {
			f2fs_warn(sbi, "%s: inode (ino=%lx) has corrupted i_extra_isize: %d, max: %zu",
				  __func__, inode->i_ino, fi->i_extra_isize,
				  F2FS_TOTAL_EXTRA_ATTR_SIZE);
			return false;
		}
		if (f2fs_sb_has_flexible_inline_xattr(sbi) &&
			f2fs_has_inline_xattr(inode) &&
			(!fi->i_inline_xattr_size ||
			fi->i_inline_xattr_size > MAX_INLINE_XATTR_SIZE)) {
			f2fs_warn(sbi, "%s: inode (ino=%lx) has corrupted i_inline_xattr_size: %d, max: %lu",
				  __func__, inode->i_ino, fi->i_inline_xattr_size,
				  MAX_INLINE_XATTR_SIZE);
			return false;
		}
		if (f2fs_sb_has_compression(sbi) &&
			fi->i_flags & F2FS_COMPR_FL &&
			F2FS_FITS_IN_INODE(ri, fi->i_extra_isize,
						i_compress_flag)) {
			if (!sanity_check_compress_inode(inode, ri))
				return false;
		}
	} else if (f2fs_sb_has_flexible_inline_xattr(sbi)) {
		f2fs_warn(sbi, "%s: corrupted inode ino=%lx, run fsck to fix.",
			  __func__, inode->i_ino);
		return false;
	}

<<<<<<< HEAD
	if (f2fs_has_extra_attr(inode) &&
			!f2fs_sb_has_extra_attr(sbi)) {
		set_sbi_flag(sbi, SBI_NEED_FSCK);
		f2fs_warn(sbi, "%s: inode (ino=%lx) is with extra_attr, but extra_attr feature is off",
			  __func__, inode->i_ino);
		return false;
	}

	if (fi->i_extra_isize > F2FS_TOTAL_EXTRA_ATTR_SIZE ||
			fi->i_extra_isize % sizeof(__le32)) {
		set_sbi_flag(sbi, SBI_NEED_FSCK);
		f2fs_warn(sbi, "%s: inode (ino=%lx) has corrupted i_extra_isize: %d, max: %zu",
			  __func__, inode->i_ino, fi->i_extra_isize,
			  F2FS_TOTAL_EXTRA_ATTR_SIZE);
		return false;
	}

	if (f2fs_has_extra_attr(inode) &&
		f2fs_sb_has_flexible_inline_xattr(sbi) &&
		f2fs_has_inline_xattr(inode) &&
		(!fi->i_inline_xattr_size ||
		fi->i_inline_xattr_size > MAX_INLINE_XATTR_SIZE)) {
		set_sbi_flag(sbi, SBI_NEED_FSCK);
		f2fs_warn(sbi, "%s: inode (ino=%lx) has corrupted i_inline_xattr_size: %d, max: %lu",
			  __func__, inode->i_ino, fi->i_inline_xattr_size,
			  MAX_INLINE_XATTR_SIZE);
		return false;
=======
	if (!f2fs_sb_has_extra_attr(sbi)) {
		if (f2fs_sb_has_project_quota(sbi)) {
			f2fs_warn(sbi, "%s: corrupted inode ino=%lx, wrong feature flag: %u, run fsck to fix.",
				  __func__, inode->i_ino, F2FS_FEATURE_PRJQUOTA);
			return false;
		}
		if (f2fs_sb_has_inode_chksum(sbi)) {
			f2fs_warn(sbi, "%s: corrupted inode ino=%lx, wrong feature flag: %u, run fsck to fix.",
				  __func__, inode->i_ino, F2FS_FEATURE_INODE_CHKSUM);
			return false;
		}
		if (f2fs_sb_has_flexible_inline_xattr(sbi)) {
			f2fs_warn(sbi, "%s: corrupted inode ino=%lx, wrong feature flag: %u, run fsck to fix.",
				  __func__, inode->i_ino, F2FS_FEATURE_FLEXIBLE_INLINE_XATTR);
			return false;
		}
		if (f2fs_sb_has_inode_crtime(sbi)) {
			f2fs_warn(sbi, "%s: corrupted inode ino=%lx, wrong feature flag: %u, run fsck to fix.",
				  __func__, inode->i_ino, F2FS_FEATURE_INODE_CRTIME);
			return false;
		}
		if (f2fs_sb_has_compression(sbi)) {
			f2fs_warn(sbi, "%s: corrupted inode ino=%lx, wrong feature flag: %u, run fsck to fix.",
				  __func__, inode->i_ino, F2FS_FEATURE_COMPRESSION);
			return false;
		}
>>>>>>> b8205e91
	}

	if (f2fs_sanity_check_inline_data(inode)) {
		f2fs_warn(sbi, "%s: inode (ino=%lx, mode=%u) should not have inline_data, run fsck to fix",
			  __func__, inode->i_ino, inode->i_mode);
		return false;
	}

	if (f2fs_has_inline_dentry(inode) && !S_ISDIR(inode->i_mode)) {
		f2fs_warn(sbi, "%s: inode (ino=%lx, mode=%u) should not have inline_dentry, run fsck to fix",
			  __func__, inode->i_ino, inode->i_mode);
		return false;
	}

	if ((fi->i_flags & F2FS_CASEFOLD_FL) && !f2fs_sb_has_casefold(sbi)) {
		f2fs_warn(sbi, "%s: inode (ino=%lx) has casefold flag, but casefold feature is off",
			  __func__, inode->i_ino);
		return false;
	}

	return true;
}

static void init_idisk_time(struct inode *inode)
{
	struct f2fs_inode_info *fi = F2FS_I(inode);

	fi->i_disk_time[0] = inode->i_atime;
	fi->i_disk_time[1] = inode->i_ctime;
	fi->i_disk_time[2] = inode->i_mtime;
}

static int do_read_inode(struct inode *inode)
{
	struct f2fs_sb_info *sbi = F2FS_I_SB(inode);
	struct f2fs_inode_info *fi = F2FS_I(inode);
	struct page *node_page;
	struct f2fs_inode *ri;
	projid_t i_projid;

	/* Check if ino is within scope */
	if (f2fs_check_nid_range(sbi, inode->i_ino))
		return -EINVAL;

	node_page = f2fs_get_node_page(sbi, inode->i_ino);
	if (IS_ERR(node_page))
		return PTR_ERR(node_page);

	ri = F2FS_INODE(node_page);

	inode->i_mode = le16_to_cpu(ri->i_mode);
	i_uid_write(inode, le32_to_cpu(ri->i_uid));
	i_gid_write(inode, le32_to_cpu(ri->i_gid));
	set_nlink(inode, le32_to_cpu(ri->i_links));
	inode->i_size = le64_to_cpu(ri->i_size);
	inode->i_blocks = SECTOR_FROM_BLOCK(le64_to_cpu(ri->i_blocks) - 1);

	inode->i_atime.tv_sec = le64_to_cpu(ri->i_atime);
	inode->i_ctime.tv_sec = le64_to_cpu(ri->i_ctime);
	inode->i_mtime.tv_sec = le64_to_cpu(ri->i_mtime);
	inode->i_atime.tv_nsec = le32_to_cpu(ri->i_atime_nsec);
	inode->i_ctime.tv_nsec = le32_to_cpu(ri->i_ctime_nsec);
	inode->i_mtime.tv_nsec = le32_to_cpu(ri->i_mtime_nsec);
	inode->i_generation = le32_to_cpu(ri->i_generation);
	if (S_ISDIR(inode->i_mode))
		fi->i_current_depth = le32_to_cpu(ri->i_current_depth);
	else if (S_ISREG(inode->i_mode))
		fi->i_gc_failures[GC_FAILURE_PIN] =
					le16_to_cpu(ri->i_gc_failures);
	fi->i_xattr_nid = le32_to_cpu(ri->i_xattr_nid);
	fi->i_flags = le32_to_cpu(ri->i_flags);
	if (S_ISREG(inode->i_mode))
		fi->i_flags &= ~F2FS_PROJINHERIT_FL;
	bitmap_zero(fi->flags, FI_MAX);
	fi->i_advise = ri->i_advise;
	fi->i_pino = le32_to_cpu(ri->i_pino);
	fi->i_dir_level = ri->i_dir_level;

	get_inline_info(inode, ri);

	fi->i_extra_isize = f2fs_has_extra_attr(inode) ?
					le16_to_cpu(ri->i_extra_isize) : 0;

	if (f2fs_sb_has_flexible_inline_xattr(sbi)) {
		fi->i_inline_xattr_size = le16_to_cpu(ri->i_inline_xattr_size);
	} else if (f2fs_has_inline_xattr(inode) ||
				f2fs_has_inline_dentry(inode)) {
		fi->i_inline_xattr_size = DEFAULT_INLINE_XATTR_ADDRS;
	} else {

		/*
		 * Previous inline data or directory always reserved 200 bytes
		 * in inode layout, even if inline_xattr is disabled. In order
		 * to keep inline_dentry's structure for backward compatibility,
		 * we get the space back only from inline_data.
		 */
		fi->i_inline_xattr_size = 0;
	}

	if (!sanity_check_inode(inode, node_page)) {
		f2fs_put_page(node_page, 1);
		set_sbi_flag(sbi, SBI_NEED_FSCK);
		f2fs_handle_error(sbi, ERROR_CORRUPTED_INODE);
		return -EFSCORRUPTED;
	}

	/* check data exist */
	if (f2fs_has_inline_data(inode) && !f2fs_exist_data(inode))
		__recover_inline_status(inode, node_page);

	/* try to recover cold bit for non-dir inode */
	if (!S_ISDIR(inode->i_mode) && !is_cold_node(node_page)) {
		f2fs_wait_on_page_writeback(node_page, NODE, true, true);
		set_cold_node(node_page, false);
		set_page_dirty(node_page);
	}

	/* get rdev by using inline_info */
	__get_inode_rdev(inode, node_page);

	if (!f2fs_need_inode_block_update(sbi, inode->i_ino))
		fi->last_disk_size = inode->i_size;

	if (fi->i_flags & F2FS_PROJINHERIT_FL)
		set_inode_flag(inode, FI_PROJ_INHERIT);

	if (f2fs_has_extra_attr(inode) && f2fs_sb_has_project_quota(sbi) &&
			F2FS_FITS_IN_INODE(ri, fi->i_extra_isize, i_projid))
		i_projid = (projid_t)le32_to_cpu(ri->i_projid);
	else
		i_projid = F2FS_DEF_PROJID;
	fi->i_projid = make_kprojid(&init_user_ns, i_projid);

	if (f2fs_has_extra_attr(inode) && f2fs_sb_has_inode_crtime(sbi) &&
			F2FS_FITS_IN_INODE(ri, fi->i_extra_isize, i_crtime)) {
		fi->i_crtime.tv_sec = le64_to_cpu(ri->i_crtime);
		fi->i_crtime.tv_nsec = le32_to_cpu(ri->i_crtime_nsec);
	}

	if (f2fs_has_extra_attr(inode) && f2fs_sb_has_compression(sbi) &&
					(fi->i_flags & F2FS_COMPR_FL)) {
		if (F2FS_FITS_IN_INODE(ri, fi->i_extra_isize,
					i_compress_flag)) {
			unsigned short compress_flag;

			atomic_set(&fi->i_compr_blocks,
					le64_to_cpu(ri->i_compr_blocks));
			fi->i_compress_algorithm = ri->i_compress_algorithm;
			fi->i_log_cluster_size = ri->i_log_cluster_size;
			compress_flag = le16_to_cpu(ri->i_compress_flag);
			fi->i_compress_level = compress_flag >>
						COMPRESS_LEVEL_OFFSET;
			fi->i_compress_flag = compress_flag &
					GENMASK(COMPRESS_LEVEL_OFFSET - 1, 0);
			fi->i_cluster_size = BIT(fi->i_log_cluster_size);
			set_inode_flag(inode, FI_COMPRESSED_FILE);
		}
	}

	init_idisk_time(inode);

	/* Need all the flag bits */
	f2fs_init_read_extent_tree(inode, node_page);
	f2fs_init_age_extent_tree(inode);

	if (!sanity_check_extent_cache(inode)) {
		f2fs_put_page(node_page, 1);
		f2fs_handle_error(sbi, ERROR_CORRUPTED_INODE);
		return -EFSCORRUPTED;
	}

	f2fs_put_page(node_page, 1);

	stat_inc_inline_xattr(inode);
	stat_inc_inline_inode(inode);
	stat_inc_inline_dir(inode);
	stat_inc_compr_inode(inode);
	stat_add_compr_blocks(inode, atomic_read(&fi->i_compr_blocks));

	return 0;
}

static bool is_meta_ino(struct f2fs_sb_info *sbi, unsigned int ino)
{
	return ino == F2FS_NODE_INO(sbi) || ino == F2FS_META_INO(sbi) ||
		ino == F2FS_COMPRESS_INO(sbi);
}

struct inode *f2fs_iget(struct super_block *sb, unsigned long ino)
{
	struct f2fs_sb_info *sbi = F2FS_SB(sb);
	struct inode *inode;
	int ret = 0;

	inode = iget_locked(sb, ino);
	if (!inode)
		return ERR_PTR(-ENOMEM);

	if (!(inode->i_state & I_NEW)) {
		if (is_meta_ino(sbi, ino)) {
			f2fs_err(sbi, "inaccessible inode: %lu, run fsck to repair", ino);
			set_sbi_flag(sbi, SBI_NEED_FSCK);
			ret = -EFSCORRUPTED;
			trace_f2fs_iget_exit(inode, ret);
			iput(inode);
			f2fs_handle_error(sbi, ERROR_CORRUPTED_INODE);
			return ERR_PTR(ret);
		}

		trace_f2fs_iget(inode);
		return inode;
	}

	if (is_meta_ino(sbi, ino))
		goto make_now;

	ret = do_read_inode(inode);
	if (ret)
		goto bad_inode;
make_now:
	if (ino == F2FS_NODE_INO(sbi)) {
		inode->i_mapping->a_ops = &f2fs_node_aops;
		mapping_set_gfp_mask(inode->i_mapping, GFP_NOFS);
	} else if (ino == F2FS_META_INO(sbi)) {
		inode->i_mapping->a_ops = &f2fs_meta_aops;
		mapping_set_gfp_mask(inode->i_mapping, GFP_NOFS);
	} else if (ino == F2FS_COMPRESS_INO(sbi)) {
#ifdef CONFIG_F2FS_FS_COMPRESSION
		inode->i_mapping->a_ops = &f2fs_compress_aops;
		/*
		 * generic_error_remove_page only truncates pages of regular
		 * inode
		 */
		inode->i_mode |= S_IFREG;
#endif
		mapping_set_gfp_mask(inode->i_mapping,
			GFP_NOFS | __GFP_HIGHMEM | __GFP_MOVABLE);
	} else if (S_ISREG(inode->i_mode)) {
		inode->i_op = &f2fs_file_inode_operations;
		inode->i_fop = &f2fs_file_operations;
		inode->i_mapping->a_ops = &f2fs_dblock_aops;
	} else if (S_ISDIR(inode->i_mode)) {
		inode->i_op = &f2fs_dir_inode_operations;
		inode->i_fop = &f2fs_dir_operations;
		inode->i_mapping->a_ops = &f2fs_dblock_aops;
		mapping_set_gfp_mask(inode->i_mapping, GFP_NOFS);
	} else if (S_ISLNK(inode->i_mode)) {
		if (file_is_encrypt(inode))
			inode->i_op = &f2fs_encrypted_symlink_inode_operations;
		else
			inode->i_op = &f2fs_symlink_inode_operations;
		inode_nohighmem(inode);
		inode->i_mapping->a_ops = &f2fs_dblock_aops;
	} else if (S_ISCHR(inode->i_mode) || S_ISBLK(inode->i_mode) ||
			S_ISFIFO(inode->i_mode) || S_ISSOCK(inode->i_mode)) {
		inode->i_op = &f2fs_special_inode_operations;
		init_special_inode(inode, inode->i_mode, inode->i_rdev);
	} else {
		ret = -EIO;
		goto bad_inode;
	}
	f2fs_set_inode_flags(inode);

	if (file_should_truncate(inode) &&
			!is_sbi_flag_set(sbi, SBI_POR_DOING)) {
		ret = f2fs_truncate(inode);
		if (ret)
			goto bad_inode;
		file_dont_truncate(inode);
	}

	unlock_new_inode(inode);
	trace_f2fs_iget(inode);
	return inode;

bad_inode:
	f2fs_inode_synced(inode);
	iget_failed(inode);
	trace_f2fs_iget_exit(inode, ret);
	return ERR_PTR(ret);
}

struct inode *f2fs_iget_retry(struct super_block *sb, unsigned long ino)
{
	struct inode *inode;
retry:
	inode = f2fs_iget(sb, ino);
	if (IS_ERR(inode)) {
		if (PTR_ERR(inode) == -ENOMEM) {
			congestion_wait(BLK_RW_ASYNC, DEFAULT_IO_TIMEOUT);
			goto retry;
		}
	}
	return inode;
}

void f2fs_update_inode(struct inode *inode, struct page *node_page)
{
	struct f2fs_inode *ri;
	struct extent_tree *et = F2FS_I(inode)->extent_tree[EX_READ];

	f2fs_wait_on_page_writeback(node_page, NODE, true, true);
	set_page_dirty(node_page);

	f2fs_inode_synced(inode);

	ri = F2FS_INODE(node_page);

	ri->i_mode = cpu_to_le16(inode->i_mode);
	ri->i_advise = F2FS_I(inode)->i_advise;
	ri->i_uid = cpu_to_le32(i_uid_read(inode));
	ri->i_gid = cpu_to_le32(i_gid_read(inode));
	ri->i_links = cpu_to_le32(inode->i_nlink);
	ri->i_blocks = cpu_to_le64(SECTOR_TO_BLOCK(inode->i_blocks) + 1);

	if (!f2fs_is_atomic_file(inode) ||
			is_inode_flag_set(inode, FI_ATOMIC_COMMITTED))
		ri->i_size = cpu_to_le64(i_size_read(inode));

	if (et) {
		read_lock(&et->lock);
		set_raw_read_extent(&et->largest, &ri->i_ext);
		read_unlock(&et->lock);
	} else {
		memset(&ri->i_ext, 0, sizeof(ri->i_ext));
	}
	set_raw_inline(inode, ri);

	ri->i_atime = cpu_to_le64(inode->i_atime.tv_sec);
	ri->i_ctime = cpu_to_le64(inode->i_ctime.tv_sec);
	ri->i_mtime = cpu_to_le64(inode->i_mtime.tv_sec);
	ri->i_atime_nsec = cpu_to_le32(inode->i_atime.tv_nsec);
	ri->i_ctime_nsec = cpu_to_le32(inode->i_ctime.tv_nsec);
	ri->i_mtime_nsec = cpu_to_le32(inode->i_mtime.tv_nsec);
	if (S_ISDIR(inode->i_mode))
		ri->i_current_depth =
			cpu_to_le32(F2FS_I(inode)->i_current_depth);
	else if (S_ISREG(inode->i_mode))
		ri->i_gc_failures =
			cpu_to_le16(F2FS_I(inode)->i_gc_failures[GC_FAILURE_PIN]);
	ri->i_xattr_nid = cpu_to_le32(F2FS_I(inode)->i_xattr_nid);
	ri->i_flags = cpu_to_le32(F2FS_I(inode)->i_flags);
	ri->i_pino = cpu_to_le32(F2FS_I(inode)->i_pino);
	ri->i_generation = cpu_to_le32(inode->i_generation);
	ri->i_dir_level = F2FS_I(inode)->i_dir_level;

	if (f2fs_has_extra_attr(inode)) {
		ri->i_extra_isize = cpu_to_le16(F2FS_I(inode)->i_extra_isize);

		if (f2fs_sb_has_flexible_inline_xattr(F2FS_I_SB(inode)))
			ri->i_inline_xattr_size =
				cpu_to_le16(F2FS_I(inode)->i_inline_xattr_size);

		if (f2fs_sb_has_project_quota(F2FS_I_SB(inode)) &&
			F2FS_FITS_IN_INODE(ri, F2FS_I(inode)->i_extra_isize,
								i_projid)) {
			projid_t i_projid;

			i_projid = from_kprojid(&init_user_ns,
						F2FS_I(inode)->i_projid);
			ri->i_projid = cpu_to_le32(i_projid);
		}

		if (f2fs_sb_has_inode_crtime(F2FS_I_SB(inode)) &&
			F2FS_FITS_IN_INODE(ri, F2FS_I(inode)->i_extra_isize,
								i_crtime)) {
			ri->i_crtime =
				cpu_to_le64(F2FS_I(inode)->i_crtime.tv_sec);
			ri->i_crtime_nsec =
				cpu_to_le32(F2FS_I(inode)->i_crtime.tv_nsec);
		}

		if (f2fs_sb_has_compression(F2FS_I_SB(inode)) &&
			F2FS_FITS_IN_INODE(ri, F2FS_I(inode)->i_extra_isize,
							i_compress_flag)) {
			unsigned short compress_flag;

			ri->i_compr_blocks =
				cpu_to_le64(atomic_read(
					&F2FS_I(inode)->i_compr_blocks));
			ri->i_compress_algorithm =
				F2FS_I(inode)->i_compress_algorithm;
			compress_flag = F2FS_I(inode)->i_compress_flag |
				F2FS_I(inode)->i_compress_level <<
						COMPRESS_LEVEL_OFFSET;
			ri->i_compress_flag = cpu_to_le16(compress_flag);
			ri->i_log_cluster_size =
				F2FS_I(inode)->i_log_cluster_size;
		}
	}

	__set_inode_rdev(inode, node_page);

	/* deleted inode */
	if (inode->i_nlink == 0)
		clear_page_private_inline(node_page);

	init_idisk_time(inode);
#ifdef CONFIG_F2FS_CHECK_FS
	f2fs_inode_chksum_set(F2FS_I_SB(inode), node_page);
#endif
}

void f2fs_update_inode_page(struct inode *inode)
{
	struct f2fs_sb_info *sbi = F2FS_I_SB(inode);
	struct page *node_page;
	int count = 0;
retry:
	node_page = f2fs_get_node_page(sbi, inode->i_ino);
	if (IS_ERR(node_page)) {
		int err = PTR_ERR(node_page);

		/* The node block was truncated. */
		if (err == -ENOENT)
			return;

		if (err == -ENOMEM || ++count <= DEFAULT_RETRY_IO_COUNT)
			goto retry;
		f2fs_stop_checkpoint(sbi, false, STOP_CP_REASON_UPDATE_INODE);
		return;
	}
	f2fs_update_inode(inode, node_page);
	f2fs_put_page(node_page, 1);
}

int f2fs_write_inode(struct inode *inode, struct writeback_control *wbc)
{
	struct f2fs_sb_info *sbi = F2FS_I_SB(inode);

	if (inode->i_ino == F2FS_NODE_INO(sbi) ||
			inode->i_ino == F2FS_META_INO(sbi))
		return 0;

	/*
	 * atime could be updated without dirtying f2fs inode in lazytime mode
	 */
	if (f2fs_is_time_consistent(inode) &&
		!is_inode_flag_set(inode, FI_DIRTY_INODE))
		return 0;

	if (!f2fs_is_checkpoint_ready(sbi))
		return -ENOSPC;

	/*
	 * We need to balance fs here to prevent from producing dirty node pages
	 * during the urgent cleaning time when running out of free sections.
	 */
	f2fs_update_inode_page(inode);
	if (wbc && wbc->nr_to_write)
		f2fs_balance_fs(sbi, true);
	return 0;
}

/*
 * Called at the last iput() if i_nlink is zero
 */
void f2fs_evict_inode(struct inode *inode)
{
	struct f2fs_sb_info *sbi = F2FS_I_SB(inode);
	struct f2fs_inode_info *fi = F2FS_I(inode);
	nid_t xnid = fi->i_xattr_nid;
	int err = 0;

	f2fs_abort_atomic_write(inode, true);

	if (fi->cow_inode) {
		clear_inode_flag(fi->cow_inode, FI_COW_FILE);
		iput(fi->cow_inode);
		fi->cow_inode = NULL;
	}

	trace_f2fs_evict_inode(inode);
	truncate_inode_pages_final(&inode->i_data);

	if ((inode->i_nlink || is_bad_inode(inode)) &&
		test_opt(sbi, COMPRESS_CACHE) && f2fs_compressed_file(inode))
		f2fs_invalidate_compress_pages(sbi, inode->i_ino);

	if (inode->i_ino == F2FS_NODE_INO(sbi) ||
			inode->i_ino == F2FS_META_INO(sbi) ||
			inode->i_ino == F2FS_COMPRESS_INO(sbi))
		goto out_clear;

	f2fs_bug_on(sbi, get_dirty_pages(inode));
	f2fs_remove_dirty_inode(inode);

	f2fs_destroy_extent_tree(inode);

	if (inode->i_nlink || is_bad_inode(inode))
		goto no_delete;

	err = f2fs_dquot_initialize(inode);
	if (err) {
		err = 0;
		set_sbi_flag(sbi, SBI_QUOTA_NEED_REPAIR);
	}

	f2fs_remove_ino_entry(sbi, inode->i_ino, APPEND_INO);
	f2fs_remove_ino_entry(sbi, inode->i_ino, UPDATE_INO);
	f2fs_remove_ino_entry(sbi, inode->i_ino, FLUSH_INO);

	if (!is_sbi_flag_set(sbi, SBI_IS_FREEZING))
		sb_start_intwrite(inode->i_sb);
	set_inode_flag(inode, FI_NO_ALLOC);
	i_size_write(inode, 0);
retry:
	if (F2FS_HAS_BLOCKS(inode))
		err = f2fs_truncate(inode);

	if (time_to_inject(sbi, FAULT_EVICT_INODE))
		err = -EIO;

	if (!err) {
		f2fs_lock_op(sbi);
		err = f2fs_remove_inode_page(inode);
		f2fs_unlock_op(sbi);
		if (err == -ENOENT) {
			err = 0;

			/*
			 * in fuzzed image, another node may has the same
			 * block address as inode's, if it was truncated
			 * previously, truncation of inode node will fail.
			 */
			if (is_inode_flag_set(inode, FI_DIRTY_INODE)) {
				f2fs_warn(F2FS_I_SB(inode),
					"f2fs_evict_inode: inconsistent node id, ino:%lu",
					inode->i_ino);
				f2fs_inode_synced(inode);
				set_sbi_flag(sbi, SBI_NEED_FSCK);
			}
		}
	}

	/* give more chances, if ENOMEM case */
	if (err == -ENOMEM) {
		err = 0;
		goto retry;
	}

	if (err) {
		f2fs_update_inode_page(inode);
		if (dquot_initialize_needed(inode))
			set_sbi_flag(sbi, SBI_QUOTA_NEED_REPAIR);
	}
	if (!is_sbi_flag_set(sbi, SBI_IS_FREEZING))
		sb_end_intwrite(inode->i_sb);
no_delete:
	dquot_drop(inode);

	stat_dec_inline_xattr(inode);
	stat_dec_inline_dir(inode);
	stat_dec_inline_inode(inode);
	stat_dec_compr_inode(inode);
	stat_sub_compr_blocks(inode,
			atomic_read(&fi->i_compr_blocks));

	if (likely(!f2fs_cp_error(sbi) &&
				!is_sbi_flag_set(sbi, SBI_CP_DISABLED)))
		f2fs_bug_on(sbi, is_inode_flag_set(inode, FI_DIRTY_INODE));
	else
		f2fs_inode_synced(inode);

	/* for the case f2fs_new_inode() was failed, .i_ino is zero, skip it */
	if (inode->i_ino)
		invalidate_mapping_pages(NODE_MAPPING(sbi), inode->i_ino,
							inode->i_ino);
	if (xnid)
		invalidate_mapping_pages(NODE_MAPPING(sbi), xnid, xnid);
	if (inode->i_nlink) {
		if (is_inode_flag_set(inode, FI_APPEND_WRITE))
			f2fs_add_ino_entry(sbi, inode->i_ino, APPEND_INO);
		if (is_inode_flag_set(inode, FI_UPDATE_WRITE))
			f2fs_add_ino_entry(sbi, inode->i_ino, UPDATE_INO);
	}
	if (is_inode_flag_set(inode, FI_FREE_NID)) {
		f2fs_alloc_nid_failed(sbi, inode->i_ino);
		clear_inode_flag(inode, FI_FREE_NID);
	} else {
		/*
		 * If xattr nid is corrupted, we can reach out error condition,
		 * err & !f2fs_exist_written_data(sbi, inode->i_ino, ORPHAN_INO)).
		 * In that case, f2fs_check_nid_range() is enough to give a clue.
		 */
	}
out_clear:
	fscrypt_put_encryption_info(inode);
	fsverity_cleanup_inode(inode);
	clear_inode(inode);
}

/* caller should call f2fs_lock_op() */
void f2fs_handle_failed_inode(struct inode *inode)
{
	struct f2fs_sb_info *sbi = F2FS_I_SB(inode);
	struct node_info ni;
	int err;

	/*
	 * clear nlink of inode in order to release resource of inode
	 * immediately.
	 */
	clear_nlink(inode);

	/*
	 * we must call this to avoid inode being remained as dirty, resulting
	 * in a panic when flushing dirty inodes in gdirty_list.
	 */
	f2fs_update_inode_page(inode);
	f2fs_inode_synced(inode);

	/* don't make bad inode, since it becomes a regular file. */
	unlock_new_inode(inode);

	/*
	 * Note: we should add inode to orphan list before f2fs_unlock_op()
	 * so we can prevent losing this orphan when encoutering checkpoint
	 * and following suddenly power-off.
	 */
	err = f2fs_get_node_info(sbi, inode->i_ino, &ni, false);
	if (err) {
		set_sbi_flag(sbi, SBI_NEED_FSCK);
		set_inode_flag(inode, FI_FREE_NID);
		f2fs_warn(sbi, "May loss orphan inode, run fsck to fix.");
		goto out;
	}

	if (ni.blk_addr != NULL_ADDR) {
		err = f2fs_acquire_orphan_inode(sbi);
		if (err) {
			set_sbi_flag(sbi, SBI_NEED_FSCK);
			f2fs_warn(sbi, "Too many orphan inodes, run fsck to fix.");
		} else {
			f2fs_add_orphan_inode(inode);
		}
		f2fs_alloc_nid_done(sbi, inode->i_ino);
	} else {
		set_inode_flag(inode, FI_FREE_NID);
	}

out:
	f2fs_unlock_op(sbi);

	/* iput will drop the inode object */
	iput(inode);
}<|MERGE_RESOLUTION|>--- conflicted
+++ resolved
@@ -315,35 +315,6 @@
 		return false;
 	}
 
-<<<<<<< HEAD
-	if (f2fs_has_extra_attr(inode) &&
-			!f2fs_sb_has_extra_attr(sbi)) {
-		set_sbi_flag(sbi, SBI_NEED_FSCK);
-		f2fs_warn(sbi, "%s: inode (ino=%lx) is with extra_attr, but extra_attr feature is off",
-			  __func__, inode->i_ino);
-		return false;
-	}
-
-	if (fi->i_extra_isize > F2FS_TOTAL_EXTRA_ATTR_SIZE ||
-			fi->i_extra_isize % sizeof(__le32)) {
-		set_sbi_flag(sbi, SBI_NEED_FSCK);
-		f2fs_warn(sbi, "%s: inode (ino=%lx) has corrupted i_extra_isize: %d, max: %zu",
-			  __func__, inode->i_ino, fi->i_extra_isize,
-			  F2FS_TOTAL_EXTRA_ATTR_SIZE);
-		return false;
-	}
-
-	if (f2fs_has_extra_attr(inode) &&
-		f2fs_sb_has_flexible_inline_xattr(sbi) &&
-		f2fs_has_inline_xattr(inode) &&
-		(!fi->i_inline_xattr_size ||
-		fi->i_inline_xattr_size > MAX_INLINE_XATTR_SIZE)) {
-		set_sbi_flag(sbi, SBI_NEED_FSCK);
-		f2fs_warn(sbi, "%s: inode (ino=%lx) has corrupted i_inline_xattr_size: %d, max: %lu",
-			  __func__, inode->i_ino, fi->i_inline_xattr_size,
-			  MAX_INLINE_XATTR_SIZE);
-		return false;
-=======
 	if (!f2fs_sb_has_extra_attr(sbi)) {
 		if (f2fs_sb_has_project_quota(sbi)) {
 			f2fs_warn(sbi, "%s: corrupted inode ino=%lx, wrong feature flag: %u, run fsck to fix.",
@@ -370,7 +341,6 @@
 				  __func__, inode->i_ino, F2FS_FEATURE_COMPRESSION);
 			return false;
 		}
->>>>>>> b8205e91
 	}
 
 	if (f2fs_sanity_check_inline_data(inode)) {
