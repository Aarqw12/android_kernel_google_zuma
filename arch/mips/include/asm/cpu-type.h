--- conflicted
+++ resolved
@@ -15,12 +15,8 @@
 static inline int __pure __get_cpu_type(const int cpu_type)
 {
 	switch (cpu_type) {
-<<<<<<< HEAD
-#if defined(CONFIG_SYS_HAS_CPU_LOONGSON2EF)
-=======
 #if defined(CONFIG_SYS_HAS_CPU_LOONGSON2E) || \
     defined(CONFIG_SYS_HAS_CPU_LOONGSON2F)
->>>>>>> a7196caf
 	case CPU_LOONGSON2EF:
 #endif
 
