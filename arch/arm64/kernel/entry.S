/* SPDX-License-Identifier: GPL-2.0-only */
/*
 * Low-level exception handling code
 *
 * Copyright (C) 2012 ARM Ltd.
 * Authors:	Catalin Marinas <catalin.marinas@arm.com>
 *		Will Deacon <will.deacon@arm.com>
 */

#include <linux/arm-smccc.h>
#include <linux/init.h>
#include <linux/linkage.h>

#include <asm/alternative.h>
#include <asm/assembler.h>
#include <asm/asm-offsets.h>
#include <asm/asm_pointer_auth.h>
#include <asm/bug.h>
#include <asm/cpufeature.h>
#include <asm/errno.h>
#include <asm/esr.h>
#include <asm/irq.h>
#include <asm/memory.h>
#include <asm/mmu.h>
#include <asm/processor.h>
#include <asm/ptrace.h>
#include <asm/scs.h>
#include <asm/thread_info.h>
#include <asm/asm-uaccess.h>
#include <asm/unistd.h>

	.macro	clear_gp_regs
	.irp	n,0,1,2,3,4,5,6,7,8,9,10,11,12,13,14,15,16,17,18,19,20,21,22,23,24,25,26,27,28,29
	mov	x\n, xzr
	.endr
	.endm

	.macro kernel_ventry, el:req, ht:req, regsize:req, label:req
	.align 7
.Lventry_start\@:
	.if	\el == 0
	/*
	 * This must be the first instruction of the EL0 vector entries. It is
	 * skipped by the trampoline vectors, to trigger the cleanup.
	 */
	b	.Lskip_tramp_vectors_cleanup\@
	.if	\regsize == 64
	mrs	x30, tpidrro_el0
	msr	tpidrro_el0, xzr
	.else
	mov	x30, xzr
	.endif
.Lskip_tramp_vectors_cleanup\@:
	.endif

	sub	sp, sp, #PT_REGS_SIZE
#ifdef CONFIG_VMAP_STACK
	/*
	 * Test whether the SP has overflowed, without corrupting a GPR.
	 * Task and IRQ stacks are aligned so that SP & (1 << THREAD_SHIFT)
	 * should always be zero.
	 */
	add	sp, sp, x0			// sp' = sp + x0
	sub	x0, sp, x0			// x0' = sp' - x0 = (sp + x0) - x0 = sp
	tbnz	x0, #THREAD_SHIFT, 0f
	sub	x0, sp, x0			// x0'' = sp' - x0' = (sp + x0) - sp = x0
	sub	sp, sp, x0			// sp'' = sp' - x0 = (sp + x0) - x0 = sp
	b	el\el\ht\()_\regsize\()_\label

0:
	/*
	 * Either we've just detected an overflow, or we've taken an exception
	 * while on the overflow stack. Either way, we won't return to
	 * userspace, and can clobber EL0 registers to free up GPRs.
	 */

	/* Stash the original SP (minus PT_REGS_SIZE) in tpidr_el0. */
	msr	tpidr_el0, x0

	/* Recover the original x0 value and stash it in tpidrro_el0 */
	sub	x0, sp, x0
	msr	tpidrro_el0, x0

	/* Switch to the overflow stack */
	adr_this_cpu sp, overflow_stack + OVERFLOW_STACK_SIZE, x0

	/*
	 * Check whether we were already on the overflow stack. This may happen
	 * after panic() re-enables interrupts.
	 */
	mrs	x0, tpidr_el0			// sp of interrupted context
	sub	x0, sp, x0			// delta with top of overflow stack
	tst	x0, #~(OVERFLOW_STACK_SIZE - 1)	// within range?
	b.ne	__bad_stack			// no? -> bad stack pointer

	/* We were already on the overflow stack. Restore sp/x0 and carry on. */
	sub	sp, sp, x0
	mrs	x0, tpidrro_el0
#endif
	b	el\el\ht\()_\regsize\()_\label
.org .Lventry_start\@ + 128	// Did we overflow the ventry slot?
	.endm

	.macro tramp_alias, dst, sym, tmp
	mov_q	\dst, TRAMP_VALIAS
	adr_l	\tmp, \sym
	add	\dst, \dst, \tmp
	adr_l	\tmp, .entry.tramp.text
	sub	\dst, \dst, \tmp
	.endm

	/*
	 * This macro corrupts x0-x3. It is the caller's duty  to save/restore
	 * them if required.
	 */
	.macro	apply_ssbd, state, tmp1, tmp2
alternative_cb	ARM64_ALWAYS_SYSTEM, spectre_v4_patch_fw_mitigation_enable
	b	.L__asm_ssbd_skip\@		// Patched to NOP
alternative_cb_end
	ldr_this_cpu	\tmp2, arm64_ssbd_callback_required, \tmp1
	cbz	\tmp2,	.L__asm_ssbd_skip\@
	ldr	\tmp2, [tsk, #TSK_TI_FLAGS]
	tbnz	\tmp2, #TIF_SSBD, .L__asm_ssbd_skip\@
	mov	w0, #ARM_SMCCC_ARCH_WORKAROUND_2
	mov	w1, #\state
alternative_cb	ARM64_ALWAYS_SYSTEM, smccc_patch_fw_mitigation_conduit
	nop					// Patched to SMC/HVC #0
alternative_cb_end
.L__asm_ssbd_skip\@:
	.endm

	/* Check for MTE asynchronous tag check faults */
	.macro check_mte_async_tcf, tmp, ti_flags, thread_sctlr
#ifdef CONFIG_ARM64_MTE
	.arch_extension lse
alternative_if_not ARM64_MTE
	b	1f
alternative_else_nop_endif
	/*
	 * Asynchronous tag check faults are only possible in ASYNC (2) or
	 * ASYM (3) modes. In each of these modes bit 1 of SCTLR_EL1.TCF0 is
	 * set, so skip the check if it is unset.
	 */
	tbz	\thread_sctlr, #(SCTLR_EL1_TCF0_SHIFT + 1), 1f
	mrs_s	\tmp, SYS_TFSRE0_EL1
	tbz	\tmp, #SYS_TFSR_EL1_TF0_SHIFT, 1f
	/* Asynchronous TCF occurred for TTBR0 access, set the TI flag */
	mov	\tmp, #_TIF_MTE_ASYNC_FAULT
	add	\ti_flags, tsk, #TSK_TI_FLAGS
	stset	\tmp, [\ti_flags]
1:
#endif
	.endm

	/* Clear the MTE asynchronous tag check faults */
	.macro clear_mte_async_tcf thread_sctlr
#ifdef CONFIG_ARM64_MTE
alternative_if ARM64_MTE
	/* See comment in check_mte_async_tcf above. */
	tbz	\thread_sctlr, #(SCTLR_EL1_TCF0_SHIFT + 1), 1f
	dsb	ish
	msr_s	SYS_TFSRE0_EL1, xzr
1:
alternative_else_nop_endif
#endif
	.endm

	.macro mte_set_gcr, mte_ctrl, tmp
#ifdef CONFIG_ARM64_MTE
	ubfx	\tmp, \mte_ctrl, #MTE_CTRL_GCR_USER_EXCL_SHIFT, #16
	orr	\tmp, \tmp, #SYS_GCR_EL1_RRND
	msr_s	SYS_GCR_EL1, \tmp
#endif
	.endm

	.macro mte_set_kernel_gcr, tmp, tmp2
#ifdef CONFIG_KASAN_HW_TAGS
alternative_cb	ARM64_ALWAYS_SYSTEM, kasan_hw_tags_enable
	b	1f
alternative_cb_end
	mov	\tmp, KERNEL_GCR_EL1
	msr_s	SYS_GCR_EL1, \tmp
1:
#endif
	.endm

	.macro mte_set_user_gcr, tsk, tmp, tmp2
#ifdef CONFIG_KASAN_HW_TAGS
alternative_cb	ARM64_ALWAYS_SYSTEM, kasan_hw_tags_enable
	b	1f
alternative_cb_end
	ldr	\tmp, [\tsk, #THREAD_MTE_CTRL]

	mte_set_gcr \tmp, \tmp2
1:
#endif
	.endm

	.macro	kernel_entry, el, regsize = 64
	.if	\regsize == 32
	mov	w0, w0				// zero upper 32 bits of x0
	.endif
	stp	x0, x1, [sp, #16 * 0]
	stp	x2, x3, [sp, #16 * 1]
	stp	x4, x5, [sp, #16 * 2]
	stp	x6, x7, [sp, #16 * 3]
	stp	x8, x9, [sp, #16 * 4]
	stp	x10, x11, [sp, #16 * 5]
	stp	x12, x13, [sp, #16 * 6]
	stp	x14, x15, [sp, #16 * 7]
	stp	x16, x17, [sp, #16 * 8]
	stp	x18, x19, [sp, #16 * 9]
	stp	x20, x21, [sp, #16 * 10]
	stp	x22, x23, [sp, #16 * 11]
	stp	x24, x25, [sp, #16 * 12]
	stp	x26, x27, [sp, #16 * 13]
	stp	x28, x29, [sp, #16 * 14]

	.if	\el == 0
	clear_gp_regs
	mrs	x21, sp_el0
	ldr_this_cpu	tsk, __entry_task, x20
	msr	sp_el0, tsk

	/*
	 * Ensure MDSCR_EL1.SS is clear, since we can unmask debug exceptions
	 * when scheduling.
	 */
	ldr	x19, [tsk, #TSK_TI_FLAGS]
	disable_step_tsk x19, x20

	/* Check for asynchronous tag check faults in user space */
	ldr	x0, [tsk, THREAD_SCTLR_USER]
	check_mte_async_tcf x22, x23, x0

#ifdef CONFIG_ARM64_PTR_AUTH
alternative_if ARM64_HAS_ADDRESS_AUTH
	/*
	 * Enable IA for in-kernel PAC if the task had it disabled. Although
	 * this could be implemented with an unconditional MRS which would avoid
	 * a load, this was measured to be slower on Cortex-A75 and Cortex-A76.
	 *
	 * Install the kernel IA key only if IA was enabled in the task. If IA
	 * was disabled on kernel exit then we would have left the kernel IA
	 * installed so there is no need to install it again.
	 */
	tbz	x0, SCTLR_ELx_ENIA_SHIFT, 1f
	__ptrauth_keys_install_kernel_nosync tsk, x20, x22, x23
	b	2f
1:
	mrs	x0, sctlr_el1
	orr	x0, x0, SCTLR_ELx_ENIA
	msr	sctlr_el1, x0
2:
alternative_else_nop_endif
#endif

	apply_ssbd 1, x22, x23

	mte_set_kernel_gcr x22, x23

	/*
	 * Any non-self-synchronizing system register updates required for
	 * kernel entry should be placed before this point.
	 */
alternative_if ARM64_MTE
	isb
	b	1f
alternative_else_nop_endif
alternative_if ARM64_HAS_ADDRESS_AUTH
	isb
alternative_else_nop_endif
1:

	scs_load_current
	.else
	add	x21, sp, #PT_REGS_SIZE
	get_current_task tsk
	.endif /* \el == 0 */
	mrs	x22, elr_el1
	mrs	x23, spsr_el1
	stp	lr, x21, [sp, #S_LR]

	/*
	 * For exceptions from EL0, create a final frame record.
	 * For exceptions from EL1, create a synthetic frame record so the
	 * interrupted code shows up in the backtrace.
	 */
	.if \el == 0
	stp	xzr, xzr, [sp, #S_STACKFRAME]
	.else
	stp	x29, x22, [sp, #S_STACKFRAME]
	.endif
	add	x29, sp, #S_STACKFRAME

#ifdef CONFIG_ARM64_SW_TTBR0_PAN
alternative_if_not ARM64_HAS_PAN
	bl	__swpan_entry_el\el
alternative_else_nop_endif
#endif

	stp	x22, x23, [sp, #S_PC]

	/* Not in a syscall by default (el0_svc overwrites for real syscall) */
	.if	\el == 0
	mov	w21, #NO_SYSCALL
	str	w21, [sp, #S_SYSCALLNO]
	.endif

#ifdef CONFIG_ARM64_PSEUDO_NMI
	/* Save pmr */
alternative_if ARM64_HAS_IRQ_PRIO_MASKING
	mrs_s	x20, SYS_ICC_PMR_EL1
	str	x20, [sp, #S_PMR_SAVE]
	mov	x20, #GIC_PRIO_IRQON | GIC_PRIO_PSR_I_SET
	msr_s	SYS_ICC_PMR_EL1, x20
alternative_else_nop_endif
#endif

	/*
	 * Registers that may be useful after this macro is invoked:
	 *
	 * x20 - ICC_PMR_EL1
	 * x21 - aborted SP
	 * x22 - aborted PC
	 * x23 - aborted PSTATE
	*/
	.endm

	.macro	kernel_exit, el
	.if	\el != 0
	disable_daif
	.endif

#ifdef CONFIG_ARM64_PSEUDO_NMI
	/* Restore pmr */
alternative_if ARM64_HAS_IRQ_PRIO_MASKING
	ldr	x20, [sp, #S_PMR_SAVE]
	msr_s	SYS_ICC_PMR_EL1, x20
	mrs_s	x21, SYS_ICC_CTLR_EL1
	tbz	x21, #6, .L__skip_pmr_sync\@	// Check for ICC_CTLR_EL1.PMHE
	dsb	sy				// Ensure priority change is seen by redistributor
.L__skip_pmr_sync\@:
alternative_else_nop_endif
#endif

	ldp	x21, x22, [sp, #S_PC]		// load ELR, SPSR

#ifdef CONFIG_ARM64_SW_TTBR0_PAN
alternative_if_not ARM64_HAS_PAN
	bl	__swpan_exit_el\el
alternative_else_nop_endif
#endif

	.if	\el == 0
	ldr	x23, [sp, #S_SP]		// load return stack pointer
	msr	sp_el0, x23
	tst	x22, #PSR_MODE32_BIT		// native task?
	b.eq	3f

#ifdef CONFIG_ARM64_ERRATUM_845719
alternative_if ARM64_WORKAROUND_845719
#ifdef CONFIG_PID_IN_CONTEXTIDR
	mrs	x29, contextidr_el1
	msr	contextidr_el1, x29
#else
	msr contextidr_el1, xzr
#endif
alternative_else_nop_endif
#endif
3:
	scs_save tsk

	/* Ignore asynchronous tag check faults in the uaccess routines */
	ldr	x0, [tsk, THREAD_SCTLR_USER]
	clear_mte_async_tcf x0

#ifdef CONFIG_ARM64_PTR_AUTH
alternative_if ARM64_HAS_ADDRESS_AUTH
	/*
	 * IA was enabled for in-kernel PAC. Disable it now if needed, or
	 * alternatively install the user's IA. All other per-task keys and
	 * SCTLR bits were updated on task switch.
	 *
	 * No kernel C function calls after this.
	 */
	tbz	x0, SCTLR_ELx_ENIA_SHIFT, 1f
	__ptrauth_keys_install_user tsk, x0, x1, x2
	b	2f
1:
	mrs	x0, sctlr_el1
	bic	x0, x0, SCTLR_ELx_ENIA
	msr	sctlr_el1, x0
2:
alternative_else_nop_endif
#endif

	mte_set_user_gcr tsk, x0, x1

	apply_ssbd 0, x0, x1
	.endif

	msr	elr_el1, x21			// set up the return data
	msr	spsr_el1, x22
	ldp	x0, x1, [sp, #16 * 0]
	ldp	x2, x3, [sp, #16 * 1]
	ldp	x4, x5, [sp, #16 * 2]
	ldp	x6, x7, [sp, #16 * 3]
	ldp	x8, x9, [sp, #16 * 4]
	ldp	x10, x11, [sp, #16 * 5]
	ldp	x12, x13, [sp, #16 * 6]
	ldp	x14, x15, [sp, #16 * 7]
	ldp	x16, x17, [sp, #16 * 8]
	ldp	x18, x19, [sp, #16 * 9]
	ldp	x20, x21, [sp, #16 * 10]
	ldp	x22, x23, [sp, #16 * 11]
	ldp	x24, x25, [sp, #16 * 12]
	ldp	x26, x27, [sp, #16 * 13]
	ldp	x28, x29, [sp, #16 * 14]

	.if	\el == 0
<<<<<<< HEAD
=======
alternative_if ARM64_WORKAROUND_SPECULATIVE_UNPRIV_LOAD
	tlbi	vale1, xzr
	dsb	nsh
alternative_else_nop_endif
>>>>>>> e5c3b988
alternative_if_not ARM64_UNMAP_KERNEL_AT_EL0
	ldr	lr, [sp, #S_LR]
	add	sp, sp, #PT_REGS_SIZE		// restore sp
	eret
alternative_else_nop_endif
#ifdef CONFIG_UNMAP_KERNEL_AT_EL0
	bne	4f
	msr	far_el1, x29
	tramp_alias	x30, tramp_exit_native, x29
	br	x30
4:
	tramp_alias	x30, tramp_exit_compat, x29
	br	x30
#endif
	.else
	ldr	lr, [sp, #S_LR]
	add	sp, sp, #PT_REGS_SIZE		// restore sp

	/* Ensure any device/NC reads complete */
	alternative_insn nop, "dmb sy", ARM64_WORKAROUND_1508412

	eret
	.endif
	sb
	.endm

#ifdef CONFIG_ARM64_SW_TTBR0_PAN
	/*
	 * Set the TTBR0 PAN bit in SPSR. When the exception is taken from
	 * EL0, there is no need to check the state of TTBR0_EL1 since
	 * accesses are always enabled.
	 * Note that the meaning of this bit differs from the ARMv8.1 PAN
	 * feature as all TTBR0_EL1 accesses are disabled, not just those to
	 * user mappings.
	 */
SYM_CODE_START_LOCAL(__swpan_entry_el1)
	mrs	x21, ttbr0_el1
	tst	x21, #TTBR_ASID_MASK		// Check for the reserved ASID
	orr	x23, x23, #PSR_PAN_BIT		// Set the emulated PAN in the saved SPSR
	b.eq	1f				// TTBR0 access already disabled
	and	x23, x23, #~PSR_PAN_BIT		// Clear the emulated PAN in the saved SPSR
SYM_INNER_LABEL(__swpan_entry_el0, SYM_L_LOCAL)
	__uaccess_ttbr0_disable x21
1:	ret
SYM_CODE_END(__swpan_entry_el1)

	/*
	 * Restore access to TTBR0_EL1. If returning to EL0, no need for SPSR
	 * PAN bit checking.
	 */
SYM_CODE_START_LOCAL(__swpan_exit_el1)
	tbnz	x22, #22, 1f			// Skip re-enabling TTBR0 access if the PSR_PAN_BIT is set
	__uaccess_ttbr0_enable x0, x1
1:	and	x22, x22, #~PSR_PAN_BIT		// ARMv8.0 CPUs do not understand this bit
	ret
SYM_CODE_END(__swpan_exit_el1)

SYM_CODE_START_LOCAL(__swpan_exit_el0)
	__uaccess_ttbr0_enable x0, x1
	/*
	 * Enable errata workarounds only if returning to user. The only
	 * workaround currently required for TTBR0_EL1 changes are for the
	 * Cavium erratum 27456 (broadcast TLBI instructions may cause I-cache
	 * corruption).
	 */
	b	post_ttbr_update_workaround
SYM_CODE_END(__swpan_exit_el0)
#endif

/* GPRs used by entry code */
tsk	.req	x28		// current thread_info

	.text

/*
 * Exception vectors.
 */
	.pushsection ".entry.text", "ax"

	.align	11
SYM_CODE_START(vectors)
	kernel_ventry	1, t, 64, sync		// Synchronous EL1t
	kernel_ventry	1, t, 64, irq		// IRQ EL1t
	kernel_ventry	1, t, 64, fiq		// FIQ EL1t
	kernel_ventry	1, t, 64, error		// Error EL1t

	kernel_ventry	1, h, 64, sync		// Synchronous EL1h
	kernel_ventry	1, h, 64, irq		// IRQ EL1h
	kernel_ventry	1, h, 64, fiq		// FIQ EL1h
	kernel_ventry	1, h, 64, error		// Error EL1h

	kernel_ventry	0, t, 64, sync		// Synchronous 64-bit EL0
	kernel_ventry	0, t, 64, irq		// IRQ 64-bit EL0
	kernel_ventry	0, t, 64, fiq		// FIQ 64-bit EL0
	kernel_ventry	0, t, 64, error		// Error 64-bit EL0

	kernel_ventry	0, t, 32, sync		// Synchronous 32-bit EL0
	kernel_ventry	0, t, 32, irq		// IRQ 32-bit EL0
	kernel_ventry	0, t, 32, fiq		// FIQ 32-bit EL0
	kernel_ventry	0, t, 32, error		// Error 32-bit EL0
SYM_CODE_END(vectors)

#ifdef CONFIG_VMAP_STACK
SYM_CODE_START_LOCAL(__bad_stack)
	/*
	 * We detected an overflow in kernel_ventry, which switched to the
	 * overflow stack. Stash the exception regs, and head to our overflow
	 * handler.
	 */

	/* Restore the original x0 value */
	mrs	x0, tpidrro_el0

	/*
	 * Store the original GPRs to the new stack. The orginal SP (minus
	 * PT_REGS_SIZE) was stashed in tpidr_el0 by kernel_ventry.
	 */
	sub	sp, sp, #PT_REGS_SIZE
	kernel_entry 1
	mrs	x0, tpidr_el0
	add	x0, x0, #PT_REGS_SIZE
	str	x0, [sp, #S_SP]

	/* Stash the regs for handle_bad_stack */
	mov	x0, sp

	/* Time to die */
	bl	handle_bad_stack
	ASM_BUG()
SYM_CODE_END(__bad_stack)
#endif /* CONFIG_VMAP_STACK */


	.macro entry_handler el:req, ht:req, regsize:req, label:req
SYM_CODE_START_LOCAL(el\el\ht\()_\regsize\()_\label)
	kernel_entry \el, \regsize
	mov	x0, sp
	bl	el\el\ht\()_\regsize\()_\label\()_handler
	.if \el == 0
	b	ret_to_user
	.else
	b	ret_to_kernel
	.endif
SYM_CODE_END(el\el\ht\()_\regsize\()_\label)
	.endm

/*
 * Early exception handlers
 */
	entry_handler	1, t, 64, sync
	entry_handler	1, t, 64, irq
	entry_handler	1, t, 64, fiq
	entry_handler	1, t, 64, error

	entry_handler	1, h, 64, sync
	entry_handler	1, h, 64, irq
	entry_handler	1, h, 64, fiq
	entry_handler	1, h, 64, error

	entry_handler	0, t, 64, sync
	entry_handler	0, t, 64, irq
	entry_handler	0, t, 64, fiq
	entry_handler	0, t, 64, error

	entry_handler	0, t, 32, sync
	entry_handler	0, t, 32, irq
	entry_handler	0, t, 32, fiq
	entry_handler	0, t, 32, error

SYM_CODE_START_LOCAL(ret_to_kernel)
	kernel_exit 1
SYM_CODE_END(ret_to_kernel)

SYM_CODE_START_LOCAL(ret_to_user)
	ldr	x19, [tsk, #TSK_TI_FLAGS]	// re-check for single-step
	enable_step_tsk x19, x2
#ifdef CONFIG_GCC_PLUGIN_STACKLEAK
	bl	stackleak_erase_on_task_stack
#endif
	kernel_exit 0
SYM_CODE_END(ret_to_user)

	.popsection				// .entry.text

	// Move from tramp_pg_dir to swapper_pg_dir
	.macro tramp_map_kernel, tmp
	mrs	\tmp, ttbr1_el1
	add	\tmp, \tmp, #TRAMP_SWAPPER_OFFSET
	bic	\tmp, \tmp, #USER_ASID_FLAG
	msr	ttbr1_el1, \tmp
#ifdef CONFIG_QCOM_FALKOR_ERRATUM_1003
alternative_if ARM64_WORKAROUND_QCOM_FALKOR_E1003
	/* ASID already in \tmp[63:48] */
	movk	\tmp, #:abs_g2_nc:(TRAMP_VALIAS >> 12)
	movk	\tmp, #:abs_g1_nc:(TRAMP_VALIAS >> 12)
	/* 2MB boundary containing the vectors, so we nobble the walk cache */
	movk	\tmp, #:abs_g0_nc:((TRAMP_VALIAS & ~(SZ_2M - 1)) >> 12)
	isb
	tlbi	vae1, \tmp
	dsb	nsh
alternative_else_nop_endif
#endif /* CONFIG_QCOM_FALKOR_ERRATUM_1003 */
	.endm

	// Move from swapper_pg_dir to tramp_pg_dir
	.macro tramp_unmap_kernel, tmp
	mrs	\tmp, ttbr1_el1
	sub	\tmp, \tmp, #TRAMP_SWAPPER_OFFSET
	orr	\tmp, \tmp, #USER_ASID_FLAG
	msr	ttbr1_el1, \tmp
	/*
	 * We avoid running the post_ttbr_update_workaround here because
	 * it's only needed by Cavium ThunderX, which requires KPTI to be
	 * disabled.
	 */
	.endm

	.macro		tramp_data_read_var	dst, var
#ifdef CONFIG_RELOCATABLE
	ldr		\dst, .L__tramp_data_\var
	.ifndef		.L__tramp_data_\var
	.pushsection	".entry.tramp.rodata", "a", %progbits
	.align		3
.L__tramp_data_\var:
	.quad		\var
	.popsection
	.endif
#else
	/*
	 * As !RELOCATABLE implies !RANDOMIZE_BASE the address is always a
	 * compile time constant (and hence not secret and not worth hiding).
	 *
	 * As statically allocated kernel code and data always live in the top
	 * 47 bits of the address space we can sign-extend bit 47 and avoid an
	 * instruction to load the upper 16 bits (which must be 0xFFFF).
	 */
	movz		\dst, :abs_g2_s:\var
	movk		\dst, :abs_g1_nc:\var
	movk		\dst, :abs_g0_nc:\var
#endif
	.endm

#define BHB_MITIGATION_NONE	0
#define BHB_MITIGATION_LOOP	1
#define BHB_MITIGATION_FW	2
#define BHB_MITIGATION_INSN	3

	.macro tramp_ventry, vector_start, regsize, kpti, bhb
	.align	7
1:
	.if	\regsize == 64
	msr	tpidrro_el0, x30	// Restored in kernel_ventry
	.endif

	.if	\bhb == BHB_MITIGATION_LOOP
	/*
	 * This sequence must appear before the first indirect branch. i.e. the
	 * ret out of tramp_ventry. It appears here because x30 is free.
	 */
	__mitigate_spectre_bhb_loop	x30
	.endif // \bhb == BHB_MITIGATION_LOOP

	.if	\bhb == BHB_MITIGATION_INSN
	clearbhb
	isb
	.endif // \bhb == BHB_MITIGATION_INSN

	.if	\kpti == 1
	/*
	 * Defend against branch aliasing attacks by pushing a dummy
	 * entry onto the return stack and using a RET instruction to
	 * enter the full-fat kernel vectors.
	 */
	bl	2f
	b	.
2:
	tramp_map_kernel	x30
alternative_insn isb, nop, ARM64_WORKAROUND_QCOM_FALKOR_E1003
	tramp_data_read_var	x30, vectors
alternative_if_not ARM64_WORKAROUND_CAVIUM_TX2_219_PRFM
	prfm	plil1strm, [x30, #(1b - \vector_start)]
alternative_else_nop_endif

	msr	vbar_el1, x30
	isb
	.else
	adr_l	x30, vectors
	.endif // \kpti == 1

	.if	\bhb == BHB_MITIGATION_FW
	/*
	 * The firmware sequence must appear before the first indirect branch.
	 * i.e. the ret out of tramp_ventry. But it also needs the stack to be
	 * mapped to save/restore the registers the SMC clobbers.
	 */
	__mitigate_spectre_bhb_fw
	.endif // \bhb == BHB_MITIGATION_FW

	add	x30, x30, #(1b - \vector_start + 4)
	ret
.org 1b + 128	// Did we overflow the ventry slot?
	.endm

	.macro tramp_exit, regsize = 64
	tramp_data_read_var	x30, this_cpu_vector
	get_this_cpu_offset x29
	ldr	x30, [x30, x29]

	msr	vbar_el1, x30
	ldr	lr, [sp, #S_LR]
	tramp_unmap_kernel	x29
	.if	\regsize == 64
	mrs	x29, far_el1
	.endif
	add	sp, sp, #PT_REGS_SIZE		// restore sp
	eret
	sb
	.endm

	.macro	generate_tramp_vector,	kpti, bhb
.Lvector_start\@:
	.space	0x400

	.rept	4
	tramp_ventry	.Lvector_start\@, 64, \kpti, \bhb
	.endr
	.rept	4
	tramp_ventry	.Lvector_start\@, 32, \kpti, \bhb
	.endr
	.endm

#ifdef CONFIG_UNMAP_KERNEL_AT_EL0
/*
 * Exception vectors trampoline.
 * The order must match __bp_harden_el1_vectors and the
 * arm64_bp_harden_el1_vectors enum.
 */
	.pushsection ".entry.tramp.text", "ax"
	.align	11
SYM_CODE_START_NOALIGN(tramp_vectors)
#ifdef CONFIG_MITIGATE_SPECTRE_BRANCH_HISTORY
	generate_tramp_vector	kpti=1, bhb=BHB_MITIGATION_LOOP
	generate_tramp_vector	kpti=1, bhb=BHB_MITIGATION_FW
	generate_tramp_vector	kpti=1, bhb=BHB_MITIGATION_INSN
#endif /* CONFIG_MITIGATE_SPECTRE_BRANCH_HISTORY */
	generate_tramp_vector	kpti=1, bhb=BHB_MITIGATION_NONE
SYM_CODE_END(tramp_vectors)

SYM_CODE_START(tramp_exit_native)
	tramp_exit
SYM_CODE_END(tramp_exit_native)

SYM_CODE_START(tramp_exit_compat)
	tramp_exit	32
SYM_CODE_END(tramp_exit_compat)
	.popsection				// .entry.tramp.text
#endif /* CONFIG_UNMAP_KERNEL_AT_EL0 */

/*
 * Exception vectors for spectre mitigations on entry from EL1 when
 * kpti is not in use.
 */
	.macro generate_el1_vector, bhb
.Lvector_start\@:
	kernel_ventry	1, t, 64, sync		// Synchronous EL1t
	kernel_ventry	1, t, 64, irq		// IRQ EL1t
	kernel_ventry	1, t, 64, fiq		// FIQ EL1h
	kernel_ventry	1, t, 64, error		// Error EL1t

	kernel_ventry	1, h, 64, sync		// Synchronous EL1h
	kernel_ventry	1, h, 64, irq		// IRQ EL1h
	kernel_ventry	1, h, 64, fiq		// FIQ EL1h
	kernel_ventry	1, h, 64, error		// Error EL1h

	.rept	4
	tramp_ventry	.Lvector_start\@, 64, 0, \bhb
	.endr
	.rept 4
	tramp_ventry	.Lvector_start\@, 32, 0, \bhb
	.endr
	.endm

/* The order must match tramp_vecs and the arm64_bp_harden_el1_vectors enum. */
	.pushsection ".entry.text", "ax"
	.align	11
SYM_CODE_START(__bp_harden_el1_vectors)
#ifdef CONFIG_MITIGATE_SPECTRE_BRANCH_HISTORY
	generate_el1_vector	bhb=BHB_MITIGATION_LOOP
	generate_el1_vector	bhb=BHB_MITIGATION_FW
	generate_el1_vector	bhb=BHB_MITIGATION_INSN
#endif /* CONFIG_MITIGATE_SPECTRE_BRANCH_HISTORY */
SYM_CODE_END(__bp_harden_el1_vectors)
	.popsection


/*
 * Register switch for AArch64. The callee-saved registers need to be saved
 * and restored. On entry:
 *   x0 = previous task_struct (must be preserved across the switch)
 *   x1 = next task_struct
 * Previous and next are guaranteed not to be the same.
 *
 */
SYM_FUNC_START(cpu_switch_to)
	mov	x10, #THREAD_CPU_CONTEXT
	add	x8, x0, x10
	mov	x9, sp
	stp	x19, x20, [x8], #16		// store callee-saved registers
	stp	x21, x22, [x8], #16
	stp	x23, x24, [x8], #16
	stp	x25, x26, [x8], #16
	stp	x27, x28, [x8], #16
	stp	x29, x9, [x8], #16
	str	lr, [x8]
	add	x8, x1, x10
	ldp	x19, x20, [x8], #16		// restore callee-saved registers
	ldp	x21, x22, [x8], #16
	ldp	x23, x24, [x8], #16
	ldp	x25, x26, [x8], #16
	ldp	x27, x28, [x8], #16
	ldp	x29, x9, [x8], #16
	ldr	lr, [x8]
	mov	sp, x9
	msr	sp_el0, x1
	ptrauth_keys_install_kernel x1, x8, x9, x10
	scs_save x0
	scs_load_current
	ret
SYM_FUNC_END(cpu_switch_to)
NOKPROBE(cpu_switch_to)

/*
 * This is how we return from a fork.
 */
SYM_CODE_START(ret_from_fork)
	bl	schedule_tail
	cbz	x19, 1f				// not a kernel thread
	mov	x0, x20
	blr	x19
1:	get_current_task tsk
	mov	x0, sp
	bl	asm_exit_to_user_mode
	b	ret_to_user
SYM_CODE_END(ret_from_fork)
NOKPROBE(ret_from_fork)

/*
 * void call_on_irq_stack(struct pt_regs *regs,
 * 		          void (*func)(struct pt_regs *));
 *
 * Calls func(regs) using this CPU's irq stack and shadow irq stack.
 */
SYM_FUNC_START(call_on_irq_stack)
#ifdef CONFIG_SHADOW_CALL_STACK
	get_current_task x16
	scs_save x16
	ldr_this_cpu scs_sp, irq_shadow_call_stack_ptr, x17
#endif

	/* Create a frame record to save our LR and SP (implicit in FP) */
	stp	x29, x30, [sp, #-16]!
	mov	x29, sp

	ldr_this_cpu x16, irq_stack_ptr, x17

	/* Move to the new stack and call the function there */
	add	sp, x16, #IRQ_STACK_SIZE
	blr	x1

	/*
	 * Restore the SP from the FP, and restore the FP and LR from the frame
	 * record.
	 */
	mov	sp, x29
	ldp	x29, x30, [sp], #16
	scs_load_current
	ret
SYM_FUNC_END(call_on_irq_stack)
NOKPROBE(call_on_irq_stack)

#ifdef CONFIG_ARM_SDE_INTERFACE

#include <asm/sdei.h>
#include <uapi/linux/arm_sdei.h>

.macro sdei_handler_exit exit_mode
	/* On success, this call never returns... */
	cmp	\exit_mode, #SDEI_EXIT_SMC
	b.ne	99f
	smc	#0
	b	.
99:	hvc	#0
	b	.
.endm

#ifdef CONFIG_UNMAP_KERNEL_AT_EL0
/*
 * The regular SDEI entry point may have been unmapped along with the rest of
 * the kernel. This trampoline restores the kernel mapping to make the x1 memory
 * argument accessible.
 *
 * This clobbers x4, __sdei_handler() will restore this from firmware's
 * copy.
 */
.pushsection ".entry.tramp.text", "ax"
SYM_CODE_START(__sdei_asm_entry_trampoline)
	mrs	x4, ttbr1_el1
	tbz	x4, #USER_ASID_BIT, 1f

	tramp_map_kernel tmp=x4
	isb
	mov	x4, xzr

	/*
	 * Remember whether to unmap the kernel on exit.
	 */
1:	str	x4, [x1, #(SDEI_EVENT_INTREGS + S_SDEI_TTBR1)]
	tramp_data_read_var     x4, __sdei_asm_handler
	br	x4
SYM_CODE_END(__sdei_asm_entry_trampoline)
NOKPROBE(__sdei_asm_entry_trampoline)

/*
 * Make the exit call and restore the original ttbr1_el1
 *
 * x0 & x1: setup for the exit API call
 * x2: exit_mode
 * x4: struct sdei_registered_event argument from registration time.
 */
SYM_CODE_START(__sdei_asm_exit_trampoline)
	ldr	x4, [x4, #(SDEI_EVENT_INTREGS + S_SDEI_TTBR1)]
	cbnz	x4, 1f

	tramp_unmap_kernel	tmp=x4

1:	sdei_handler_exit exit_mode=x2
SYM_CODE_END(__sdei_asm_exit_trampoline)
NOKPROBE(__sdei_asm_exit_trampoline)
.popsection		// .entry.tramp.text
#endif /* CONFIG_UNMAP_KERNEL_AT_EL0 */

/*
 * Software Delegated Exception entry point.
 *
 * x0: Event number
 * x1: struct sdei_registered_event argument from registration time.
 * x2: interrupted PC
 * x3: interrupted PSTATE
 * x4: maybe clobbered by the trampoline
 *
 * Firmware has preserved x0->x17 for us, we must save/restore the rest to
 * follow SMC-CC. We save (or retrieve) all the registers as the handler may
 * want them.
 */
SYM_CODE_START(__sdei_asm_handler)
	stp     x2, x3, [x1, #SDEI_EVENT_INTREGS + S_PC]
	stp     x4, x5, [x1, #SDEI_EVENT_INTREGS + 16 * 2]
	stp     x6, x7, [x1, #SDEI_EVENT_INTREGS + 16 * 3]
	stp     x8, x9, [x1, #SDEI_EVENT_INTREGS + 16 * 4]
	stp     x10, x11, [x1, #SDEI_EVENT_INTREGS + 16 * 5]
	stp     x12, x13, [x1, #SDEI_EVENT_INTREGS + 16 * 6]
	stp     x14, x15, [x1, #SDEI_EVENT_INTREGS + 16 * 7]
	stp     x16, x17, [x1, #SDEI_EVENT_INTREGS + 16 * 8]
	stp     x18, x19, [x1, #SDEI_EVENT_INTREGS + 16 * 9]
	stp     x20, x21, [x1, #SDEI_EVENT_INTREGS + 16 * 10]
	stp     x22, x23, [x1, #SDEI_EVENT_INTREGS + 16 * 11]
	stp     x24, x25, [x1, #SDEI_EVENT_INTREGS + 16 * 12]
	stp     x26, x27, [x1, #SDEI_EVENT_INTREGS + 16 * 13]
	stp     x28, x29, [x1, #SDEI_EVENT_INTREGS + 16 * 14]
	mov	x4, sp
	stp     lr, x4, [x1, #SDEI_EVENT_INTREGS + S_LR]

	mov	x19, x1

	/* Store the registered-event for crash_smp_send_stop() */
	ldrb	w4, [x19, #SDEI_EVENT_PRIORITY]
	cbnz	w4, 1f
	adr_this_cpu dst=x5, sym=sdei_active_normal_event, tmp=x6
	b	2f
1:	adr_this_cpu dst=x5, sym=sdei_active_critical_event, tmp=x6
2:	str	x19, [x5]

#ifdef CONFIG_VMAP_STACK
	/*
	 * entry.S may have been using sp as a scratch register, find whether
	 * this is a normal or critical event and switch to the appropriate
	 * stack for this CPU.
	 */
	cbnz	w4, 1f
	ldr_this_cpu dst=x5, sym=sdei_stack_normal_ptr, tmp=x6
	b	2f
1:	ldr_this_cpu dst=x5, sym=sdei_stack_critical_ptr, tmp=x6
2:	mov	x6, #SDEI_STACK_SIZE
	add	x5, x5, x6
	mov	sp, x5
#endif

#ifdef CONFIG_SHADOW_CALL_STACK
	/* Use a separate shadow call stack for normal and critical events */
	cbnz	w4, 3f
	ldr_this_cpu dst=scs_sp, sym=sdei_shadow_call_stack_normal_ptr, tmp=x6
	b	4f
3:	ldr_this_cpu dst=scs_sp, sym=sdei_shadow_call_stack_critical_ptr, tmp=x6
4:
#endif

	/*
	 * We may have interrupted userspace, or a guest, or exit-from or
	 * return-to either of these. We can't trust sp_el0, restore it.
	 */
	mrs	x28, sp_el0
	ldr_this_cpu	dst=x0, sym=__entry_task, tmp=x1
	msr	sp_el0, x0

	/* If we interrupted the kernel point to the previous stack/frame. */
	and     x0, x3, #0xc
	mrs     x1, CurrentEL
	cmp     x0, x1
	csel	x29, x29, xzr, eq	// fp, or zero
	csel	x4, x2, xzr, eq		// elr, or zero

	stp	x29, x4, [sp, #-16]!
	mov	x29, sp

	add	x0, x19, #SDEI_EVENT_INTREGS
	mov	x1, x19
	bl	__sdei_handler

	msr	sp_el0, x28
	/* restore regs >x17 that we clobbered */
	mov	x4, x19         // keep x4 for __sdei_asm_exit_trampoline
	ldp	x28, x29, [x4, #SDEI_EVENT_INTREGS + 16 * 14]
	ldp	x18, x19, [x4, #SDEI_EVENT_INTREGS + 16 * 9]
	ldp	lr, x1, [x4, #SDEI_EVENT_INTREGS + S_LR]
	mov	sp, x1

	mov	x1, x0			// address to complete_and_resume
	/* x0 = (x0 <= SDEI_EV_FAILED) ?
	 * EVENT_COMPLETE:EVENT_COMPLETE_AND_RESUME
	 */
	cmp	x0, #SDEI_EV_FAILED
	mov_q	x2, SDEI_1_0_FN_SDEI_EVENT_COMPLETE
	mov_q	x3, SDEI_1_0_FN_SDEI_EVENT_COMPLETE_AND_RESUME
	csel	x0, x2, x3, ls

	ldr_l	x2, sdei_exit_mode

	/* Clear the registered-event seen by crash_smp_send_stop() */
	ldrb	w3, [x4, #SDEI_EVENT_PRIORITY]
	cbnz	w3, 1f
	adr_this_cpu dst=x5, sym=sdei_active_normal_event, tmp=x6
	b	2f
1:	adr_this_cpu dst=x5, sym=sdei_active_critical_event, tmp=x6
2:	str	xzr, [x5]

alternative_if_not ARM64_UNMAP_KERNEL_AT_EL0
	sdei_handler_exit exit_mode=x2
alternative_else_nop_endif

#ifdef CONFIG_UNMAP_KERNEL_AT_EL0
	tramp_alias	dst=x5, sym=__sdei_asm_exit_trampoline, tmp=x3
	br	x5
#endif
SYM_CODE_END(__sdei_asm_handler)
NOKPROBE(__sdei_asm_handler)

SYM_CODE_START(__sdei_handler_abort)
	mov_q	x0, SDEI_1_0_FN_SDEI_EVENT_COMPLETE_AND_RESUME
	adr	x1, 1f
	ldr_l	x2, sdei_exit_mode
	sdei_handler_exit exit_mode=x2
	// exit the handler and jump to the next instruction.
	// Exit will stomp x0-x17, PSTATE, ELR_ELx, and SPSR_ELx.
1:	ret
SYM_CODE_END(__sdei_handler_abort)
NOKPROBE(__sdei_handler_abort)
#endif /* CONFIG_ARM_SDE_INTERFACE */<|MERGE_RESOLUTION|>--- conflicted
+++ resolved
@@ -419,13 +419,10 @@
 	ldp	x28, x29, [sp, #16 * 14]
 
 	.if	\el == 0
-<<<<<<< HEAD
-=======
 alternative_if ARM64_WORKAROUND_SPECULATIVE_UNPRIV_LOAD
 	tlbi	vale1, xzr
 	dsb	nsh
 alternative_else_nop_endif
->>>>>>> e5c3b988
 alternative_if_not ARM64_UNMAP_KERNEL_AT_EL0
 	ldr	lr, [sp, #S_LR]
 	add	sp, sp, #PT_REGS_SIZE		// restore sp
