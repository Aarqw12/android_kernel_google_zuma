--- conflicted
+++ resolved
@@ -67,10 +67,7 @@
 #include <asm/mmu.h>
 #include <asm/opal.h>
 #include <asm/xics.h>
-<<<<<<< HEAD
-=======
 #include <asm/xive.h>
->>>>>>> fb7dcf72
 
 #include "book3s.h"
 
