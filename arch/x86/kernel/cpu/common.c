// SPDX-License-Identifier: GPL-2.0-only
/* cpu_feature_enabled() cannot be used this early */
#define USE_EARLY_PGTABLE_L5

#include <linux/memblock.h>
#include <linux/linkage.h>
#include <linux/bitops.h>
#include <linux/kernel.h>
#include <linux/export.h>
#include <linux/percpu.h>
#include <linux/string.h>
#include <linux/ctype.h>
#include <linux/delay.h>
#include <linux/sched/mm.h>
#include <linux/sched/clock.h>
#include <linux/sched/task.h>
#include <linux/sched/smt.h>
#include <linux/init.h>
#include <linux/kprobes.h>
#include <linux/kgdb.h>
#include <linux/mem_encrypt.h>
#include <linux/smp.h>
#include <linux/cpu.h>
#include <linux/io.h>
#include <linux/syscore_ops.h>
#include <linux/pgtable.h>
#include <linux/utsname.h>

#include <asm/alternative.h>
#include <asm/cmdline.h>
#include <asm/stackprotector.h>
#include <asm/perf_event.h>
#include <asm/mmu_context.h>
#include <asm/doublefault.h>
#include <asm/archrandom.h>
#include <asm/hypervisor.h>
#include <asm/processor.h>
#include <asm/tlbflush.h>
#include <asm/debugreg.h>
#include <asm/sections.h>
#include <asm/vsyscall.h>
#include <linux/topology.h>
#include <linux/cpumask.h>
#include <linux/atomic.h>
#include <asm/proto.h>
#include <asm/setup.h>
#include <asm/apic.h>
#include <asm/desc.h>
#include <asm/fpu/api.h>
#include <asm/mtrr.h>
#include <asm/hwcap2.h>
#include <linux/numa.h>
#include <asm/numa.h>
#include <asm/asm.h>
#include <asm/bugs.h>
#include <asm/cpu.h>
#include <asm/mce.h>
#include <asm/msr.h>
#include <asm/memtype.h>
#include <asm/microcode.h>
#include <asm/microcode_intel.h>
#include <asm/intel-family.h>
#include <asm/cpu_device_id.h>
#include <asm/uv/uv.h>
#include <asm/set_memory.h>
#include <asm/traps.h>
#include <asm/sev.h>

#include "cpu.h"

u32 elf_hwcap2 __read_mostly;

/* all of these masks are initialized in setup_cpu_local_masks() */
cpumask_var_t cpu_initialized_mask;
cpumask_var_t cpu_callout_mask;
cpumask_var_t cpu_callin_mask;

/* representing cpus for which sibling maps can be computed */
cpumask_var_t cpu_sibling_setup_mask;

/* Number of siblings per CPU package */
int smp_num_siblings = 1;
EXPORT_SYMBOL(smp_num_siblings);

/* Last level cache ID of each logical CPU */
DEFINE_PER_CPU_READ_MOSTLY(u16, cpu_llc_id) = BAD_APICID;

u16 get_llc_id(unsigned int cpu)
{
	return per_cpu(cpu_llc_id, cpu);
}
EXPORT_SYMBOL_GPL(get_llc_id);

/* L2 cache ID of each logical CPU */
DEFINE_PER_CPU_READ_MOSTLY(u16, cpu_l2c_id) = BAD_APICID;

static struct ppin_info {
	int	feature;
	int	msr_ppin_ctl;
	int	msr_ppin;
} ppin_info[] = {
	[X86_VENDOR_INTEL] = {
		.feature = X86_FEATURE_INTEL_PPIN,
		.msr_ppin_ctl = MSR_PPIN_CTL,
		.msr_ppin = MSR_PPIN
	},
	[X86_VENDOR_AMD] = {
		.feature = X86_FEATURE_AMD_PPIN,
		.msr_ppin_ctl = MSR_AMD_PPIN_CTL,
		.msr_ppin = MSR_AMD_PPIN
	},
};

static const struct x86_cpu_id ppin_cpuids[] = {
	X86_MATCH_FEATURE(X86_FEATURE_AMD_PPIN, &ppin_info[X86_VENDOR_AMD]),
	X86_MATCH_FEATURE(X86_FEATURE_INTEL_PPIN, &ppin_info[X86_VENDOR_INTEL]),

	/* Legacy models without CPUID enumeration */
	X86_MATCH_INTEL_FAM6_MODEL(IVYBRIDGE_X, &ppin_info[X86_VENDOR_INTEL]),
	X86_MATCH_INTEL_FAM6_MODEL(HASWELL_X, &ppin_info[X86_VENDOR_INTEL]),
	X86_MATCH_INTEL_FAM6_MODEL(BROADWELL_D, &ppin_info[X86_VENDOR_INTEL]),
	X86_MATCH_INTEL_FAM6_MODEL(BROADWELL_X, &ppin_info[X86_VENDOR_INTEL]),
	X86_MATCH_INTEL_FAM6_MODEL(SKYLAKE_X, &ppin_info[X86_VENDOR_INTEL]),
	X86_MATCH_INTEL_FAM6_MODEL(ICELAKE_X, &ppin_info[X86_VENDOR_INTEL]),
	X86_MATCH_INTEL_FAM6_MODEL(ICELAKE_D, &ppin_info[X86_VENDOR_INTEL]),
	X86_MATCH_INTEL_FAM6_MODEL(SAPPHIRERAPIDS_X, &ppin_info[X86_VENDOR_INTEL]),
	X86_MATCH_INTEL_FAM6_MODEL(XEON_PHI_KNL, &ppin_info[X86_VENDOR_INTEL]),
	X86_MATCH_INTEL_FAM6_MODEL(XEON_PHI_KNM, &ppin_info[X86_VENDOR_INTEL]),

	{}
};

static void ppin_init(struct cpuinfo_x86 *c)
{
	const struct x86_cpu_id *id;
	unsigned long long val;
	struct ppin_info *info;

	id = x86_match_cpu(ppin_cpuids);
	if (!id)
		return;

	/*
	 * Testing the presence of the MSR is not enough. Need to check
	 * that the PPIN_CTL allows reading of the PPIN.
	 */
	info = (struct ppin_info *)id->driver_data;

	if (rdmsrl_safe(info->msr_ppin_ctl, &val))
		goto clear_ppin;

	if ((val & 3UL) == 1UL) {
		/* PPIN locked in disabled mode */
		goto clear_ppin;
	}

	/* If PPIN is disabled, try to enable */
	if (!(val & 2UL)) {
		wrmsrl_safe(info->msr_ppin_ctl,  val | 2UL);
		rdmsrl_safe(info->msr_ppin_ctl, &val);
	}

	/* Is the enable bit set? */
	if (val & 2UL) {
		c->ppin = __rdmsr(info->msr_ppin);
		set_cpu_cap(c, info->feature);
		return;
	}

clear_ppin:
	clear_cpu_cap(c, info->feature);
}

/* correctly size the local cpu masks */
void __init setup_cpu_local_masks(void)
{
	alloc_bootmem_cpumask_var(&cpu_initialized_mask);
	alloc_bootmem_cpumask_var(&cpu_callin_mask);
	alloc_bootmem_cpumask_var(&cpu_callout_mask);
	alloc_bootmem_cpumask_var(&cpu_sibling_setup_mask);
}

static void default_init(struct cpuinfo_x86 *c)
{
#ifdef CONFIG_X86_64
	cpu_detect_cache_sizes(c);
#else
	/* Not much we can do here... */
	/* Check if at least it has cpuid */
	if (c->cpuid_level == -1) {
		/* No cpuid. It must be an ancient CPU */
		if (c->x86 == 4)
			strcpy(c->x86_model_id, "486");
		else if (c->x86 == 3)
			strcpy(c->x86_model_id, "386");
	}
#endif
}

static const struct cpu_dev default_cpu = {
	.c_init		= default_init,
	.c_vendor	= "Unknown",
	.c_x86_vendor	= X86_VENDOR_UNKNOWN,
};

static const struct cpu_dev *this_cpu = &default_cpu;

DEFINE_PER_CPU_PAGE_ALIGNED(struct gdt_page, gdt_page) = { .gdt = {
#ifdef CONFIG_X86_64
	/*
	 * We need valid kernel segments for data and code in long mode too
	 * IRET will check the segment types  kkeil 2000/10/28
	 * Also sysret mandates a special GDT layout
	 *
	 * TLS descriptors are currently at a different place compared to i386.
	 * Hopefully nobody expects them at a fixed place (Wine?)
	 */
	[GDT_ENTRY_KERNEL32_CS]		= GDT_ENTRY_INIT(0xc09b, 0, 0xfffff),
	[GDT_ENTRY_KERNEL_CS]		= GDT_ENTRY_INIT(0xa09b, 0, 0xfffff),
	[GDT_ENTRY_KERNEL_DS]		= GDT_ENTRY_INIT(0xc093, 0, 0xfffff),
	[GDT_ENTRY_DEFAULT_USER32_CS]	= GDT_ENTRY_INIT(0xc0fb, 0, 0xfffff),
	[GDT_ENTRY_DEFAULT_USER_DS]	= GDT_ENTRY_INIT(0xc0f3, 0, 0xfffff),
	[GDT_ENTRY_DEFAULT_USER_CS]	= GDT_ENTRY_INIT(0xa0fb, 0, 0xfffff),
#else
	[GDT_ENTRY_KERNEL_CS]		= GDT_ENTRY_INIT(0xc09a, 0, 0xfffff),
	[GDT_ENTRY_KERNEL_DS]		= GDT_ENTRY_INIT(0xc092, 0, 0xfffff),
	[GDT_ENTRY_DEFAULT_USER_CS]	= GDT_ENTRY_INIT(0xc0fa, 0, 0xfffff),
	[GDT_ENTRY_DEFAULT_USER_DS]	= GDT_ENTRY_INIT(0xc0f2, 0, 0xfffff),
	/*
	 * Segments used for calling PnP BIOS have byte granularity.
	 * They code segments and data segments have fixed 64k limits,
	 * the transfer segment sizes are set at run time.
	 */
	/* 32-bit code */
	[GDT_ENTRY_PNPBIOS_CS32]	= GDT_ENTRY_INIT(0x409a, 0, 0xffff),
	/* 16-bit code */
	[GDT_ENTRY_PNPBIOS_CS16]	= GDT_ENTRY_INIT(0x009a, 0, 0xffff),
	/* 16-bit data */
	[GDT_ENTRY_PNPBIOS_DS]		= GDT_ENTRY_INIT(0x0092, 0, 0xffff),
	/* 16-bit data */
	[GDT_ENTRY_PNPBIOS_TS1]		= GDT_ENTRY_INIT(0x0092, 0, 0),
	/* 16-bit data */
	[GDT_ENTRY_PNPBIOS_TS2]		= GDT_ENTRY_INIT(0x0092, 0, 0),
	/*
	 * The APM segments have byte granularity and their bases
	 * are set at run time.  All have 64k limits.
	 */
	/* 32-bit code */
	[GDT_ENTRY_APMBIOS_BASE]	= GDT_ENTRY_INIT(0x409a, 0, 0xffff),
	/* 16-bit code */
	[GDT_ENTRY_APMBIOS_BASE+1]	= GDT_ENTRY_INIT(0x009a, 0, 0xffff),
	/* data */
	[GDT_ENTRY_APMBIOS_BASE+2]	= GDT_ENTRY_INIT(0x4092, 0, 0xffff),

	[GDT_ENTRY_ESPFIX_SS]		= GDT_ENTRY_INIT(0xc092, 0, 0xfffff),
	[GDT_ENTRY_PERCPU]		= GDT_ENTRY_INIT(0xc092, 0, 0xfffff),
#endif
} };
EXPORT_PER_CPU_SYMBOL_GPL(gdt_page);

#ifdef CONFIG_X86_64
static int __init x86_nopcid_setup(char *s)
{
	/* nopcid doesn't accept parameters */
	if (s)
		return -EINVAL;

	/* do not emit a message if the feature is not present */
	if (!boot_cpu_has(X86_FEATURE_PCID))
		return 0;

	setup_clear_cpu_cap(X86_FEATURE_PCID);
	pr_info("nopcid: PCID feature disabled\n");
	return 0;
}
early_param("nopcid", x86_nopcid_setup);
#endif

static int __init x86_noinvpcid_setup(char *s)
{
	/* noinvpcid doesn't accept parameters */
	if (s)
		return -EINVAL;

	/* do not emit a message if the feature is not present */
	if (!boot_cpu_has(X86_FEATURE_INVPCID))
		return 0;

	setup_clear_cpu_cap(X86_FEATURE_INVPCID);
	pr_info("noinvpcid: INVPCID feature disabled\n");
	return 0;
}
early_param("noinvpcid", x86_noinvpcid_setup);

#ifdef CONFIG_X86_32
static int cachesize_override = -1;
static int disable_x86_serial_nr = 1;

static int __init cachesize_setup(char *str)
{
	get_option(&str, &cachesize_override);
	return 1;
}
__setup("cachesize=", cachesize_setup);

/* Standard macro to see if a specific flag is changeable */
static inline int flag_is_changeable_p(u32 flag)
{
	u32 f1, f2;

	/*
	 * Cyrix and IDT cpus allow disabling of CPUID
	 * so the code below may return different results
	 * when it is executed before and after enabling
	 * the CPUID. Add "volatile" to not allow gcc to
	 * optimize the subsequent calls to this function.
	 */
	asm volatile ("pushfl		\n\t"
		      "pushfl		\n\t"
		      "popl %0		\n\t"
		      "movl %0, %1	\n\t"
		      "xorl %2, %0	\n\t"
		      "pushl %0		\n\t"
		      "popfl		\n\t"
		      "pushfl		\n\t"
		      "popl %0		\n\t"
		      "popfl		\n\t"

		      : "=&r" (f1), "=&r" (f2)
		      : "ir" (flag));

	return ((f1^f2) & flag) != 0;
}

/* Probe for the CPUID instruction */
int have_cpuid_p(void)
{
	return flag_is_changeable_p(X86_EFLAGS_ID);
}

static void squash_the_stupid_serial_number(struct cpuinfo_x86 *c)
{
	unsigned long lo, hi;

	if (!cpu_has(c, X86_FEATURE_PN) || !disable_x86_serial_nr)
		return;

	/* Disable processor serial number: */

	rdmsr(MSR_IA32_BBL_CR_CTL, lo, hi);
	lo |= 0x200000;
	wrmsr(MSR_IA32_BBL_CR_CTL, lo, hi);

	pr_notice("CPU serial number disabled.\n");
	clear_cpu_cap(c, X86_FEATURE_PN);

	/* Disabling the serial number may affect the cpuid level */
	c->cpuid_level = cpuid_eax(0);
}

static int __init x86_serial_nr_setup(char *s)
{
	disable_x86_serial_nr = 0;
	return 1;
}
__setup("serialnumber", x86_serial_nr_setup);
#else
static inline int flag_is_changeable_p(u32 flag)
{
	return 1;
}
static inline void squash_the_stupid_serial_number(struct cpuinfo_x86 *c)
{
}
#endif

static __always_inline void setup_smep(struct cpuinfo_x86 *c)
{
	if (cpu_has(c, X86_FEATURE_SMEP))
		cr4_set_bits(X86_CR4_SMEP);
}

static __always_inline void setup_smap(struct cpuinfo_x86 *c)
{
	unsigned long eflags = native_save_fl();

	/* This should have been cleared long ago */
	BUG_ON(eflags & X86_EFLAGS_AC);

	if (cpu_has(c, X86_FEATURE_SMAP))
		cr4_set_bits(X86_CR4_SMAP);
}

static __always_inline void setup_umip(struct cpuinfo_x86 *c)
{
	/* Check the boot processor, plus build option for UMIP. */
	if (!cpu_feature_enabled(X86_FEATURE_UMIP))
		goto out;

	/* Check the current processor's cpuid bits. */
	if (!cpu_has(c, X86_FEATURE_UMIP))
		goto out;

	cr4_set_bits(X86_CR4_UMIP);

	pr_info_once("x86/cpu: User Mode Instruction Prevention (UMIP) activated\n");

	return;

out:
	/*
	 * Make sure UMIP is disabled in case it was enabled in a
	 * previous boot (e.g., via kexec).
	 */
	cr4_clear_bits(X86_CR4_UMIP);
}

/* These bits should not change their value after CPU init is finished. */
static const unsigned long cr4_pinned_mask =
	X86_CR4_SMEP | X86_CR4_SMAP | X86_CR4_UMIP |
	X86_CR4_FSGSBASE | X86_CR4_CET;
static DEFINE_STATIC_KEY_FALSE_RO(cr_pinning);
static unsigned long cr4_pinned_bits __ro_after_init;

void native_write_cr0(unsigned long val)
{
	unsigned long bits_missing = 0;

set_register:
	asm volatile("mov %0,%%cr0": "+r" (val) : : "memory");

	if (static_branch_likely(&cr_pinning)) {
		if (unlikely((val & X86_CR0_WP) != X86_CR0_WP)) {
			bits_missing = X86_CR0_WP;
			val |= bits_missing;
			goto set_register;
		}
		/* Warn after we've set the missing bits. */
		WARN_ONCE(bits_missing, "CR0 WP bit went missing!?\n");
	}
}
EXPORT_SYMBOL(native_write_cr0);

void __no_profile native_write_cr4(unsigned long val)
{
	unsigned long bits_changed = 0;

set_register:
	asm volatile("mov %0,%%cr4": "+r" (val) : : "memory");

	if (static_branch_likely(&cr_pinning)) {
		if (unlikely((val & cr4_pinned_mask) != cr4_pinned_bits)) {
			bits_changed = (val & cr4_pinned_mask) ^ cr4_pinned_bits;
			val = (val & ~cr4_pinned_mask) | cr4_pinned_bits;
			goto set_register;
		}
		/* Warn after we've corrected the changed bits. */
		WARN_ONCE(bits_changed, "pinned CR4 bits changed: 0x%lx!?\n",
			  bits_changed);
	}
}
#if IS_MODULE(CONFIG_LKDTM)
EXPORT_SYMBOL_GPL(native_write_cr4);
#endif

void cr4_update_irqsoff(unsigned long set, unsigned long clear)
{
	unsigned long newval, cr4 = this_cpu_read(cpu_tlbstate.cr4);

	lockdep_assert_irqs_disabled();

	newval = (cr4 & ~clear) | set;
	if (newval != cr4) {
		this_cpu_write(cpu_tlbstate.cr4, newval);
		__write_cr4(newval);
	}
}
EXPORT_SYMBOL(cr4_update_irqsoff);

/* Read the CR4 shadow. */
unsigned long cr4_read_shadow(void)
{
	return this_cpu_read(cpu_tlbstate.cr4);
}
EXPORT_SYMBOL_GPL(cr4_read_shadow);

void cr4_init(void)
{
	unsigned long cr4 = __read_cr4();

	if (boot_cpu_has(X86_FEATURE_PCID))
		cr4 |= X86_CR4_PCIDE;
	if (static_branch_likely(&cr_pinning))
		cr4 = (cr4 & ~cr4_pinned_mask) | cr4_pinned_bits;

	__write_cr4(cr4);

	/* Initialize cr4 shadow for this CPU. */
	this_cpu_write(cpu_tlbstate.cr4, cr4);
}

/*
 * Once CPU feature detection is finished (and boot params have been
 * parsed), record any of the sensitive CR bits that are set, and
 * enable CR pinning.
 */
static void __init setup_cr_pinning(void)
{
	cr4_pinned_bits = this_cpu_read(cpu_tlbstate.cr4) & cr4_pinned_mask;
	static_key_enable(&cr_pinning.key);
}

static __init int x86_nofsgsbase_setup(char *arg)
{
	/* Require an exact match without trailing characters. */
	if (strlen(arg))
		return 0;

	/* Do not emit a message if the feature is not present. */
	if (!boot_cpu_has(X86_FEATURE_FSGSBASE))
		return 1;

	setup_clear_cpu_cap(X86_FEATURE_FSGSBASE);
	pr_info("FSGSBASE disabled via kernel command line\n");
	return 1;
}
__setup("nofsgsbase", x86_nofsgsbase_setup);

/*
 * Protection Keys are not available in 32-bit mode.
 */
static bool pku_disabled;

static __always_inline void setup_pku(struct cpuinfo_x86 *c)
{
	if (c == &boot_cpu_data) {
		if (pku_disabled || !cpu_feature_enabled(X86_FEATURE_PKU))
			return;
		/*
		 * Setting CR4.PKE will cause the X86_FEATURE_OSPKE cpuid
		 * bit to be set.  Enforce it.
		 */
		setup_force_cpu_cap(X86_FEATURE_OSPKE);

	} else if (!cpu_feature_enabled(X86_FEATURE_OSPKE)) {
		return;
	}

	cr4_set_bits(X86_CR4_PKE);
	/* Load the default PKRU value */
	pkru_write_default();
}

#ifdef CONFIG_X86_INTEL_MEMORY_PROTECTION_KEYS
static __init int setup_disable_pku(char *arg)
{
	/*
	 * Do not clear the X86_FEATURE_PKU bit.  All of the
	 * runtime checks are against OSPKE so clearing the
	 * bit does nothing.
	 *
	 * This way, we will see "pku" in cpuinfo, but not
	 * "ospke", which is exactly what we want.  It shows
	 * that the CPU has PKU, but the OS has not enabled it.
	 * This happens to be exactly how a system would look
	 * if we disabled the config option.
	 */
	pr_info("x86: 'nopku' specified, disabling Memory Protection Keys\n");
	pku_disabled = true;
	return 1;
}
__setup("nopku", setup_disable_pku);
#endif /* CONFIG_X86_64 */

#ifdef CONFIG_X86_KERNEL_IBT

__noendbr u64 ibt_save(void)
{
	u64 msr = 0;

	if (cpu_feature_enabled(X86_FEATURE_IBT)) {
		rdmsrl(MSR_IA32_S_CET, msr);
		wrmsrl(MSR_IA32_S_CET, msr & ~CET_ENDBR_EN);
	}

	return msr;
}

__noendbr void ibt_restore(u64 save)
{
	u64 msr;

	if (cpu_feature_enabled(X86_FEATURE_IBT)) {
		rdmsrl(MSR_IA32_S_CET, msr);
		msr &= ~CET_ENDBR_EN;
		msr |= (save & CET_ENDBR_EN);
		wrmsrl(MSR_IA32_S_CET, msr);
	}
}

#endif

static __always_inline void setup_cet(struct cpuinfo_x86 *c)
{
	u64 msr = CET_ENDBR_EN;

	if (!HAS_KERNEL_IBT ||
	    !cpu_feature_enabled(X86_FEATURE_IBT))
		return;

	wrmsrl(MSR_IA32_S_CET, msr);
	cr4_set_bits(X86_CR4_CET);

	if (!ibt_selftest()) {
		pr_err("IBT selftest: Failed!\n");
		setup_clear_cpu_cap(X86_FEATURE_IBT);
		return;
	}
}

__noendbr void cet_disable(void)
{
	if (cpu_feature_enabled(X86_FEATURE_IBT))
		wrmsrl(MSR_IA32_S_CET, 0);
}

/*
 * Some CPU features depend on higher CPUID levels, which may not always
 * be available due to CPUID level capping or broken virtualization
 * software.  Add those features to this table to auto-disable them.
 */
struct cpuid_dependent_feature {
	u32 feature;
	u32 level;
};

static const struct cpuid_dependent_feature
cpuid_dependent_features[] = {
	{ X86_FEATURE_MWAIT,		0x00000005 },
	{ X86_FEATURE_DCA,		0x00000009 },
	{ X86_FEATURE_XSAVE,		0x0000000d },
	{ 0, 0 }
};

static void filter_cpuid_features(struct cpuinfo_x86 *c, bool warn)
{
	const struct cpuid_dependent_feature *df;

	for (df = cpuid_dependent_features; df->feature; df++) {

		if (!cpu_has(c, df->feature))
			continue;
		/*
		 * Note: cpuid_level is set to -1 if unavailable, but
		 * extended_extended_level is set to 0 if unavailable
		 * and the legitimate extended levels are all negative
		 * when signed; hence the weird messing around with
		 * signs here...
		 */
		if (!((s32)df->level < 0 ?
		     (u32)df->level > (u32)c->extended_cpuid_level :
		     (s32)df->level > (s32)c->cpuid_level))
			continue;

		clear_cpu_cap(c, df->feature);
		if (!warn)
			continue;

		pr_warn("CPU: CPU feature " X86_CAP_FMT " disabled, no CPUID level 0x%x\n",
			x86_cap_flag(df->feature), df->level);
	}
}

/*
 * Naming convention should be: <Name> [(<Codename>)]
 * This table only is used unless init_<vendor>() below doesn't set it;
 * in particular, if CPUID levels 0x80000002..4 are supported, this
 * isn't used
 */

/* Look up CPU names by table lookup. */
static const char *table_lookup_model(struct cpuinfo_x86 *c)
{
#ifdef CONFIG_X86_32
	const struct legacy_cpu_model_info *info;

	if (c->x86_model >= 16)
		return NULL;	/* Range check */

	if (!this_cpu)
		return NULL;

	info = this_cpu->legacy_models;

	while (info->family) {
		if (info->family == c->x86)
			return info->model_names[c->x86_model];
		info++;
	}
#endif
	return NULL;		/* Not found */
}

/* Aligned to unsigned long to avoid split lock in atomic bitmap ops */
__u32 cpu_caps_cleared[NCAPINTS + NBUGINTS] __aligned(sizeof(unsigned long));
__u32 cpu_caps_set[NCAPINTS + NBUGINTS] __aligned(sizeof(unsigned long));

void load_percpu_segment(int cpu)
{
#ifdef CONFIG_X86_32
	loadsegment(fs, __KERNEL_PERCPU);
#else
	__loadsegment_simple(gs, 0);
	wrmsrl(MSR_GS_BASE, cpu_kernelmode_gs_base(cpu));
#endif
}

#ifdef CONFIG_X86_32
/* The 32-bit entry code needs to find cpu_entry_area. */
DEFINE_PER_CPU(struct cpu_entry_area *, cpu_entry_area);
#endif

/* Load the original GDT from the per-cpu structure */
void load_direct_gdt(int cpu)
{
	struct desc_ptr gdt_descr;

	gdt_descr.address = (long)get_cpu_gdt_rw(cpu);
	gdt_descr.size = GDT_SIZE - 1;
	load_gdt(&gdt_descr);
}
EXPORT_SYMBOL_GPL(load_direct_gdt);

/* Load a fixmap remapping of the per-cpu GDT */
void load_fixmap_gdt(int cpu)
{
	struct desc_ptr gdt_descr;

	gdt_descr.address = (long)get_cpu_gdt_ro(cpu);
	gdt_descr.size = GDT_SIZE - 1;
	load_gdt(&gdt_descr);
}
EXPORT_SYMBOL_GPL(load_fixmap_gdt);

/*
 * Current gdt points %fs at the "master" per-cpu area: after this,
 * it's on the real one.
 */
void switch_to_new_gdt(int cpu)
{
	/* Load the original GDT */
	load_direct_gdt(cpu);
	/* Reload the per-cpu base */
	load_percpu_segment(cpu);
}

static const struct cpu_dev *cpu_devs[X86_VENDOR_NUM] = {};

static void get_model_name(struct cpuinfo_x86 *c)
{
	unsigned int *v;
	char *p, *q, *s;

	if (c->extended_cpuid_level < 0x80000004)
		return;

	v = (unsigned int *)c->x86_model_id;
	cpuid(0x80000002, &v[0], &v[1], &v[2], &v[3]);
	cpuid(0x80000003, &v[4], &v[5], &v[6], &v[7]);
	cpuid(0x80000004, &v[8], &v[9], &v[10], &v[11]);
	c->x86_model_id[48] = 0;

	/* Trim whitespace */
	p = q = s = &c->x86_model_id[0];

	while (*p == ' ')
		p++;

	while (*p) {
		/* Note the last non-whitespace index */
		if (!isspace(*p))
			s = q;

		*q++ = *p++;
	}

	*(s + 1) = '\0';
}

void detect_num_cpu_cores(struct cpuinfo_x86 *c)
{
	unsigned int eax, ebx, ecx, edx;

	c->x86_max_cores = 1;
	if (!IS_ENABLED(CONFIG_SMP) || c->cpuid_level < 4)
		return;

	cpuid_count(4, 0, &eax, &ebx, &ecx, &edx);
	if (eax & 0x1f)
		c->x86_max_cores = (eax >> 26) + 1;
}

void cpu_detect_cache_sizes(struct cpuinfo_x86 *c)
{
	unsigned int n, dummy, ebx, ecx, edx, l2size;

	n = c->extended_cpuid_level;

	if (n >= 0x80000005) {
		cpuid(0x80000005, &dummy, &ebx, &ecx, &edx);
		c->x86_cache_size = (ecx>>24) + (edx>>24);
#ifdef CONFIG_X86_64
		/* On K8 L1 TLB is inclusive, so don't count it */
		c->x86_tlbsize = 0;
#endif
	}

	if (n < 0x80000006)	/* Some chips just has a large L1. */
		return;

	cpuid(0x80000006, &dummy, &ebx, &ecx, &edx);
	l2size = ecx >> 16;

#ifdef CONFIG_X86_64
	c->x86_tlbsize += ((ebx >> 16) & 0xfff) + (ebx & 0xfff);
#else
	/* do processor-specific cache resizing */
	if (this_cpu->legacy_cache_size)
		l2size = this_cpu->legacy_cache_size(c, l2size);

	/* Allow user to override all this if necessary. */
	if (cachesize_override != -1)
		l2size = cachesize_override;

	if (l2size == 0)
		return;		/* Again, no L2 cache is possible */
#endif

	c->x86_cache_size = l2size;
}

u16 __read_mostly tlb_lli_4k[NR_INFO];
u16 __read_mostly tlb_lli_2m[NR_INFO];
u16 __read_mostly tlb_lli_4m[NR_INFO];
u16 __read_mostly tlb_lld_4k[NR_INFO];
u16 __read_mostly tlb_lld_2m[NR_INFO];
u16 __read_mostly tlb_lld_4m[NR_INFO];
u16 __read_mostly tlb_lld_1g[NR_INFO];

static void cpu_detect_tlb(struct cpuinfo_x86 *c)
{
	if (this_cpu->c_detect_tlb)
		this_cpu->c_detect_tlb(c);

	pr_info("Last level iTLB entries: 4KB %d, 2MB %d, 4MB %d\n",
		tlb_lli_4k[ENTRIES], tlb_lli_2m[ENTRIES],
		tlb_lli_4m[ENTRIES]);

	pr_info("Last level dTLB entries: 4KB %d, 2MB %d, 4MB %d, 1GB %d\n",
		tlb_lld_4k[ENTRIES], tlb_lld_2m[ENTRIES],
		tlb_lld_4m[ENTRIES], tlb_lld_1g[ENTRIES]);
}

int detect_ht_early(struct cpuinfo_x86 *c)
{
#ifdef CONFIG_SMP
	u32 eax, ebx, ecx, edx;

	if (!cpu_has(c, X86_FEATURE_HT))
		return -1;

	if (cpu_has(c, X86_FEATURE_CMP_LEGACY))
		return -1;

	if (cpu_has(c, X86_FEATURE_XTOPOLOGY))
		return -1;

	cpuid(1, &eax, &ebx, &ecx, &edx);

	smp_num_siblings = (ebx & 0xff0000) >> 16;
	if (smp_num_siblings == 1)
		pr_info_once("CPU0: Hyper-Threading is disabled\n");
#endif
	return 0;
}

void detect_ht(struct cpuinfo_x86 *c)
{
#ifdef CONFIG_SMP
	int index_msb, core_bits;

	if (detect_ht_early(c) < 0)
		return;

	index_msb = get_count_order(smp_num_siblings);
	c->phys_proc_id = apic->phys_pkg_id(c->initial_apicid, index_msb);

	smp_num_siblings = smp_num_siblings / c->x86_max_cores;

	index_msb = get_count_order(smp_num_siblings);

	core_bits = get_count_order(c->x86_max_cores);

	c->cpu_core_id = apic->phys_pkg_id(c->initial_apicid, index_msb) &
				       ((1 << core_bits) - 1);
#endif
}

static void get_cpu_vendor(struct cpuinfo_x86 *c)
{
	char *v = c->x86_vendor_id;
	int i;

	for (i = 0; i < X86_VENDOR_NUM; i++) {
		if (!cpu_devs[i])
			break;

		if (!strcmp(v, cpu_devs[i]->c_ident[0]) ||
		    (cpu_devs[i]->c_ident[1] &&
		     !strcmp(v, cpu_devs[i]->c_ident[1]))) {

			this_cpu = cpu_devs[i];
			c->x86_vendor = this_cpu->c_x86_vendor;
			return;
		}
	}

	pr_err_once("CPU: vendor_id '%s' unknown, using generic init.\n" \
		    "CPU: Your system may be unstable.\n", v);

	c->x86_vendor = X86_VENDOR_UNKNOWN;
	this_cpu = &default_cpu;
}

void cpu_detect(struct cpuinfo_x86 *c)
{
	/* Get vendor name */
	cpuid(0x00000000, (unsigned int *)&c->cpuid_level,
	      (unsigned int *)&c->x86_vendor_id[0],
	      (unsigned int *)&c->x86_vendor_id[8],
	      (unsigned int *)&c->x86_vendor_id[4]);

	c->x86 = 4;
	/* Intel-defined flags: level 0x00000001 */
	if (c->cpuid_level >= 0x00000001) {
		u32 junk, tfms, cap0, misc;

		cpuid(0x00000001, &tfms, &misc, &junk, &cap0);
		c->x86		= x86_family(tfms);
		c->x86_model	= x86_model(tfms);
		c->x86_stepping	= x86_stepping(tfms);

		if (cap0 & (1<<19)) {
			c->x86_clflush_size = ((misc >> 8) & 0xff) * 8;
			c->x86_cache_alignment = c->x86_clflush_size;
		}
	}
}

static void apply_forced_caps(struct cpuinfo_x86 *c)
{
	int i;

	for (i = 0; i < NCAPINTS + NBUGINTS; i++) {
		c->x86_capability[i] &= ~cpu_caps_cleared[i];
		c->x86_capability[i] |= cpu_caps_set[i];
	}
}

static void init_speculation_control(struct cpuinfo_x86 *c)
{
	/*
	 * The Intel SPEC_CTRL CPUID bit implies IBRS and IBPB support,
	 * and they also have a different bit for STIBP support. Also,
	 * a hypervisor might have set the individual AMD bits even on
	 * Intel CPUs, for finer-grained selection of what's available.
	 */
	if (cpu_has(c, X86_FEATURE_SPEC_CTRL)) {
		set_cpu_cap(c, X86_FEATURE_IBRS);
		set_cpu_cap(c, X86_FEATURE_IBPB);
		set_cpu_cap(c, X86_FEATURE_MSR_SPEC_CTRL);
	}

	if (cpu_has(c, X86_FEATURE_INTEL_STIBP))
		set_cpu_cap(c, X86_FEATURE_STIBP);

	if (cpu_has(c, X86_FEATURE_SPEC_CTRL_SSBD) ||
	    cpu_has(c, X86_FEATURE_VIRT_SSBD))
		set_cpu_cap(c, X86_FEATURE_SSBD);

	if (cpu_has(c, X86_FEATURE_AMD_IBRS)) {
		set_cpu_cap(c, X86_FEATURE_IBRS);
		set_cpu_cap(c, X86_FEATURE_MSR_SPEC_CTRL);
	}

	if (cpu_has(c, X86_FEATURE_AMD_IBPB))
		set_cpu_cap(c, X86_FEATURE_IBPB);

	if (cpu_has(c, X86_FEATURE_AMD_STIBP)) {
		set_cpu_cap(c, X86_FEATURE_STIBP);
		set_cpu_cap(c, X86_FEATURE_MSR_SPEC_CTRL);
	}

	if (cpu_has(c, X86_FEATURE_AMD_SSBD)) {
		set_cpu_cap(c, X86_FEATURE_SSBD);
		set_cpu_cap(c, X86_FEATURE_MSR_SPEC_CTRL);
		clear_cpu_cap(c, X86_FEATURE_VIRT_SSBD);
	}
}

void get_cpu_cap(struct cpuinfo_x86 *c)
{
	u32 eax, ebx, ecx, edx;

	/* Intel-defined flags: level 0x00000001 */
	if (c->cpuid_level >= 0x00000001) {
		cpuid(0x00000001, &eax, &ebx, &ecx, &edx);

		c->x86_capability[CPUID_1_ECX] = ecx;
		c->x86_capability[CPUID_1_EDX] = edx;
	}

	/* Thermal and Power Management Leaf: level 0x00000006 (eax) */
	if (c->cpuid_level >= 0x00000006)
		c->x86_capability[CPUID_6_EAX] = cpuid_eax(0x00000006);

	/* Additional Intel-defined flags: level 0x00000007 */
	if (c->cpuid_level >= 0x00000007) {
		cpuid_count(0x00000007, 0, &eax, &ebx, &ecx, &edx);
		c->x86_capability[CPUID_7_0_EBX] = ebx;
		c->x86_capability[CPUID_7_ECX] = ecx;
		c->x86_capability[CPUID_7_EDX] = edx;

		/* Check valid sub-leaf index before accessing it */
		if (eax >= 1) {
			cpuid_count(0x00000007, 1, &eax, &ebx, &ecx, &edx);
			c->x86_capability[CPUID_7_1_EAX] = eax;
		}
	}

	/* Extended state features: level 0x0000000d */
	if (c->cpuid_level >= 0x0000000d) {
		cpuid_count(0x0000000d, 1, &eax, &ebx, &ecx, &edx);

		c->x86_capability[CPUID_D_1_EAX] = eax;
	}

	/* AMD-defined flags: level 0x80000001 */
	eax = cpuid_eax(0x80000000);
	c->extended_cpuid_level = eax;

	if ((eax & 0xffff0000) == 0x80000000) {
		if (eax >= 0x80000001) {
			cpuid(0x80000001, &eax, &ebx, &ecx, &edx);

			c->x86_capability[CPUID_8000_0001_ECX] = ecx;
			c->x86_capability[CPUID_8000_0001_EDX] = edx;
		}
	}

	if (c->extended_cpuid_level >= 0x80000007) {
		cpuid(0x80000007, &eax, &ebx, &ecx, &edx);

		c->x86_capability[CPUID_8000_0007_EBX] = ebx;
		c->x86_power = edx;
	}

	if (c->extended_cpuid_level >= 0x80000008) {
		cpuid(0x80000008, &eax, &ebx, &ecx, &edx);
		c->x86_capability[CPUID_8000_0008_EBX] = ebx;
	}

	if (c->extended_cpuid_level >= 0x8000000a)
		c->x86_capability[CPUID_8000_000A_EDX] = cpuid_edx(0x8000000a);

	if (c->extended_cpuid_level >= 0x8000001f)
		c->x86_capability[CPUID_8000_001F_EAX] = cpuid_eax(0x8000001f);

	if (c->extended_cpuid_level >= 0x80000021)
		c->x86_capability[CPUID_8000_0021_EAX] = cpuid_eax(0x80000021);

	init_scattered_cpuid_features(c);
	init_speculation_control(c);

	/*
	 * Clear/Set all flags overridden by options, after probe.
	 * This needs to happen each time we re-probe, which may happen
	 * several times during CPU initialization.
	 */
	apply_forced_caps(c);
}

void get_cpu_address_sizes(struct cpuinfo_x86 *c)
{
	u32 eax, ebx, ecx, edx;

	if (c->extended_cpuid_level >= 0x80000008) {
		cpuid(0x80000008, &eax, &ebx, &ecx, &edx);

		c->x86_virt_bits = (eax >> 8) & 0xff;
		c->x86_phys_bits = eax & 0xff;
	}
#ifdef CONFIG_X86_32
	else if (cpu_has(c, X86_FEATURE_PAE) || cpu_has(c, X86_FEATURE_PSE36))
		c->x86_phys_bits = 36;
#endif
	c->x86_cache_bits = c->x86_phys_bits;
}

static void identify_cpu_without_cpuid(struct cpuinfo_x86 *c)
{
#ifdef CONFIG_X86_32
	int i;

	/*
	 * First of all, decide if this is a 486 or higher
	 * It's a 486 if we can modify the AC flag
	 */
	if (flag_is_changeable_p(X86_EFLAGS_AC))
		c->x86 = 4;
	else
		c->x86 = 3;

	for (i = 0; i < X86_VENDOR_NUM; i++)
		if (cpu_devs[i] && cpu_devs[i]->c_identify) {
			c->x86_vendor_id[0] = 0;
			cpu_devs[i]->c_identify(c);
			if (c->x86_vendor_id[0]) {
				get_cpu_vendor(c);
				break;
			}
		}
#endif
}

#define NO_SPECULATION		BIT(0)
#define NO_MELTDOWN		BIT(1)
#define NO_SSB			BIT(2)
#define NO_L1TF			BIT(3)
#define NO_MDS			BIT(4)
#define MSBDS_ONLY		BIT(5)
#define NO_SWAPGS		BIT(6)
#define NO_ITLB_MULTIHIT	BIT(7)
#define NO_SPECTRE_V2		BIT(8)
#define NO_MMIO			BIT(9)
#define NO_EIBRS_PBRSB		BIT(10)
#define NO_BHI			BIT(11)

#define VULNWL(vendor, family, model, whitelist)	\
	X86_MATCH_VENDOR_FAM_MODEL(vendor, family, model, whitelist)

#define VULNWL_INTEL(model, whitelist)		\
	VULNWL(INTEL, 6, INTEL_FAM6_##model, whitelist)

#define VULNWL_AMD(family, whitelist)		\
	VULNWL(AMD, family, X86_MODEL_ANY, whitelist)

#define VULNWL_HYGON(family, whitelist)		\
	VULNWL(HYGON, family, X86_MODEL_ANY, whitelist)

static const __initconst struct x86_cpu_id cpu_vuln_whitelist[] = {
	VULNWL(ANY,	4, X86_MODEL_ANY,	NO_SPECULATION),
	VULNWL(CENTAUR,	5, X86_MODEL_ANY,	NO_SPECULATION),
	VULNWL(INTEL,	5, X86_MODEL_ANY,	NO_SPECULATION),
	VULNWL(NSC,	5, X86_MODEL_ANY,	NO_SPECULATION),
	VULNWL(VORTEX,	5, X86_MODEL_ANY,	NO_SPECULATION),
	VULNWL(VORTEX,	6, X86_MODEL_ANY,	NO_SPECULATION),

	/* Intel Family 6 */
	VULNWL_INTEL(TIGERLAKE,			NO_MMIO),
	VULNWL_INTEL(TIGERLAKE_L,		NO_MMIO),
	VULNWL_INTEL(ALDERLAKE,			NO_MMIO),
	VULNWL_INTEL(ALDERLAKE_L,		NO_MMIO),

	VULNWL_INTEL(ATOM_SALTWELL,		NO_SPECULATION | NO_ITLB_MULTIHIT),
	VULNWL_INTEL(ATOM_SALTWELL_TABLET,	NO_SPECULATION | NO_ITLB_MULTIHIT),
	VULNWL_INTEL(ATOM_SALTWELL_MID,		NO_SPECULATION | NO_ITLB_MULTIHIT),
	VULNWL_INTEL(ATOM_BONNELL,		NO_SPECULATION | NO_ITLB_MULTIHIT),
	VULNWL_INTEL(ATOM_BONNELL_MID,		NO_SPECULATION | NO_ITLB_MULTIHIT),

	VULNWL_INTEL(ATOM_SILVERMONT,		NO_SSB | NO_L1TF | MSBDS_ONLY | NO_SWAPGS | NO_ITLB_MULTIHIT),
	VULNWL_INTEL(ATOM_SILVERMONT_D,		NO_SSB | NO_L1TF | MSBDS_ONLY | NO_SWAPGS | NO_ITLB_MULTIHIT),
	VULNWL_INTEL(ATOM_SILVERMONT_MID,	NO_SSB | NO_L1TF | MSBDS_ONLY | NO_SWAPGS | NO_ITLB_MULTIHIT),
	VULNWL_INTEL(ATOM_AIRMONT,		NO_SSB | NO_L1TF | MSBDS_ONLY | NO_SWAPGS | NO_ITLB_MULTIHIT),
	VULNWL_INTEL(XEON_PHI_KNL,		NO_SSB | NO_L1TF | MSBDS_ONLY | NO_SWAPGS | NO_ITLB_MULTIHIT),
	VULNWL_INTEL(XEON_PHI_KNM,		NO_SSB | NO_L1TF | MSBDS_ONLY | NO_SWAPGS | NO_ITLB_MULTIHIT),

	VULNWL_INTEL(CORE_YONAH,		NO_SSB),

	VULNWL_INTEL(ATOM_AIRMONT_MID,		NO_L1TF | MSBDS_ONLY | NO_SWAPGS | NO_ITLB_MULTIHIT),
	VULNWL_INTEL(ATOM_AIRMONT_NP,		NO_L1TF | NO_SWAPGS | NO_ITLB_MULTIHIT),

	VULNWL_INTEL(ATOM_GOLDMONT,		NO_MDS | NO_L1TF | NO_SWAPGS | NO_ITLB_MULTIHIT | NO_MMIO),
	VULNWL_INTEL(ATOM_GOLDMONT_D,		NO_MDS | NO_L1TF | NO_SWAPGS | NO_ITLB_MULTIHIT | NO_MMIO),
	VULNWL_INTEL(ATOM_GOLDMONT_PLUS,	NO_MDS | NO_L1TF | NO_SWAPGS | NO_ITLB_MULTIHIT | NO_MMIO | NO_EIBRS_PBRSB),

	/*
	 * Technically, swapgs isn't serializing on AMD (despite it previously
	 * being documented as such in the APM).  But according to AMD, %gs is
	 * updated non-speculatively, and the issuing of %gs-relative memory
	 * operands will be blocked until the %gs update completes, which is
	 * good enough for our purposes.
	 */

	VULNWL_INTEL(ATOM_TREMONT,		NO_EIBRS_PBRSB),
	VULNWL_INTEL(ATOM_TREMONT_L,		NO_EIBRS_PBRSB),
	VULNWL_INTEL(ATOM_TREMONT_D,		NO_ITLB_MULTIHIT | NO_EIBRS_PBRSB),

	/* AMD Family 0xf - 0x12 */
	VULNWL_AMD(0x0f,	NO_MELTDOWN | NO_SSB | NO_L1TF | NO_MDS | NO_SWAPGS | NO_ITLB_MULTIHIT | NO_MMIO | NO_BHI),
	VULNWL_AMD(0x10,	NO_MELTDOWN | NO_SSB | NO_L1TF | NO_MDS | NO_SWAPGS | NO_ITLB_MULTIHIT | NO_MMIO | NO_BHI),
	VULNWL_AMD(0x11,	NO_MELTDOWN | NO_SSB | NO_L1TF | NO_MDS | NO_SWAPGS | NO_ITLB_MULTIHIT | NO_MMIO | NO_BHI),
	VULNWL_AMD(0x12,	NO_MELTDOWN | NO_SSB | NO_L1TF | NO_MDS | NO_SWAPGS | NO_ITLB_MULTIHIT | NO_MMIO | NO_BHI),

	/* FAMILY_ANY must be last, otherwise 0x0f - 0x12 matches won't work */
<<<<<<< HEAD
	VULNWL_AMD(X86_FAMILY_ANY,	NO_MELTDOWN | NO_L1TF | NO_MDS | NO_SWAPGS | NO_ITLB_MULTIHIT | NO_MMIO | NO_EIBRS_PBRSB),
	VULNWL_HYGON(X86_FAMILY_ANY,	NO_MELTDOWN | NO_L1TF | NO_MDS | NO_SWAPGS | NO_ITLB_MULTIHIT | NO_MMIO | NO_EIBRS_PBRSB),
=======
	VULNWL_AMD(X86_FAMILY_ANY,	NO_MELTDOWN | NO_L1TF | NO_MDS | NO_SWAPGS | NO_ITLB_MULTIHIT | NO_MMIO | NO_EIBRS_PBRSB | NO_BHI),
	VULNWL_HYGON(X86_FAMILY_ANY,	NO_MELTDOWN | NO_L1TF | NO_MDS | NO_SWAPGS | NO_ITLB_MULTIHIT | NO_MMIO | NO_EIBRS_PBRSB | NO_BHI),
>>>>>>> c0345356

	/* Zhaoxin Family 7 */
	VULNWL(CENTAUR,	7, X86_MODEL_ANY,	NO_SPECTRE_V2 | NO_SWAPGS | NO_MMIO | NO_BHI),
	VULNWL(ZHAOXIN,	7, X86_MODEL_ANY,	NO_SPECTRE_V2 | NO_SWAPGS | NO_MMIO | NO_BHI),
	{}
};

#define VULNBL(vendor, family, model, blacklist)	\
	X86_MATCH_VENDOR_FAM_MODEL(vendor, family, model, blacklist)

#define VULNBL_INTEL_STEPPINGS(model, steppings, issues)		   \
	X86_MATCH_VENDOR_FAM_MODEL_STEPPINGS_FEATURE(INTEL, 6,		   \
					    INTEL_FAM6_##model, steppings, \
					    X86_FEATURE_ANY, issues)

#define VULNBL_AMD(family, blacklist)		\
	VULNBL(AMD, family, X86_MODEL_ANY, blacklist)

#define VULNBL_HYGON(family, blacklist)		\
	VULNBL(HYGON, family, X86_MODEL_ANY, blacklist)

#define SRBDS		BIT(0)
/* CPU is affected by X86_BUG_MMIO_STALE_DATA */
#define MMIO		BIT(1)
/* CPU is affected by Shared Buffers Data Sampling (SBDS), a variant of X86_BUG_MMIO_STALE_DATA */
#define MMIO_SBDS	BIT(2)
/* CPU is affected by RETbleed, speculating where you would not expect it */
#define RETBLEED	BIT(3)
/* CPU is affected by SMT (cross-thread) return predictions */
#define SMT_RSB		BIT(4)
/* CPU is affected by SRSO */
#define SRSO		BIT(5)
/* CPU is affected by GDS */
#define GDS		BIT(6)
/* CPU is affected by Register File Data Sampling */
#define RFDS		BIT(7)

static const struct x86_cpu_id cpu_vuln_blacklist[] __initconst = {
	VULNBL_INTEL_STEPPINGS(IVYBRIDGE,	X86_STEPPING_ANY,		SRBDS),
	VULNBL_INTEL_STEPPINGS(HASWELL,		X86_STEPPING_ANY,		SRBDS),
	VULNBL_INTEL_STEPPINGS(HASWELL_L,	X86_STEPPING_ANY,		SRBDS),
	VULNBL_INTEL_STEPPINGS(HASWELL_G,	X86_STEPPING_ANY,		SRBDS),
	VULNBL_INTEL_STEPPINGS(HASWELL_X,	X86_STEPPING_ANY,		MMIO),
	VULNBL_INTEL_STEPPINGS(BROADWELL_D,	X86_STEPPING_ANY,		MMIO),
	VULNBL_INTEL_STEPPINGS(BROADWELL_G,	X86_STEPPING_ANY,		SRBDS),
	VULNBL_INTEL_STEPPINGS(BROADWELL_X,	X86_STEPPING_ANY,		MMIO),
	VULNBL_INTEL_STEPPINGS(BROADWELL,	X86_STEPPING_ANY,		SRBDS),
	VULNBL_INTEL_STEPPINGS(SKYLAKE_X,	X86_STEPPING_ANY,		MMIO | RETBLEED | GDS),
	VULNBL_INTEL_STEPPINGS(SKYLAKE_L,	X86_STEPPING_ANY,		MMIO | RETBLEED | GDS | SRBDS),
	VULNBL_INTEL_STEPPINGS(SKYLAKE,		X86_STEPPING_ANY,		MMIO | RETBLEED | GDS | SRBDS),
	VULNBL_INTEL_STEPPINGS(KABYLAKE_L,	X86_STEPPING_ANY,		MMIO | RETBLEED | GDS | SRBDS),
	VULNBL_INTEL_STEPPINGS(KABYLAKE,	X86_STEPPING_ANY,		MMIO | RETBLEED | GDS | SRBDS),
	VULNBL_INTEL_STEPPINGS(CANNONLAKE_L,	X86_STEPPING_ANY,		RETBLEED),
	VULNBL_INTEL_STEPPINGS(ICELAKE_L,	X86_STEPPING_ANY,		MMIO | MMIO_SBDS | RETBLEED | GDS),
	VULNBL_INTEL_STEPPINGS(ICELAKE_D,	X86_STEPPING_ANY,		MMIO | GDS),
	VULNBL_INTEL_STEPPINGS(ICELAKE_X,	X86_STEPPING_ANY,		MMIO | GDS),
	VULNBL_INTEL_STEPPINGS(COMETLAKE,	X86_STEPPING_ANY,		MMIO | MMIO_SBDS | RETBLEED | GDS),
	VULNBL_INTEL_STEPPINGS(COMETLAKE_L,	X86_STEPPINGS(0x0, 0x0),	MMIO | RETBLEED),
	VULNBL_INTEL_STEPPINGS(COMETLAKE_L,	X86_STEPPING_ANY,		MMIO | MMIO_SBDS | RETBLEED | GDS),
	VULNBL_INTEL_STEPPINGS(TIGERLAKE_L,	X86_STEPPING_ANY,		GDS),
	VULNBL_INTEL_STEPPINGS(TIGERLAKE,	X86_STEPPING_ANY,		GDS),
	VULNBL_INTEL_STEPPINGS(LAKEFIELD,	X86_STEPPING_ANY,		MMIO | MMIO_SBDS | RETBLEED),
	VULNBL_INTEL_STEPPINGS(ROCKETLAKE,	X86_STEPPING_ANY,		MMIO | RETBLEED | GDS),
	VULNBL_INTEL_STEPPINGS(ALDERLAKE,	X86_STEPPING_ANY,		RFDS),
	VULNBL_INTEL_STEPPINGS(ALDERLAKE_L,	X86_STEPPING_ANY,		RFDS),
	VULNBL_INTEL_STEPPINGS(RAPTORLAKE,	X86_STEPPING_ANY,		RFDS),
	VULNBL_INTEL_STEPPINGS(RAPTORLAKE_P,	X86_STEPPING_ANY,		RFDS),
	VULNBL_INTEL_STEPPINGS(RAPTORLAKE_S,	X86_STEPPING_ANY,		RFDS),
	VULNBL_INTEL_STEPPINGS(ALDERLAKE_N,	X86_STEPPING_ANY,		RFDS),
	VULNBL_INTEL_STEPPINGS(ATOM_TREMONT,	X86_STEPPING_ANY,		MMIO | MMIO_SBDS | RFDS),
	VULNBL_INTEL_STEPPINGS(ATOM_TREMONT_D,	X86_STEPPING_ANY,		MMIO | RFDS),
	VULNBL_INTEL_STEPPINGS(ATOM_TREMONT_L,	X86_STEPPING_ANY,		MMIO | MMIO_SBDS | RFDS),
	VULNBL_INTEL_STEPPINGS(ATOM_GOLDMONT,	X86_STEPPING_ANY,		RFDS),
	VULNBL_INTEL_STEPPINGS(ATOM_GOLDMONT_D,	X86_STEPPING_ANY,		RFDS),
	VULNBL_INTEL_STEPPINGS(ATOM_GOLDMONT_PLUS, X86_STEPPING_ANY,		RFDS),

	VULNBL_AMD(0x15, RETBLEED),
	VULNBL_AMD(0x16, RETBLEED),
	VULNBL_AMD(0x17, RETBLEED | SMT_RSB | SRSO),
	VULNBL_HYGON(0x18, RETBLEED | SMT_RSB | SRSO),
	VULNBL_AMD(0x19, SRSO),
	{}
};

static bool __init cpu_matches(const struct x86_cpu_id *table, unsigned long which)
{
	const struct x86_cpu_id *m = x86_match_cpu(table);

	return m && !!(m->driver_data & which);
}

u64 x86_read_arch_cap_msr(void)
{
	u64 x86_arch_cap_msr = 0;

	if (boot_cpu_has(X86_FEATURE_ARCH_CAPABILITIES))
		rdmsrl(MSR_IA32_ARCH_CAPABILITIES, x86_arch_cap_msr);

	return x86_arch_cap_msr;
}

static bool arch_cap_mmio_immune(u64 x86_arch_cap_msr)
{
	return (x86_arch_cap_msr & ARCH_CAP_FBSDP_NO &&
		x86_arch_cap_msr & ARCH_CAP_PSDP_NO &&
		x86_arch_cap_msr & ARCH_CAP_SBDR_SSDP_NO);
}

static bool __init vulnerable_to_rfds(u64 x86_arch_cap_msr)
{
	/* The "immunity" bit trumps everything else: */
	if (x86_arch_cap_msr & ARCH_CAP_RFDS_NO)
		return false;

	/*
	 * VMMs set ARCH_CAP_RFDS_CLEAR for processors not in the blacklist to
	 * indicate that mitigation is needed because guest is running on a
	 * vulnerable hardware or may migrate to such hardware:
	 */
	if (x86_arch_cap_msr & ARCH_CAP_RFDS_CLEAR)
		return true;

	/* Only consult the blacklist when there is no enumeration: */
	return cpu_matches(cpu_vuln_blacklist, RFDS);
}

static bool __init vulnerable_to_rfds(u64 ia32_cap)
{
	/* The "immunity" bit trumps everything else: */
	if (ia32_cap & ARCH_CAP_RFDS_NO)
		return false;

	/*
	 * VMMs set ARCH_CAP_RFDS_CLEAR for processors not in the blacklist to
	 * indicate that mitigation is needed because guest is running on a
	 * vulnerable hardware or may migrate to such hardware:
	 */
	if (ia32_cap & ARCH_CAP_RFDS_CLEAR)
		return true;

	/* Only consult the blacklist when there is no enumeration: */
	return cpu_matches(cpu_vuln_blacklist, RFDS);
}

static void __init cpu_set_bug_bits(struct cpuinfo_x86 *c)
{
	u64 x86_arch_cap_msr = x86_read_arch_cap_msr();

	/* Set ITLB_MULTIHIT bug if cpu is not in the whitelist and not mitigated */
	if (!cpu_matches(cpu_vuln_whitelist, NO_ITLB_MULTIHIT) &&
	    !(x86_arch_cap_msr & ARCH_CAP_PSCHANGE_MC_NO))
		setup_force_cpu_bug(X86_BUG_ITLB_MULTIHIT);

	if (cpu_matches(cpu_vuln_whitelist, NO_SPECULATION))
		return;

	setup_force_cpu_bug(X86_BUG_SPECTRE_V1);

	if (!cpu_matches(cpu_vuln_whitelist, NO_SPECTRE_V2))
		setup_force_cpu_bug(X86_BUG_SPECTRE_V2);

	if (!cpu_matches(cpu_vuln_whitelist, NO_SSB) &&
	    !(x86_arch_cap_msr & ARCH_CAP_SSB_NO) &&
	   !cpu_has(c, X86_FEATURE_AMD_SSB_NO))
		setup_force_cpu_bug(X86_BUG_SPEC_STORE_BYPASS);

	/*
	 * AMD's AutoIBRS is equivalent to Intel's eIBRS - use the Intel feature
	 * flag and protect from vendor-specific bugs via the whitelist.
	 */
<<<<<<< HEAD
	if ((ia32_cap & ARCH_CAP_IBRS_ALL) || cpu_has(c, X86_FEATURE_AUTOIBRS)) {
		setup_force_cpu_cap(X86_FEATURE_IBRS_ENHANCED);
		if (!cpu_matches(cpu_vuln_whitelist, NO_EIBRS_PBRSB) &&
		    !(ia32_cap & ARCH_CAP_PBRSB_NO))
=======
	if ((x86_arch_cap_msr & ARCH_CAP_IBRS_ALL) || cpu_has(c, X86_FEATURE_AUTOIBRS)) {
		setup_force_cpu_cap(X86_FEATURE_IBRS_ENHANCED);
		if (!cpu_matches(cpu_vuln_whitelist, NO_EIBRS_PBRSB) &&
		    !(x86_arch_cap_msr & ARCH_CAP_PBRSB_NO))
>>>>>>> c0345356
			setup_force_cpu_bug(X86_BUG_EIBRS_PBRSB);
	}

	if (!cpu_matches(cpu_vuln_whitelist, NO_MDS) &&
	    !(x86_arch_cap_msr & ARCH_CAP_MDS_NO)) {
		setup_force_cpu_bug(X86_BUG_MDS);
		if (cpu_matches(cpu_vuln_whitelist, MSBDS_ONLY))
			setup_force_cpu_bug(X86_BUG_MSBDS_ONLY);
	}

	if (!cpu_matches(cpu_vuln_whitelist, NO_SWAPGS))
		setup_force_cpu_bug(X86_BUG_SWAPGS);

	/*
	 * When the CPU is not mitigated for TAA (TAA_NO=0) set TAA bug when:
	 *	- TSX is supported or
	 *	- TSX_CTRL is present
	 *
	 * TSX_CTRL check is needed for cases when TSX could be disabled before
	 * the kernel boot e.g. kexec.
	 * TSX_CTRL check alone is not sufficient for cases when the microcode
	 * update is not present or running as guest that don't get TSX_CTRL.
	 */
	if (!(x86_arch_cap_msr & ARCH_CAP_TAA_NO) &&
	    (cpu_has(c, X86_FEATURE_RTM) ||
	     (x86_arch_cap_msr & ARCH_CAP_TSX_CTRL_MSR)))
		setup_force_cpu_bug(X86_BUG_TAA);

	/*
	 * SRBDS affects CPUs which support RDRAND or RDSEED and are listed
	 * in the vulnerability blacklist.
	 *
	 * Some of the implications and mitigation of Shared Buffers Data
	 * Sampling (SBDS) are similar to SRBDS. Give SBDS same treatment as
	 * SRBDS.
	 */
	if ((cpu_has(c, X86_FEATURE_RDRAND) ||
	     cpu_has(c, X86_FEATURE_RDSEED)) &&
	    cpu_matches(cpu_vuln_blacklist, SRBDS | MMIO_SBDS))
		    setup_force_cpu_bug(X86_BUG_SRBDS);

	/*
	 * Processor MMIO Stale Data bug enumeration
	 *
	 * Affected CPU list is generally enough to enumerate the vulnerability,
	 * but for virtualization case check for ARCH_CAP MSR bits also, VMM may
	 * not want the guest to enumerate the bug.
	 *
	 * Set X86_BUG_MMIO_UNKNOWN for CPUs that are neither in the blacklist,
	 * nor in the whitelist and also don't enumerate MSR ARCH_CAP MMIO bits.
	 */
	if (!arch_cap_mmio_immune(x86_arch_cap_msr)) {
		if (cpu_matches(cpu_vuln_blacklist, MMIO))
			setup_force_cpu_bug(X86_BUG_MMIO_STALE_DATA);
		else if (!cpu_matches(cpu_vuln_whitelist, NO_MMIO))
			setup_force_cpu_bug(X86_BUG_MMIO_UNKNOWN);
	}

	if (!cpu_has(c, X86_FEATURE_BTC_NO)) {
		if (cpu_matches(cpu_vuln_blacklist, RETBLEED) || (x86_arch_cap_msr & ARCH_CAP_RSBA))
			setup_force_cpu_bug(X86_BUG_RETBLEED);
	}

	if (cpu_matches(cpu_vuln_blacklist, SMT_RSB))
		setup_force_cpu_bug(X86_BUG_SMT_RSB);

	/*
	 * Check if CPU is vulnerable to GDS. If running in a virtual machine on
	 * an affected processor, the VMM may have disabled the use of GATHER by
	 * disabling AVX2. The only way to do this in HW is to clear XCR0[2],
	 * which means that AVX will be disabled.
	 */
	if (cpu_matches(cpu_vuln_blacklist, GDS) && !(x86_arch_cap_msr & ARCH_CAP_GDS_NO) &&
	    boot_cpu_has(X86_FEATURE_AVX))
		setup_force_cpu_bug(X86_BUG_GDS);

	if (!cpu_has(c, X86_FEATURE_SRSO_NO)) {
		if (cpu_matches(cpu_vuln_blacklist, SRSO))
			setup_force_cpu_bug(X86_BUG_SRSO);
	}

<<<<<<< HEAD
	if (vulnerable_to_rfds(ia32_cap))
		setup_force_cpu_bug(X86_BUG_RFDS);

=======
	if (vulnerable_to_rfds(x86_arch_cap_msr))
		setup_force_cpu_bug(X86_BUG_RFDS);

	/* When virtualized, eIBRS could be hidden, assume vulnerable */
	if (!(x86_arch_cap_msr & ARCH_CAP_BHI_NO) &&
	    !cpu_matches(cpu_vuln_whitelist, NO_BHI) &&
	    (boot_cpu_has(X86_FEATURE_IBRS_ENHANCED) ||
	     boot_cpu_has(X86_FEATURE_HYPERVISOR)))
		setup_force_cpu_bug(X86_BUG_BHI);

>>>>>>> c0345356
	if (cpu_matches(cpu_vuln_whitelist, NO_MELTDOWN))
		return;

	/* Rogue Data Cache Load? No! */
	if (x86_arch_cap_msr & ARCH_CAP_RDCL_NO)
		return;

	setup_force_cpu_bug(X86_BUG_CPU_MELTDOWN);

	if (cpu_matches(cpu_vuln_whitelist, NO_L1TF))
		return;

	setup_force_cpu_bug(X86_BUG_L1TF);
}

/*
 * The NOPL instruction is supposed to exist on all CPUs of family >= 6;
 * unfortunately, that's not true in practice because of early VIA
 * chips and (more importantly) broken virtualizers that are not easy
 * to detect. In the latter case it doesn't even *fail* reliably, so
 * probing for it doesn't even work. Disable it completely on 32-bit
 * unless we can find a reliable way to detect all the broken cases.
 * Enable it explicitly on 64-bit for non-constant inputs of cpu_has().
 */
static void detect_nopl(void)
{
#ifdef CONFIG_X86_32
	setup_clear_cpu_cap(X86_FEATURE_NOPL);
#else
	setup_force_cpu_cap(X86_FEATURE_NOPL);
#endif
}

/*
 * We parse cpu parameters early because fpu__init_system() is executed
 * before parse_early_param().
 */
static void __init cpu_parse_early_param(void)
{
	char arg[128];
	char *argptr = arg, *opt;
	int arglen, taint = 0;

#ifdef CONFIG_X86_32
	if (cmdline_find_option_bool(boot_command_line, "no387"))
#ifdef CONFIG_MATH_EMULATION
		setup_clear_cpu_cap(X86_FEATURE_FPU);
#else
		pr_err("Option 'no387' required CONFIG_MATH_EMULATION enabled.\n");
#endif

	if (cmdline_find_option_bool(boot_command_line, "nofxsr"))
		setup_clear_cpu_cap(X86_FEATURE_FXSR);
#endif

	if (cmdline_find_option_bool(boot_command_line, "noxsave"))
		setup_clear_cpu_cap(X86_FEATURE_XSAVE);

	if (cmdline_find_option_bool(boot_command_line, "noxsaveopt"))
		setup_clear_cpu_cap(X86_FEATURE_XSAVEOPT);

	if (cmdline_find_option_bool(boot_command_line, "noxsaves"))
		setup_clear_cpu_cap(X86_FEATURE_XSAVES);

	arglen = cmdline_find_option(boot_command_line, "clearcpuid", arg, sizeof(arg));
	if (arglen <= 0)
		return;

	pr_info("Clearing CPUID bits:");

	while (argptr) {
		bool found __maybe_unused = false;
		unsigned int bit;

		opt = strsep(&argptr, ",");

		/*
		 * Handle naked numbers first for feature flags which don't
		 * have names.
		 */
		if (!kstrtouint(opt, 10, &bit)) {
			if (bit < NCAPINTS * 32) {

#ifdef CONFIG_X86_FEATURE_NAMES
				/* empty-string, i.e., ""-defined feature flags */
				if (!x86_cap_flags[bit])
					pr_cont(" " X86_CAP_FMT_NUM, x86_cap_flag_num(bit));
				else
#endif
					pr_cont(" " X86_CAP_FMT, x86_cap_flag(bit));

				setup_clear_cpu_cap(bit);
				taint++;
			}
			/*
			 * The assumption is that there are no feature names with only
			 * numbers in the name thus go to the next argument.
			 */
			continue;
		}

#ifdef CONFIG_X86_FEATURE_NAMES
		for (bit = 0; bit < 32 * NCAPINTS; bit++) {
			if (!x86_cap_flag(bit))
				continue;

			if (strcmp(x86_cap_flag(bit), opt))
				continue;

			pr_cont(" %s", opt);
			setup_clear_cpu_cap(bit);
			taint++;
			found = true;
			break;
		}

		if (!found)
			pr_cont(" (unknown: %s)", opt);
#endif
	}
	pr_cont("\n");

	if (taint)
		add_taint(TAINT_CPU_OUT_OF_SPEC, LOCKDEP_STILL_OK);
}

/*
 * Do minimum CPU detection early.
 * Fields really needed: vendor, cpuid_level, family, model, mask,
 * cache alignment.
 * The others are not touched to avoid unwanted side effects.
 *
 * WARNING: this function is only called on the boot CPU.  Don't add code
 * here that is supposed to run on all CPUs.
 */
static void __init early_identify_cpu(struct cpuinfo_x86 *c)
{
#ifdef CONFIG_X86_64
	c->x86_clflush_size = 64;
	c->x86_phys_bits = 36;
	c->x86_virt_bits = 48;
#else
	c->x86_clflush_size = 32;
	c->x86_phys_bits = 32;
	c->x86_virt_bits = 32;
#endif
	c->x86_cache_alignment = c->x86_clflush_size;

	memset(&c->x86_capability, 0, sizeof(c->x86_capability));
	c->extended_cpuid_level = 0;

	if (!have_cpuid_p())
		identify_cpu_without_cpuid(c);

	/* cyrix could have cpuid enabled via c_identify()*/
	if (have_cpuid_p()) {
		cpu_detect(c);
		get_cpu_vendor(c);
		get_cpu_cap(c);
		get_cpu_address_sizes(c);
		setup_force_cpu_cap(X86_FEATURE_CPUID);
		cpu_parse_early_param();

		if (this_cpu->c_early_init)
			this_cpu->c_early_init(c);

		c->cpu_index = 0;
		filter_cpuid_features(c, false);

		if (this_cpu->c_bsp_init)
			this_cpu->c_bsp_init(c);
	} else {
		setup_clear_cpu_cap(X86_FEATURE_CPUID);
	}

	setup_force_cpu_cap(X86_FEATURE_ALWAYS);

	cpu_set_bug_bits(c);

	sld_setup(c);

#ifdef CONFIG_X86_32
	/*
	 * Regardless of whether PCID is enumerated, the SDM says
	 * that it can't be enabled in 32-bit mode.
	 */
	setup_clear_cpu_cap(X86_FEATURE_PCID);
#endif

	/*
	 * Later in the boot process pgtable_l5_enabled() relies on
	 * cpu_feature_enabled(X86_FEATURE_LA57). If 5-level paging is not
	 * enabled by this point we need to clear the feature bit to avoid
	 * false-positives at the later stage.
	 *
	 * pgtable_l5_enabled() can be false here for several reasons:
	 *  - 5-level paging is disabled compile-time;
	 *  - it's 32-bit kernel;
	 *  - machine doesn't support 5-level paging;
	 *  - user specified 'no5lvl' in kernel command line.
	 */
	if (!pgtable_l5_enabled())
		setup_clear_cpu_cap(X86_FEATURE_LA57);

	detect_nopl();
}

void __init early_cpu_init(void)
{
	const struct cpu_dev *const *cdev;
	int count = 0;

#ifdef CONFIG_PROCESSOR_SELECT
	pr_info("KERNEL supported cpus:\n");
#endif

	for (cdev = __x86_cpu_dev_start; cdev < __x86_cpu_dev_end; cdev++) {
		const struct cpu_dev *cpudev = *cdev;

		if (count >= X86_VENDOR_NUM)
			break;
		cpu_devs[count] = cpudev;
		count++;

#ifdef CONFIG_PROCESSOR_SELECT
		{
			unsigned int j;

			for (j = 0; j < 2; j++) {
				if (!cpudev->c_ident[j])
					continue;
				pr_info("  %s %s\n", cpudev->c_vendor,
					cpudev->c_ident[j]);
			}
		}
#endif
	}
	early_identify_cpu(&boot_cpu_data);
}

static bool detect_null_seg_behavior(void)
{
	/*
	 * Empirically, writing zero to a segment selector on AMD does
	 * not clear the base, whereas writing zero to a segment
	 * selector on Intel does clear the base.  Intel's behavior
	 * allows slightly faster context switches in the common case
	 * where GS is unused by the prev and next threads.
	 *
	 * Since neither vendor documents this anywhere that I can see,
	 * detect it directly instead of hard-coding the choice by
	 * vendor.
	 *
	 * I've designated AMD's behavior as the "bug" because it's
	 * counterintuitive and less friendly.
	 */

	unsigned long old_base, tmp;
	rdmsrl(MSR_FS_BASE, old_base);
	wrmsrl(MSR_FS_BASE, 1);
	loadsegment(fs, 0);
	rdmsrl(MSR_FS_BASE, tmp);
	wrmsrl(MSR_FS_BASE, old_base);
	return tmp == 0;
}

void check_null_seg_clears_base(struct cpuinfo_x86 *c)
{
	/* BUG_NULL_SEG is only relevant with 64bit userspace */
	if (!IS_ENABLED(CONFIG_X86_64))
		return;

	/* Zen3 CPUs advertise Null Selector Clears Base in CPUID. */
	if (c->extended_cpuid_level >= 0x80000021 &&
	    cpuid_eax(0x80000021) & BIT(6))
		return;

	/*
	 * CPUID bit above wasn't set. If this kernel is still running
	 * as a HV guest, then the HV has decided not to advertize
	 * that CPUID bit for whatever reason.	For example, one
	 * member of the migration pool might be vulnerable.  Which
	 * means, the bug is present: set the BUG flag and return.
	 */
	if (cpu_has(c, X86_FEATURE_HYPERVISOR)) {
		set_cpu_bug(c, X86_BUG_NULL_SEG);
		return;
	}

	/*
	 * Zen2 CPUs also have this behaviour, but no CPUID bit.
	 * 0x18 is the respective family for Hygon.
	 */
	if ((c->x86 == 0x17 || c->x86 == 0x18) &&
	    detect_null_seg_behavior())
		return;

	/* All the remaining ones are affected */
	set_cpu_bug(c, X86_BUG_NULL_SEG);
}

static void generic_identify(struct cpuinfo_x86 *c)
{
	c->extended_cpuid_level = 0;

	if (!have_cpuid_p())
		identify_cpu_without_cpuid(c);

	/* cyrix could have cpuid enabled via c_identify()*/
	if (!have_cpuid_p())
		return;

	cpu_detect(c);

	get_cpu_vendor(c);

	get_cpu_cap(c);

	get_cpu_address_sizes(c);

	if (c->cpuid_level >= 0x00000001) {
		c->initial_apicid = (cpuid_ebx(1) >> 24) & 0xFF;
#ifdef CONFIG_X86_32
# ifdef CONFIG_SMP
		c->apicid = apic->phys_pkg_id(c->initial_apicid, 0);
# else
		c->apicid = c->initial_apicid;
# endif
#endif
		c->phys_proc_id = c->initial_apicid;
	}

	get_model_name(c); /* Default name */

	/*
	 * ESPFIX is a strange bug.  All real CPUs have it.  Paravirt
	 * systems that run Linux at CPL > 0 may or may not have the
	 * issue, but, even if they have the issue, there's absolutely
	 * nothing we can do about it because we can't use the real IRET
	 * instruction.
	 *
	 * NB: For the time being, only 32-bit kernels support
	 * X86_BUG_ESPFIX as such.  64-bit kernels directly choose
	 * whether to apply espfix using paravirt hooks.  If any
	 * non-paravirt system ever shows up that does *not* have the
	 * ESPFIX issue, we can change this.
	 */
#ifdef CONFIG_X86_32
	set_cpu_bug(c, X86_BUG_ESPFIX);
#endif
}

/*
 * Validate that ACPI/mptables have the same information about the
 * effective APIC id and update the package map.
 */
static void validate_apic_and_package_id(struct cpuinfo_x86 *c)
{
#ifdef CONFIG_SMP
	unsigned int apicid, cpu = smp_processor_id();

	apicid = apic->cpu_present_to_apicid(cpu);

	if (apicid != c->apicid) {
		pr_err(FW_BUG "CPU%u: APIC id mismatch. Firmware: %x APIC: %x\n",
		       cpu, apicid, c->initial_apicid);
	}
	BUG_ON(topology_update_package_map(c->phys_proc_id, cpu));
	BUG_ON(topology_update_die_map(c->cpu_die_id, cpu));
#else
	c->logical_proc_id = 0;
#endif
}

/*
 * This does the hard work of actually picking apart the CPU stuff...
 */
static void identify_cpu(struct cpuinfo_x86 *c)
{
	int i;

	c->loops_per_jiffy = loops_per_jiffy;
	c->x86_cache_size = 0;
	c->x86_vendor = X86_VENDOR_UNKNOWN;
	c->x86_model = c->x86_stepping = 0;	/* So far unknown... */
	c->x86_vendor_id[0] = '\0'; /* Unset */
	c->x86_model_id[0] = '\0';  /* Unset */
	c->x86_max_cores = 1;
	c->x86_coreid_bits = 0;
	c->cu_id = 0xff;
#ifdef CONFIG_X86_64
	c->x86_clflush_size = 64;
	c->x86_phys_bits = 36;
	c->x86_virt_bits = 48;
#else
	c->cpuid_level = -1;	/* CPUID not detected */
	c->x86_clflush_size = 32;
	c->x86_phys_bits = 32;
	c->x86_virt_bits = 32;
#endif
	c->x86_cache_alignment = c->x86_clflush_size;
	memset(&c->x86_capability, 0, sizeof(c->x86_capability));
#ifdef CONFIG_X86_VMX_FEATURE_NAMES
	memset(&c->vmx_capability, 0, sizeof(c->vmx_capability));
#endif

	generic_identify(c);

	if (this_cpu->c_identify)
		this_cpu->c_identify(c);

	/* Clear/Set all flags overridden by options, after probe */
	apply_forced_caps(c);

#ifdef CONFIG_X86_64
	c->apicid = apic->phys_pkg_id(c->initial_apicid, 0);
#endif

	/*
	 * Vendor-specific initialization.  In this section we
	 * canonicalize the feature flags, meaning if there are
	 * features a certain CPU supports which CPUID doesn't
	 * tell us, CPUID claiming incorrect flags, or other bugs,
	 * we handle them here.
	 *
	 * At the end of this section, c->x86_capability better
	 * indicate the features this CPU genuinely supports!
	 */
	if (this_cpu->c_init)
		this_cpu->c_init(c);

	/* Disable the PN if appropriate */
	squash_the_stupid_serial_number(c);

	/* Set up SMEP/SMAP/UMIP */
	setup_smep(c);
	setup_smap(c);
	setup_umip(c);

	/* Enable FSGSBASE instructions if available. */
	if (cpu_has(c, X86_FEATURE_FSGSBASE)) {
		cr4_set_bits(X86_CR4_FSGSBASE);
		elf_hwcap2 |= HWCAP2_FSGSBASE;
	}

	/*
	 * The vendor-specific functions might have changed features.
	 * Now we do "generic changes."
	 */

	/* Filter out anything that depends on CPUID levels we don't have */
	filter_cpuid_features(c, true);

	/* If the model name is still unset, do table lookup. */
	if (!c->x86_model_id[0]) {
		const char *p;
		p = table_lookup_model(c);
		if (p)
			strcpy(c->x86_model_id, p);
		else
			/* Last resort... */
			sprintf(c->x86_model_id, "%02x/%02x",
				c->x86, c->x86_model);
	}

#ifdef CONFIG_X86_64
	detect_ht(c);
#endif

	x86_init_rdrand(c);
	setup_pku(c);
	setup_cet(c);

	/*
	 * Clear/Set all flags overridden by options, need do it
	 * before following smp all cpus cap AND.
	 */
	apply_forced_caps(c);

	/*
	 * On SMP, boot_cpu_data holds the common feature set between
	 * all CPUs; so make sure that we indicate which features are
	 * common between the CPUs.  The first time this routine gets
	 * executed, c == &boot_cpu_data.
	 */
	if (c != &boot_cpu_data) {
		/* AND the already accumulated flags with these */
		for (i = 0; i < NCAPINTS; i++)
			boot_cpu_data.x86_capability[i] &= c->x86_capability[i];

		/* OR, i.e. replicate the bug flags */
		for (i = NCAPINTS; i < NCAPINTS + NBUGINTS; i++)
			c->x86_capability[i] |= boot_cpu_data.x86_capability[i];
	}

	ppin_init(c);

	/* Init Machine Check Exception if available. */
	mcheck_cpu_init(c);

	select_idle_routine(c);

#ifdef CONFIG_NUMA
	numa_add_cpu(smp_processor_id());
#endif
}

/*
 * Set up the CPU state needed to execute SYSENTER/SYSEXIT instructions
 * on 32-bit kernels:
 */
#ifdef CONFIG_X86_32
void enable_sep_cpu(void)
{
	struct tss_struct *tss;
	int cpu;

	if (!boot_cpu_has(X86_FEATURE_SEP))
		return;

	cpu = get_cpu();
	tss = &per_cpu(cpu_tss_rw, cpu);

	/*
	 * We cache MSR_IA32_SYSENTER_CS's value in the TSS's ss1 field --
	 * see the big comment in struct x86_hw_tss's definition.
	 */

	tss->x86_tss.ss1 = __KERNEL_CS;
	wrmsr(MSR_IA32_SYSENTER_CS, tss->x86_tss.ss1, 0);
	wrmsr(MSR_IA32_SYSENTER_ESP, (unsigned long)(cpu_entry_stack(cpu) + 1), 0);
	wrmsr(MSR_IA32_SYSENTER_EIP, (unsigned long)entry_SYSENTER_32, 0);

	put_cpu();
}
#endif

void __init identify_boot_cpu(void)
{
	identify_cpu(&boot_cpu_data);
	if (HAS_KERNEL_IBT && cpu_feature_enabled(X86_FEATURE_IBT))
		pr_info("CET detected: Indirect Branch Tracking enabled\n");
#ifdef CONFIG_X86_32
	sysenter_setup();
	enable_sep_cpu();
#endif
	cpu_detect_tlb(&boot_cpu_data);
	setup_cr_pinning();

	tsx_init();
}

void identify_secondary_cpu(struct cpuinfo_x86 *c)
{
	BUG_ON(c == &boot_cpu_data);
	identify_cpu(c);
#ifdef CONFIG_X86_32
	enable_sep_cpu();
#endif
	mtrr_ap_init();
	validate_apic_and_package_id(c);
	x86_spec_ctrl_setup_ap();
	update_srbds_msr();
	if (boot_cpu_has_bug(X86_BUG_GDS))
		update_gds_msr();

	tsx_ap_init();
}

void print_cpu_info(struct cpuinfo_x86 *c)
{
	const char *vendor = NULL;

	if (c->x86_vendor < X86_VENDOR_NUM) {
		vendor = this_cpu->c_vendor;
	} else {
		if (c->cpuid_level >= 0)
			vendor = c->x86_vendor_id;
	}

	if (vendor && !strstr(c->x86_model_id, vendor))
		pr_cont("%s ", vendor);

	if (c->x86_model_id[0])
		pr_cont("%s", c->x86_model_id);
	else
		pr_cont("%d86", c->x86);

	pr_cont(" (family: 0x%x, model: 0x%x", c->x86, c->x86_model);

	if (c->x86_stepping || c->cpuid_level >= 0)
		pr_cont(", stepping: 0x%x)\n", c->x86_stepping);
	else
		pr_cont(")\n");
}

/*
 * clearcpuid= was already parsed in cpu_parse_early_param().  This dummy
 * function prevents it from becoming an environment variable for init.
 */
static __init int setup_clearcpuid(char *arg)
{
	return 1;
}
__setup("clearcpuid=", setup_clearcpuid);

#ifdef CONFIG_X86_64
DEFINE_PER_CPU_FIRST(struct fixed_percpu_data,
		     fixed_percpu_data) __aligned(PAGE_SIZE) __visible;
EXPORT_PER_CPU_SYMBOL_GPL(fixed_percpu_data);

/*
 * The following percpu variables are hot.  Align current_task to
 * cacheline size such that they fall in the same cacheline.
 */
DEFINE_PER_CPU(struct task_struct *, current_task) ____cacheline_aligned =
	&init_task;
EXPORT_PER_CPU_SYMBOL(current_task);

DEFINE_PER_CPU(void *, hardirq_stack_ptr);
DEFINE_PER_CPU(bool, hardirq_stack_inuse);

DEFINE_PER_CPU(int, __preempt_count) = INIT_PREEMPT_COUNT;
EXPORT_PER_CPU_SYMBOL(__preempt_count);

DEFINE_PER_CPU(unsigned long, cpu_current_top_of_stack) = TOP_OF_INIT_STACK;

static void wrmsrl_cstar(unsigned long val)
{
	/*
	 * Intel CPUs do not support 32-bit SYSCALL. Writing to MSR_CSTAR
	 * is so far ignored by the CPU, but raises a #VE trap in a TDX
	 * guest. Avoid the pointless write on all Intel CPUs.
	 */
	if (boot_cpu_data.x86_vendor != X86_VENDOR_INTEL)
		wrmsrl(MSR_CSTAR, val);
}

/* May not be marked __init: used by software suspend */
void syscall_init(void)
{
	wrmsr(MSR_STAR, 0, (__USER32_CS << 16) | __KERNEL_CS);
	wrmsrl(MSR_LSTAR, (unsigned long)entry_SYSCALL_64);

#ifdef CONFIG_IA32_EMULATION
	wrmsrl_cstar((unsigned long)entry_SYSCALL_compat);
	/*
	 * This only works on Intel CPUs.
	 * On AMD CPUs these MSRs are 32-bit, CPU truncates MSR_IA32_SYSENTER_EIP.
	 * This does not cause SYSENTER to jump to the wrong location, because
	 * AMD doesn't allow SYSENTER in long mode (either 32- or 64-bit).
	 */
	wrmsrl_safe(MSR_IA32_SYSENTER_CS, (u64)__KERNEL_CS);
	wrmsrl_safe(MSR_IA32_SYSENTER_ESP,
		    (unsigned long)(cpu_entry_stack(smp_processor_id()) + 1));
	wrmsrl_safe(MSR_IA32_SYSENTER_EIP, (u64)entry_SYSENTER_compat);
#else
	wrmsrl_cstar((unsigned long)ignore_sysret);
	wrmsrl_safe(MSR_IA32_SYSENTER_CS, (u64)GDT_ENTRY_INVALID_SEG);
	wrmsrl_safe(MSR_IA32_SYSENTER_ESP, 0ULL);
	wrmsrl_safe(MSR_IA32_SYSENTER_EIP, 0ULL);
#endif

	/*
	 * Flags to clear on syscall; clear as much as possible
	 * to minimize user space-kernel interference.
	 */
	wrmsrl(MSR_SYSCALL_MASK,
	       X86_EFLAGS_CF|X86_EFLAGS_PF|X86_EFLAGS_AF|
	       X86_EFLAGS_ZF|X86_EFLAGS_SF|X86_EFLAGS_TF|
	       X86_EFLAGS_IF|X86_EFLAGS_DF|X86_EFLAGS_OF|
	       X86_EFLAGS_IOPL|X86_EFLAGS_NT|X86_EFLAGS_RF|
	       X86_EFLAGS_AC|X86_EFLAGS_ID);
}

#else	/* CONFIG_X86_64 */

DEFINE_PER_CPU(struct task_struct *, current_task) = &init_task;
EXPORT_PER_CPU_SYMBOL(current_task);
DEFINE_PER_CPU(int, __preempt_count) = INIT_PREEMPT_COUNT;
EXPORT_PER_CPU_SYMBOL(__preempt_count);

/*
 * On x86_32, vm86 modifies tss.sp0, so sp0 isn't a reliable way to find
 * the top of the kernel stack.  Use an extra percpu variable to track the
 * top of the kernel stack directly.
 */
DEFINE_PER_CPU(unsigned long, cpu_current_top_of_stack) =
	(unsigned long)&init_thread_union + THREAD_SIZE;
EXPORT_PER_CPU_SYMBOL(cpu_current_top_of_stack);

#ifdef CONFIG_STACKPROTECTOR
DEFINE_PER_CPU(unsigned long, __stack_chk_guard);
EXPORT_PER_CPU_SYMBOL(__stack_chk_guard);
#endif

#endif	/* CONFIG_X86_64 */

/*
 * Clear all 6 debug registers:
 */
static void clear_all_debug_regs(void)
{
	int i;

	for (i = 0; i < 8; i++) {
		/* Ignore db4, db5 */
		if ((i == 4) || (i == 5))
			continue;

		set_debugreg(0, i);
	}
}

#ifdef CONFIG_KGDB
/*
 * Restore debug regs if using kgdbwait and you have a kernel debugger
 * connection established.
 */
static void dbg_restore_debug_regs(void)
{
	if (unlikely(kgdb_connected && arch_kgdb_ops.correct_hw_break))
		arch_kgdb_ops.correct_hw_break();
}
#else /* ! CONFIG_KGDB */
#define dbg_restore_debug_regs()
#endif /* ! CONFIG_KGDB */

static void wait_for_master_cpu(int cpu)
{
#ifdef CONFIG_SMP
	/*
	 * wait for ACK from master CPU before continuing
	 * with AP initialization
	 */
	WARN_ON(cpumask_test_and_set_cpu(cpu, cpu_initialized_mask));
	while (!cpumask_test_cpu(cpu, cpu_callout_mask))
		cpu_relax();
#endif
}

#ifdef CONFIG_X86_64
static inline void setup_getcpu(int cpu)
{
	unsigned long cpudata = vdso_encode_cpunode(cpu, early_cpu_to_node(cpu));
	struct desc_struct d = { };

	if (boot_cpu_has(X86_FEATURE_RDTSCP) || boot_cpu_has(X86_FEATURE_RDPID))
		wrmsr(MSR_TSC_AUX, cpudata, 0);

	/* Store CPU and node number in limit. */
	d.limit0 = cpudata;
	d.limit1 = cpudata >> 16;

	d.type = 5;		/* RO data, expand down, accessed */
	d.dpl = 3;		/* Visible to user code */
	d.s = 1;		/* Not a system segment */
	d.p = 1;		/* Present */
	d.d = 1;		/* 32-bit */

	write_gdt_entry(get_cpu_gdt_rw(cpu), GDT_ENTRY_CPUNODE, &d, DESCTYPE_S);
}

static inline void ucode_cpu_init(int cpu)
{
	if (cpu)
		load_ucode_ap();
}

static inline void tss_setup_ist(struct tss_struct *tss)
{
	/* Set up the per-CPU TSS IST stacks */
	tss->x86_tss.ist[IST_INDEX_DF] = __this_cpu_ist_top_va(DF);
	tss->x86_tss.ist[IST_INDEX_NMI] = __this_cpu_ist_top_va(NMI);
	tss->x86_tss.ist[IST_INDEX_DB] = __this_cpu_ist_top_va(DB);
	tss->x86_tss.ist[IST_INDEX_MCE] = __this_cpu_ist_top_va(MCE);
	/* Only mapped when SEV-ES is active */
	tss->x86_tss.ist[IST_INDEX_VC] = __this_cpu_ist_top_va(VC);
}

#else /* CONFIG_X86_64 */

static inline void setup_getcpu(int cpu) { }

static inline void ucode_cpu_init(int cpu)
{
	show_ucode_info_early();
}

static inline void tss_setup_ist(struct tss_struct *tss) { }

#endif /* !CONFIG_X86_64 */

static inline void tss_setup_io_bitmap(struct tss_struct *tss)
{
	tss->x86_tss.io_bitmap_base = IO_BITMAP_OFFSET_INVALID;

#ifdef CONFIG_X86_IOPL_IOPERM
	tss->io_bitmap.prev_max = 0;
	tss->io_bitmap.prev_sequence = 0;
	memset(tss->io_bitmap.bitmap, 0xff, sizeof(tss->io_bitmap.bitmap));
	/*
	 * Invalidate the extra array entry past the end of the all
	 * permission bitmap as required by the hardware.
	 */
	tss->io_bitmap.mapall[IO_BITMAP_LONGS] = ~0UL;
#endif
}

/*
 * Setup everything needed to handle exceptions from the IDT, including the IST
 * exceptions which use paranoid_entry().
 */
void cpu_init_exception_handling(void)
{
	struct tss_struct *tss = this_cpu_ptr(&cpu_tss_rw);
	int cpu = raw_smp_processor_id();

	/* paranoid_entry() gets the CPU number from the GDT */
	setup_getcpu(cpu);

	/* IST vectors need TSS to be set up. */
	tss_setup_ist(tss);
	tss_setup_io_bitmap(tss);
	set_tss_desc(cpu, &get_cpu_entry_area(cpu)->tss.x86_tss);

	load_TR_desc();

	/* GHCB needs to be setup to handle #VC. */
	setup_ghcb();

	/* Finally load the IDT */
	load_current_idt();
}

/*
 * cpu_init() initializes state that is per-CPU. Some data is already
 * initialized (naturally) in the bootstrap process, such as the GDT.  We
 * reload it nevertheless, this function acts as a 'CPU state barrier',
 * nothing should get across.
 */
void cpu_init(void)
{
	struct task_struct *cur = current;
	int cpu = raw_smp_processor_id();

	wait_for_master_cpu(cpu);

	ucode_cpu_init(cpu);

#ifdef CONFIG_NUMA
	if (this_cpu_read(numa_node) == 0 &&
	    early_cpu_to_node(cpu) != NUMA_NO_NODE)
		set_numa_node(early_cpu_to_node(cpu));
#endif
	pr_debug("Initializing CPU#%d\n", cpu);

	if (IS_ENABLED(CONFIG_X86_64) || cpu_feature_enabled(X86_FEATURE_VME) ||
	    boot_cpu_has(X86_FEATURE_TSC) || boot_cpu_has(X86_FEATURE_DE))
		cr4_clear_bits(X86_CR4_VME|X86_CR4_PVI|X86_CR4_TSD|X86_CR4_DE);

	/*
	 * Initialize the per-CPU GDT with the boot GDT,
	 * and set up the GDT descriptor:
	 */
	switch_to_new_gdt(cpu);

	if (IS_ENABLED(CONFIG_X86_64)) {
		loadsegment(fs, 0);
		memset(cur->thread.tls_array, 0, GDT_ENTRY_TLS_ENTRIES * 8);
		syscall_init();

		wrmsrl(MSR_FS_BASE, 0);
		wrmsrl(MSR_KERNEL_GS_BASE, 0);
		barrier();

		x2apic_setup();
	}

	mmgrab(&init_mm);
	cur->active_mm = &init_mm;
	BUG_ON(cur->mm);
	initialize_tlbstate_and_flush();
	enter_lazy_tlb(&init_mm, cur);

	/*
	 * sp0 points to the entry trampoline stack regardless of what task
	 * is running.
	 */
	load_sp0((unsigned long)(cpu_entry_stack(cpu) + 1));

	load_mm_ldt(&init_mm);

	clear_all_debug_regs();
	dbg_restore_debug_regs();

	doublefault_init_cpu_tss();

	if (is_uv_system())
		uv_cpu_init();

	load_fixmap_gdt(cpu);
}

#ifdef CONFIG_SMP
void cpu_init_secondary(void)
{
	/*
	 * Relies on the BP having set-up the IDT tables, which are loaded
	 * on this CPU in cpu_init_exception_handling().
	 */
	cpu_init_exception_handling();
	cpu_init();
	fpu__init_cpu();
}
#endif

#ifdef CONFIG_MICROCODE_LATE_LOADING
/**
 * store_cpu_caps() - Store a snapshot of CPU capabilities
 * @curr_info: Pointer where to store it
 *
 * Returns: None
 */
void store_cpu_caps(struct cpuinfo_x86 *curr_info)
{
	/* Reload CPUID max function as it might've changed. */
	curr_info->cpuid_level = cpuid_eax(0);

	/* Copy all capability leafs and pick up the synthetic ones. */
	memcpy(&curr_info->x86_capability, &boot_cpu_data.x86_capability,
	       sizeof(curr_info->x86_capability));

	/* Get the hardware CPUID leafs */
	get_cpu_cap(curr_info);
}

/**
 * microcode_check() - Check if any CPU capabilities changed after an update.
 * @prev_info:	CPU capabilities stored before an update.
 *
 * The microcode loader calls this upon late microcode load to recheck features,
 * only when microcode has been updated. Caller holds microcode_mutex and CPU
 * hotplug lock.
 *
 * Return: None
 */
void microcode_check(struct cpuinfo_x86 *prev_info)
{
	struct cpuinfo_x86 curr_info;

	perf_check_microcode();

	amd_check_microcode();

	store_cpu_caps(&curr_info);

	if (!memcmp(&prev_info->x86_capability, &curr_info.x86_capability,
		    sizeof(prev_info->x86_capability)))
		return;

	pr_warn("x86/CPU: CPU features have changed after loading microcode, but might not take effect.\n");
	pr_warn("x86/CPU: Please consider either early loading through initrd/built-in or a potential BIOS update.\n");
}
#endif

/*
 * Invoked from core CPU hotplug code after hotplug operations
 */
void arch_smt_update(void)
{
	/* Handle the speculative execution misfeatures */
	cpu_bugs_smt_update();
	/* Check whether IPI broadcasting can be enabled */
	apic_smt_update();
}

void __init arch_cpu_finalize_init(void)
{
	identify_boot_cpu();

	/*
	 * identify_boot_cpu() initialized SMT support information, let the
	 * core code know.
	 */
	cpu_smt_check_topology();

	if (!IS_ENABLED(CONFIG_SMP)) {
		pr_info("CPU: ");
		print_cpu_info(&boot_cpu_data);
	}

	cpu_select_mitigations();

	arch_smt_update();

	if (IS_ENABLED(CONFIG_X86_32)) {
		/*
		 * Check whether this is a real i386 which is not longer
		 * supported and fixup the utsname.
		 */
		if (boot_cpu_data.x86 < 4)
			panic("Kernel requires i486+ for 'invlpg' and other features");

		init_utsname()->machine[1] =
			'0' + (boot_cpu_data.x86 > 6 ? 6 : boot_cpu_data.x86);
	}

	/*
	 * Must be before alternatives because it might set or clear
	 * feature bits.
	 */
	fpu__init_system();
	fpu__init_cpu();

	alternative_instructions();

	if (IS_ENABLED(CONFIG_X86_64)) {
		/*
		 * Make sure the first 2MB area is not mapped by huge pages
		 * There are typically fixed size MTRRs in there and overlapping
		 * MTRRs into large pages causes slow downs.
		 *
		 * Right now we don't do that with gbpages because there seems
		 * very little benefit for that case.
		 */
		if (!direct_gbpages)
			set_memory_4k((unsigned long)__va(0), 1);
	} else {
		fpu__init_check_bugs();
	}

	/*
	 * This needs to be called before any devices perform DMA
	 * operations that might use the SWIOTLB bounce buffers. It will
	 * mark the bounce buffers as decrypted so that their usage will
	 * not cause "plain-text" data to be decrypted when accessed. It
	 * must be called after late_time_init() so that Hyper-V x86/x64
	 * hypercalls work when the SWIOTLB bounce buffers are decrypted.
	 */
	mem_encrypt_init();
}<|MERGE_RESOLUTION|>--- conflicted
+++ resolved
@@ -1213,13 +1213,8 @@
 	VULNWL_AMD(0x12,	NO_MELTDOWN | NO_SSB | NO_L1TF | NO_MDS | NO_SWAPGS | NO_ITLB_MULTIHIT | NO_MMIO | NO_BHI),
 
 	/* FAMILY_ANY must be last, otherwise 0x0f - 0x12 matches won't work */
-<<<<<<< HEAD
-	VULNWL_AMD(X86_FAMILY_ANY,	NO_MELTDOWN | NO_L1TF | NO_MDS | NO_SWAPGS | NO_ITLB_MULTIHIT | NO_MMIO | NO_EIBRS_PBRSB),
-	VULNWL_HYGON(X86_FAMILY_ANY,	NO_MELTDOWN | NO_L1TF | NO_MDS | NO_SWAPGS | NO_ITLB_MULTIHIT | NO_MMIO | NO_EIBRS_PBRSB),
-=======
 	VULNWL_AMD(X86_FAMILY_ANY,	NO_MELTDOWN | NO_L1TF | NO_MDS | NO_SWAPGS | NO_ITLB_MULTIHIT | NO_MMIO | NO_EIBRS_PBRSB | NO_BHI),
 	VULNWL_HYGON(X86_FAMILY_ANY,	NO_MELTDOWN | NO_L1TF | NO_MDS | NO_SWAPGS | NO_ITLB_MULTIHIT | NO_MMIO | NO_EIBRS_PBRSB | NO_BHI),
->>>>>>> c0345356
 
 	/* Zhaoxin Family 7 */
 	VULNWL(CENTAUR,	7, X86_MODEL_ANY,	NO_SPECTRE_V2 | NO_SWAPGS | NO_MMIO | NO_BHI),
@@ -1346,24 +1341,6 @@
 	return cpu_matches(cpu_vuln_blacklist, RFDS);
 }
 
-static bool __init vulnerable_to_rfds(u64 ia32_cap)
-{
-	/* The "immunity" bit trumps everything else: */
-	if (ia32_cap & ARCH_CAP_RFDS_NO)
-		return false;
-
-	/*
-	 * VMMs set ARCH_CAP_RFDS_CLEAR for processors not in the blacklist to
-	 * indicate that mitigation is needed because guest is running on a
-	 * vulnerable hardware or may migrate to such hardware:
-	 */
-	if (ia32_cap & ARCH_CAP_RFDS_CLEAR)
-		return true;
-
-	/* Only consult the blacklist when there is no enumeration: */
-	return cpu_matches(cpu_vuln_blacklist, RFDS);
-}
-
 static void __init cpu_set_bug_bits(struct cpuinfo_x86 *c)
 {
 	u64 x86_arch_cap_msr = x86_read_arch_cap_msr();
@@ -1390,17 +1367,10 @@
 	 * AMD's AutoIBRS is equivalent to Intel's eIBRS - use the Intel feature
 	 * flag and protect from vendor-specific bugs via the whitelist.
 	 */
-<<<<<<< HEAD
-	if ((ia32_cap & ARCH_CAP_IBRS_ALL) || cpu_has(c, X86_FEATURE_AUTOIBRS)) {
-		setup_force_cpu_cap(X86_FEATURE_IBRS_ENHANCED);
-		if (!cpu_matches(cpu_vuln_whitelist, NO_EIBRS_PBRSB) &&
-		    !(ia32_cap & ARCH_CAP_PBRSB_NO))
-=======
 	if ((x86_arch_cap_msr & ARCH_CAP_IBRS_ALL) || cpu_has(c, X86_FEATURE_AUTOIBRS)) {
 		setup_force_cpu_cap(X86_FEATURE_IBRS_ENHANCED);
 		if (!cpu_matches(cpu_vuln_whitelist, NO_EIBRS_PBRSB) &&
 		    !(x86_arch_cap_msr & ARCH_CAP_PBRSB_NO))
->>>>>>> c0345356
 			setup_force_cpu_bug(X86_BUG_EIBRS_PBRSB);
 	}
 
@@ -1482,11 +1452,6 @@
 			setup_force_cpu_bug(X86_BUG_SRSO);
 	}
 
-<<<<<<< HEAD
-	if (vulnerable_to_rfds(ia32_cap))
-		setup_force_cpu_bug(X86_BUG_RFDS);
-
-=======
 	if (vulnerable_to_rfds(x86_arch_cap_msr))
 		setup_force_cpu_bug(X86_BUG_RFDS);
 
@@ -1497,7 +1462,6 @@
 	     boot_cpu_has(X86_FEATURE_HYPERVISOR)))
 		setup_force_cpu_bug(X86_BUG_BHI);
 
->>>>>>> c0345356
 	if (cpu_matches(cpu_vuln_whitelist, NO_MELTDOWN))
 		return;
 
