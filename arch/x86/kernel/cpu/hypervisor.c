/*
 * Common hypervisor code
 *
 * Copyright (C) 2008, VMware, Inc.
 * Author : Alok N Kataria <akataria@vmware.com>
 *
 * This program is free software; you can redistribute it and/or modify
 * it under the terms of the GNU General Public License as published by
 * the Free Software Foundation; either version 2 of the License, or
 * (at your option) any later version.
 *
 * This program is distributed in the hope that it will be useful, but
 * WITHOUT ANY WARRANTY; without even the implied warranty of
 * MERCHANTABILITY OR FITNESS FOR A PARTICULAR PURPOSE, GOOD TITLE or
 * NON INFRINGEMENT.  See the GNU General Public License for more
 * details.
 *
 * You should have received a copy of the GNU General Public License
 * along with this program; if not, write to the Free Software
 * Foundation, Inc., 51 Franklin St, Fifth Floor, Boston, MA 02110-1301 USA.
 *
 */

#include <linux/init.h>
#include <linux/export.h>
#include <asm/processor.h>
#include <asm/hypervisor.h>

extern const struct hypervisor_x86 x86_hyper_vmware;
extern const struct hypervisor_x86 x86_hyper_ms_hyperv;
extern const struct hypervisor_x86 x86_hyper_xen_pv;
extern const struct hypervisor_x86 x86_hyper_xen_hvm;
extern const struct hypervisor_x86 x86_hyper_kvm;
<<<<<<< HEAD
=======
extern const struct hypervisor_x86 x86_hyper_jailhouse;
>>>>>>> 5fa4ec9c

static const __initconst struct hypervisor_x86 * const hypervisors[] =
{
#ifdef CONFIG_XEN_PV
	&x86_hyper_xen_pv,
#endif
#ifdef CONFIG_XEN_PVHVM
	&x86_hyper_xen_hvm,
#endif
	&x86_hyper_vmware,
	&x86_hyper_ms_hyperv,
#ifdef CONFIG_KVM_GUEST
	&x86_hyper_kvm,
#endif
#ifdef CONFIG_JAILHOUSE_GUEST
	&x86_hyper_jailhouse,
#endif
};

enum x86_hypervisor_type x86_hyper_type;
EXPORT_SYMBOL(x86_hyper_type);

static inline const struct hypervisor_x86 * __init
detect_hypervisor_vendor(void)
{
	const struct hypervisor_x86 *h = NULL, * const *p;
	uint32_t pri, max_pri = 0;

	for (p = hypervisors; p < hypervisors + ARRAY_SIZE(hypervisors); p++) {
		pri = (*p)->detect();
		if (pri > max_pri) {
			max_pri = pri;
			h = *p;
		}
	}

	if (h)
		pr_info("Hypervisor detected: %s\n", h->name);

	return h;
}

static void __init copy_array(const void *src, void *target, unsigned int size)
{
	unsigned int i, n = size / sizeof(void *);
	const void * const *from = (const void * const *)src;
	const void **to = (const void **)target;

	for (i = 0; i < n; i++)
		if (from[i])
			to[i] = from[i];
}

void __init init_hypervisor_platform(void)
{
	const struct hypervisor_x86 *h;

	h = detect_hypervisor_vendor();

	if (!h)
		return;

	copy_array(&h->init, &x86_init.hyper, sizeof(h->init));
	copy_array(&h->runtime, &x86_platform.hyper, sizeof(h->runtime));

	x86_hyper_type = h->type;
	x86_init.hyper.init_platform();
}<|MERGE_RESOLUTION|>--- conflicted
+++ resolved
@@ -31,10 +31,7 @@
 extern const struct hypervisor_x86 x86_hyper_xen_pv;
 extern const struct hypervisor_x86 x86_hyper_xen_hvm;
 extern const struct hypervisor_x86 x86_hyper_kvm;
-<<<<<<< HEAD
-=======
 extern const struct hypervisor_x86 x86_hyper_jailhouse;
->>>>>>> 5fa4ec9c
 
 static const __initconst struct hypervisor_x86 * const hypervisors[] =
 {
