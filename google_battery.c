/* SPDX-License-Identifier: GPL-2.0 */
/*
 * Copyright 2018-2022 Google LLC
 *
 * This program is free software; you can redistribute it and/or modify
 * it under the terms of the GNU General Public License as published by
 * the Free Software Foundation; either version 2 of the License, or
 * (at your option) any later version.
 *
 * This program is distributed in the hope that it will be useful,
 * but WITHOUT ANY WARRANTY; without even the implied warranty of
 * MERCHANTABILITY or FITNESS FOR A PARTICULAR PURPOSE.  See the
 * GNU General Public License for more details.
 */

#define pr_fmt(fmt) KBUILD_MODNAME ": " fmt

#ifdef CONFIG_PM_SLEEP
#define SUPPORT_PM_SLEEP 1
#endif

#include <linux/kernel.h>
#include <linux/printk.h>
#include <linux/module.h>
#include <linux/of.h>
#include <linux/pm_runtime.h>
#include <linux/platform_device.h>
#include <linux/thermal.h>
#include <linux/slab.h>
#include <linux/rtc.h>
#include "gbms_power_supply.h"
#include "google_bms.h"
#include "google_psy.h"
#include "qmath.h"
#include <crypto/hash.h>

#include <linux/debugfs.h>

#define BATT_DELAY_INIT_MS		250
#define BATT_WORK_FAST_RETRY_CNT	30
#define BATT_WORK_FAST_RETRY_MS		1000
#define BATT_WORK_DEBOUNCE_RETRY_MS	3000
#define BATT_WORK_ERROR_RETRY_MS	1000

#define DEFAULT_BATT_FAKE_CAPACITY		50
#define DEFAULT_BATT_UPDATE_INTERVAL		47000
#define DEFAULT_BATT_DRV_RL_SOC_THRESHOLD	95
#define DEFAULT_BD_TRICKLE_RL_SOC_THRESHOLD	90
#define DEFAULT_BD_TRICKLE_RESET_SEC		(5 * 60)
#define DEFAULT_HIGH_TEMP_UPDATE_THRESHOLD	550
#define DEFAULT_CV_MAX_TEMPERATURE		0

#define DEFAULT_HEALTH_SAFETY_MARGIN	(30 * 60)

#define MSC_ERROR_UPDATE_INTERVAL		5000
#define MSC_DEFAULT_UPDATE_INTERVAL		30000


/* AACR default slope is disabled by default */
#define AACR_START_CYCLE_DEFAULT	400
#define AACR_MAX_CYCLE_DEFAULT		0 /* disabled */

/* qual time is 0 minutes of charge or 0% increase in SOC */
#define DEFAULT_CHG_STATS_MIN_QUAL_TIME		0
#define DEFAULT_CHG_STATS_MIN_DELTA_SOC		0

/* Voters */
#define MSC_LOGIC_VOTER	"msc_logic"
#define SW_JEITA_VOTER	"sw_jeita"
#define RL_STATE_VOTER	"rl_state"
#define MSC_HEALTH_VOTER "chg_health"
#define BPST_DETECT_VOTER "bpst_detect"

#define UICURVE_MAX	3

/* sync from google/logbuffer.c */
#define LOG_BUFFER_ENTRY_SIZE	256

/* Initial data of history cycle count */
#define HCC_DEFAULT_DELTA_CYCLE_CNT	10

#define BHI_HEALTH_INDEX_DEFAULT	100
#define BHI_MARGINAL_THRESHOLD_DEFAULT	80
#define BHI_NEED_REP_THRESHOLD_DEFAULT	70
#define BHI_CCBIN_INDEX_LIMIT		90
#define BHI_ALGO_FULL_HEALTH		10000
#define BHI_ALGO_ROUND_INDEX		50
#define BHI_CC_MARGINAL_THRESHOLD_DEFAULT	800
#define BHI_CC_NEED_REP_THRESHOLD_DEFAULT	1000
#define BHI_CAPACITY_MIN 		0
#define BHI_CAPACITY_MAX 		0xFFFF

#define BHI_ROUND_INDEX(index) 		\
	(((index) + BHI_ALGO_ROUND_INDEX) / 100)


/* TODO: this is for Adaptive charging, rename */
enum batt_health_ui {
	/* Internal value used when health is cleared via dialog */
	CHG_DEADLINE_DIALOG = -3,
	/* Internal value used when health is settings disabled while running */
	CHG_DEADLINE_SETTING_STOP = -2,
	/* Internal value used when health is settings disabled */
	CHG_DEADLINE_SETTING = -1,
	/* Internal value used when health is cleared via alarms/re-plug */
	CHG_DEADLINE_CLEARED = 0,
};

#if (GBMS_CCBIN_BUCKET_COUNT < 1) || (GBMS_CCBIN_BUCKET_COUNT > 100)
#error "GBMS_CCBIN_BUCKET_COUNT needs to be a value from 1-100"
#endif

struct ssoc_uicurve {
	qnum_t real;
	qnum_t ui;
};

enum batt_rl_status {
	BATT_RL_STATUS_NONE = 0,
	BATT_RL_STATUS_DISCHARGE = -1,
	BATT_RL_STATUS_RECHARGE = 1,
};

#define RL_DELTA_SOC_MAX	8

struct batt_ssoc_rl_state {
	/* rate limiter state */
	qnum_t rl_ssoc_target;
	ktime_t rl_ssoc_last_update;

	/* rate limiter flags */
	bool rl_no_zero;
	int rl_fast_track;
	int rl_track_target;
	/* rate limiter config */
	int rl_delta_max_time;
	qnum_t rl_delta_max_soc;

	int rl_delta_soc_ratio[RL_DELTA_SOC_MAX];
	qnum_t rl_delta_soc_limit[RL_DELTA_SOC_MAX];
	int rl_delta_soc_cnt;

	qnum_t rl_ft_low_limit;
	qnum_t rl_ft_delta_limit;
};

#define SSOC_STATE_BUF_SZ 128
#define SSOC_DELTA 3

struct batt_ssoc_state {
	/* output of gauge data filter */
	qnum_t ssoc_gdf;
	/*  UI Curves */
	int ssoc_curve_type;    /*<0 dsg, >0 chg, 0? */
	struct ssoc_uicurve ssoc_curve[UICURVE_MAX];
	qnum_t ssoc_uic;
	/* output of rate limiter */
	qnum_t ssoc_rl;
	struct batt_ssoc_rl_state ssoc_rl_state;
	int ssoc_delta;

	/* output of rate limiter */
	int rl_rate;
	int rl_last_ssoc;
	ktime_t rl_last_update;

	/* connected or disconnected */
	ktime_t disconnect_time;
	int buck_enabled;

	/* recharge logic */
	int rl_soc_threshold;
	enum batt_rl_status rl_status;

	/* trickle defender */
	bool bd_trickle_enable;
	int bd_trickle_recharge_soc;
	int bd_trickle_cnt;
	bool bd_trickle_dry_run;
	bool bd_trickle_full;
	bool bd_trickle_eoc;
	u32 bd_trickle_reset_sec;

	/* buff */
	char ssoc_state_cstr[SSOC_STATE_BUF_SZ];

	/* Save/Restore fake capacity */
	bool save_soc_available;
	u16 save_soc;

	/* adjust SOC */
	int point_full_ui_soc;
};

struct gbatt_ccbin_data {
	u16 count[GBMS_CCBIN_BUCKET_COUNT];
	char cyc_ctr_cstr[GBMS_CCBIN_CSTR_SIZE];
	struct mutex lock;
	int prev_soc;
};

#define DEFAULT_RES_TEMP_LOW	350
#define DEFAULT_RES_TEMP_HIGH	390
#define DEFAULT_RAVG_SOC_LOW	5
#define DEFAULT_RAVG_SOC_HIGH	75
#define DEFAULT_RES_FILT_LEN	10

struct batt_res {
	bool estimate_requested;

	/* samples */
	int sample_accumulator;
	int sample_count;

	/* registers */
	int filter_count;
	int resistance_avg;

	/* configuration */
	int estimate_filter;
	int ravg_soc_low;
	int ravg_soc_high;
	int res_temp_low;
	int res_temp_high;
};

/* TODO: move single cell disconnect to bhi_data */
enum bpst_batt_status {
	BPST_BATT_UNKNOWN = 0,
	BPST_BATT_CONNECT = 1,
	BPST_BATT_DISCONNECT = 2,
	BPST_BATT_CELL_FAULT = 3,
};

struct batt_bpst {
	struct mutex lock;
	bool bpst_enable;
	bool bpst_detect_disable;
	bool bpst_cell_fault;
	/* single battery disconnect status */
	int bpst_sbd_status;
	int bpst_count_threshold;
	int bpst_chg_rate;
	u8 bpst_count;
};

#define DEV_SN_LENGTH 20
#define PAIRING_RETRIES 20
enum batt_paired_state {
	BATT_PAIRING_WRITE_ERROR = -4,
	BATT_PAIRING_READ_ERROR = -3,
	BATT_PAIRING_MISMATCH = -2,
	BATT_PAIRING_DISABLED = -1,
	BATT_PAIRING_ENABLED = 0,
	BATT_PAIRING_PAIRED = 1,
	BATT_PAIRING_RESET = 2,
};

enum batt_lfcollect_status {
	BATT_LFCOLLECT_NOT_AVAILABLE = 0,
	BATT_LFCOLLECT_ENABLED = 1,
	BATT_LFCOLLECT_COLLECT = 2,
};

enum batt_aacr_state {
	BATT_AACR_UNKNOWN = -3,
	BATT_AACR_INVALID_CAP = -2,
	BATT_AACR_UNDER_CYCLES = -1,
	BATT_AACR_DISABLED = 0,
	BATT_AACR_ENABLED = 1,
	BATT_AACR_ALGO_DEFAULT = BATT_AACR_ENABLED,
	BATT_AACR_ALGO_LOW_B, /* lower bound */
	BATT_AACR_MAX,
};

#define BATT_TEMP_RECORD_THR 3
/* discharge saved after charge */
#define SD_CHG_START 0
#define SD_DISCHG_START BATT_TEMP_RECORD_THR
#define BATT_SD_SAVE_SIZE (BATT_TEMP_RECORD_THR * 2)
#define BATT_SD_MAX_HOURS 15120 /* 90 weeks */

/* TODO: move swelling_data to bhi_data  */
struct swelling_data {
	/* Time in different temperature */
	bool is_enable;
	u32 temp_thr[BATT_TEMP_RECORD_THR];
	u32 soc_thr[BATT_TEMP_RECORD_THR];
	/*
	 * cumulative time array format:
	 * | saved  | 0                | 1                | 2                |
	 * |--------| Charge           | Charge           | Charge           |
	 * | Content| > 30degC & > 90% | > 35degC & > 90% | > 40degC & > 95% |
	 *
	 * | saved  | 3                | 4                | 5                |
	 * |--------| Discharge        | Discharge        | Discharge        |
	 * | Content| > 30degC & > 90% | > 35degC & > 90% | > 40degC & > 95% |
	 */
	u16 saved[BATT_SD_SAVE_SIZE];
	ktime_t chg[BATT_TEMP_RECORD_THR];
	ktime_t dischg[BATT_TEMP_RECORD_THR];
	ktime_t last_update;
};


struct bhi_weight bhi_w[] = {
	[BHI_ALGO_ACHI] = {100, 0, 0},
	[BHI_ALGO_ACHI_B] = {100, 0, 0},
	[BHI_ALGO_ACHI_RAVG] = {95, 5, 0},
	[BHI_ALGO_ACHI_RAVG_B] = {95, 5, 0},
	[BHI_ALGO_MIX_N_MATCH] = {90, 10, 5},
};

struct bm_date {
	u8 bm_y;
	u8 bm_m;
	u8 bm_d;
	u8 reserve;
};

#define BHI_TREND_POINTS_SIZE 10
struct bhi_capacity_bound
{
	u16 limit[BHI_TREND_POINTS_SIZE];
	u16 trigger[BHI_TREND_POINTS_SIZE];
};

struct bhi_data
{
	/* context */
	int cycle_count;		/* from the FG */
	int battery_age;		/* from the FG, time in field */

	/* capacity metrics */
	int pack_capacity;		/* mAh, from the FG or from charge table */
	int capacity_fade;		/* from the FG */

	/* impedance */
	u32 act_impedance;		/* resistance, qualified */
	u32 cur_impedance;		/* resistance, qualified */
	struct batt_res res_state;	/* google_resistance */

	/* swell probability */
	int swell_cumulative;		/* from swell data */
	int ccbin_index;		/* from SOC residency */

	/* battery manufacture and activation date */
	struct bm_date bm_date;		/* from eeprom SN */
	u8 act_date[BATT_EEPROM_TAG_XYMD_LEN];
	int first_usage_date;

	/* set trend points and boundaries */
	u16 trend[BHI_TREND_POINTS_SIZE];
	struct bhi_capacity_bound lower_bound;
	struct bhi_capacity_bound upper_bound;
};

struct health_data
{
	/* current algorithm */
	int bhi_algo;
	int bhi_w_ci;
	int bhi_w_pi;
	int bhi_w_sd;
	/* current health index and status */
	int bhi_index;
	enum bhi_status bhi_status;
	int marginal_threshold;
	int need_rep_threshold;
	/* cycle count threshold */
	int cycle_count_marginal_threshold;
	int cycle_count_need_rep_threshold;
	/* current health metrics */
	int bhi_cap_index;
	int bhi_imp_index;
	int bhi_sd_index;
	/* debug health metrics */
	int bhi_debug_cycle_count;
	int bhi_debug_cap_index;
	int bhi_debug_imp_index;
	int bhi_debug_sd_index;
	int bhi_debug_health_index;
	int bhi_debug_health_status;
	/* algo BHI_ALGO_INDI capacity threshold */
	int bhi_indi_cap;
	/* algo BHI_ALGO_ACHI_B bounds check */
	int bhi_cycle_grace;

	/* current battery state */
	struct bhi_data bhi_data;

	/* recalibration */
	u8 cal_mode;
	u8 cal_state;
	int cal_target;
};

#define POWER_METRICS_MAX_DATA	50

struct power_metrics_data {
	unsigned long charge_count;
	unsigned long voltage;
	ktime_t time;
};

struct power_metrics {
	unsigned int polling_rate;
	unsigned int interval;
	unsigned int idx;
	struct power_metrics_data data[POWER_METRICS_MAX_DATA];
	struct delayed_work work;
};

#define CSI_THERMAL_SEVERITY_MAX 5
struct csi_stats {
	int ssoc;

	int csi_speed_min;
	int csi_speed_max;

	int csi_current_status;
	int csi_current_type;

	ktime_t csi_time_sum;
	int speed_sum;

	ktime_t last_update;

	uint8_t ad_type;
	uint8_t ad_voltage;
	uint8_t ad_amperage;
	uint16_t ssoc_in;
	uint16_t ssoc_out;
	ktime_t time_sum;
	ktime_t time_effective;
	ktime_t time_stat_last_update;
	uint16_t aggregate_status;
	uint16_t aggregate_type;
	int8_t temp_min;
	int8_t temp_max;
	uint16_t vol_in;
	uint16_t vol_out;
	uint16_t cc_in;
	uint16_t cc_out;
	ktime_t thermal_severity[CSI_THERMAL_SEVERITY_MAX];
	int thermal_lvl_max;
	int thermal_lvl_min;
};

#define TEMP_SAMPLE_SIZE 5
struct batt_temp_filter {
	struct delayed_work work;
	struct mutex lock;
	bool enable;
	bool force_update;
	bool resume_delay;
	int sample[TEMP_SAMPLE_SIZE];
	int default_interval;
	int fast_interval;
	int resume_delay_time;
	int last_idx;
};
#define NB_FAN_BT_LIMITS 4
/* battery driver state */
struct batt_drv {
	struct device *device;
	struct power_supply *psy;

	const char *fg_psy_name;
	struct power_supply *fg_psy;
	struct notifier_block fg_nb;

	struct delayed_work init_work;
	struct delayed_work batt_work;

	struct wakeup_source *msc_ws;
	struct wakeup_source *batt_ws;
	struct wakeup_source *taper_ws;
	struct wakeup_source *poll_ws;
	bool hold_taper_ws;

	/* TODO: b/111407333, will likely need to adjust SOC% on wakeup */
	bool init_complete;
	bool resume_complete;
	bool batt_present;
	u32 fake_battery_present;

	struct mutex batt_lock;
	struct mutex chg_lock;
	struct mutex hda_tz_lock;

	/* battery work */
	int fg_status;
	int batt_fast_update_cnt;
	u32 batt_update_interval;
	/* update high temperature in time */
	int batt_temp;
	u32 batt_update_high_temp_threshold;
	/* max temperature for cv mode before stopping charging*/
	u32 cv_max_temp;
	/* fake battery temp for thermal testing */
	int fake_temp;
	/* triger for recharge logic next update from charger */
	bool batt_full;
	struct batt_ssoc_state ssoc_state;
	/* bin count */
	struct gbatt_ccbin_data cc_data;
	/* fg cycle count */
	int cycle_count;
	/* for testing */
	int fake_aacr_cc;

	/* props */
	int soh;
	int fake_capacity;
	int batt_health;	/* health of battery, triggers defender UI */
	int report_health;	/* log health changes for debug */
	bool dead_battery;
	int capacity_level;
	bool chg_done;

	/* temp outside the charge table */
	int jeita_stop_charging;
	/* health based charging */
	struct batt_chg_health chg_health;

	/* MSC charging */
	u32 battery_capacity;	/* in mAh */
	struct gbms_chg_profile chg_profile;
	union gbms_charger_state chg_state;

	int temp_idx;
	int vbatt_idx;
	int profile_vbatt_idx;
	int checked_cv_cnt;
	int checked_ov_cnt;
	int checked_tier_switch_cnt;
	int last_log_cnt;

	int fv_uv;
	int cc_max;
	int topoff;
	int msc_update_interval;
	int cc_max_pullback;

	bool disable_votes;
	struct gvotable_election *msc_interval_votable;
	struct gvotable_election *fcc_votable;
	struct gvotable_election *fv_votable;
	struct gvotable_election *temp_dryrun_votable;
	struct gvotable_election *msc_last_votable;
	struct gvotable_election *point_full_ui_soc_votable;

	/* FAN level */
	struct gvotable_election *fan_level_votable;
	int fan_last_level;

	/* stats */
	int msc_state;
	int msc_irdrop_state;
	struct mutex stats_lock;
	struct gbms_charging_event ce_data;
	struct gbms_charging_event ce_qual;
	uint32_t chg_sts_qual_time;
	uint32_t chg_sts_delta_soc;

	/* health charge margin time */
	int health_safety_margin;

	/* time to full */
	struct batt_ttf_stats ttf_stats;
	bool ttf_debounce;
	ktime_t ttf_est;

	/* logging */
	struct logbuffer *ssoc_log;

	/* thermal */
	struct thermal_zone_device *tz_dev;

	/* battery virtual sensor */
	struct thermal_zone_device *batt_vs_tz;
	struct thermal_zone_device *batt_vs_mp_tz;
	struct thermal_zone_device *batt_vs_hda_tz;
	struct gvotable_election *hda_tz_votable;
	int hda_tz_limit;
	int hda_tz_vote;
	int batt_vs_w;
	int soc_mp_limit_low;
	int soc_mp_limit_high;
	int therm_mp_limit;
	int max_ratio_mp_limit;
	bool mp_debounce;
	bool need_mp;

	/* used to detect battery replacements and reset statistics */
	enum batt_paired_state pairing_state;
	char dev_sn[DEV_SN_LENGTH];
	uint8_t pairing_state_retry_cnt;

	/* collect battery history/lifetime data (history) */
	enum batt_lfcollect_status blf_state;
	u32 blf_collect_now;
	int hist_delta_cycle_cnt;
	int hist_data_max_cnt;
	int hist_data_saved_cnt;
	void *hist_data;

	/* Battery device info */
	u8 dev_info_check[GBMS_DINF_LEN];

	/* History Device */
	struct gbms_storage_device *history;

	/* Fan control */
	int fan_level;
	int fan_bt_limits[NB_FAN_BT_LIMITS];

	/* AACR: Aged Adjusted Charging Rate */
	enum batt_aacr_state aacr_state;
	int aacr_cycle_grace;
	int aacr_cycle_max;
	int aacr_algo;

	/* BHI: updated on disconnect, EOC */
	struct health_data health_data;
	struct swelling_data sd;

	/* CSI: charging speed */
	struct csi_stats csi_stats;
	struct gvotable_election *csi_status_votable;
	int csi_current_status;
	struct gvotable_election *csi_type_votable;
	int csi_current_type;
	int csi_current_speed;
	int fake_charging_speed;
	struct gvotable_election *thermal_level_votable;

	/* battery power metrics */
	struct power_metrics power_metrics;

	/* battery pack status */
	struct batt_bpst bpst_state;

	/* irdrop for DC */
	bool dc_irdrop;

	bool pullback_current;
	bool allow_higher_fv;

	/* shutdown flag */
	int boot_to_os_attempts;

	/* battery critical level */
	int batt_critical_voltage;

	/* battery temperature filter */
	struct batt_temp_filter temp_filter;

	/* charging policy */
	struct gvotable_election *charging_policy_votable;
	int charging_policy;

	int batt_id;

	/* for testing drain battery not shutdown */
	int restrict_level_critical;
};

static int gbatt_get_temp(struct batt_drv *batt_drv, int *temp);

static int gbatt_get_capacity(struct batt_drv *batt_drv);
static int ssoc_get_capacity(const struct batt_ssoc_state *ssoc);
static int batt_ttf_estimate(ktime_t *res, struct batt_drv *batt_drv);

static int gbatt_restore_capacity(struct batt_drv *batt_drv);

static int batt_get_filter_temp(struct batt_temp_filter *temp_filter)
{
	int sum = 0, max, min, i;

	mutex_lock(&temp_filter->lock);
	max = min = temp_filter->sample[0];
	for (i = 0; i < TEMP_SAMPLE_SIZE; i++) {
		if (temp_filter->sample[i] > max)
			max = temp_filter->sample[i];
		if (temp_filter->sample[i] < min)
			min = temp_filter->sample[i];
		sum += temp_filter->sample[i];
	}
	mutex_unlock(&temp_filter->lock);

	return (sum - max - min) / (TEMP_SAMPLE_SIZE - 2);
}

static int gbatt_get_raw_temp(struct batt_drv *batt_drv, int *temp)
{
	int err = 0;
	union power_supply_propval val;

	if (batt_drv->temp_filter.enable) {
		*temp = batt_get_filter_temp(&batt_drv->temp_filter);
		return err;
	}

	if (!batt_drv->fg_psy)
		return -EINVAL;

	err = power_supply_get_property(batt_drv->fg_psy, POWER_SUPPLY_PROP_TEMP, &val);
	if (err == 0)
		*temp = val.intval;

	return err;
}

static inline void batt_update_cycle_count(struct batt_drv *batt_drv)
{
	batt_drv->cycle_count = GPSY_GET_PROP(batt_drv->fg_psy,
					      POWER_SUPPLY_PROP_CYCLE_COUNT);
}

static int google_battery_tz_get_cycle_count(struct thermal_zone_device *tz, int *cycle_count)
{
	struct batt_drv *batt_drv = (struct batt_drv *)tz->devdata;

	if (!cycle_count) {
		pr_err("Cycle Count NULL");
		return -EINVAL;
	}

	if (batt_drv->cycle_count < 0)
		return batt_drv->cycle_count;

	*cycle_count = batt_drv->cycle_count;

	return 0;
}

static int batt_vs_tz_get(struct thermal_zone_device *tzd, int *batt_vs)
{
	struct batt_drv *batt_drv = tzd->devdata;
	int temp, rc;
	unsigned int ibat;
	unsigned long vs_tmp;

	if (!batt_vs)
		return -EINVAL;

	rc = gbatt_get_raw_temp(batt_drv, &temp);
	if (rc)
		return -EINVAL;

	temp = temp * 100;

	ibat = abs(GPSY_GET_INT_PROP(batt_drv->fg_psy, POWER_SUPPLY_PROP_CURRENT_AVG, &rc));
	if (rc)
		return -EINVAL;

	vs_tmp = div64_u64(mul_u32_u32(ibat, ibat) * batt_drv->batt_vs_w, 1000000000000);

	*batt_vs = temp - vs_tmp;

	return 0;
}

static struct thermal_zone_device_ops batt_vs_tz_ops = {
	.get_temp = batt_vs_tz_get,
};

#define SOC_MP_LIMIT_LOW	(50)
#define SOC_MP_LIMIT_HIGH	(80)
#define THERM_MP_LIMIT		(0)
#define MAX_RATIO_MP_LIMIT	(70)

static int batt_get_thermal_level(struct batt_drv *batt_drv)
{
	int thermal_level = -1;
	if (!batt_drv->thermal_level_votable)
		batt_drv->thermal_level_votable = gvotable_election_get_handle(VOTABLE_THERMAL_LVL);
	if (batt_drv->thermal_level_votable)
		thermal_level = gvotable_get_current_int_vote(batt_drv->thermal_level_votable);
	return thermal_level;
}

static bool batt_mp_adapter_qual(struct batt_drv *batt_drv)
{
	union gbms_ce_adapter_details ad;
	int demand = (batt_drv->cc_max * 75) / 100;
	int adapter_cap;

	/* can adapter provide 75% of demand */
	ad.v = batt_drv->ce_data.adapter_details.v;
	adapter_cap = ad.ad_amperage * 100000;
	if (adapter_cap <= demand) {
		dev_dbg(batt_drv->device, "%s: adapter power insuff: capability: %d, demand: %d\n",
			__func__, adapter_cap, demand);
		return false;
	}
	return true;
}

static bool batt_mp_ttf_qual(struct batt_drv *batt_drv)
{
	ktime_t res = 0;
	const int max_ratio = batt_ttf_estimate(&res, batt_drv);

	if (max_ratio < MAX_RATIO_MP_LIMIT) {
		dev_dbg(batt_drv->device, "%s: max_ratio under limit: max_ratio: %d, limit: %d\n",
			__func__, max_ratio, MAX_RATIO_MP_LIMIT);
		return false;
	}

	return true;
}

/* returns true if need more power allocation for batt charging */
static bool batt_needs_more_power(struct batt_drv *batt_drv, int ibatt)
{
	int capacity, thermal_level;

	dev_dbg(batt_drv->device, "%s: Start. \n", __func__);
	if (batt_drv->chg_state.f.chg_status != POWER_SUPPLY_STATUS_CHARGING) {
		dev_dbg(batt_drv->device, "%s: Status not = CHARGING %d\n", __func__,
			batt_drv->chg_state.f.chg_status);
		goto done;
	}

	if (batt_drv->chg_health.rest_state != CHG_HEALTH_DISABLED) {
		dev_dbg(batt_drv->device, "%s: rest state not _DISABLED %d\n", __func__,
			batt_drv->chg_health.rest_state);
		goto done;
	}

	if (ibatt > batt_drv->cc_max / 10) {
		dev_dbg(batt_drv->device, "%s: current less than 10 percent demand ibatt: %d, cc_max: %d\n",
			__func__, ibatt, batt_drv->cc_max);
		goto done;
	}

	thermal_level = batt_get_thermal_level(batt_drv);
	if (thermal_level > batt_drv->therm_mp_limit) {
		dev_dbg(batt_drv->device, "%s: thermal level under limit lvl: %d, limit: %d\n",
			__func__, thermal_level, batt_drv->therm_mp_limit);
		goto done;
	}

	capacity = gbatt_get_capacity(batt_drv);
	if (capacity >= batt_drv->soc_mp_limit_high)
		batt_drv->mp_debounce = true;
	else if (capacity <= batt_drv->soc_mp_limit_low)
		batt_drv->mp_debounce = false;
	if (batt_drv->mp_debounce) {
		dev_dbg(batt_drv->device, "%s: in capacity debounce capacity[now:%d, low:%d, high:%d]\n",
			__func__, capacity, batt_drv->soc_mp_limit_low, batt_drv->soc_mp_limit_high);
		goto done;
	}

	if (!batt_mp_adapter_qual(batt_drv))
		goto done;

	if (!batt_mp_ttf_qual(batt_drv))
		goto done;

	dev_dbg(batt_drv->device, "%s: Need more power\n", __func__);
	return true;
done:
	dev_dbg(batt_drv->device, "%s: Don't need more power\n", __func__);
	return false;
}

static int batt_vs_mp_tz_get(struct thermal_zone_device *tzd, int *batt_vs)
{
	struct batt_drv *batt_drv = tzd->devdata;

	if (!batt_vs)
		return -EINVAL;

	*batt_vs = batt_drv->need_mp;
	return 0;
}

static struct thermal_zone_device_ops batt_vs_mp_tz_ops = {
	.get_temp = batt_vs_mp_tz_get,
};

static int hda_tz_cb(struct gvotable_election *el,
			      const char *reason, void *vote)
{
	struct batt_drv *batt_drv = gvotable_get_data(el);

	mutex_lock(&batt_drv->hda_tz_lock);
	batt_drv->hda_tz_vote = GVOTABLE_PTR_TO_INT(vote);
	dev_dbg(batt_drv->device, "%s reason: %s, vote: %d\n", __func__,
		reason, batt_drv->hda_tz_vote);
	mutex_unlock(&batt_drv->hda_tz_lock);
	return 0;
}

static int batt_vs_hda_tz_get(struct thermal_zone_device *tzd, int *batt_vs)
{
	struct batt_drv *batt_drv = tzd->devdata;

	if (!batt_vs)
		return -EINVAL;

	mutex_lock(&batt_drv->hda_tz_lock);
	if (!batt_drv->hda_tz_limit)
		*batt_vs = batt_drv->hda_tz_vote;
	else
		*batt_vs = batt_drv->hda_tz_vote >= batt_drv->hda_tz_limit ? 1 : 0;
	mutex_unlock(&batt_drv->hda_tz_lock);
	return 0;
}

static struct thermal_zone_device_ops batt_vs_hda_tz_ops = {
	.get_temp = batt_vs_hda_tz_get,
};

static int psy_changed(struct notifier_block *nb,
		       unsigned long action, void *data)
{
	struct power_supply *psy = data;
	struct batt_drv *batt_drv = container_of(nb, struct batt_drv, fg_nb);

	pr_debug("name=%s evt=%lu\n", psy->desc->name, action);

	if ((action != PSY_EVENT_PROP_CHANGED) ||
	    (psy == NULL) || (psy->desc == NULL) || (psy->desc->name == NULL))
		return NOTIFY_OK;

	if (action == PSY_EVENT_PROP_CHANGED &&
	    (!strcmp(psy->desc->name, batt_drv->fg_psy_name))) {
		mod_delayed_work(system_wq, &batt_drv->batt_work, 0);
	}

	return NOTIFY_OK;
}

/* ------------------------------------------------------------------------- */


#define BATT_PRLOG_DEBUG  0
#define BATT_PRLOG_ALWAYS 1
#define BATT_PRLOG_LAST_LOG_COUNT 10

static int debug_printk_prlog = LOGLEVEL_INFO;

static inline int batt_prlog_level(bool level)
{
	return level ? BATT_PRLOG_ALWAYS : BATT_PRLOG_DEBUG;
}

__printf(2,3)
static void batt_prlog__(int info_level, const char *format, ...)
{
	const int level = info_level == BATT_PRLOG_ALWAYS ? LOGLEVEL_INFO : LOGLEVEL_DEBUG;

	if (level <= debug_printk_prlog) {
		va_list args;

		va_start(args, format);
			vprintk(format, args);
		va_end(args);
	}

}

#define batt_prlog(l, fmt, ...) batt_prlog__(l, pr_fmt(fmt), ##__VA_ARGS__)

/* ------------------------------------------------------------------------- */

#define SSOC_TRUE 15
#define SSOC_SPOOF 95
#define SSOC_FULL 100
#define UICURVE_BUF_SZ	(UICURVE_MAX * 15 + 1)
#define SSOC_HIGH_SOC 90

enum ssoc_uic_type {
	SSOC_UIC_TYPE_DSG  = -1,
	SSOC_UIC_TYPE_NONE = 0,
	SSOC_UIC_TYPE_CHG  = 1,
};

const qnum_t ssoc_point_true = qnum_rconst(SSOC_TRUE);
const qnum_t ssoc_point_spoof = qnum_rconst(SSOC_SPOOF);
const qnum_t ssoc_point_full = qnum_rconst(SSOC_FULL);

static struct ssoc_uicurve chg_curve[UICURVE_MAX] = {
	{ ssoc_point_true, ssoc_point_true },
	{ ssoc_point_spoof, ssoc_point_spoof },
	{ ssoc_point_full, ssoc_point_full },
};

static struct ssoc_uicurve dsg_curve[UICURVE_MAX] = {
	{ ssoc_point_true, ssoc_point_true },
	{ ssoc_point_spoof, ssoc_point_full },
	{ ssoc_point_full, ssoc_point_full },
};

static char *ssoc_uicurve_cstr(char *buff, size_t size,
			       struct ssoc_uicurve *curve)
{
	int i, len = 0;

	for (i = 0; i < UICURVE_MAX ; i++) {
		len += scnprintf(&buff[len], size - len,
				"[" QNUM_CSTR_FMT " " QNUM_CSTR_FMT "]",
				qnum_toint(curve[i].real),
				qnum_fracdgt(curve[i].real),
				qnum_toint(curve[i].ui),
				qnum_fracdgt(curve[i].ui));
		if (len >= size)
			break;
	}

	buff[len] = 0;
	return buff;
}

/* NOTE: no bounds checks on this one */
static int ssoc_uicurve_find(qnum_t real, struct ssoc_uicurve *curve)
{
	int i;

	for (i = 1; i < UICURVE_MAX ; i++) {
		if (real == curve[i].real)
			return i;
		if (real > curve[i].real)
			continue;
		break;
	}

	return i-1;
}

static qnum_t ssoc_uicurve_map(qnum_t real, struct ssoc_uicurve *curve)
{
	qnum_t slope = 0, delta_ui, delta_re;
	int i;

	if (real < curve[0].real)
		return real;
	if (real >= curve[UICURVE_MAX - 1].ui)
		return curve[UICURVE_MAX - 1].ui;

	i = ssoc_uicurve_find(real, curve);
	if (curve[i].real == real)
		return curve[i].ui;

	delta_ui = curve[i + 1].ui - curve[i].ui;
	delta_re =  curve[i + 1].real - curve[i].real;
	if (delta_re)
		slope = qnum_div(delta_ui, delta_re);

	return curve[i].ui + qnum_mul(slope, (real - curve[i].real));
}

/* "optimized" to work on 3 element curves */
static void ssoc_uicurve_splice(struct ssoc_uicurve *curve, qnum_t real,
				qnum_t ui)
{
	if (real < curve[0].real || real > curve[2].real)
		return;

#if UICURVE_MAX != 3
#error ssoc_uicurve_splice() only support UICURVE_MAX == 3
#endif

	/* splice only when real is within the curve range */
	curve[1].real = real;
	curve[1].ui = ui;

	if (curve[1].real > curve[UICURVE_MAX - 1].real)
		curve[UICURVE_MAX - 1].real = ssoc_point_full;
}

static void ssoc_uicurve_dup(struct ssoc_uicurve *dst,
			     struct ssoc_uicurve *curve)
{
	if (dst != curve)
		memcpy(dst, curve, sizeof(*dst)*UICURVE_MAX);
}

/* "optimized" to work on 3 element curves */
static void ssoc_uicurve_splice_full(struct ssoc_uicurve *curve,
				     qnum_t real,qnum_t ui)
{
	/*
	 * for case: curve:[15.00 15.00][99.00 99.00][98.00 100.00]
	 * the calculation in ssoc_uicurve_map causes minus value
	 */
	if (curve[1].real > real)
		return;

	curve[UICURVE_MAX - 1].real = real;
	curve[UICURVE_MAX - 1].ui = ui;
}



/* ------------------------------------------------------------------------- */

/* could also use the rate of change for this */
static qnum_t ssoc_rl_max_delta(const struct batt_ssoc_rl_state *rls,
				int bucken, ktime_t delta_time)
{
	int i;
	qnum_t max_delta;

	if (delta_time > rls->rl_delta_max_time &&
		((qnum_toint(rls->rl_delta_max_soc) * delta_time) / rls->rl_delta_max_time) > 100) {
		return qnum_fromint(100);
	}

	max_delta = div_s64(((qnumd_t)rls->rl_delta_max_soc * delta_time),
				  (rls->rl_delta_max_time ? rls->rl_delta_max_time : 1));

	if (rls->rl_fast_track)
		return max_delta;

	/* might have one table for charging and one for discharging */
	for (i = 0; i < rls->rl_delta_soc_cnt; i++) {
		if (rls->rl_delta_soc_limit[i] == 0)
			break;

		if (rls->rl_ssoc_target < rls->rl_delta_soc_limit[i])
			return div_s64(((qnumd_t)max_delta * 10),
				rls->rl_delta_soc_ratio[i]);
	}

	return max_delta;
}

static qnum_t ssoc_apply_rl(struct batt_ssoc_state *ssoc)
{
	const ktime_t now = get_boot_sec();
	struct batt_ssoc_rl_state *rls = &ssoc->ssoc_rl_state;
	qnum_t rl_val;

	/* track ssoc_uic when buck is enabled or the minimum value of uic */
	if (ssoc->buck_enabled ||
	    (!ssoc->buck_enabled && ssoc->ssoc_uic < rls->rl_ssoc_target))
		rls->rl_ssoc_target = ssoc->ssoc_uic;

	/* sanity on the target */
	if (rls->rl_ssoc_target > qnum_fromint(100))
		rls->rl_ssoc_target = qnum_fromint(100);
	if (rls->rl_ssoc_target < qnum_fromint(0))
		rls->rl_ssoc_target = qnum_fromint(0);

	/* closely track target */
	if (rls->rl_track_target) {
		rl_val = rls->rl_ssoc_target;
	} else {
		qnum_t step;
		const ktime_t delta_time = now - rls->rl_ssoc_last_update;
		const qnum_t max_delta = ssoc_rl_max_delta(rls,
							   ssoc->buck_enabled,
							   delta_time);

		/* apply the rate limiter, delta_soc to target */
		step = rls->rl_ssoc_target - ssoc->ssoc_rl;
		if (step < -max_delta)
			step = -max_delta;
		else if (step > max_delta)
			step = max_delta;

		rl_val = ssoc->ssoc_rl + step;
	}

	/* do not increase when not connected */
	if (!ssoc->buck_enabled && rl_val > ssoc->ssoc_rl)
		rl_val = ssoc->ssoc_rl;

	/* will report 0% when rl_no_zero clears */
	if (rls->rl_no_zero && rl_val <= qnum_fromint(1))
		rl_val = qnum_fromint(1);

	rls->rl_ssoc_last_update = now;
	return rl_val;
}

/* ------------------------------------------------------------------------- */

static int ssoc_get_real_raw(const struct batt_ssoc_state *ssoc)
{
	return ssoc->ssoc_gdf;
}

/* a statement :-) */
static qnum_t ssoc_get_capacity_raw(const struct batt_ssoc_state *ssoc)
{
	return ssoc->ssoc_rl;
}

static int ssoc_get_real(const struct batt_ssoc_state *ssoc)
{
	const qnum_t real_raw = ssoc_get_real_raw(ssoc);

	return qnum_toint(real_raw);
}

#define SOC_ROUND_BASE	0.5

/* reported to userspace: call while holding batt_lock */
static int ssoc_get_capacity(const struct batt_ssoc_state *ssoc)
{
	const qnum_t raw = ssoc_get_capacity_raw(ssoc);

	return qnum_roundint(raw, SOC_ROUND_BASE);
}

/* ------------------------------------------------------------------------- */

static void dump_ssoc_state(struct batt_ssoc_state *ssoc_state,
			    struct logbuffer *log)
{
	char buff[UICURVE_BUF_SZ] = { 0 };

	scnprintf(ssoc_state->ssoc_state_cstr,
		  sizeof(ssoc_state->ssoc_state_cstr),
		  "SSOC: l=%d%% gdf=%d.%02d uic=%d.%02d rl=%d.%02d ct=%d curve:%s rls=%d bd_cnt=%d",
		  ssoc_get_capacity(ssoc_state),
		  qnum_toint(ssoc_state->ssoc_gdf),
		  qnum_fracdgt(ssoc_state->ssoc_gdf),
		  qnum_toint(ssoc_state->ssoc_uic),
		  qnum_fracdgt(ssoc_state->ssoc_uic),
		  qnum_toint(ssoc_state->ssoc_rl),
		  qnum_fracdgt(ssoc_state->ssoc_rl),
		  ssoc_state->ssoc_curve_type,
		  ssoc_uicurve_cstr(buff, sizeof(buff), ssoc_state->ssoc_curve),
		  ssoc_state->rl_status,
		  ssoc_state->bd_trickle_cnt);

	logbuffer_log(log, "%s", ssoc_state->ssoc_state_cstr);
	pr_debug("%s\n", ssoc_state->ssoc_state_cstr);
}

/* ------------------------------------------------------------------------- */

/* call while holding batt_lock */
static void ssoc_update(struct batt_ssoc_state *ssoc, qnum_t soc)
{
	struct batt_ssoc_rl_state *rls =  &ssoc->ssoc_rl_state;
	qnum_t delta;

	/* low pass filter */
	ssoc->ssoc_gdf = soc;
	/* spoof UI @ EOC */
	ssoc->ssoc_uic = ssoc_uicurve_map(ssoc->ssoc_gdf, ssoc->ssoc_curve);

	/* first target is current UIC */
	if (rls->rl_ssoc_target == -1) {
		rls->rl_ssoc_target = ssoc->ssoc_uic;
		ssoc->ssoc_rl = ssoc->ssoc_uic;
	}

	/* enable fast track when target under configured limit */
	rls->rl_fast_track |= rls->rl_ssoc_target < rls->rl_ft_low_limit;

	/*
	 * delta fast tracking during charge
	 * NOTE: might use the stats from TTF to determine the maximum rate
	 */
	delta = rls->rl_ssoc_target - ssoc->ssoc_rl;
	if (rls->rl_ft_delta_limit && ssoc->buck_enabled && delta > 0) {
		/* only when SOC increase */
		rls->rl_fast_track |= delta > rls->rl_ft_delta_limit;
	} else if (rls->rl_ft_delta_limit && !ssoc->buck_enabled && delta < 0) {
		/* enable fast track when target under configured limit */
		rls->rl_fast_track |= -delta > rls->rl_ft_delta_limit;
	}

	/*
	 * Right now a simple test on target metric falling under 0.5%
	 * TODO: add a filter that decrements no_zero when a specific
	 * condition is met (ex rl_ssoc_target < 1%).
	 */
	if (rls->rl_no_zero)
		rls->rl_no_zero = rls->rl_ssoc_target > qnum_from_q8_8(128);

	/*  monotonicity and rate of change */
	ssoc->ssoc_rl = ssoc_apply_rl(ssoc);
}

/*
 * Maxim could need:
 *	1fh AvCap, 10h FullCap. 23h FullCapNom
 * QC could need:
 *	QG_CC_SOC, QG_Raw_SOC, QG_Bat_SOC, QG_Sys_SOC, QG_Mon_SOC
 */
#define DISABLE_POINT_FULL_UI_SOC (-1)
static int ssoc_work(struct batt_ssoc_state *ssoc_state,
		     struct power_supply *fg_psy)
{
	int soc_q8_8;
	qnum_t soc_raw;

	/*
	 * TODO: GBMS_PROP_CAPACITY_RAW should return a qnum_t
	 * TODO: add an array here configured in DT with the properties
	 * to query and their weights, make soc_raw come from fusion.
	 */
	soc_q8_8 = GPSY_GET_PROP(fg_psy, GBMS_PROP_CAPACITY_RAW);
	if (soc_q8_8 < 0)
		return -EINVAL;

	/*
	 * soc_raw can come from fusion:
	 *    soc_raw = m1 * w1 + m2 * w2 + ...
	 *
	 * where m1, m2 are gauge metrics, w1,w1 are weights that change
	 * with temperature, state of charge, battery health etc.
	 */
	soc_raw = qnum_from_q8_8(soc_q8_8);

	ssoc_update(ssoc_state, soc_raw);
	return 0;
}

static void ssoc_change_curve_at_gdf(struct batt_ssoc_state *ssoc_state,
				     qnum_t gdf, qnum_t capacity,
				     enum ssoc_uic_type type)
{
	struct ssoc_uicurve *new_curve;

	new_curve = (type == SSOC_UIC_TYPE_DSG) ? dsg_curve : chg_curve;
	ssoc_uicurve_dup(ssoc_state->ssoc_curve, new_curve);
	ssoc_state->ssoc_curve_type = type;

	/* splice at (->ssoc_gdf,->ssoc_rl) because past spoof */
	ssoc_uicurve_splice(ssoc_state->ssoc_curve, gdf, capacity);
}

/*
 * Called on connect and disconnect to adjust the UI curve. On disconnect
 * splice at GDF less a fixed delta while UI is at 100% (i.e. in RL) to
 * avoid showing 100% for "too long" after disconnect.
 */
static void ssoc_change_curve(struct batt_ssoc_state *ssoc_state, qnum_t delta,
			      enum ssoc_uic_type type)
{
	qnum_t ssoc_level = ssoc_get_capacity(ssoc_state);
	qnum_t gdf = ssoc_state->ssoc_gdf; /* actual battery level */

	/* force dsg curve when connect/disconnect with battery at 100% */
	if (ssoc_level >= SSOC_FULL) {
		const qnum_t rlt = qnum_fromint(ssoc_state->rl_soc_threshold);

		/* bounds GDF - DELTA to prevent SSOC/GDF from diverging significantly */
		gdf = gdf > rlt ? gdf : rlt;

		type = SSOC_UIC_TYPE_DSG;
		gdf -=  delta;
	}

	/* adjust gdf to update curve[1].real in ssoc_uicurve_splice() */
	if (gdf > ssoc_point_full)
		gdf = ssoc_point_full;

	ssoc_change_curve_at_gdf(ssoc_state, gdf,
				 ssoc_get_capacity_raw(ssoc_state), type);
}

/* Fan levels limits from battery temperature */
#define FAN_BT_LIMIT_NOT_CARE	320
#define FAN_BT_LIMIT_LOW	420
#define FAN_BT_LIMIT_MED	460
#define FAN_BT_LIMIT_HIGH	480
/* Fan levels limits from charge rate */
#define FAN_CHG_LIMIT_NOT_CARE	10
#define FAN_CHG_LIMIT_LOW	50
#define FAN_CHG_LIMIT_MED	70

static int fan_bt_calculate_level(struct batt_drv *batt_drv)
{
	int level, temp, ret;

	ret = gbatt_get_temp(batt_drv, &temp);
	if (ret < 0) {

		if (batt_drv->temp_idx < 2)
			level = FAN_LVL_NOT_CARE;
		else if (batt_drv->temp_idx == 3)
			level = FAN_LVL_MED;
		else
			level = FAN_LVL_HIGH;

		pr_warn("FAN_LEVEL: level=%d from temp_idx=%d (%d)\n",
			level, batt_drv->temp_idx, ret);
		return level;
	}

	if (temp <= batt_drv->fan_bt_limits[0])
		level = FAN_LVL_NOT_CARE;
	else if (temp <= batt_drv->fan_bt_limits[1])
		level = FAN_LVL_LOW;
	else if (temp <= batt_drv->fan_bt_limits[2])
		level = FAN_LVL_MED;
	else if (temp <= batt_drv->fan_bt_limits[3])
		level = FAN_LVL_HIGH;
	else
		level = FAN_LVL_ALARM;

	return level;
}

static int fan_calculate_level(struct batt_drv *batt_drv)
{
	int charging_rate, fan_level, chg_fan_level, cc_max;

	if (batt_drv->jeita_stop_charging == 1)
		return FAN_LVL_ALARM;

	/* defender limits from google_charger */
	fan_level = fan_bt_calculate_level(batt_drv);

	cc_max = gvotable_get_current_int_vote(batt_drv->fcc_votable);
	if (cc_max <= 0 || batt_drv->battery_capacity == 0)
		return fan_level;

	/* cc_max is -1 when disconnected */
	charging_rate = cc_max / batt_drv->battery_capacity / 10;
	if (charging_rate < FAN_CHG_LIMIT_NOT_CARE)
		chg_fan_level = FAN_LVL_NOT_CARE;
	else if (charging_rate <= FAN_CHG_LIMIT_LOW)
		chg_fan_level = FAN_LVL_LOW;
	else if (charging_rate <= FAN_CHG_LIMIT_MED)
		chg_fan_level = FAN_LVL_MED;
	else
		chg_fan_level = FAN_LVL_HIGH;

	/* Charge rate can increase the level */
	if (chg_fan_level > fan_level)
		fan_level = chg_fan_level;

	return fan_level;
}

static void fan_level_reset(const struct batt_drv *batt_drv)
{

	if (batt_drv->fan_level_votable)
		gvotable_cast_int_vote(batt_drv->fan_level_votable,
				       "MSC_BATT", 0, false);
}

static int fan_level_cb(struct gvotable_election *el,
			const char *reason, void *vote)
{
	struct batt_drv *batt_drv = gvotable_get_data(el);
	const int last_lvl = batt_drv->fan_last_level;
	int lvl = GVOTABLE_PTR_TO_INT(vote);
	const union gbms_ce_adapter_details *ad = &batt_drv->ce_data.adapter_details;

	if (!batt_drv)
		return 0;

	if (batt_drv->fan_last_level == lvl)
		return 0;

	if (ad->ad_type != CHG_EV_ADAPTER_TYPE_WLC &&
	    ad->ad_type != CHG_EV_ADAPTER_TYPE_WLC_EPP &&
	    ad->ad_type != CHG_EV_ADAPTER_TYPE_WLC_SPP)
		return 0;

	pr_debug("FAN_LEVEL %d->%d reason=%s\n",
		batt_drv->fan_last_level, lvl, reason ? reason : "<>");

	batt_drv->fan_last_level = lvl;

	if (!chg_state_is_disconnected(&batt_drv->chg_state)) {

		logbuffer_log(batt_drv->ttf_stats.ttf_log,
			"FAN_LEVEL %d->%d reason=%s",
			last_lvl, lvl,
			reason ? reason : "<>");

		/*
		 * Send the uevent by kobject API to distinguish the uevent sent by
                 * power_supply_changed() since fan_level is not a standard power_supply_property
		 */
		kobject_uevent(&batt_drv->device->kobj, KOBJ_CHANGE);
	}

	return 0;
}
/* ------------------------------------------------------------------------- */

/*
 * enter recharge logic in BATT_RL_STATUS_DISCHARGE on charger_DONE,
 * enter BATT_RL_STATUS_RECHARGE on Fuel Gauge FULL
 * NOTE: batt_rl_update_status() doesn't call this, it flip from DISCHARGE
 * to recharge on its own.
 * NOTE: call holding chg_lock
 * FIX: BatteryDefenderUI different rules when battery defender is enabled
 * @pre rl_status != BATT_RL_STATUS_NONE
 */
static bool batt_rl_enter(struct batt_ssoc_state *ssoc_state,
			  enum batt_rl_status rl_status)
{
	const int rl_current = ssoc_state->rl_status;
	const bool enable = ssoc_state->bd_trickle_enable;
	const bool dry_run = ssoc_state->bd_trickle_dry_run;

	/*
	 * NOTE: NO_OP when RL=DISCHARGE since batt_rl_update_status() flip
	 * between BATT_RL_STATUS_DISCHARGE and BATT_RL_STATUS_RECHARGE
	 * directly.
	 */
	if (rl_current == rl_status || rl_current == BATT_RL_STATUS_DISCHARGE)
		return false;

	/*
	 * NOTE: rl_status transition from *->DISCHARGE on charger FULL (during
	 * charge or at the end of recharge) and transition from
	 * NONE->RECHARGE when battery is full (SOC==100%) before charger is.
	 */
	if (rl_status == BATT_RL_STATUS_DISCHARGE) {
		if (enable && !dry_run && ssoc_state->bd_trickle_cnt > 0) {
			ssoc_change_curve(ssoc_state, 0, SSOC_UIC_TYPE_DSG);
		} else {
			ssoc_uicurve_dup(ssoc_state->ssoc_curve, dsg_curve);
			ssoc_state->ssoc_curve_type = SSOC_UIC_TYPE_DSG;
		}
	}

	ssoc_update(ssoc_state, ssoc_state->ssoc_gdf);
	ssoc_state->rl_status = rl_status;

	return true;
}

static int ssoc_rl_read_dt(struct batt_ssoc_rl_state *rls,
			   struct device_node *node)
{
	u32 tmp, delta_soc[RL_DELTA_SOC_MAX];
	int ret, i;

	ret = of_property_read_u32(node, "google,rl_delta-max-soc", &tmp);
	if (ret == 0)
		rls->rl_delta_max_soc = qnum_fromint(tmp);

	ret = of_property_read_u32(node, "google,rl_delta-max-time", &tmp);
	if (ret == 0)
		rls->rl_delta_max_time = tmp;

	if (!rls->rl_delta_max_soc || !rls->rl_delta_max_time)
		return -EINVAL;

	rls->rl_no_zero = of_property_read_bool(node, "google,rl_no-zero");
	rls->rl_track_target = of_property_read_bool(node,
						     "google,rl_track-target");

	ret = of_property_read_u32(node, "google,rl_ft-low-limit", &tmp);
	if (ret == 0)
		rls->rl_ft_low_limit = qnum_fromint(tmp);

	ret = of_property_read_u32(node, "google,rl_ft-delta-limit", &tmp);
	if (ret == 0)
		rls->rl_ft_delta_limit = qnum_fromint(tmp);

	rls->rl_delta_soc_cnt = of_property_count_elems_of_size(node,
					      "google,rl_soc-limits",
					      sizeof(u32));
	tmp = of_property_count_elems_of_size(node, "google,rl_soc-rates",
					      sizeof(u32));
	if (rls->rl_delta_soc_cnt != tmp || tmp == 0) {
		rls->rl_delta_soc_cnt = 0;
		goto done;
	}

	if (rls->rl_delta_soc_cnt > RL_DELTA_SOC_MAX)
		return -EINVAL;

	ret = of_property_read_u32_array(node, "google,rl_soc-limits",
					 delta_soc,
					 rls->rl_delta_soc_cnt);
	if (ret < 0)
		return ret;

	for (i = 0; i < rls->rl_delta_soc_cnt; i++)
		rls->rl_delta_soc_limit[i] = qnum_fromint(delta_soc[i]);

	ret = of_property_read_u32_array(node, "google,rl_soc-rates",
					 delta_soc,
					 rls->rl_delta_soc_cnt);
	if (ret < 0)
		return ret;

	for (i = 0; i < rls->rl_delta_soc_cnt; i++)
		rls->rl_delta_soc_ratio[i] = delta_soc[i];

done:
	return 0;
}


/*
 * NOTE: might need to use SOC from bootloader as starting point to avoid UI
 * SSOC jumping around or taking long time to coverge. Could technically read
 * charger voltage and estimate SOC% based on empty and full voltage.
 */
static int ssoc_init(struct batt_drv *batt_drv)
{
	struct batt_ssoc_state *ssoc_state = &batt_drv->ssoc_state;
	int ret, capacity;

	ret = ssoc_rl_read_dt(&ssoc_state->ssoc_rl_state, batt_drv->device->of_node);
	if (ret < 0)
		ssoc_state->ssoc_rl_state.rl_track_target = 1;
	ssoc_state->ssoc_rl_state.rl_ssoc_target = -1;

	/*
	 * ssoc_work() needs a curve: start with the charge curve to prevent
	 * SSOC% from increasing after a reboot. Curve type must be NONE until
	 * battery knows the charger BUCK_EN state.
	 */
	ssoc_uicurve_dup(ssoc_state->ssoc_curve, chg_curve);
	ssoc_state->ssoc_curve_type = SSOC_UIC_TYPE_NONE;

	ret = ssoc_work(ssoc_state, batt_drv->fg_psy);
	if (ret < 0)
		return -EIO;

	capacity = ssoc_get_capacity(ssoc_state);
	if (capacity >= SSOC_FULL) {
		/* consistent behavior when booting without adapter */
		ssoc_uicurve_dup(ssoc_state->ssoc_curve, dsg_curve);
	} else if (capacity < SSOC_TRUE) {
		/* no split */
	} else if (capacity < SSOC_SPOOF) {
		/* mark the initial point if under spoof */
		ssoc_uicurve_splice(ssoc_state->ssoc_curve,
						ssoc_state->ssoc_gdf,
						ssoc_state->ssoc_rl);

	}

	dump_ssoc_state(&batt_drv->ssoc_state, batt_drv->ssoc_log);

	ret = gbatt_restore_capacity(batt_drv);
	if (ret < 0)
		dev_warn(batt_drv->device, "unable to restore capacity, ret=%d\n", ret);
	else
		ssoc_state->save_soc_available = true;

	return 0;
}

/* ------------------------------------------------------------------------- */

/*
 * just reset state, no PS notifications no changes in the UI curve. This is
 * called on startup and on disconnect when the charge driver state is reset
 * NOTE: call holding chg_lock
 */
static void batt_rl_reset(struct batt_drv *batt_drv)
{
	batt_drv->ssoc_state.rl_status = BATT_RL_STATUS_NONE;
}

/*
 * RL recharge: call after SSOC work, restart charging when gdf hit the
 * recharge threshold.
 * NOTE: call holding chg_lock
 */
static void batt_rl_update_status(struct batt_drv *batt_drv)
{
	struct batt_ssoc_state *ssoc_state = &batt_drv->ssoc_state;
	const bool bd_dry_run = ssoc_state->bd_trickle_dry_run;
	const int bd_cnt = ssoc_state->bd_trickle_cnt;
	int soc, rl_soc_threshold;

	/* already in _RECHARGE or _NONE, done */
	if (ssoc_state->rl_status != BATT_RL_STATUS_DISCHARGE)
		return;
	/* no threashold (why I am here???) */
	if (!ssoc_state->rl_soc_threshold)
		return;
	/* recharge logic work on real soc */
	soc = ssoc_get_real(ssoc_state);

	if (ssoc_state->bd_trickle_enable)
		rl_soc_threshold = ((bd_cnt > 0) && !bd_dry_run) ?
			ssoc_state->bd_trickle_recharge_soc :
			ssoc_state->rl_soc_threshold;
	else
		rl_soc_threshold = ssoc_state->rl_soc_threshold;

	if (soc > rl_soc_threshold)
		return;

	/* change state (will restart charge) on trigger */
	ssoc_state->rl_status = BATT_RL_STATUS_RECHARGE;
	if (batt_drv->psy)
		power_supply_changed(batt_drv->psy);

	if (ssoc_state->bd_trickle_full && ssoc_state->bd_trickle_eoc) {
		ssoc_state->bd_trickle_cnt++;
		ssoc_state->bd_trickle_full = false;
		ssoc_state->bd_trickle_eoc = false;
	}

	dump_ssoc_state(&batt_drv->ssoc_state, batt_drv->ssoc_log);
}

/* ------------------------------------------------------------------------- */

static void bat_log_ttf_change(ktime_t estimate, int max_ratio, struct batt_drv *batt_drv)
{
	const struct gbms_charging_event *ce_data = &batt_drv->ce_data;
	char buff[LOG_BUFFER_ENTRY_SIZE];
	long elap, ibatt_avg, icl_avg;
	int i, len = 0;

	len += scnprintf(&buff[len], sizeof(buff) - len,
			 "MSC_TTF: est:%lld(%lldmin), max_ratio:%d ",
			 estimate, ktime_divns(estimate, 60), max_ratio);

	for (i = 0; i < GBMS_STATS_TIER_COUNT; i++) {
		elap = ce_data->tier_stats[i].time_fast +
				  ce_data->tier_stats[i].time_taper +
				  ce_data->tier_stats[i].time_other;
		if (elap) {
			ibatt_avg = div64_s64(ce_data->tier_stats[i].ibatt_sum, elap);
			icl_avg = div64_s64(ce_data->tier_stats[i].icl_sum, elap);
		} else {
			ibatt_avg = 0;
			icl_avg = 0;
		}

		len += scnprintf(&buff[len], sizeof(buff) - len,
				 "[%d:%ld,%ld,%ld]", i, elap / 60, ibatt_avg, icl_avg);
	}

	pr_info("%s", buff);

	batt_drv->ttf_est = estimate;
}

/*
 * msc_logic_health() sync ce_data->ce_health to batt_drv->chg_health
 * . return -EINVAL when the device is not connected to power -ERANGE when
 *   ttf_soc_estimate() returns a negative value (invalid parameters, or
 *   corrupted internal data)
 * . the estimate is 0 when the device is at 100%.
 * . the estimate is negative during debounce, when in overheat, when
 *   custom charge levels are active.
 */
#define MIN_DELTA_FOR_LOG_S 60
static int batt_ttf_estimate(ktime_t *res, struct batt_drv *batt_drv)
{
	qnum_t raw_full = ssoc_point_full - qnum_rconst(SOC_ROUND_BASE);
	qnum_t soc_raw = ssoc_get_real_raw(&batt_drv->ssoc_state);
	ktime_t estimate = 0;
	int rc = 0, max_ratio = 0;

	if (batt_drv->ssoc_state.buck_enabled != 1)
		return -EINVAL;

	if (batt_drv->ttf_stats.ttf_fake != -1) {
		estimate = batt_drv->ttf_stats.ttf_fake;
		goto done;
	}

	/* TTF is 0 when UI shows 100% */
	if (ssoc_get_capacity(&batt_drv->ssoc_state) == SSOC_FULL) {
		estimate = 0;
		goto done;
	}

	/* no estimates during debounce or with special profiles */
	if (batt_drv->ttf_debounce ||
	    batt_drv->batt_health == POWER_SUPPLY_HEALTH_OVERHEAT ||
	    batt_drv->chg_state.f.flags & GBMS_CS_FLAG_CCLVL) {
		estimate = -1;
		goto done;
	}

	/*
	 * Handle rounding (removing it from the end)
	 * example: 96.64% with SOC_ROUND_BASE = 0.5 -> UI = 97
	 *    ttf = elap[96] * 0.36 + elap[97] + elap[98] +
	 * 	    elap[99] * (1 - 0.5)
	 *
	 * negative return value (usually) means data corruption
	 */
	rc = ttf_soc_estimate(&estimate, &batt_drv->ttf_stats,
			      &batt_drv->ce_data, soc_raw, raw_full);
	if (rc < 0)
		estimate = -1;
	else
		max_ratio = rc;

	/* Log data when changed over 1 min */
	if (abs(batt_drv->ttf_est - estimate) > MIN_DELTA_FOR_LOG_S)
		bat_log_ttf_change(estimate, max_ratio, batt_drv);

done:
	*res = estimate;
	return max_ratio;
}

/* ------------------------------------------------------------------------- */
/* CEV = Charging EVent */
static void cev_stats_init(struct gbms_charging_event *ce_data,
			   const struct gbms_chg_profile *profile)
{
	int i;

	memset(ce_data, 0, sizeof(*ce_data));

	ce_data->chg_profile = profile;
	ce_data->charging_stats.voltage_in = -1;
	ce_data->charging_stats.ssoc_in = -1;
	ce_data->charging_stats.voltage_out = -1;
	ce_data->charging_stats.ssoc_out = -1;

	ttf_soc_init(&ce_data->soc_stats);
	ce_data->last_soc = -1;

	for (i = 0; i < GBMS_STATS_TIER_COUNT ; i++)
		gbms_tier_stats_init(&ce_data->tier_stats[i], i);

	/* batt_chg_health_stats_close() will fix this */
	gbms_tier_stats_init(&ce_data->health_stats, GBMS_STATS_AC_TI_INVALID);
	gbms_tier_stats_init(&ce_data->health_pause_stats, GBMS_STATS_AC_TI_PAUSE);
	gbms_tier_stats_init(&ce_data->health_dryrun_stats, GBMS_STATS_AC_TI_V2_PREDICT);

	gbms_tier_stats_init(&ce_data->full_charge_stats, GBMS_STATS_AC_TI_FULL_CHARGE);
	gbms_tier_stats_init(&ce_data->high_soc_stats, GBMS_STATS_AC_TI_HIGH_SOC);
	gbms_tier_stats_init(&ce_data->overheat_stats, GBMS_STATS_BD_TI_OVERHEAT_TEMP);
	gbms_tier_stats_init(&ce_data->cc_lvl_stats, GBMS_STATS_BD_TI_CUSTOM_LEVELS);
	gbms_tier_stats_init(&ce_data->trickle_stats, GBMS_STATS_BD_TI_TRICKLE_CLEARED);
	gbms_tier_stats_init(&ce_data->temp_filter_stats, GBMS_STATS_TEMP_FILTER);
}

static void batt_chg_stats_start(struct batt_drv *batt_drv)
{
	union gbms_ce_adapter_details ad;
	struct gbms_charging_event *ce_data = &batt_drv->ce_data;
	const ktime_t now = get_boot_sec();
	int vin, cc_in;

	mutex_lock(&batt_drv->stats_lock);
	ad.v = batt_drv->ce_data.adapter_details.v;
	cev_stats_init(ce_data, &batt_drv->chg_profile);
	batt_drv->ce_data.adapter_details.v = ad.v;

	vin = GPSY_GET_PROP(batt_drv->fg_psy, POWER_SUPPLY_PROP_VOLTAGE_NOW);
	ce_data->charging_stats.voltage_in = (vin < 0) ? -1 : vin / 1000;
	ce_data->charging_stats.ssoc_in =
				ssoc_get_capacity(&batt_drv->ssoc_state);
	cc_in = GPSY_GET_PROP(batt_drv->fg_psy,
				POWER_SUPPLY_PROP_CHARGE_COUNTER);
	ce_data->charging_stats.cc_in = (cc_in < 0) ? -1 : cc_in / 1000;

	ce_data->charging_stats.ssoc_out = -1;
	ce_data->charging_stats.voltage_out = -1;

	ce_data->first_update = now;
	ce_data->last_update = now;

	mutex_unlock(&batt_drv->stats_lock);
}

/* call holding stats_lock */
static bool batt_chg_stats_qual(const struct batt_drv *batt_drv)
{
	const struct gbms_charging_event *ce_data = &batt_drv->ce_data;
	const long elap = ce_data->last_update - ce_data->first_update;
	const long ssoc_delta = ce_data->charging_stats.ssoc_out -
				ce_data->charging_stats.ssoc_in;

	return elap >= batt_drv->chg_sts_qual_time ||
	    ssoc_delta >= batt_drv->chg_sts_delta_soc;
}

/* call holding stats_lock */
static void batt_chg_stats_soc_update(struct gbms_charging_event *ce_data,
				      qnum_t soc, ktime_t elap, int tier_index,
				      int cc)
{
	int index;
	const int last_soc = ce_data->last_soc;

	index = qnum_toint(soc);
	if (index < 0)
		index = 0;
	if (index > 100)
		index = 100;
	if (index < last_soc)
		return;

	if (ce_data->soc_stats.elap[index] == 0) {
		ce_data->soc_stats.ti[index] = tier_index;
		ce_data->soc_stats.cc[index] = cc;
	}

	if (last_soc != -1)
		ce_data->soc_stats.elap[last_soc] += elap;

	ce_data->last_soc = index;
}

/* call holding stats_lock */
static void batt_chg_stats_update(struct batt_drv *batt_drv, int temp_idx,
				  int tier_idx, int ibatt_ma, int temp,
				  ktime_t elap)
{
	const int soc_real = ssoc_get_real(&batt_drv->ssoc_state);
	const int msc_state = batt_drv->msc_state; /* last msc_state */
	struct gbms_charging_event *ce_data = &batt_drv->ce_data;
	struct gbms_ce_tier_stats *tier = NULL;
	int cc, soc_in;

	if (elap == 0)
		return;

	/* TODO: read at start of tier and update cc_total of previous */
	cc = GPSY_GET_PROP(batt_drv->fg_psy, POWER_SUPPLY_PROP_CHARGE_COUNTER);
	if (cc < 0) {
		pr_debug("MSC_STAT cannot read cc=%d\n", cc);
		return;
	}
	cc = cc / 1000;

	soc_in = GPSY_GET_PROP(batt_drv->fg_psy, GBMS_PROP_CAPACITY_RAW);
	if (soc_in < 0) {
		pr_info("MSC_STAT cannot read soc_in=%d\n", soc_in);
		/* We still want to update initialized tiers. */
		soc_in = -1;
	}

	/* Note: To log new voltage tiers, add to list in go/pixel-vtier-defs */
	/* ---  Log tiers in PARALLEL below ---  */

	if (soc_real >= SSOC_HIGH_SOC)
		gbms_stats_update_tier(temp_idx, ibatt_ma, temp, elap, cc,
				       &batt_drv->chg_state, msc_state, soc_in,
				       &ce_data->high_soc_stats);

	if (batt_drv->chg_health.dry_run_deadline > 0)
		gbms_stats_update_tier(temp_idx, ibatt_ma, temp, elap, cc,
				       &batt_drv->chg_state, msc_state, soc_in,
				       &ce_data->health_dryrun_stats);

	/* --- Log tiers in SERIES below --- */
	if (batt_drv->batt_full) {

		/* Override regular charge tiers when fully charged */
		gbms_stats_update_tier(temp_idx, ibatt_ma, temp, elap, cc,
				       &batt_drv->chg_state, msc_state, soc_in,
				       &ce_data->full_charge_stats);

	} else if (msc_state == MSC_HEALTH_PAUSE) {

		/*
		 * We log the pause tier in different AC tier groups so that we
		 * can capture pause time separately.
		 */
		gbms_stats_update_tier(temp_idx, ibatt_ma, temp, elap, cc,
				       &batt_drv->chg_state, msc_state, soc_in,
				       &ce_data->health_pause_stats);

	} else if (msc_state == MSC_HEALTH || msc_state == MSC_HEALTH_ALWAYS_ON) {
		/*
		 * It works because msc_logic call BEFORE updating msc_state.
		 * NOTE: that OVERHEAT and CCLVL disable AC, I should not be
		 * here if either of them are set.
		 * NOTE: We currently only log time when AC is ACTIVE.
		 * Thus, when disconnecting in ENABLED state, we will log a
		 * GBMS_STATS_AC_TI_ENABLED tier with no time, and the regular
		 * charge time is accumulated in normal charge tiers.
		 * Similarly, once we reach 100%, we stop counting time in the
		 * health tier and we rely on the full_charge_stats.
		 */

		/* tier used for TTF during HC, check msc_logic_health() */
		gbms_stats_update_tier(temp_idx, ibatt_ma, temp, elap, cc,
				       &batt_drv->chg_state, msc_state, soc_in,
				       &ce_data->health_stats);
	} else {
		const qnum_t soc = ssoc_get_capacity_raw(&batt_drv->ssoc_state);

		/* book to previous soc unless discharging */
		if (msc_state != MSC_DSG) {
			/* TODO: should I use ssoc instead? */
			batt_chg_stats_soc_update(ce_data, soc, elap,
						  tier_idx, cc);
		}

		/*
		 * ce_data.tier_stats[tier_idx] are used for time to full.
		 * Do not book to them if we are in overheat or LVL
		 */
		tier = &ce_data->tier_stats[tier_idx];
	}

	/* --- Log tiers in PARALLEL that MUST NULL normal tiers below --- */

	/* batt_drv->batt_health is protected with chg_lock, */
	if (batt_drv->batt_health == POWER_SUPPLY_HEALTH_OVERHEAT) {
		gbms_stats_update_tier(temp_idx, ibatt_ma, temp, elap, cc,
				       &batt_drv->chg_state, msc_state, soc_in,
				       &ce_data->overheat_stats);
		tier = NULL;
	}

	/* custom charge levels (DWELL-DEFEND or RETAIL) */
	if (batt_drv->chg_state.f.flags & GBMS_CS_FLAG_CCLVL) {
		gbms_stats_update_tier(temp_idx, ibatt_ma, temp, elap, cc,
				       &batt_drv->chg_state, msc_state, soc_in,
				       &ce_data->cc_lvl_stats);
		tier = NULL;
	}

	if (batt_drv->temp_filter.enable) {
		struct batt_temp_filter *temp_filter = &batt_drv->temp_filter;
		int no_filter_temp = temp_filter->sample[temp_filter->last_idx];
		gbms_stats_update_tier(temp_idx, ibatt_ma, no_filter_temp, elap, cc,
				       &batt_drv->chg_state, msc_state, soc_in,
				       &ce_data->temp_filter_stats);
		tier = NULL;
	}

	/*
	 * Time/current spent in OVERHEAT or at CustomLevel should not
	 * be booked to ce_data.tier_stats[tier_idx]
	 */
	if (!tier)
		return;

	gbms_stats_update_tier(temp_idx, ibatt_ma, temp, elap, cc,
			       &batt_drv->chg_state, msc_state, soc_in, tier);
}

static int batt_chg_health_vti(const struct batt_chg_health *chg_health)
{
	enum chg_health_state rest_state = chg_health->rest_state;
	ktime_t rest_deadline = chg_health->rest_deadline;
	int tier_idx = GBMS_STATS_AC_TI_INVALID;
	bool aon_enabled = chg_health->always_on_soc != -1;

	switch (rest_state) {
	/* battery defender did it */
	case CHG_HEALTH_BD_DISABLED:
	case CHG_HEALTH_CCLVL_DISABLED:
		tier_idx = GBMS_STATS_AC_TI_DEFENDER;
		break;
	/* user disabled with deadline */
	case CHG_HEALTH_USER_DISABLED:
		if (rest_deadline == CHG_DEADLINE_SETTING)
			tier_idx = GBMS_STATS_AC_TI_DISABLE_SETTING;
		else if (rest_deadline == CHG_DEADLINE_SETTING_STOP)
			tier_idx = GBMS_STATS_AC_TI_DISABLE_SETTING_STOP;
		else if (rest_deadline == CHG_DEADLINE_DIALOG)
			tier_idx = GBMS_STATS_AC_TI_DISABLE_DIALOG;
		else
			tier_idx = GBMS_STATS_AC_TI_DISABLE_MISC;
		break;
	/* missed the deadline, TODO: log the deadline */
	case CHG_HEALTH_DISABLED:
		tier_idx = GBMS_STATS_AC_TI_DISABLED;
		break;
	/* disconnected in active mode, TODO: log the deadline */
	case CHG_HEALTH_ACTIVE:
	case CHG_HEALTH_PAUSE:
		if (aon_enabled)
			tier_idx = GBMS_STATS_AC_TI_ACTIVE_AON;
		else
			tier_idx = GBMS_STATS_AC_TI_ACTIVE;
		break;
	/* never became active */
	case CHG_HEALTH_ENABLED:
		if (aon_enabled)
			tier_idx = GBMS_STATS_AC_TI_ENABLED_AON;
		else
			tier_idx = GBMS_STATS_AC_TI_ENABLED;
		break;
	/* active, worked */
	case CHG_HEALTH_DONE:
		if (aon_enabled)
			tier_idx = GBMS_STATS_AC_TI_DONE_AON;
		else
			tier_idx = GBMS_STATS_AC_TI_VALID;
		break;
	default:
		break;
	}

	return tier_idx;
}

static int batt_chg_vbat2tier(const int vbatt_idx)
{
	return vbatt_idx < GBMS_STATS_TIER_COUNT ?
		vbatt_idx : GBMS_STATS_TIER_COUNT - 1;
}

static int batt_bpst_stats_update(struct batt_drv *batt_drv)
{
	struct batt_bpst *bpst_state = &batt_drv->bpst_state;

	if (!bpst_state->bpst_enable)
		return BPST_BATT_UNKNOWN;

	if (bpst_state->bpst_cell_fault)
		return BPST_BATT_CELL_FAULT;

	if (bpst_state->bpst_sbd_status)
		return BPST_BATT_DISCONNECT;

	return BPST_BATT_CONNECT;
}

/* Only the qualified copy gets the timestamp and the exit voltage. */
static bool batt_chg_stats_close(struct batt_drv *batt_drv,
				 char *reason,
				 bool force)
{
	bool publish;
	const int vout = GPSY_GET_PROP(batt_drv->fg_psy,
				POWER_SUPPLY_PROP_VOLTAGE_NOW);
	const int cc_out = GPSY_GET_PROP(batt_drv->fg_psy,
				POWER_SUPPLY_PROP_CHARGE_COUNTER);
	const ktime_t now = get_boot_sec();
	const ktime_t dry_run_deadline = batt_drv->chg_health.dry_run_deadline;

	/* book last period to the current tier
	 * NOTE: profile_vbatt_idx != -1 -> temp_idx != -1
	 */
	if (batt_drv->profile_vbatt_idx != -1 && batt_drv->temp_idx != -1) {
		const ktime_t elap = now - batt_drv->ce_data.last_update;
		const int tier_idx = batt_chg_vbat2tier(batt_drv->profile_vbatt_idx);
		int ibatt, temp, rc = 0;

		/* use default value to close charging session when read fail */
		ibatt = GPSY_GET_INT_PROP(batt_drv->fg_psy, POWER_SUPPLY_PROP_CURRENT_NOW, &rc);
		if (rc != 0)
			ibatt = 0;

		rc = gbatt_get_raw_temp(batt_drv, &temp);
		if (rc != 0)
			temp = 250;

		batt_chg_stats_update(batt_drv,
				      batt_drv->temp_idx, tier_idx,
				      ibatt / 1000, temp, elap);
		batt_drv->ce_data.last_update = now;
	}

	/* record the closing in data (and qual) */
	batt_drv->ce_data.charging_stats.voltage_out =
				(vout < 0) ? -1 : vout / 1000;
	batt_drv->ce_data.charging_stats.ssoc_out =
				ssoc_get_capacity(&batt_drv->ssoc_state);
	batt_drv->ce_data.charging_stats.cc_out =
				(cc_out < 0) ? -1 : cc_out / 1000;

	/* close/fix heath charge data (if enabled) */
	memcpy(&batt_drv->ce_data.ce_health, &batt_drv->chg_health,
	       sizeof(batt_drv->ce_data.ce_health));
	batt_drv->ce_data.health_stats.vtier_idx =
				batt_chg_health_vti(&batt_drv->chg_health);
	batt_drv->ce_data.health_dryrun_stats.vtier_idx =
		(now > dry_run_deadline) ? GBMS_STATS_AC_TI_V2_PREDICT_SUCCESS :
						 GBMS_STATS_AC_TI_V2_PREDICT;

	/* TODO: add a field to ce_data to qual weird charge sessions */
	publish = force || batt_chg_stats_qual(batt_drv);
	if (publish) {
		struct gbms_charging_event *ce_qual = &batt_drv->ce_qual;

		/* all charge tiers including health */
		memcpy(ce_qual, &batt_drv->ce_data, sizeof(*ce_qual));

		pr_info("MSC_STAT %s: elap=%lld ssoc=%d->%d v=%d->%d c=%d->%d hdl=%lld hrs=%d hti=%d/%d\n",
			reason,
			ce_qual->last_update - ce_qual->first_update,
			ce_qual->charging_stats.ssoc_in,
			ce_qual->charging_stats.ssoc_out,
			ce_qual->charging_stats.voltage_in,
			ce_qual->charging_stats.voltage_out,
			ce_qual->charging_stats.cc_in,
			ce_qual->charging_stats.cc_out,
			ce_qual->ce_health.rest_deadline,
			ce_qual->ce_health.rest_state,
			ce_qual->health_stats.vtier_idx,
			ce_qual->health_pause_stats.vtier_idx);
	}

	return publish;
}

static int batt_chg_stats_soc_next(const struct gbms_charging_event *ce_data,
				   int i)
{
	int soc_next;

	if (i == GBMS_STATS_TIER_COUNT -1)
		return ce_data->last_soc;

	soc_next = ce_data->tier_stats[i + 1].soc_in >> 8;
	if (soc_next <= 0)
		return ce_data->last_soc;

	return soc_next;
}

static void bat_log_chg_stats(struct logbuffer *log,
			      const struct gbms_charging_event *ce_data)
{
	const char *adapter_name =
		gbms_chg_ev_adapter_s(ce_data->adapter_details.ad_type);
	int i;

	logbuffer_log(log, "A: %s,%d,%d,%d",
			adapter_name,
			ce_data->adapter_details.ad_type,
			ce_data->adapter_details.ad_voltage * 100,
			ce_data->adapter_details.ad_amperage * 100);

	logbuffer_log(log, "S: %hu,%hu, %hu,%hu %hu,%hu %ld,%ld, %u",
			ce_data->charging_stats.ssoc_in,
			ce_data->charging_stats.voltage_in,
			ce_data->charging_stats.ssoc_out,
			ce_data->charging_stats.voltage_out,
			ce_data->charging_stats.cc_in,
			ce_data->charging_stats.cc_out,
			ce_data->first_update,
			ce_data->last_update,
			ce_data->chg_profile->capacity_ma);

	for (i = 0; i < GBMS_STATS_TIER_COUNT; i++) {
		const int soc_next = batt_chg_stats_soc_next(ce_data, i);
		const int soc_in = ce_data->tier_stats[i].soc_in >> 8;
		const long elap = ce_data->tier_stats[i].time_fast +
				  ce_data->tier_stats[i].time_taper +
				  ce_data->tier_stats[i].time_other;
		/* retrun len in below functions sometimes more than 256 */
		char buff[LOG_BUFFER_ENTRY_SIZE * 2] = {0};
		int len = 0;

		/* Do not output tiers without time */
		if (!elap)
			continue;

		len = gbms_tier_stats_cstr(buff, sizeof(buff),
						&ce_data->tier_stats[i], true);
		gbms_log_cstr_handler(log, buff, len);

		if (soc_next) {
			len = ttf_soc_cstr(buff, sizeof(buff),
					   &ce_data->soc_stats,
					   soc_in, soc_next);
			gbms_log_cstr_handler(log, buff, len);
		}
	}
}

/* End of charging: close stats, qualify event publish data */
static void batt_chg_stats_pub(struct batt_drv *batt_drv, char *reason,
			       bool force, bool skip_uevent)
{
	bool publish;

	mutex_lock(&batt_drv->stats_lock);
	publish = batt_chg_stats_close(batt_drv, reason, force);
	if (publish) {
		ttf_stats_update(&batt_drv->ttf_stats,
				 &batt_drv->ce_qual, false);

		if (skip_uevent == false)
			kobject_uevent(&batt_drv->device->kobj, KOBJ_CHANGE);
	}

	bat_log_chg_stats(batt_drv->ttf_stats.ttf_log, &batt_drv->ce_data);
	mutex_unlock(&batt_drv->stats_lock);
}

/* health_stats->tier_index is set on stats_close() */
static int batt_health_stats_cstr(char *buff, int size,
				  const struct gbms_charging_event *ce_data,
				  bool verbose)
{
	const struct gbms_ce_tier_stats *health_stats = &ce_data->health_stats;
	const int vti = batt_chg_health_vti(&ce_data->ce_health);
	int len = 0;

	len += scnprintf(&buff[len], size - len, "\nH: %d %d %lld %d\n",
			 ce_data->ce_health.rest_state, vti,
			 ce_data->ce_health.rest_deadline,
			 ce_data->ce_health.always_on_soc);

	/* no additional tier stats when vti is invalid */
	if (vti == GBMS_STATS_AC_TI_INVALID)
		return len;

	len += gbms_tier_stats_cstr(&buff[len], size - len,
				    health_stats, verbose);

	/* Only add pause tier logging if there is pause time */
	if (ce_data->health_pause_stats.soc_in != -1)
		len += gbms_tier_stats_cstr(&buff[len], size - len,
					    &ce_data->health_pause_stats,
					    verbose);

	return len;
}

/* doesn't output hc stats */
static int batt_chg_stats_cstr(char *buff, int size,
			       const struct gbms_charging_event *ce_data,
			       bool verbose, int state_capacity)
{
	int i, len = 0;

	if (verbose) {
		const char *adapter_name =
			gbms_chg_ev_adapter_s(ce_data->adapter_details.ad_type);

		len += scnprintf(&buff[len], size - len, "A: %s,",
				adapter_name);
	}

	len += scnprintf(&buff[len], size - len, "%d,%d,%d",
				ce_data->adapter_details.ad_type,
				ce_data->adapter_details.ad_voltage * 100,
				ce_data->adapter_details.ad_amperage * 100);

	len += scnprintf(&buff[len], size - len, "%s%hu,%hu, %hu,%hu %d",
				(verbose) ?  "\nS: " : ", ",
				ce_data->charging_stats.ssoc_in,
				ce_data->charging_stats.voltage_in,
				ce_data->charging_stats.ssoc_out,
				ce_data->charging_stats.voltage_out,
				state_capacity);


	if (verbose) {
		len += scnprintf(&buff[len], size - len, " %hu,%hu",
				ce_data->charging_stats.cc_in,
				ce_data->charging_stats.cc_out);

		len += scnprintf(&buff[len], size - len, " %lld,%lld",
				ce_data->first_update,
				ce_data->last_update);
	}

	for (i = 0; i < GBMS_STATS_TIER_COUNT; i++) {
		const int soc_next = batt_chg_stats_soc_next(ce_data, i);
		const int soc_in = ce_data->tier_stats[i].soc_in >> 8;
		const long elap = ce_data->tier_stats[i].time_fast +
				  ce_data->tier_stats[i].time_taper +
				  ce_data->tier_stats[i].time_other;

		/* Do not output tiers without time */
		if (!elap)
			continue;

		len += gbms_tier_stats_cstr(&buff[len], size - len,
					    &ce_data->tier_stats[i],
					    verbose);

		if (soc_next)
			len += ttf_soc_cstr(&buff[len], size - len,
					    &ce_data->soc_stats,
					    soc_in, soc_next);
	}

	/* Does not currently check MSC_HEALTH */
	if (ce_data->health_dryrun_stats.soc_in != -1)
		len += gbms_tier_stats_cstr(&buff[len], size - len,
					    &ce_data->health_dryrun_stats,
					    verbose);

	if (ce_data->full_charge_stats.soc_in != -1)
		len += gbms_tier_stats_cstr(&buff[len], size - len,
					    &ce_data->full_charge_stats,
					    verbose);

	if (ce_data->high_soc_stats.soc_in != -1)
		len += gbms_tier_stats_cstr(&buff[len], size - len,
					    &ce_data->high_soc_stats,
					    verbose);

	if (ce_data->overheat_stats.soc_in != -1)
		len += gbms_tier_stats_cstr(&buff[len], size - len,
					    &ce_data->overheat_stats,
					    verbose);

	if (ce_data->cc_lvl_stats.soc_in != -1)
		len += gbms_tier_stats_cstr(&buff[len], size - len,
					    &ce_data->cc_lvl_stats,
					    verbose);

	if (ce_data->temp_filter_stats.soc_in != -1)
		len += gbms_tier_stats_cstr(&buff[len], size - len,
					    &ce_data->temp_filter_stats,
					    verbose);

	/* If bd_clear triggers, we need to know about it even if trickle hasn't
	 * triggered
	 */
	if (ce_data->trickle_stats.soc_in != -1 || ce_data->bd_clear_trickle)
		len += gbms_tier_stats_cstr(&buff[len], size - len,
					    &ce_data->trickle_stats,
					    verbose);

	return len;
}

/* ------------------------------------------------------------------------- */

static int batt_ravg_value(const struct batt_res *rstate)
{
	return rstate->resistance_avg * 100;
}

static void batt_res_dump_logs(const struct batt_res *rstate)
{
	pr_info("RAVG: req:%d, sample:%d[%d], filt_cnt:%d, res_avg:%d\n",
		rstate->estimate_requested, rstate->sample_accumulator,
		rstate->sample_count, rstate->filter_count,
		rstate->resistance_avg);
}

static void batt_res_state_set(struct batt_res *rstate, bool breq)
{
	rstate->estimate_requested = breq;
	rstate->sample_accumulator = 0;
	rstate->sample_count = 0;
}

static int batt_ravg_write(int resistance_avg, int filter_count)
{
	const u16 ravg = (resistance_avg > 0xffff ) ?  0xffff : resistance_avg;
	const u16 rfcn = filter_count & 0xffff;
	int ret;

	ret = gbms_storage_write(GBMS_TAG_RAVG, &ravg, sizeof(ravg));
	if (ret < 0) {
		pr_debug("RAVG: failed to write RAVG (%d)\n", ret);
		return -EIO;
	}

	/*
	 * filter_count <= estimate_filter
	 * TODO: we might not need this...
	 * TODO: check the error path (ravg saved but filter count not saved)
	 */
	ret = gbms_storage_write(GBMS_TAG_RFCN, &rfcn, sizeof(rfcn));
	if (ret < 0) {
		pr_debug("RAVG: failed to write RFCN (%d)\n", ret);
		return -EIO;
	}

	return 0;
}

static void batt_res_update(struct batt_res *rstate)
{
	int filter_estimate = 0;
	int total_estimate = 0;
	long new_estimate = 0;

	/* accumulator is scaled */
	new_estimate = rstate->sample_accumulator / rstate->sample_count;
	filter_estimate = rstate->resistance_avg * rstate->filter_count;

	rstate->filter_count++;
	if (rstate->filter_count > rstate->estimate_filter) {
		rstate->filter_count = rstate->estimate_filter;
		filter_estimate -= rstate->resistance_avg;
	}

	total_estimate = filter_estimate + new_estimate;
	rstate->resistance_avg = total_estimate / rstate->filter_count;
}

static int batt_res_load_data(struct batt_res *rstate,
			      struct power_supply *fg_psy)
{
	u16 resistance_avg = 0, filter_count = 0;
	int ret;

	ret = gbms_storage_read(GBMS_TAG_RAVG, &resistance_avg,
				sizeof(resistance_avg));
	if (ret < 0) {
		pr_err("failed to get resistance_avg(%d)\n", ret);
		goto error_done;
	}

	ret = gbms_storage_read(GBMS_TAG_RFCN, &filter_count,
				sizeof(filter_count));
	if (ret < 0) {
		pr_err("failed to get resistance filt_count(%d)\n", ret);
		goto error_done;
	}

	/* no value in storage: start now (or start over) */
	if (resistance_avg == 0xffff || filter_count == 0xffff) {
		resistance_avg = 0;
		filter_count = 0;
	}

error_done:
	rstate->resistance_avg = resistance_avg;
	rstate->filter_count = filter_count;
	return 0;
}

/*
 * accumulate and resistance when SOC is between ravg_soc_low and ravg_soc_high
 * and temperature is in the right range. Discard the new sample if the device
 * is disconencted.
 * hold mutex_unlock(&batt_drv->chg_lock);
 */
static void batt_res_work(struct batt_drv *batt_drv)
{
	struct batt_res *rstate = &batt_drv->health_data.bhi_data.res_state;
	const int soc = ssoc_get_real(&batt_drv->ssoc_state);
	struct power_supply *fg_psy = batt_drv->fg_psy;
	int ret, temp, resistance;

	if (soc >= rstate->ravg_soc_high) {

		/* done: recalculate resistance_avg and save it */
		if (rstate->sample_count > 0) {
			batt_res_update(rstate);

			ret = batt_ravg_write(rstate->resistance_avg,
					      rstate->filter_count);
			if (ret == 0)
				batt_res_dump_logs(rstate);
		}

		/* loose the new data when it cannot save */
		batt_res_state_set(rstate, false);
		return;
	}

	/* wait for it */
	if (soc < rstate->ravg_soc_low)
		return;

	/* do not collect samples when temperature is outside the range */
	ret = gbatt_get_raw_temp(batt_drv, &temp);
	if (ret < 0 || temp < rstate->res_temp_low || temp > rstate->res_temp_high)
		return;

	/* resistance in mOhm, skip read errors */
	resistance = GPSY_GET_INT_PROP(fg_psy, GBMS_PROP_RESISTANCE, &ret);
	if (ret < 0)
		return;

	/* accumulate samples if temperature and SOC are within range */
	rstate->sample_accumulator += resistance / 100;
	rstate->sample_count++;
	pr_debug("RAVG: sample:%d[%d], filt_cnt:%d\n",
		 rstate->sample_accumulator, rstate->sample_count,
		 rstate->filter_count);
}

/* ------------------------------------------------------------------------- */

static uint16_t batt_csi_status_mask(int status)
{
	uint16_t status_mask = 0;

	switch (status) {
	case CSI_STATUS_UNKNOWN:
		status_mask = CSI_STATUS_MASK_UNKNOWN;
		break;
	case CSI_STATUS_Health_Cold:
		status_mask = CSI_STATUS_MASK_HEALTH_COLD;
		break;
	case CSI_STATUS_Health_Hot:
		status_mask = CSI_STATUS_MASK_HEALTH_HOT;
		break;
	case CSI_STATUS_System_Thermals:
		status_mask = CSI_STATUS_MASK_SYS_THERMALS;
		break;
	case CSI_STATUS_System_Load:
		status_mask = CSI_STATUS_MASK_SYS_LOAD;
		break;
	case CSI_STATUS_Adapter_Auth:
		status_mask = CSI_STATUS_MASK_ADA_AUTH;
		break;
	case CSI_STATUS_Adapter_Power:
		status_mask = CSI_STATUS_MASK_ADA_POWER;
		break;
	case CSI_STATUS_Adapter_Quality:
		status_mask = CSI_STATUS_MASK_ADA_QUALITY;
		break;
	case CSI_STATUS_Defender_Temp:
		status_mask = CSI_STATUS_MASK_DEFEND_TEMP;
		break;
	case CSI_STATUS_Defender_Dwell:
		status_mask = CSI_STATUS_MASK_DEFEND_DWELL;
		break;
	case CSI_STATUS_Defender_Trickle:
		status_mask = CSI_STATUS_MASK_DEFEND_TRICLE;
		break;
	case CSI_STATUS_Defender_Dock:
		status_mask = CSI_STATUS_MASK_DEFEND_DOCK;
		break;
	case CSI_STATUS_NotCharging:
		status_mask = CSI_STATUS_MASK_NOTCHARGING;
		break;
	case CSI_STATUS_Charging:
		status_mask = CSI_STATUS_MASK_CHARGING;
		break;
	default:
		break;
	}

	return status_mask;
}

static uint16_t batt_csi_type_mask(int type)
{
	uint16_t type_mask = 0;

	switch (type) {
	case CSI_TYPE_UNKNOWN:
		type_mask = CSI_TYPE_MASK_UNKNOWN;
		break;
	case CSI_TYPE_None:
		type_mask = CSI_TYPE_MASK_NONE;
		break;
	case CSI_TYPE_Fault:
		type_mask = CSI_TYPE_MASK_FAULT;
		break;
	case CSI_TYPE_JEITA:
		type_mask = CSI_TYPE_MASK_JEITA;
		break;
	case CSI_TYPE_LongLife:
		type_mask = CSI_TYPE_MASK_LONGLIFE;
		break;
	case CSI_TYPE_Adaptive:
		type_mask = CSI_TYPE_MASK_ADAPTIVE;
		break;
	case CSI_TYPE_Normal:
		type_mask = CSI_TYPE_MASK_NORMAL;
		break;
	default:
		break;
	}

	return type_mask;
}

static void batt_init_csi_stat(struct batt_drv *batt_drv)
{
	struct csi_stats *csi_stats = &batt_drv->csi_stats;

	csi_stats->vol_in = 0;
	csi_stats->cc_in = 0;
	csi_stats->ssoc_in = 0;
	csi_stats->cc_out = 0;
	csi_stats->vol_out = 0;
	csi_stats->ssoc_out = 0;
	csi_stats->temp_min = 0;
	csi_stats->temp_max = 0;
	csi_stats->time_sum = 0;
	csi_stats->time_effective = 0;
	csi_stats->time_stat_last_update = 0;
	csi_stats->aggregate_type = 0;
	csi_stats->aggregate_status = 0;
	memset(csi_stats->thermal_severity, 0,
	       sizeof(csi_stats->thermal_severity));


}

static void batt_update_csi_stat(struct batt_drv *batt_drv)
{
	const union gbms_ce_adapter_details *ad = &batt_drv->ce_data.adapter_details;
	const int ssoc = ssoc_get_capacity(&batt_drv->ssoc_state);
	struct csi_stats *csi_stats = &batt_drv->csi_stats;
	struct power_supply *fg_psy = batt_drv->fg_psy;
	const int8_t batt_temp = batt_drv->batt_temp / 10;
	const ktime_t now = get_boot_sec();
	int thermal_level = 0;
	ktime_t elap;

	if (chg_state_is_disconnected(&batt_drv->chg_state)) {
		/* Only update CSI stats when plugged and charging */
		if(csi_stats->time_stat_last_update == 0)
			return;

		/* update disconnected data */
		if(csi_stats->vol_in != 0) {
			const int vol_out = GPSY_GET_PROP(fg_psy, POWER_SUPPLY_PROP_VOLTAGE_NOW);
			const int cc_out = GPSY_GET_PROP(fg_psy, POWER_SUPPLY_PROP_CHARGE_COUNTER);

			if (vol_out < 0 || cc_out < 0)
				return;

			csi_stats->vol_out = vol_out / 1000;
			csi_stats->cc_out = cc_out / 1000;
			csi_stats->ssoc_out = ssoc;

			logbuffer_log(batt_drv->ttf_stats.ttf_log,
				"csi_stats: %s,%d,%d,%d,%d,%lld,%d,%d,%lld,%d,%d,%d,%d,%d,%d,%d,%d,%d,%d,%d",
				 gbms_chg_ev_adapter_s(csi_stats->ad_type), csi_stats->ad_voltage * 100,
				 csi_stats->ad_amperage * 100, csi_stats->ssoc_in, csi_stats->ssoc_out,
				 csi_stats->time_sum / 60, csi_stats->aggregate_type, csi_stats->aggregate_status,
				 csi_stats->time_effective / 60, csi_stats->temp_min, csi_stats->temp_max,
				 csi_stats->vol_in, csi_stats->vol_out, csi_stats->cc_in, csi_stats->cc_out,
				 (int)(csi_stats->thermal_severity[0] * 100 / csi_stats->time_sum),
				 (int)(csi_stats->thermal_severity[1] * 100 / csi_stats->time_sum),
				 (int)(csi_stats->thermal_severity[2] * 100 / csi_stats->time_sum),
				 (int)(csi_stats->thermal_severity[3] * 100 / csi_stats->time_sum),
				 (int)(csi_stats->thermal_severity[4] * 100 / csi_stats->time_sum));
			return;
		}
	}

	/* initial connected data */
	if (csi_stats->time_stat_last_update == 0) {
		const int vol_in = GPSY_GET_PROP(fg_psy, POWER_SUPPLY_PROP_VOLTAGE_NOW);
		const int cc_in = GPSY_GET_PROP(fg_psy, POWER_SUPPLY_PROP_CHARGE_COUNTER);

		if (vol_in < 0 || cc_in < 0)
			return;

		csi_stats->ssoc_in = ssoc;
		csi_stats->temp_min = batt_temp;
		csi_stats->temp_max = batt_temp;
		csi_stats->vol_in =  vol_in / 1000;
		csi_stats->cc_in = cc_in / 1000;
		csi_stats->time_stat_last_update = now;
	}

	csi_stats->aggregate_status |= batt_csi_status_mask(batt_drv->csi_current_status);
	csi_stats->aggregate_type |= batt_csi_type_mask(batt_drv->csi_current_type);
	elap = now - csi_stats->time_stat_last_update;
	csi_stats->time_sum += elap;
	csi_stats->ad_type = ad->ad_type;
	csi_stats->ad_voltage = ad->ad_voltage;
	csi_stats->ad_amperage = ad->ad_amperage;
	if (batt_drv->csi_current_type == CSI_TYPE_Normal && ssoc != 100)
		csi_stats->time_effective += elap;

	if (batt_temp < csi_stats->temp_min)
		csi_stats->temp_min = batt_temp;
	if (batt_temp > csi_stats->temp_max)
		csi_stats->temp_max = batt_temp;

	thermal_level = batt_get_thermal_level(batt_drv);
	if (thermal_level >= CSI_THERMAL_SEVERITY_MAX)
		thermal_level = CSI_THERMAL_SEVERITY_MAX - 1;
	if (thermal_level < 0)
		thermal_level = 0;

	csi_stats->thermal_severity[thermal_level] += elap;
	csi_stats->time_stat_last_update = now;
}

static void batt_log_csi_ttf_info(struct batt_drv *batt_drv)
{
	struct csi_stats *csi_stats = &batt_drv->csi_stats;
	const bool same_type_and_status =
		csi_stats->csi_current_type == batt_drv->csi_current_type &&
		csi_stats->csi_current_status == batt_drv->csi_current_status;
	int current_speed = batt_drv->csi_current_speed;
	int min_speed = csi_stats->csi_speed_min;
	int max_speed = csi_stats->csi_speed_max;
	const ktime_t right_now = get_boot_sec();
	int ssoc = -1;

	if (!batt_drv->init_complete)
		return;

	/* if record disconnected data, wait clear for next session */
	if (csi_stats->vol_out == 0)
		batt_update_csi_stat(batt_drv);

	if (chg_state_is_disconnected(&batt_drv->chg_state))
		goto log_and_done;

	ssoc = ssoc_get_capacity(&batt_drv->ssoc_state);
	if (ssoc == csi_stats->ssoc && same_type_and_status) {
		const ktime_t elap = right_now - csi_stats->last_update;

		csi_stats->last_update = right_now;

		/* accumulate only positive*/
		if (current_speed < 0)
			return;

		if (min_speed == max_speed && max_speed == 0)
			min_speed = max_speed = current_speed;
		else if (current_speed < min_speed)
			min_speed = current_speed;
		else if (current_speed > max_speed)
			max_speed = current_speed;

		csi_stats->csi_speed_min = min_speed;
		csi_stats->csi_speed_max = max_speed;
		csi_stats->speed_sum += current_speed * elap;
		csi_stats->csi_time_sum += elap;
		return;
	}

log_and_done:
	csi_stats->csi_current_status = batt_drv->csi_current_status;
	csi_stats->csi_current_type = batt_drv->csi_current_type;

	if (csi_stats->ssoc != -1) {
		const int csi_speed_avg = csi_stats->csi_time_sum == 0 ?
					  ((csi_stats->csi_speed_min + csi_stats->csi_speed_max) / 2) :
					  (csi_stats->speed_sum / csi_stats->csi_time_sum);
		const int cc = GPSY_GET_PROP(batt_drv->fg_psy, POWER_SUPPLY_PROP_CHARGE_COUNTER);
		ktime_t res = 0;
		const int max_ratio = batt_ttf_estimate(&res, batt_drv);
		u64 hours = 0;
		u32 remaining_sec = 0;

		if (max_ratio < 0)
			res = 0;
		if (res > 0)
			hours = div_u64_rem(res, 3600, &remaining_sec);

		gbms_logbuffer_prlog(batt_drv->ttf_stats.ttf_log, LOGLEVEL_INFO, 0, LOGLEVEL_DEBUG,
				     "ssoc=%d temp=%d CSI[speed=%d,%d,%d type=%d status=%d lvl=%d,%d"
				     " TTF[cc=%d time=%lld %lld:%d:%d (est=%lld max_ratio=%d)]",
				     csi_stats->ssoc, batt_drv->batt_temp, csi_speed_avg,
				     csi_stats->csi_speed_min, csi_stats->csi_speed_max,
				     csi_stats->csi_current_type, csi_stats->csi_current_status,
				     csi_stats->thermal_lvl_min, csi_stats->thermal_lvl_max,
				     cc / 1000, right_now, hours, remaining_sec / 60,
				     remaining_sec % 60, res, max_ratio);

	}

	/* ssoc == -1 on disconnect */
	if (ssoc == -1 || current_speed < 0)
		current_speed = 0;

	if (ssoc == -1 || ssoc != csi_stats->ssoc) {
		csi_stats->thermal_lvl_min = 0;
		csi_stats->thermal_lvl_max = 0;
	}

	csi_stats->ssoc = ssoc;
	csi_stats->csi_speed_min = current_speed;
	csi_stats->csi_speed_max = current_speed;

	/* ssoc == -1 on disconnect */
	if (ssoc == -1) {
		csi_stats->thermal_lvl_min = 0;
		csi_stats->thermal_lvl_max = 0;
	}

	csi_stats->csi_time_sum = 0;
	csi_stats->speed_sum = 0;
	csi_stats->last_update = right_now;
}

static int csi_status_cb(struct gvotable_election *el, const char *reason,
			 void *value)
{
	struct batt_drv *batt_drv = gvotable_get_data(el);
	int status = GVOTABLE_PTR_TO_INT(value);

	if (!batt_drv || batt_drv->csi_current_status == status)
		return 0;

	batt_drv->csi_current_status = status;
	batt_log_csi_ttf_info(batt_drv);

	if (batt_drv->psy)
		power_supply_changed(batt_drv->psy);

	return 0;
}

static int csi_type_cb(struct gvotable_election *el, const char *reason,
		       void *value)
{
	struct batt_drv *batt_drv = gvotable_get_data(el);
	int type = GVOTABLE_PTR_TO_INT(value);

	if (!batt_drv || batt_drv->csi_current_type == type)
		return 0;

	batt_drv->csi_current_type = type;
	batt_log_csi_ttf_info(batt_drv);

	if (batt_drv->psy)
		power_supply_changed(batt_drv->psy);

	return 0;
}
static bool batt_is_trickle(struct batt_ssoc_state *ssoc_state)
{
	return ssoc_state->bd_trickle_cnt > 0 &&
		ssoc_state->bd_trickle_enable &&
		!ssoc_state->bd_trickle_dry_run;
}

static bool batt_csi_status_is_dock(const struct batt_drv *batt_drv)
{
	int dock_status;

	if (!batt_drv->csi_status_votable)
		return false;

	dock_status = gvotable_get_int_vote(batt_drv->csi_status_votable, "CSI_STATUS_DEFEND_DOCK");
	return dock_status == CSI_STATUS_Defender_Dock;
}

/* all reset on disconnect */
static void batt_update_csi_type(struct batt_drv *batt_drv)
{
	const bool is_disconnected = chg_state_is_disconnected(&batt_drv->chg_state);
	const bool is_trickle = batt_is_trickle(&batt_drv->ssoc_state);
	const bool is_ac = batt_drv->msc_state == MSC_HEALTH ||
			batt_drv->msc_state == MSC_HEALTH_PAUSE ||
			batt_drv->msc_state == MSC_HEALTH_ALWAYS_ON;
	const bool is_dock = batt_csi_status_is_dock(batt_drv);

	if (!batt_drv->csi_type_votable) {
		batt_drv->csi_type_votable =
			gvotable_election_get_handle(VOTABLE_CSI_TYPE);
		if (!batt_drv->csi_type_votable)
			return;
	}

	/* normal or full if connected, nothing otherwise */
	gvotable_cast_long_vote(batt_drv->csi_type_votable, "CSI_TYPE_CONNECTED",
				(is_disconnected && !is_dock) ? CSI_TYPE_None : CSI_TYPE_Normal,
				true);

	/* SW JEITA */
	gvotable_cast_long_vote(batt_drv->csi_type_votable, "CSI_TYPE_JEITA",
				CSI_TYPE_JEITA,
				!is_disconnected && batt_drv->jeita_stop_charging == 1);

	/* Longlife is set on TEMP, DWELL and TRICKLE */
	gvotable_cast_long_vote(batt_drv->csi_type_votable, "CSI_TYPE_TRICKLE",
				CSI_TYPE_LongLife,
				!is_disconnected && is_trickle);

	/* Adaptive charging, individually */
	gvotable_cast_long_vote(batt_drv->csi_type_votable, "CSI_TYPE_AC",
				CSI_TYPE_Adaptive,
				!is_disconnected && is_ac);

	/* CSI_TYPE_Fault is permanent TODO: check single cell disconnect */
	gvotable_cast_long_vote(batt_drv->csi_type_votable, "CSI_TYPE_SINGLE_CELL",
				CSI_TYPE_Fault, false);
}

static bool batt_csi_check_ad_qual(const struct batt_drv *chg_drv)
{
	return false; /* TODO */
}

/*
 * these are absolute values: an underpowered adapter is a problem when
 * charging speed falls under 80%.
 */
static bool batt_csi_check_ad_power(const union gbms_ce_adapter_details *ad)
{
	const unsigned int ad_mw = (ad->ad_voltage * ad->ad_amperage) * 10000;
	unsigned int limit_mw = 9000 * 2000;	/* 18 Watts: it changes with the device */

	switch (ad->ad_type) {
		case CHG_EV_ADAPTER_TYPE_USB:
		case CHG_EV_ADAPTER_TYPE_USB_SDP:
		case CHG_EV_ADAPTER_TYPE_USB_CDP:
		case CHG_EV_ADAPTER_TYPE_USB_ACA:
		case CHG_EV_ADAPTER_TYPE_USB_C:
		case CHG_EV_ADAPTER_TYPE_USB_PD:
		case CHG_EV_ADAPTER_TYPE_USB_PD_DRP:
		case CHG_EV_ADAPTER_TYPE_USB_PD_PPS:
		case CHG_EV_ADAPTER_TYPE_USB_BRICKID:
		case CHG_EV_ADAPTER_TYPE_USB_HVDCP:
		case CHG_EV_ADAPTER_TYPE_USB_HVDCP3:
			break;
		case CHG_EV_ADAPTER_TYPE_WLC:
		case CHG_EV_ADAPTER_TYPE_WLC_EPP:
		case CHG_EV_ADAPTER_TYPE_WLC_SPP:
			limit_mw = 7500000;
			break;
		case CHG_EV_ADAPTER_TYPE_EXT:
		case CHG_EV_ADAPTER_TYPE_EXT1:
		case CHG_EV_ADAPTER_TYPE_EXT2:
		case CHG_EV_ADAPTER_TYPE_EXT_UNKNOWN:
			limit_mw = 10500 * 1250;
			break;
		default:
			break;
	}

	return ad_mw < limit_mw;
}

/*
 * COLD and HOT are only at the limits, we might want to flag anything that is
 * not the reference tier instead.
 */
static void batt_update_csi_status(struct batt_drv *batt_drv)
{
	const struct gbms_chg_profile *profile = &batt_drv->chg_profile;
	const int temp_hot_idx = profile->temp_nb_limits - 1;
	const bool is_cold = batt_drv->batt_temp < profile->temp_limits[0];
	const bool is_hot = batt_drv->batt_temp >= profile->temp_limits[temp_hot_idx];
	const bool is_trickle = batt_is_trickle(&batt_drv->ssoc_state);
	const bool is_disconnected = chg_state_is_disconnected(&batt_drv->chg_state);
	const union gbms_ce_adapter_details *ad = &batt_drv->ce_data.adapter_details;

	if (!batt_drv->csi_status_votable) {
		batt_drv->csi_status_votable =
			gvotable_election_get_handle(VOTABLE_CSI_STATUS);
		if (!batt_drv->csi_status_votable)
			return;
	}

	/*
	 * discharging when the battery current is negative. There will likely
	 * be a more specific reason (e.g System_* or Adapter_* or one of
	 * Defender_*).
	 */

	/* Charging Status Health_Cold */
	gvotable_cast_long_vote(batt_drv->csi_status_votable, "CSI_STATUS_COLD",
				CSI_STATUS_Health_Cold,
				!is_disconnected && is_cold);

	/* Charging Status Health_Hot */
	gvotable_cast_long_vote(batt_drv->csi_status_votable, "CSI_STATUS_HOT",
				CSI_STATUS_Health_Hot,
				!is_disconnected && is_hot);

	/* looks at absolute power, it could look also look at golden adapter */
	gvotable_cast_long_vote(batt_drv->csi_status_votable, "CSI_STATUS_ADA_POWR",
				CSI_STATUS_Adapter_Power,
				!is_disconnected && !batt_drv->chg_done &&
				batt_csi_check_ad_power(ad));

	/* Adapter quality looks at input voltage and current */
	gvotable_cast_long_vote(batt_drv->csi_status_votable, "CSI_STATUS_ADA_QUAL",
				CSI_STATUS_Adapter_Quality,
				!is_disconnected && batt_csi_check_ad_qual(batt_drv));

	/* Charging Status Defender_Trickle */
	gvotable_cast_long_vote(batt_drv->csi_status_votable, "CSI_STATUS_DEFEND_TRICKLE",
				CSI_STATUS_Defender_Trickle,
				!is_disconnected && is_trickle);

	gvotable_cast_long_vote(batt_drv->csi_status_votable, "CSI_STATUS_DSG",
				CSI_STATUS_NotCharging,
				!is_disconnected && batt_drv->msc_state == MSC_DSG &&
				!batt_drv->chg_done);

	gvotable_cast_long_vote(batt_drv->csi_status_votable, "CSI_STATUS_100",
				CSI_STATUS_Charging,
				!is_disconnected && batt_drv->batt_full && !batt_drv->chg_done);

	gvotable_cast_long_vote(batt_drv->csi_status_votable, "CSI_STATUS_CHG",
				CSI_STATUS_Charging, !is_disconnected);
}

#define CSI_CHG_SPEED_MAX 100
#define CSI_CHG_SPEED_MIN 0

/*
 * slowing down due to batt_drv->temp_idx != from reference is reported
 * in status as CSI_STATUS_COLD or CSI_STATUS_HOT.
 *
 *	cc_max = GBMS_CCCM_LIMITS(profile, batt_drv->temp_idx, batt_drv->vbatt_idx);
 *	if (cc_max && cc_max < nominal_demand)
 *		nominal_demand = cc_max;
 */
static int batt_calc_charging_speed(struct batt_drv *batt_drv)
{
	const struct gbms_chg_profile *profile = &batt_drv->chg_profile;
	const int soc = ssoc_get_capacity(&batt_drv->ssoc_state);
	const int chg_type = batt_drv->chg_state.f.chg_type;
	int cc_max, vbatt_idx, ibatt, nominal_demand;
	int chg_speed = -1;

	if (chg_state_is_disconnected(&batt_drv->chg_state))
		return -1;

	if (batt_drv->fake_charging_speed)
		return batt_drv->fake_charging_speed;

	/* if the battery is the limit, speed is 100% */
	if (chg_type == POWER_SUPPLY_CHARGE_TYPE_TAPER_EXT)
		return 100;

	/* Get average current via tiers. */
	vbatt_idx = ttf_pwr_vtier_idx(&batt_drv->ttf_stats, soc);

	/* Wait 1 min to get avg_ibat */
	ibatt = ttf_pwr_ibatt(&batt_drv->ce_data.tier_stats[vbatt_idx]);
	if (ibatt == 0)
		return -1;

	/* Get nominal demand current via ttf table */
	nominal_demand = ttf_ref_cc(&batt_drv->ttf_stats, soc);
	if (nominal_demand <= 0)
		return -1;

	/*
	 * Adjust demand to battery temperature when batt_drv->temp_idx is
	 * different from the reference. Here status will either be *_COLD
	 * or *_HOT.
	 */
	cc_max = GBMS_CCCM_LIMITS(profile, batt_drv->temp_idx, batt_drv->vbatt_idx) / 1000;
	if (cc_max && cc_max < nominal_demand)
		nominal_demand = cc_max;

	chg_speed = ibatt * 100 / nominal_demand;

	pr_debug("chg_speed=%d ibatt=%d nominal_demand=%d cc_max=%d",
		 chg_speed, ibatt, nominal_demand, cc_max);

	/* bound in [0,100] */
	if (chg_speed > CSI_CHG_SPEED_MAX)
		chg_speed = CSI_CHG_SPEED_MAX;
	else if (chg_speed < CSI_CHG_SPEED_MIN)
		chg_speed = CSI_CHG_SPEED_MIN;

	return chg_speed;
}

static void batt_update_thermal_lvl(struct batt_drv *batt_drv)
{
	struct csi_stats *csi_stats = &batt_drv->csi_stats;
	int thermal_level = 0;

	if (chg_state_is_disconnected(&batt_drv->chg_state))
		return;

	if (!batt_drv->thermal_level_votable)
		batt_drv->thermal_level_votable = gvotable_election_get_handle(VOTABLE_THERMAL_LVL);
	if (batt_drv->thermal_level_votable)
		thermal_level = gvotable_get_current_int_vote(batt_drv->thermal_level_votable);

	if (thermal_level < 0)
		return;

	if (csi_stats->thermal_lvl_max == 0 && csi_stats->thermal_lvl_min == 0)
		csi_stats->thermal_lvl_max = csi_stats->thermal_lvl_min = thermal_level;
	else if (thermal_level > csi_stats->thermal_lvl_max)
		csi_stats->thermal_lvl_max = thermal_level;
	else if (thermal_level < csi_stats->thermal_lvl_min)
		csi_stats->thermal_lvl_min = thermal_level;
}

static void batt_update_csi_info(struct batt_drv *batt_drv)
{
	int charging_speed;

	batt_update_csi_type(batt_drv);
	batt_update_csi_status(batt_drv);
	batt_update_thermal_lvl(batt_drv);

	charging_speed = batt_calc_charging_speed(batt_drv);
	if (batt_drv->csi_current_speed != charging_speed) {
		batt_drv->csi_current_speed = charging_speed;
		batt_log_csi_ttf_info(batt_drv);
	}
}

/* ------------------------------------------------------------------------- */

/* NOTE: should not reset always_on_soc */
static inline void batt_reset_rest_state(struct batt_chg_health *chg_health)
{
	chg_health->rest_cc_max = -1;
	chg_health->rest_fv_uv = -1;

	/* Keep negative deadlines (they mean user has disabled via settings)
	 * NOTE: CHG_DEADLINE_DIALOG needs to be applied only for the current
	 * session. Therefore, it should be cleared on disconnect.
	 */
	if (chg_health->rest_deadline < 0 &&
	    chg_health->rest_deadline != CHG_DEADLINE_DIALOG) {
		chg_health->rest_state = CHG_HEALTH_USER_DISABLED;
	} else {
		chg_health->rest_state = CHG_HEALTH_INACTIVE;
		chg_health->rest_deadline = 0;
	}

	chg_health->dry_run_deadline = 0;
	chg_health->active_time = 0;
}

/* should not reset rl state */
static inline void batt_reset_chg_drv_state(struct batt_drv *batt_drv)
{
	/* the wake assertion will be released on disconnect and on SW JEITA */
	if (batt_drv->hold_taper_ws) {
		batt_drv->hold_taper_ws = false;
		__pm_relax(batt_drv->taper_ws);
	}

	/* polling */
	batt_drv->batt_fast_update_cnt = 0;
	batt_drv->ttf_debounce = 1;
	batt_drv->fg_status = POWER_SUPPLY_STATUS_UNKNOWN;
	batt_drv->chg_done = false;
	batt_drv->ssoc_state.bd_trickle_full = false;
	batt_drv->ssoc_state.bd_trickle_eoc = false;
	/* algo */
	batt_drv->temp_idx = -1;
	batt_drv->vbatt_idx = -1;
	batt_drv->profile_vbatt_idx = -1;
	batt_drv->fv_uv = -1;
	batt_drv->cc_max = -1;
	batt_drv->cc_max_pullback = -1;
	batt_drv->msc_update_interval = -1;
	batt_drv->jeita_stop_charging = -1;
	/* timers */
	batt_drv->checked_cv_cnt = 0;
	batt_drv->checked_ov_cnt = 0;
	batt_drv->checked_tier_switch_cnt = 0;
	/* stats and logs */
	batt_drv->msc_state = -1;
	batt_drv->last_log_cnt = 0;
	/* health */
	batt_reset_rest_state(&batt_drv->chg_health);
	/* fan level */
	fan_level_reset(batt_drv);
}

/*
 * software JEITA, disable charging when outside the charge table.
 * NOTE: ->jeita_stop_charging is either -1 (init or reset), 1 (disable) or 0
 * TODO: need to be able to disable (leave to HW)
 */
static bool msc_logic_soft_jeita(struct batt_drv *batt_drv, int temp)
{
	const struct gbms_chg_profile *profile = &batt_drv->chg_profile;

	if (temp < profile->temp_limits[0] ||
	    temp >= profile->temp_limits[profile->temp_nb_limits - 1]) {
		if (batt_drv->jeita_stop_charging < 0) {
			batt_drv->jeita_stop_charging = 1;
			batt_prlog(BATT_PRLOG_ALWAYS,
				   "MSC_JEITA temp=%d off limits, do not enable charging\n",
				   temp);
		} else if (batt_drv->jeita_stop_charging == 0) {
			batt_prlog(BATT_PRLOG_ALWAYS,
				   "MSC_JEITA temp=%d off limits, disabling charging\n",
				    temp);
		}

		return true;
	}

	return false;
}

/* TODO: only change batt_drv->checked_ov_cnt, an */
static int msc_logic_irdrop(struct batt_drv *batt_drv,
			    int vbatt, int ibatt, int temp_idx,
			    int *vbatt_idx, int *fv_uv,
			    int *update_interval, int *p_cc_max_pullback)
{
	const struct gbms_chg_profile *profile = &batt_drv->chg_profile;
	const int vtier = profile->volt_limits[*vbatt_idx];
	const int chg_type = batt_drv->chg_state.f.chg_type;
	const int utv_margin = profile->cv_range_accuracy;
	const int otv_margin = profile->cv_otv_margin;
	const int switch_cnt = profile->cv_tier_switch_cnt;
	int vchg = batt_drv->chg_state.f.vchrg;
	int msc_state = MSC_NONE;
	bool match_enable;
	bool no_back_down = false;

	if (batt_drv->chg_state.f.flags & GBMS_CS_FLAG_DIRECT_CHG) {
		if (batt_drv->dc_irdrop)
			no_back_down = true;
		else
			vchg = 0;
	}
	match_enable = vchg != 0;

	if ((vbatt - vtier) > otv_margin) {
		/* OVER: vbatt over vtier for more than margin */
		const int cc_max = GBMS_CCCM_LIMITS(profile, temp_idx,
						    *vbatt_idx);

		/*
		 * pullback when over tier voltage, fast poll, penalty
		 * on TAPER_RAISE and no cv debounce (so will consider
		 * switching voltage tiers if the current is right).
		 * NOTE: lowering voltage might cause a small drop in
		 * current (we should remain  under next tier)
		 * TODO: the fv_uv_resolution might be different in
		 * main charger and CP (should separate them)
		 */
		*fv_uv = gbms_msc_round_fv_uv(profile, vtier,
					      *fv_uv - profile->fv_uv_resolution,
					      no_back_down ? cc_max : 0,
					      batt_drv->allow_higher_fv);
		if (*fv_uv < vtier)
			*fv_uv = vtier;

		*update_interval = profile->cv_update_interval;
		batt_drv->checked_ov_cnt = profile->cv_tier_ov_cnt;
		batt_drv->checked_cv_cnt = 0;

		if (batt_drv->checked_tier_switch_cnt > 0 || !match_enable) {
			/* no pullback, next tier if already counting */
			msc_state = MSC_VSWITCH;
			*vbatt_idx = batt_drv->vbatt_idx + 1;

			batt_prlog(BATT_PRLOG_ALWAYS,
				   "MSC_VSWITCH vt=%d vb=%d ibatt=%d me=%d\n",
				   vtier, vbatt, ibatt, match_enable);
		} else if (-ibatt == cc_max) {
			/* pullback, double penalty if at full current */
			msc_state = MSC_VOVER;
			batt_drv->checked_ov_cnt *= 2;

			batt_prlog(BATT_PRLOG_ALWAYS,
				   "MSC_VOVER vt=%d  vb=%d ibatt=%d fv_uv=%d->%d\n",
				   vtier, vbatt, ibatt,
				   batt_drv->fv_uv, *fv_uv);
		} else {
			/* simple pullback */
			msc_state = MSC_PULLBACK;
			if (no_back_down) {
				*fv_uv = batt_drv->fv_uv;
				if (batt_drv->pullback_current)
					*p_cc_max_pullback = -ibatt;
			}
			batt_prlog(BATT_PRLOG_ALWAYS,
				  "MSC_PULLBACK vt=%d vb=%d ibatt=%d fv_uv=%d->%d no_back=%d\n",
				  vtier, vbatt, ibatt,
				  batt_drv->fv_uv, *fv_uv, no_back_down);
		}

		/*
		 * might get here after windup because algo will track the
		 * voltage drop caused from load as IRDROP.
		 * TODO: make sure that being current limited clear
		 * the taper condition.
		 */

	} else if (chg_type == POWER_SUPPLY_CHARGE_TYPE_FAST) {
		/*
		 * FAST: usual compensation (vchrg is vqcom)
		 * NOTE: there is a race in reading from charger and
		 * data might not be consistent (b/110318684)
		 * NOTE: could add PID loop for management of thermals
		 */
		const int vchrg_uv = vchg * 1000;
		const int pre_fv = *fv_uv;

		msc_state = MSC_FAST;

		/* invalid or 0 vchg disable IDROP compensation */
		if (vchrg_uv <= 0) {
			/* could keep it steady instead */
			*fv_uv = vtier;
		} else if (vchrg_uv > vbatt) {
			const int cc_max = GBMS_CCCM_LIMITS(profile, temp_idx, *vbatt_idx);

			*fv_uv = gbms_msc_round_fv_uv(profile, vtier, vtier + (vchrg_uv - vbatt),
						      no_back_down ? cc_max : 0,
						      batt_drv->allow_higher_fv);
		}

		/* not allow to reduce fv in DC to avoid the VSWITCH */
		if (no_back_down && (pre_fv > *fv_uv))
			*fv_uv = pre_fv;

		/* no tier switch in fast charge (TODO unless close to tier) */
		if (batt_drv->checked_cv_cnt == 0)
			batt_drv->checked_cv_cnt = 1;

		batt_prlog(BATT_PRLOG_ALWAYS,
			   "MSC_FAST vt=%d vb=%d ib=%d fv_uv=%d->%d vchrg=%d cv_cnt=%d no_back=%d\n",
			   vtier, vbatt, ibatt, batt_drv->fv_uv, *fv_uv,
			   batt_drv->chg_state.f.vchrg,
			   batt_drv->checked_cv_cnt, no_back_down);

	} else if (chg_type == POWER_SUPPLY_CHARGE_TYPE_TRICKLE) {
		/*
		 * Precharge: charging current/voltage are limited in
		 * hardware, no point in applying irdrop compensation.
		 * Just wait for battery voltage to raise over the
		 * precharge to fast charge threshold.
		 */
		msc_state = MSC_TYPE;

		/* no tier switching in trickle */
		if (batt_drv->checked_cv_cnt == 0)
			batt_drv->checked_cv_cnt = 1;

		batt_prlog(BATT_PRLOG_ALWAYS, "MSC_PRE vt=%d vb=%d fv_uv=%d chg_type=%d\n",
			   vtier, vbatt, *fv_uv, chg_type);
	} else if (chg_type != POWER_SUPPLY_CHARGE_TYPE_TAPER_EXT) {
		const int type_margin = utv_margin;

		/*
		 * Not fast, taper or precharge: in *_UNKNOWN and *_NONE.
		 * Set checked_cv_cnt=0 when voltage is withing utv_margin of
		 * vtier (tune marging) to force checking current and avoid
		 * early termination for lack of headroom. Carry on at the
		 * same update_interval otherwise.
		 */
		msc_state = MSC_TYPE;
		if (vbatt > (vtier - type_margin)) {
			*update_interval = profile->cv_update_interval;
			batt_drv->checked_cv_cnt = 0;
		} else {
			batt_drv->checked_cv_cnt = 1;
		}

		batt_prlog(BATT_PRLOG_ALWAYS,
			   "MSC_TYPE vt=%d margin=%d cv_cnt=%d vb=%d fv_uv=%d chg_type=%d\n",
			   vtier, type_margin, batt_drv->checked_cv_cnt, vbatt,
			   *fv_uv, chg_type);

	} else if (batt_drv->checked_ov_cnt) {
		/*
		 * TAPER_DLY: countdown to raise fv_uv and/or check
		 * for tier switch, will keep steady...
		 */
		batt_prlog(BATT_PRLOG_ALWAYS,
			   "MSC_DLY vt=%d vb=%d fv_uv=%d margin=%d cv_cnt=%d, ov_cnt=%d\n",
			   vtier, vbatt, *fv_uv, profile->cv_range_accuracy,
			   batt_drv->checked_cv_cnt,
			   batt_drv->checked_ov_cnt);

		msc_state = MSC_DLY;
		batt_drv->checked_ov_cnt -= 1;
		*update_interval = profile->cv_update_interval;

	} else if ((vtier - vbatt) < utv_margin) {
		const bool log_level = batt_drv->msc_state != MSC_STEADY &&
				      batt_drv->msc_state != MSC_RSTC;

		/* TAPER_STEADY: close enough to tier */

		msc_state = MSC_STEADY;
		*update_interval = profile->cv_update_interval;

		batt_prlog(batt_prlog_level(log_level),
			   "MSC_STEADY vt=%d vb=%d fv_uv=%d margin=%d\n",
			   vtier, vbatt, *fv_uv,
			   profile->cv_range_accuracy);
	} else if (batt_drv->checked_tier_switch_cnt >= (switch_cnt - 1)) {
		/*
		 * TAPER_TIERCNTING: prepare to switch to next tier
		 * so not allow to raise vfloat to prevent battery
		 * voltage over than tier
		 */
		msc_state = MSC_TIERCNTING;
		*update_interval = profile->cv_update_interval;

		batt_prlog(BATT_PRLOG_ALWAYS,
			   "MSC_TIERCNTING vt=%d vb=%d fv_uv=%d margin=%d\n",
			   vtier, vbatt, *fv_uv,
			   profile->cv_range_accuracy);
	} else if (match_enable) {
		/*
		 * TAPER_RAISE: under tier vlim, raise one click &
		 * debounce taper (see above handling of STEADY)
		 */
		const int cc_max = GBMS_CCCM_LIMITS(profile, temp_idx, *vbatt_idx);

		msc_state = MSC_RAISE;
		*fv_uv = gbms_msc_round_fv_uv(profile, vtier,
					      *fv_uv + profile->fv_uv_resolution,
					      no_back_down ? cc_max : 0,
					      batt_drv->allow_higher_fv);
		*update_interval = profile->cv_update_interval;

		/* debounce next taper voltage adjustment */
		batt_drv->checked_cv_cnt = profile->cv_debounce_cnt;

		batt_prlog(BATT_PRLOG_ALWAYS, "MSC_RAISE vt=%d vb=%d fv_uv=%d->%d\n",
			   vtier, vbatt, batt_drv->fv_uv, *fv_uv);
	} else {
		msc_state = MSC_STEADY;
		batt_prlog(BATT_PRLOG_DEBUG, "MSC_DISB vt=%d vb=%d fv_uv=%d->%d\n",
			vtier, vbatt, batt_drv->fv_uv, *fv_uv);
	}

	return msc_state;
}

/* battery health based charging on SOC */
static enum chg_health_state msc_health_active(const struct batt_drv *batt_drv)
{
	int ssoc, ssoc_threshold = -1;

	ssoc_threshold = CHG_HEALTH_REST_SOC(&batt_drv->chg_health);
	if (ssoc_threshold < 0)
		return CHG_HEALTH_INACTIVE;

	ssoc = ssoc_get_capacity(&batt_drv->ssoc_state);
	if (ssoc >= ssoc_threshold)
		return CHG_HEALTH_ACTIVE;

	return CHG_HEALTH_ENABLED;
}

#define HEALTH_PAUSE_DEBOUNCE 180
#define HEALTH_PAUSE_MAX_SSOC 95
#define HEALTH_PAUSE_TIME 3
static bool msc_health_pause(struct batt_drv *batt_drv, const ktime_t ttf,
			      const ktime_t now,
			      const enum chg_health_state rest_state) {
	const struct gbms_charging_event *ce_data = &batt_drv->ce_data;
	const struct gbms_ce_tier_stats	*h = &ce_data->health_stats;
	struct batt_chg_health *rest = &batt_drv->chg_health;
	const ktime_t deadline = rest->rest_deadline;
	const ktime_t safety_margin = (ktime_t)batt_drv->health_safety_margin;
	/* Note: We only capture ACTIVE time in health stats */
	const ktime_t elap_h = h->time_fast + h->time_taper + h->time_other;
	const int ssoc = ssoc_get_capacity(&batt_drv->ssoc_state);

	/*
	 * the safety marging cannot be less than 0 (it would subtract time from TTF and would
         * cause AC to never meet 100% in time). Use 0<= to disable PAUSE.
	 */
	if (safety_margin <= 0)
		return false;

	/*
	 * Expected behavior:
	 * 1. ACTIVE: small current run a while for ttf
	 * 2. PAUSE: when time is enough to pause
	 * 3. ACTIVE: when time out and back to ACTIVE charge
	 */
	if (rest_state != CHG_HEALTH_ACTIVE && rest_state != CHG_HEALTH_PAUSE)
		return false;

	/*
	 * ssoc: transfer in high soc impact charge full condition, disable pause
	 * behavior in high soc
	 */
	if (ssoc > HEALTH_PAUSE_MAX_SSOC)
		return false;

	/*
	 * elap_h: running active for a while wait status and current stable
	 * need to re-check before re-enter pause, so we need to minus previous
	 * health active time (rest->active_time) for next HEALTH_PAUSE_DEBOUNCE
	 */
	if (elap_h - rest->active_time < HEALTH_PAUSE_DEBOUNCE)
		return false;

	/* prevent enter <---> leave PAUSE too many times */
	if (rest->active_time > (HEALTH_PAUSE_TIME * HEALTH_PAUSE_DEBOUNCE))
		return false;

	/* check if time meets the PAUSE condition or not */
	if (ttf > 0 && deadline > now + ttf + safety_margin)
		return true;

	/* record time for next pause check */
	rest->active_time = elap_h;

	return false;
}


/*
 * for logging, userspace should use
 *   deadline == 0 on fast replug (leave initial deadline ok)
 *   deadline == -1 when the feature is disabled
 *       if charge health was active/enabled, set to -2
 *   deadline == absolute requested deadline (if always_on is set)
 * return true if there was a change
 */
static bool batt_health_set_chg_deadline(struct batt_chg_health *chg_health,
					 long long deadline_s)
{
	enum chg_health_state rest_state = chg_health->rest_state;
	bool new_deadline;

	/* disabled in settings */
	if (deadline_s < 0) {
		new_deadline = chg_health->rest_deadline != deadline_s;
		chg_health->rest_state = CHG_HEALTH_USER_DISABLED;

		/* disabled with notification; assumes that the dialog exists
		 * only if there is a >0 deadline.
		 */
		if (deadline_s == CHG_DEADLINE_DIALOG)
			chg_health->rest_deadline = CHG_DEADLINE_DIALOG;
		else if (chg_health->rest_deadline > 0) /* was active */
			chg_health->rest_deadline = CHG_DEADLINE_SETTING_STOP;
		else
			chg_health->rest_deadline = CHG_DEADLINE_SETTING;

	/* disabled with replug */
	} else if (deadline_s == 0) {
		new_deadline = chg_health->rest_deadline != deadline_s;
		/* ->rest_deadline will be reset to 0 on disconnect */

		/* Don't disable A/C if already done */
		if (chg_health->rest_state != CHG_HEALTH_DONE)
			chg_health->rest_state = CHG_HEALTH_USER_DISABLED;

	} else { /* enabled from any previous state */
		const ktime_t rest_deadline = get_boot_sec() + deadline_s;

		/* ->always_on SOC overrides the deadline */
		new_deadline = chg_health->rest_deadline != rest_deadline;
		chg_health->rest_state = CHG_HEALTH_ENABLED;
		chg_health->rest_deadline = rest_deadline;
	}

	return new_deadline || rest_state != chg_health->rest_state;
}

#define HEALTH_CHG_RATE_BEFORE_TRIGGER 80
/* health based charging trade charging speed for battery cycle life. */
static bool msc_logic_health(struct batt_drv *batt_drv)
{
	const struct gbms_chg_profile *profile = &batt_drv->chg_profile;
	struct batt_chg_health *rest = &batt_drv->chg_health;
	const ktime_t deadline = rest->rest_deadline;
	enum chg_health_state rest_state = rest->rest_state;
	const bool aon_enabled = rest->always_on_soc != -1;
	const int capacity_ma = batt_drv->battery_capacity;
	const ktime_t now = get_boot_sec();
	int fv_uv = -1, cc_max = -1;
	bool changed = false;
	ktime_t ttf = 0;
	int ret;

	/* move to ENABLED if INACTIVE when aon_enabled is set */
	if (aon_enabled && rest_state == CHG_HEALTH_INACTIVE)
		rest_state = CHG_HEALTH_ENABLED;

	/*
	 * on disconnect batt_reset_rest_state() will set rest_state to
	 * CHG_HEALTH_USER_DISABLED if the deadline is negative.
	 */
	if (rest_state == CHG_HEALTH_CCLVL_DISABLED ||
	    rest_state == CHG_HEALTH_BD_DISABLED ||
	    rest_state == CHG_HEALTH_USER_DISABLED ||
	    rest_state == CHG_HEALTH_DISABLED ||
	    rest_state == CHG_HEALTH_INACTIVE)
		goto done_no_op;

	/* Keeps AC enabled after DONE */
	if (rest_state == CHG_HEALTH_DONE)
		goto done_exit;

	/* disable AC because we are running custom charging levels */
	if (batt_drv->chg_state.f.flags & GBMS_CS_FLAG_CCLVL) {
		rest_state = CHG_HEALTH_CCLVL_DISABLED;
		goto done_exit;
	}

	/* disable AC because BD-TEMP triggered */
	if (batt_drv->batt_health == POWER_SUPPLY_HEALTH_OVERHEAT) {
		rest_state = CHG_HEALTH_BD_DISABLED;
		goto done_exit;
	}

	/*
	 * ret < 0 right after plug-in or when the device is discharging due
	 * to a large sysload or an underpowered adapter (or both). Current
	 * strategy leaves everything as is (hoping) that the load is temporary.
	 * The estimate will be negative when BD is triggered and during the
	 * debounce period.
	 */
	ret = batt_ttf_estimate(&ttf, batt_drv);
	if (ret < 0)
		return false;

	/* estimate is 0 at 100%: set to done and keep AC enabled in RL */
	if (ttf == 0) {
		rest_state = CHG_HEALTH_DONE;
		goto done_exit;
	}

	/*
	 * rest_state here is either ENABLED or ACTIVE, transition to DISABLED
	 * when the deadline cannot be met with the current rate. set a new
	 * deadline or reset always_on_soc to re-enable AC for this session.
	 * NOTE: A device with AON enabled might (will) receive a deadline if
	 * plugged in within the AC window: ignore it.
	 * NOTE: cannot have a negative deadline with rest_state different
	 * from CHG_HEALTH_USER_DISABLED.
	 * TODO: consider adding a margin or debounce it.
	 */
	if (aon_enabled == false && rest_state == CHG_HEALTH_ACTIVE &&
	    deadline > 0 && ttf != -1 && now + ttf > deadline) {
		rest_state = CHG_HEALTH_DISABLED;
		goto done_exit;
	}

	/* Decide enter PAUSE state or not by time if not set ACA */
	if (aon_enabled == false &&
	    msc_health_pause(batt_drv, ttf, now, rest_state)) {
		rest_state = CHG_HEALTH_PAUSE;
		goto done_exit;
	}

	/*
	 * rest_state here is either ENABLED or ACTIVE,
	 * NOTE: State might transition from _ACTIVE to _ENABLED after a
	 * discharge cycle that makes the battery fall under the threshold.
	 * State will transition back to _ENABLED after some time unless
	 * the deadline is met.
	 */
	rest_state = msc_health_active(batt_drv);

done_exit:
	if (rest_state == CHG_HEALTH_ACTIVE || rest_state == CHG_HEALTH_DONE) {
		/* cc_max in ua: capacity in mAh, rest_rate in deciPct */
		cc_max = capacity_ma * rest->rest_rate * 10;

		/*
		 * default FV_UV to the last charge tier since fv_uv will be
		 * set to that on _DONE.
		 * NOTE this might need to be adjusted for the actual charge
		 * tiers that have nonzero charging current
		 */
		fv_uv = profile->volt_limits[profile->volt_nb_limits - 1];

		/* TODO: make sure that we wakeup when we are close to ttf */
	} else if (rest_state == CHG_HEALTH_ENABLED) {
		cc_max = capacity_ma * rest->rest_rate_before_trigger * 10;
	} else if (rest_state == CHG_HEALTH_PAUSE) {
		/*
		 * pause charging behavior when the the deadline is longer than
		 * expected charge time. return back to CHG_HEALTH_ACTIVE and
		 * start health charge when now + ttf + margine close to deadline
		*/
		cc_max = 0;
	}

done_no_op:
	/* send a power supply event when rest_state changes */
	changed = rest->rest_state != rest_state;

	/* msc_logic_* will vote on cc_max and fv_uv. */
	rest->rest_cc_max = cc_max;
	rest->rest_fv_uv = fv_uv;

	if (!changed)
		return false;

	gbms_logbuffer_prlog(batt_drv->ttf_stats.ttf_log, LOGLEVEL_INFO, 0, LOGLEVEL_DEBUG,
			     "MSC_HEALTH: now=%lld deadline=%lld aon_soc=%d ttf=%lld state=%d->%d fv_uv=%d, cc_max=%d safety_margin=%d active_time:%lld",
			     now, rest->rest_deadline, rest->always_on_soc, ttf, rest->rest_state,
			     rest_state, fv_uv, cc_max, batt_drv->health_safety_margin,
			     rest->active_time);

	rest->rest_state = rest_state;
	memcpy(&batt_drv->ce_data.ce_health, &batt_drv->chg_health,
			sizeof(batt_drv->ce_data.ce_health));
	return true;
}

static int msc_pm_hold(int msc_state)
{
	int pm_state = -1;

	switch (msc_state) {
	case MSC_RAISE:
	case MSC_VOVER:
	case MSC_PULLBACK:
		pm_state = 1; /* __pm_stay_awake */
		break;
	case MSC_SEED:
	case MSC_DSG:
	case MSC_VSWITCH:
	case MSC_NEXT:
	case MSC_LAST:
	case MSC_RSTC:
	case MSC_HEALTH:
	case MSC_HEALTH_PAUSE:
	case MSC_HEALTH_ALWAYS_ON:
	case MSC_WAIT:
	case MSC_FAST:
	case MSC_NYET:
	case MSC_STEADY:
	case MSC_DONE:
		pm_state = 0;  /* pm_relax */
		break;
	default:
		pr_debug("hold not defined for msc_state=%d\n", msc_state);
		pm_state = 0;  /* pm_relax */
		break;
	}

	return pm_state;
}

/* same as design when under the grace period */
static u32 aacr_get_reference_capacity(const struct batt_drv *batt_drv, int cycle_count)
{
	const int design_capacity = batt_drv->battery_capacity;
	const int aacr_cycle_grace = batt_drv->aacr_cycle_grace;
	const int aacr_cycle_max = batt_drv->aacr_cycle_max;
	int fade10;

	fade10 = gbms_aacr_fade10(&batt_drv->chg_profile, cycle_count);
	if (fade10 >= 0) {
		/* use interpolation between known points */
	} else if (aacr_cycle_max && (cycle_count > aacr_cycle_grace)) {
		/* or use slope from ->aacr_cycle_grace for 20% @ ->aacr_cycle_max */
		fade10 = (200 * (cycle_count -  aacr_cycle_grace)) /
			 (aacr_cycle_max - aacr_cycle_grace);

		pr_debug("%s: aacr_cycle_max=%d, cycle_count=%d fade10=%d\n",
			 __func__, aacr_cycle_max, cycle_count, fade10);
	} else {
		fade10 = 0;
	}

	return design_capacity - (design_capacity * fade10 / 1000);
}

/* 80% of design_capacity min, design_capacity in grace, aacr or negative */
static int aacr_get_capacity_for_algo(const struct batt_drv *batt_drv, int cycle_count,
				      int aacr_algo)
{
	const int design_capacity = batt_drv->battery_capacity; /* mAh */
	const int min_capacity = (batt_drv->battery_capacity * 80) / 100;
	int reference_capacity, full_cap_nom, full_capacity;
	struct power_supply *fg_psy = batt_drv->fg_psy;
	int aacr_capacity;

	/* peg at 80% of design when over limit (if set) */
	if (batt_drv->aacr_cycle_max && (cycle_count >= batt_drv->aacr_cycle_max))
		return min_capacity;

	reference_capacity = aacr_get_reference_capacity(batt_drv, cycle_count);
	if (reference_capacity <= 0)
		return design_capacity;

	/* full_cap_nom in uAh, need to scale to mAh */
	full_cap_nom = GPSY_GET_PROP(fg_psy, POWER_SUPPLY_PROP_CHARGE_FULL);
	if (full_cap_nom < 0)
		return full_cap_nom;
	full_cap_nom /= 1000;

	if (aacr_algo == BATT_AACR_ALGO_LOW_B)
		full_capacity = min(min(full_cap_nom, design_capacity), reference_capacity);
	else
		full_capacity = max(min(full_cap_nom, design_capacity), reference_capacity);

	aacr_capacity = max(full_capacity, min_capacity);
	aacr_capacity = (aacr_capacity / 50) * 50; /* 50mAh, ~1% capacity */

	pr_debug("%s: design=%d reference=%d full_cap_nom=%d full=%d aacr=%d algo=%d\n",
		 __func__, design_capacity, reference_capacity, full_cap_nom,
		 full_capacity, aacr_capacity, aacr_algo);

	return aacr_capacity;
}

static int aacr_get_capacity_at_cycle(const struct batt_drv *batt_drv, int cycle_count)
{
	const int design_capacity = batt_drv->battery_capacity; /* mAh */

	/* batt_drv->cycle_count might be negative */
	if (cycle_count <= batt_drv->aacr_cycle_grace)
		return design_capacity;

	return aacr_get_capacity_for_algo(batt_drv, cycle_count, batt_drv->aacr_algo);
}

/* design_capacity when not enabled, never a negative value */
static u32 aacr_get_capacity(struct batt_drv *batt_drv)
{
	int capacity = batt_drv->battery_capacity;
	int cycle_count;

	if (batt_drv->fake_aacr_cc)
		cycle_count = batt_drv->fake_aacr_cc;
	else
		cycle_count = batt_drv->cycle_count;

	if (batt_drv->aacr_state == BATT_AACR_DISABLED)
		goto exit_done;

	if (cycle_count <= batt_drv->aacr_cycle_grace) {
		batt_drv->aacr_state = BATT_AACR_UNDER_CYCLES;
	} else {
		int aacr_capacity;

		aacr_capacity = aacr_get_capacity_at_cycle(batt_drv, cycle_count);
		if (aacr_capacity < 0) {
			batt_drv->aacr_state = BATT_AACR_INVALID_CAP;
		} else {
			batt_drv->aacr_state = BATT_AACR_ENABLED;
			capacity = aacr_capacity;
		}
	}

exit_done:
	return (u32)capacity;
}

static u32 aacr_filtered_capacity(struct batt_drv *batt_drv, struct gbms_charging_event *ce)
{
	return (batt_drv->aacr_state < BATT_AACR_ENABLED) ? batt_drv->aacr_state :
							    ce->chg_profile->capacity_ma;
}

/* BHI -------------------------------------------------------------------- */

/*
 * Format of XYMD:
 *   XYMD[0]: YEAR (1 CHARACTER, NUMERIC; LAST DIGIT OF YEAR)
 *   XYMD[1]: Month(1 Character ASCII,Alphanumeric;1-9 For Han-Sept,A=Oct,B=Nov,C=Dec)
 *   XYMD[2]: Day(1 Character ASCII,Alphanumeric;1-9 For 1st-9th, A=10th,B=11th,...X=31st;
 *            skip the letter “I” and the letter”O”)
 */
static inline int date_to_xymd(u8 val)
{
	if (val >= 23)
		return (val - 23) + 0x50; /* 0x50 = 'P', 23th */
	else if (val >= 18)
		return (val - 18) + 0x4a; /* 0x4a = 'J', 18th*/
	else if (val >= 10)
		return (val - 10) + 0x41; /* 0x41 = 'A', 10th*/
	else
		return (val + 0x30);
}

static inline int xymd_to_date(u8 val)
{
	if (val >= 0x50)
		return (val - 0x50) + 23; /* 0x50 = 'P', 23th */
	else if (val >= 0x4a)
		return (val - 0x4a) + 18; /* 0x4a = 'J', 18th*/
	else if (val >= 0x41)
		return (val - 0x41) + 10; /* 0x41 = 'A', 10th*/
	else
		return (val - 0x30);
}

static int batt_get_manufacture_date(struct bhi_data *bhi_data)
{
	struct bm_date *date = &bhi_data->bm_date;
	u8 data[BATT_EEPROM_TAG_XYMD_LEN];
	int ret = 0;

	ret = gbms_storage_read(GBMS_TAG_MYMD, data, sizeof(data));
	if (ret < 0)
		return ret;

	/* format: YYMMDD */
	date->bm_y = xymd_to_date(data[0]) + 20;
	date->bm_m = xymd_to_date(data[1]);
	date->bm_d = xymd_to_date(data[2]);
	pr_debug("%s: battery manufacture date: 20%d-%d-%d\n",
		 __func__, date->bm_y, date->bm_m, date->bm_d);

	return 0;
}

static int batt_mdate_to_epoch(struct bhi_data *bhi_data)
{

	struct bm_date *date = &bhi_data->bm_date;
	struct rtc_time tm;

	tm.tm_year = date->bm_y + 100;	// base is 1900
	tm.tm_mon = date->bm_m - 1;	// 0 is Jan ... 11 is Dec
	tm.tm_mday = date->bm_d;	// 1st ... 31th

	return rtc_tm_to_time64(&tm);
}

static int batt_get_activation_date(struct bhi_data *bhi_data)
{
	int ret;

	ret = gbms_storage_read(GBMS_TAG_AYMD, &bhi_data->act_date,
				sizeof(bhi_data->act_date));
	if (ret < 0)
		return ret;

	if (bhi_data->act_date[0] == 0xff) {
		/*
		 * TODO: set a default value
		 * might be set by first_usage_date_show() from user space
		 */
		bhi_data->act_date[0] = 0x30; /* 0x30 = '0', 2020 */
		bhi_data->act_date[1] = 0x43; /* 0x43 = 'C', 12th */
		bhi_data->act_date[2] = 0x31; /* 0x31 = '1', 1st */
	}

	return 0;
}

#define ONE_YEAR_HRS		(24 * 365)
#define BHI_INDI_CAP_DEFAULT	85
static int bhi_individual_conditions_index(const struct health_data *health_data)
{
	const struct bhi_data *bhi_data = &health_data->bhi_data;
	const int cur_impedance = batt_ravg_value(&bhi_data->res_state);
	const int age_impedance_max = bhi_data->act_impedance * 2;
	const int cur_capacity_pct = 100 - bhi_data->capacity_fade;
	const int bhi_indi_cap = health_data->bhi_indi_cap;

	if (health_data->bhi_data.battery_age >= ONE_YEAR_HRS ||
	    (cur_impedance > 0 && age_impedance_max > 0 && cur_impedance >= age_impedance_max) ||
	    cur_capacity_pct <= bhi_indi_cap)
		return health_data->need_rep_threshold * 100;

	return BHI_ALGO_FULL_HEALTH;
}

/* GBMS_PROP_CAPACITY_FADE_RATE access this via GBMS_TAG_HCNT */
static int hist_get_index(int cycle_count, const struct batt_drv *batt_drv)
{
	/* wait for history to be initialized */
	if (batt_drv->hist_data_max_cnt <= 0 || cycle_count < 0)
		return -ENODATA;

	return cycle_count / batt_drv->hist_delta_cycle_cnt;
}

static int bhi_cap_data_update(struct bhi_data *bhi_data, struct batt_drv *batt_drv)
{
	struct power_supply *fg_psy = batt_drv->fg_psy;
	int cap_fade, rc;
	const int fade_rate = GPSY_GET_INT_PROP(fg_psy, GBMS_PROP_CAPACITY_FADE_RATE, &rc);
	const int designcap = GPSY_GET_PROP(fg_psy, POWER_SUPPLY_PROP_CHARGE_FULL_DESIGN);

	/* GBMS_PROP_CAPACITY_FADE_RATE is in percent */
	if (designcap < 0)
		return -ENODATA;
	if (bhi_data->pack_capacity <= 0)
		return -EINVAL;
	if (rc)
		return -EINVAL;

	cap_fade = fade_rate * designcap / (bhi_data->pack_capacity * 1000);

	bhi_data->capacity_fade = cap_fade;

	pr_debug("%s: cap_fade=%d, cycle_count=%d\n", __func__,
		bhi_data->capacity_fade, bhi_data->cycle_count);

	return 0;
}


/*
 * NOTE: make sure that the FG and this code use the same reference value for
 * capacity. Also GBMS_PROP_CAPACITY_FADE_RATE is in percent.
 */
static int bhi_health_get_capacity(int algo, const struct bhi_data *bhi_data)
{
	return bhi_data->pack_capacity * (100 - bhi_data->capacity_fade) / 100;
}

static bool bhi_bound_validity_check(const u16 *capacity, int lower, int upper)
{
	int cycles = 0;

	/* data validity */
	for (cycles = 0; cycles < BHI_TREND_POINTS_SIZE; cycles++)
		if (capacity[cycles] < lower || capacity[cycles] > upper)
			return false;

	return true;
}

static int bhi_get_capacity_bound(int cycle_count, const u16 *cap_bound)
{
	int index, ca_upper, ca_under;

	if (cycle_count <= 100)
		return cap_bound[0];

	index = cycle_count / 100;

	if (index >= BHI_TREND_POINTS_SIZE)
		index = BHI_TREND_POINTS_SIZE - 1;

	ca_upper = cap_bound[index];
	ca_under = cap_bound[index - 1];

	return ca_under + (cycle_count - (index * 100)) * (ca_upper - ca_under) / 100;
}

/* The limit for capacity is 80% of design */
static int bhi_calc_cap_index(int algo, struct batt_drv *batt_drv)
{
	const struct health_data *health_data = &batt_drv->health_data;
	const struct bhi_data *bhi_data = &health_data->bhi_data;
	int capacity_health, index, l_bound = 0, u_bound = 100;

	if (algo == BHI_ALGO_DISABLED)
		return BHI_ALGO_FULL_HEALTH;

	if (health_data->bhi_debug_cap_index)
		return health_data->bhi_debug_cap_index;

	if (!bhi_data->pack_capacity)
		return -ENODATA;

	capacity_health = bhi_health_get_capacity(algo, bhi_data);

	/* for BHI_ALGO_ACHI_B compare to aacr capacity */
	if (algo == BHI_ALGO_ACHI_B || algo == BHI_ALGO_ACHI_RAVG_B) {
		const int cycle_count = batt_drv->fake_aacr_cc ?
					batt_drv->fake_aacr_cc : batt_drv->cycle_count;

		if (algo == BHI_ALGO_ACHI_RAVG_B) {
			l_bound = bhi_get_capacity_bound(cycle_count,
							 &bhi_data->lower_bound.limit[0]);
			u_bound = aacr_get_capacity_for_algo(batt_drv, cycle_count,
							     BATT_AACR_ALGO_LOW_B);
		} else {
			l_bound = aacr_get_capacity_for_algo(batt_drv, cycle_count,
							     BATT_AACR_ALGO_DEFAULT);
			u_bound = bhi_get_capacity_bound(cycle_count,
							 &bhi_data->upper_bound.limit[0]);
		}

		capacity_health = max(capacity_health, l_bound);
		capacity_health = min(capacity_health, u_bound);
	}

	/*
	 * TODO: compare to google_capacity?
	 * ret = gbms_storage_read(GBMS_TAG_GCFE, &gcap sizeof(gcap));
	 */

	index = (capacity_health * BHI_ALGO_FULL_HEALTH) / bhi_data->pack_capacity;

	pr_debug("%s: algo=%d index=%d ch=%d, clb=%d, cub=%d, pc=%d, fr=%d\n", __func__,
		algo, index, capacity_health, l_bound, u_bound, bhi_data->pack_capacity,
		bhi_data->capacity_fade);

	return index;
}

static int bhi_cap_index_bound(int bhi_algo, int index)
{
	if (index < 0)
		return BHI_ALGO_FULL_HEALTH;

	if (index > BHI_ALGO_FULL_HEALTH && bhi_algo > BHI_ALGO_ACHI)
		return BHI_ALGO_FULL_HEALTH;

	return index;
}

/* read and qualify the battery initial impedance */
static int bhi_imp_read_ai(struct bhi_data *bhi_data, struct power_supply *fg_psy)
{
	int act_impedance;


	/* use ravg if the filter is full? */
	act_impedance = batt_ravg_value(&bhi_data->res_state);

	/* TODO: qualify with filter length */

	return act_impedance;
}

/* hold mutex_unlock(&batt_drv->chg_lock); */
static int bhi_imp_data_update(struct bhi_data *bhi_data, struct power_supply *fg_psy)
{
	const int use_ravg = true;
	int act_impedance = bhi_data->act_impedance;
	int cur_impedance;

	if (!act_impedance) {
		act_impedance = GPSY_GET_PROP(fg_psy, GBMS_PROP_HEALTH_ACT_IMPEDANCE);
		if (act_impedance == -EINVAL) {
			int ret;

			act_impedance = use_ravg ? bhi_imp_read_ai(bhi_data, fg_psy) :
					GPSY_GET_PROP(fg_psy, GBMS_PROP_HEALTH_IMPEDANCE);
			if (act_impedance <= 0)
				goto exit_done;

			ret = GPSY_SET_PROP(fg_psy, GBMS_PROP_HEALTH_ACT_IMPEDANCE,
					    act_impedance);
			if (ret < 0)
				goto exit_done;
		}

		if (act_impedance < 0)
			goto exit_done;

		/* primed, saved */
		bhi_data->act_impedance = act_impedance;
		return 0;
	}


	cur_impedance = batt_ravg_value(&bhi_data->res_state);

	/*
	 *  Can delegate to the FG with:
	 * 	cur_impedance = GPSY_GET_PROP(fg_psy, GBMS_PROP_HEALTH_IMPEDANCE);
	 * if (cur_impedance < 0)
	 * 	goto exit_done;
	 */

	 /* max in this session. Use average maybe? */
	 if (cur_impedance > bhi_data->cur_impedance)
		bhi_data->cur_impedance = cur_impedance;

exit_done:
	pr_debug("%s: cur_impedance=%d, act_impedance=%d\n", __func__,
		 cur_impedance, act_impedance);
	return 0;
}
/* pick the impedance from the algo */
static int bhi_health_get_impedance(int algo, const struct bhi_data *bhi_data)
{
	u32 cur_impedance;

	switch (algo) {
	case BHI_ALGO_DISABLED:
	case BHI_ALGO_CYCLE_COUNT:
	case BHI_ALGO_ACHI_RAVG:
	case BHI_ALGO_ACHI_RAVG_B:
	case BHI_ALGO_MIX_N_MATCH:
		cur_impedance = batt_ravg_value(&bhi_data->res_state);
		break;
	default:
		return 0;
	}

	if (cur_impedance <= 0)
		cur_impedance = bhi_data->act_impedance;

	return cur_impedance;
}

static int bhi_calc_imp_index(int algo, const struct health_data *health_data)
{
	const struct bhi_data *bhi_data = &health_data->bhi_data;
	u32 cur_impedance;
	int imp_index;

	if (!bhi_data->act_impedance)
		return BHI_ALGO_FULL_HEALTH;

	if (health_data->bhi_debug_imp_index)
		return health_data->bhi_debug_imp_index;

	cur_impedance = bhi_health_get_impedance(algo, bhi_data);
	if (cur_impedance == 0)
		return BHI_ALGO_FULL_HEALTH;

	/*
	 * TODO: on algo==*_B bounds check cur_impedance against res10
	 * before calculating the impedance index.
	 */

	/* The limit is 2x of activation. */
	imp_index = (2 * bhi_data->act_impedance - cur_impedance) * BHI_ALGO_FULL_HEALTH /
		    bhi_data->act_impedance;

	pr_debug("%s: algo=%d index=%d current=%d, activation=%d\n", __func__,
		 algo, imp_index, cur_impedance, bhi_data->act_impedance);

	return imp_index;
}

static int bhi_calc_sd_total(const struct swelling_data *sd)
{
	int i, swell_total = 0;
	ktime_t time_at;

	for (i = 0; i < BATT_TEMP_RECORD_THR ; i++) {
		time_at = sd->chg[i] / 3600;
		time_at += sd->dischg[i] / 3600;
		// TODO: use weights for temperature and soc
		// eg. sd->temp_thr[i]/10, sd->soc_thr[i],
		swell_total += time_at;
	}

	return swell_total;
}

static int bhi_calc_sd_index(int algo, const struct health_data *health_data)
{
	const struct bhi_data *bhi_data = &health_data->bhi_data;

	if (health_data->bhi_debug_sd_index)
		return health_data->bhi_debug_sd_index;

	pr_debug("%s: algo=%d index=%d\n", __func__, algo, bhi_data->ccbin_index);
	return bhi_data->ccbin_index;
}

static int bhi_cycle_count_index(const struct health_data *health_data)
{
	const int cc = health_data->bhi_data.cycle_count;
	int cc_mt = health_data->cycle_count_marginal_threshold;
	const int cc_nrt = health_data->cycle_count_need_rep_threshold;
	int h_mt = health_data->marginal_threshold;
	const int h_nrt = health_data->need_rep_threshold;
	int cc_index;

	/* threshold should be reasonable */
	if (h_mt < h_nrt || cc_nrt <= cc_mt)
		return BHI_ALGO_FULL_HEALTH;

	/* remove marginal_threshold */
	if (h_mt == h_nrt) {
		h_mt = 100;
		cc_mt = 0;
	}

	/* use interpolation to get index via cycle count/health threshold */
	cc_index = (h_mt - h_nrt) * (cc - cc_nrt) / (cc_mt - cc_nrt) + h_nrt;
	cc_index = cc_index * 100; /* for BHI_ROUND_INDEX*/

	if (cc_index > BHI_ALGO_FULL_HEALTH)
		cc_index = BHI_ALGO_FULL_HEALTH;

	if (cc_index < 0)
		cc_index = 0;

	return cc_index;
}

static int bhi_calc_health_index(int algo, const struct health_data *health_data,
				 int cap_index, int imp_index, int sd_index)
{
	int ratio, index;
	int w_ci = 0;
	int w_ii = 0;
	int w_sd = 0;

	if (health_data->bhi_debug_health_index)
		return health_data->bhi_debug_health_index;

	switch (algo) {
	case BHI_ALGO_DISABLED:
		return BHI_ALGO_FULL_HEALTH;
	case BHI_ALGO_CYCLE_COUNT:
		return bhi_cycle_count_index(health_data);
	case BHI_ALGO_ACHI:
	case BHI_ALGO_ACHI_B:
	case BHI_ALGO_ACHI_RAVG:
	case BHI_ALGO_ACHI_RAVG_B:
	case BHI_ALGO_MIX_N_MATCH:
		w_ci = bhi_w[algo].w_ci;
		w_ii = bhi_w[algo].w_ii;
		w_sd = bhi_w[algo].w_sd;
		break;
	case BHI_ALGO_DEBUG:
		w_ci = health_data->bhi_w_ci;
		w_ii = health_data->bhi_w_pi;
		w_sd = health_data->bhi_w_sd;
		break;
	case BHI_ALGO_INDI:
		return bhi_individual_conditions_index(health_data);
	default:
		return -EINVAL;
	}

	if (cap_index < 0)
		w_ci = 0;
	if (imp_index < 0)
		w_ii = 0;
	if (sd_index < 0)
		w_sd = 0;

	/* TODO: check single cell disconnect */

	ratio = w_ci + w_ii + w_sd;
	if (ratio > 100)
		return -ERANGE;
	if (!ratio)
		return 100;

	index = (cap_index * w_ci + imp_index * w_ii + sd_index * w_sd) / ratio;
	pr_debug("%s: algo=%d index=%d cap_index=%d/%d  imp_index=%d/%d sd_index=%d/%d\n",
		 __func__, algo, index, cap_index, w_ci, imp_index, w_ii, sd_index, w_sd);

	return index;
}

static enum bhi_status bhi_calc_health_status(int algo, int health_index,
					      const struct health_data *data)
{
	enum bhi_status health_status;

	if (data->bhi_debug_health_status)
		return data->bhi_debug_health_status;

	if (algo == BHI_ALGO_DISABLED)
		return BH_UNKNOWN;

	if (algo == BHI_ALGO_ACHI_B || algo == BHI_ALGO_ACHI_RAVG_B) {
		const int cycle_count = data->bhi_data.cycle_count;

		if (data->bhi_cycle_grace && cycle_count < data->bhi_cycle_grace)
			return BH_NOT_AVAILABLE;
	}

	if (data->cal_state == REC_STATE_SCHEDULED)
		return BH_INCONSISTENT;

	if (health_index < 0)
		health_status = BH_UNKNOWN;
	else if (health_index <= data->need_rep_threshold)
		health_status = BH_NEEDS_REPLACEMENT;
	else if (health_index <= data->marginal_threshold)
		health_status = BH_MARGINAL;
	else
		health_status = BH_NOMINAL;

	return health_status;
}

static int batt_bhi_data_save(struct batt_drv *batt_drv)
{
	/* TODO: load save health status, index, cap index, imp index */

	/* TODO: save current impedance if not using RAVG */

	return 0;
}

static int batt_bhi_data_load(struct batt_drv *batt_drv)
{
	/* TODO: load last health status, index, cap index, imp index */
	/* TODO: prime current impedance if not using RAVG */

	return 0;
}

static int batt_bhi_map_algo(int algo, const struct health_data *health_data)
{
	if (algo != BHI_ALGO_DTOOL)
		return algo;

	/* diagnostic tool use BHI_ALGO_ACHI_B as default when bhi_algo is disabled */
	return health_data->bhi_algo != BHI_ALGO_DISABLED ?
	       health_data->bhi_algo : BHI_ALGO_ACHI_B;
}

/* call holding mutex_lock(&batt_drv->chg_lock)  */
static int batt_bhi_stats_update(struct batt_drv *batt_drv)
{
	struct health_data *health_data = &batt_drv->health_data;
	struct power_supply *fg_psy = batt_drv->fg_psy;
	const int bhi_algo = health_data->bhi_algo;
	enum bhi_status status;
	bool changed = false;
	int age, index;


	/* age (and cycle count* might be used in the calc */
	age = GPSY_GET_PROP(fg_psy, GBMS_PROP_BATTERY_AGE);
	if (age < 0)
		return -EIO;
	health_data->bhi_data.battery_age = age;

	/* cycle count is cached */
	if (health_data->bhi_debug_cycle_count != 0)
		health_data->bhi_data.cycle_count = health_data->bhi_debug_cycle_count;
	else
		health_data->bhi_data.cycle_count = batt_drv->cycle_count;

	index = bhi_calc_cap_index(bhi_algo, batt_drv);
	index = bhi_cap_index_bound(bhi_algo, index);
	changed |= health_data->bhi_cap_index != index;
	health_data->bhi_cap_index = index;

	index = bhi_calc_imp_index(bhi_algo, health_data);
	if (index < 0)
		index = 0;
	changed |= health_data->bhi_imp_index != index;
	health_data->bhi_imp_index = index;

	index = bhi_calc_sd_index(bhi_algo, health_data);
	if (index < 0)
		index = BHI_ALGO_FULL_HEALTH;
	changed |= health_data->bhi_sd_index != index;
	health_data->bhi_sd_index = index;

	index = bhi_calc_health_index(bhi_algo, health_data,
				      health_data->bhi_cap_index,
				      health_data->bhi_imp_index,
				      health_data->bhi_sd_index);
	if (index < 0)
		index = BHI_ALGO_FULL_HEALTH;

	changed |= health_data->bhi_index != index;
	health_data->bhi_index = index;

	status = bhi_calc_health_status(bhi_algo, BHI_ROUND_INDEX(index), health_data);
	changed |= health_data->bhi_status != status;
	health_data->bhi_status = status;

	pr_debug("%s: algo=%d status=%d bhi=%d cap_index=%d, imp_index=%d sd_index=%d (%d)\n", __func__,
		 bhi_algo, health_data->bhi_status, health_data->bhi_index,
		 health_data->bhi_cap_index, health_data->bhi_imp_index,
		 health_data->bhi_sd_index,  changed);


	if (changed) {
		int ret;

		/* TODO: send a power supply event? */

		ret = batt_bhi_data_save(batt_drv);
		if (ret < 0)
			pr_err("BHI: cannot save data (%d)\n", ret);
	}

	return changed;
}

/*
 * calculate the ratio of the time spent at under the soc_limit vs the time
 * spent over the soc_limit in percent.
 * call holding mutex_lock(&batt_drv->chg_lock);
 */
static int bhi_cycle_count_residency(struct gbatt_ccbin_data *ccd , int soc_limit)
{
	int i, under = 0, over = 0;

	for (i = 0; i < GBMS_CCBIN_BUCKET_COUNT; i++) {
		if (ccd->count[i] == 0xFFFF)
			continue;
		if ((i * 10) < soc_limit)
			under += ccd->count[i];
		else
			over += ccd->count[i];
	}

	pr_debug("%s: under=%d, over=%d limit=%d\n", __func__, under, over, soc_limit);
	return (under * BHI_ALGO_FULL_HEALTH) / (under + over);
}

/*
 * initial or done   detect abnormal      FG reset/learning    FG learning done
 * STATE_OK    --->  STATE_SCHEDULED ---> STATE_SCHEDULED ---> STATE_OK
 * MODE_RESET  --->  MODE_BEST_TIME  ---> MODE_RESTART    ---> MODE_RESET
 *                  (MODE_IMMEDIATE)
 */
#define MAX_CAPACITY_RATIO 115
static int batt_bhi_update_recalibration_status(struct batt_drv *batt_drv)
{
	const int design_capacity = batt_drv->battery_capacity; /* mAh */
	u8 cal_state = batt_drv->health_data.cal_state;
	u8 cal_mode = batt_drv->health_data.cal_mode;
	int full_cap_nom = 0, recal_state, ret = 0;
	bool is_best_time = false;
	int cycle_count, l_trigger, u_trigger;

	recal_state = GPSY_GET_PROP(batt_drv->fg_psy, GBMS_PROP_RECAL_FG);
	if (recal_state < 0)
		return recal_state;
	if (recal_state != 0) {
		cal_state = REC_STATE_SCHEDULED;
		cal_mode = REC_MODE_RESTART;
		goto done;
	}

	if (cal_mode == REC_MODE_BEST_TIME) {
		if (batt_drv->msc_state == MSC_HEALTH_PAUSE)
			is_best_time = true;
		if (batt_drv->chg_done == true)
			is_best_time = true;
	}

	if (cal_mode == REC_MODE_IMMEDIATE)
		is_best_time = true;

	if (is_best_time) {
		ret = GPSY_SET_PROP(batt_drv->fg_psy, GBMS_PROP_RECAL_FG,
				    batt_drv->health_data.cal_target);
		if (ret == 0) {
			cal_state = REC_STATE_SCHEDULED;
			cal_mode = REC_MODE_RESTART;
		}
		goto done;
	}

	if (cal_mode == REC_MODE_RESTART && recal_state == 0) {
		cal_state = REC_STATE_OK;
		cal_mode = REC_MODE_RESET;
		goto done;
	}

	/* read full capacity value */
	ret = GPSY_GET_PROP(batt_drv->fg_psy, POWER_SUPPLY_PROP_CHARGE_FULL);
	if (ret < 0)
		goto done;
	full_cap_nom = ret / 1000;

	/*
	 * compare with design value, allow to reset FG if conditions match
	 * and wait for appropriate time to execute
	 */
	cycle_count = batt_drv->cycle_count;
	l_trigger = bhi_get_capacity_bound(cycle_count,
					   &batt_drv->health_data.bhi_data.lower_bound.trigger[0]);
	u_trigger = bhi_get_capacity_bound(cycle_count,
					   &batt_drv->health_data.bhi_data.upper_bound.trigger[0]);

	if (full_cap_nom < l_trigger ||  full_cap_nom > u_trigger) {
		cal_state = REC_STATE_SCHEDULED;
		cal_mode = REC_MODE_BEST_TIME;
	}

done:
	if (batt_drv->health_data.cal_state != cal_state ||
	    batt_drv->health_data.cal_mode != cal_mode) {
		gbms_logbuffer_prlog(batt_drv->ttf_stats.ttf_log, LOGLEVEL_INFO, 0, LOGLEVEL_DEBUG,
				     "RE_CAL: cal_state: %d -> %d, cal_mode:%d -> %d\n",
				     batt_drv->health_data.cal_state, cal_state,
				     batt_drv->health_data.cal_mode, cal_mode);
		batt_drv->health_data.cal_state = cal_state;
		batt_drv->health_data.cal_mode = cal_mode;
		if (full_cap_nom)
			gbms_logbuffer_prlog(batt_drv->ttf_stats.ttf_log,
					     LOGLEVEL_INFO, 0, LOGLEVEL_DEBUG,
					     "RE_CAL: full_cap_nom:%d, design_capacity:%d\n",
					     full_cap_nom, design_capacity);
	}

	return ret;
}

/* call holding mutex_lock(&batt_drv->chg_lock)  */
static int batt_bhi_stats_update_all(struct batt_drv *batt_drv)
{
	struct health_data *health_data = &batt_drv->health_data;
	int ret;

	/* swell probability: cc residecy needs ccd->lock */
	batt_drv->health_data.bhi_data.ccbin_index =
		bhi_cycle_count_residency(&batt_drv->cc_data, BHI_CCBIN_INDEX_LIMIT);
	/* swell cumulative needs a new lock */
	batt_drv->health_data.bhi_data.swell_cumulative =
		bhi_calc_sd_total(&batt_drv->sd);

	pr_debug("BHI: limit=%d%% ccbin_index=%d swell_total=%d\n",
			BHI_CCBIN_INDEX_LIMIT,
			batt_drv->health_data.bhi_data.ccbin_index,
			batt_drv->health_data.bhi_data.swell_cumulative);

	/* impedance should be pretty recent */
	ret = bhi_imp_data_update(&health_data->bhi_data, batt_drv->fg_psy);
	if (ret < 0)
		pr_err("bhi imp data not available (%d)\n", ret);

	/* bhi_capacity_index on disconnect */
	ret = bhi_cap_data_update(&batt_drv->health_data.bhi_data, batt_drv);
	if (ret < 0)
		pr_err("bhi cap data not available (%d)\n", ret);

	batt_bhi_stats_update(batt_drv);

	return 0;
}

/* ------------------------------------------------------------------------ */


/* TODO: factor msc_logic_irdop from the logic about tier switch */
static int msc_logic(struct batt_drv *batt_drv)
{
	bool sw_jeita;
	int msc_state = MSC_NONE;
	struct power_supply *fg_psy = batt_drv->fg_psy;
	struct gbms_chg_profile *profile = &batt_drv->chg_profile;
	int vbatt_idx = batt_drv->vbatt_idx, fv_uv = batt_drv->fv_uv, temp_idx;
	int temp, ibatt, vbatt, ioerr, profile_vbatt_idx;
	int update_interval = MSC_DEFAULT_UPDATE_INTERVAL;
	const ktime_t now = get_boot_sec();
	ktime_t elap = now - batt_drv->ce_data.last_update;
	bool changed;

	ioerr = gbatt_get_raw_temp(batt_drv, &temp);
	if (ioerr < 0)
		return -EIO;

	/*
	 * driver state is (was) reset when we hit the SW jeita limit.
	 * NOTE: resetting driver state will release the wake assertion
	 */
	sw_jeita = msc_logic_soft_jeita(batt_drv, temp);
	if (sw_jeita) {
		/* reset batt_drv->jeita_stop_charging to -1 */
		if (batt_drv->jeita_stop_charging == 0)
			batt_reset_chg_drv_state(batt_drv);

		return 0;
	} else if (batt_drv->jeita_stop_charging) {
		batt_prlog(BATT_PRLOG_ALWAYS,
			   "MSC_JEITA temp=%d ok, enabling charging\n",
			   temp);
		batt_drv->jeita_stop_charging = 0;
	}

	ibatt = GPSY_GET_INT_PROP(fg_psy, POWER_SUPPLY_PROP_CURRENT_NOW,
					  &ioerr);
	if (ioerr < 0)
		return -EIO;

	vbatt = GPSY_GET_PROP(fg_psy, POWER_SUPPLY_PROP_VOLTAGE_NOW);
	if (vbatt < 0)
		return -EIO;

	/*
	 * Multi Step Charging with IRDROP compensation when vchrg is != 0
	 * vbatt_idx = batt_drv->vbatt_idx, fv_uv = batt_drv->fv_uv
	 */
	temp_idx = gbms_msc_temp_idx(profile, temp);
	if (temp_idx != batt_drv->temp_idx || batt_drv->fv_uv == -1 ||
		batt_drv->vbatt_idx == -1) {

		msc_state = MSC_SEED;

		/* seed voltage and charging table on connect or temp_idx change, book 0 time */
		if (batt_drv->vbatt_idx == -1 || temp_idx != batt_drv->temp_idx)
			vbatt_idx = gbms_msc_voltage_idx_merge_tiers(profile, vbatt, temp_idx);

		batt_prlog(BATT_PRLOG_ALWAYS,
			   "MSC_SEED temp=%d vb=%d temp_idx:%d->%d, vbatt_idx:%d->%d\n",
			   temp, vbatt, batt_drv->temp_idx, temp_idx,
			   batt_drv->vbatt_idx, vbatt_idx);

		/* Debounce tier switch only when not already switching */
		if (batt_drv->checked_tier_switch_cnt == 0)
			batt_drv->checked_cv_cnt = profile->cv_debounce_cnt;
	} else if (batt_drv->msc_state == MSC_DONE) {
		const int vtier = profile->volt_limits[vbatt_idx];

		/* 4300 - 200 = 4100 */
		if (vbatt < (vtier - 200000)) {
			batt_prlog(BATT_PRLOG_ALWAYS, "MSC_DONE restart vbatt=%d margin=%d\n",
			           vbatt, 200000);
			msc_state = MSC_DSG;
		} else {
			msc_state = MSC_DONE;
			batt_prlog(BATT_PRLOG_ALWAYS, "MSC_DONE propagate vbatt=%d\n", vbatt);
		}
	} else if (ibatt > 0) {
		const int vtier = profile->volt_limits[vbatt_idx];
		const bool log_level = batt_drv->msc_state != MSC_DSG ||
				       batt_drv->cc_max != 0;

		/*
		 * Track battery voltage if discharging is due to system load,
		 * low ILIM or lack of headroom; stop charging work and reset
		 * batt_drv state() when discharging is due to disconnect.
		 * NOTE: POWER_SUPPLY_PROP_STATUS return *_DISCHARGING only on
		 * disconnect.
		 * NOTE: same vbat_idx will not change fv_uv
		 */
		msc_state = MSC_DSG;
		vbatt_idx = gbms_msc_voltage_idx_merge_tiers(profile, vbatt, temp_idx);

		batt_prlog(batt_prlog_level(log_level),
			   "MSC_DSG vbatt_idx:%d->%d vt=%d fv_uv=%d vb=%d ib=%d cv_cnt=%d ov_cnt=%d\n",
			   batt_drv->vbatt_idx, vbatt_idx, vtier, fv_uv, vbatt, ibatt,
			   batt_drv->checked_cv_cnt, batt_drv->checked_ov_cnt);

	} else if (batt_drv->vbatt_idx == profile->volt_nb_limits - 1) {
		const int chg_type = batt_drv->chg_state.f.chg_type;
		const int vtier = profile->volt_limits[vbatt_idx];
		int log_level;

		/*
		 * will not adjust charger voltage only in the configured
		 * last tier.
		 * NOTE: might not be the "real" last tier since can I have
		 * tiers with max charge current == 0.
		 * NOTE: should I use a voltage limit instead?
		 */

		if (chg_type == POWER_SUPPLY_CHARGE_TYPE_FAST) {
			msc_state = MSC_FAST;
		} else if (chg_type != POWER_SUPPLY_CHARGE_TYPE_TAPER_EXT) {
			msc_state = MSC_TYPE;
		} else {
			msc_state = MSC_LAST;
		}

		log_level = batt_prlog_level(batt_drv->msc_state != msc_state);
		if (log_level != BATT_PRLOG_ALWAYS && msc_state == MSC_LAST) {

			if (batt_drv->last_log_cnt > 0)
				batt_drv->last_log_cnt--;
			if (batt_drv->last_log_cnt == 0) {
				batt_drv->last_log_cnt = BATT_PRLOG_LAST_LOG_COUNT;
				log_level = batt_prlog_level(true);
			}
		}

		batt_prlog(log_level, "MSC_LAST vt=%d fv_uv=%d vb=%d ib=%d\n",
			   vtier, fv_uv, vbatt, ibatt);

	} else {
		const int tier_idx = batt_chg_vbat2tier(batt_drv->vbatt_idx);
		const int vtier = profile->volt_limits[vbatt_idx];
		const int switch_cnt = profile->cv_tier_switch_cnt;
		const int cc_next_max = GBMS_CCCM_LIMITS(profile, temp_idx,
							vbatt_idx + 1);
		const int chg_type = batt_drv->chg_state.f.chg_type;

		/* book elapsed time to previous tier & msc_irdrop_state */
		msc_state = msc_logic_irdrop(batt_drv,
					     vbatt, ibatt, temp_idx,
					     &vbatt_idx, &fv_uv,
					     &update_interval,
					     &batt_drv->cc_max_pullback);

		if (msc_pm_hold(msc_state) == 1 && !batt_drv->hold_taper_ws) {
			__pm_stay_awake(batt_drv->taper_ws);
			batt_drv->hold_taper_ws = true;
		}

		mutex_lock(&batt_drv->stats_lock);
		gbms_chg_stats_tier(&batt_drv->ce_data.tier_stats[tier_idx],
				    batt_drv->msc_irdrop_state, elap);
		batt_drv->msc_irdrop_state = msc_state;
		mutex_unlock(&batt_drv->stats_lock);

		/*
		 * Basic multi step charging: switch to next tier when ibatt
		 * is under next tier cc_max.
		 */
		if (batt_drv->checked_cv_cnt > 0) {
			/* debounce period on tier switch */
			batt_drv->checked_cv_cnt -= 1;

			batt_prlog(batt_prlog_level(msc_state != MSC_FAST),
				   "MSC_WAIT s:%d->%d vt=%d fv_uv=%d vb=%d ib=%d cv_cnt=%d ov_cnt=%d t_cnt=%d\n",
				   msc_state, MSC_WAIT, vtier, fv_uv, vbatt, ibatt,
				   batt_drv->checked_cv_cnt, batt_drv->checked_ov_cnt,
				   batt_drv->checked_tier_switch_cnt);

			if (-ibatt > cc_next_max)
				batt_drv->checked_tier_switch_cnt = 0;

			msc_state = MSC_WAIT;
		} else if (cc_next_max && -ibatt > cc_next_max) {

			/* current over next tier, reset tier switch count */
			batt_prlog(BATT_PRLOG_ALWAYS,
				   "MSC_RSTC s:%d->%d vt=%d fv_uv=%d vb=%d ib=%d cc_next_max=%d t_cnt=%d->0\n",
				   msc_state, MSC_RSTC, vtier, fv_uv, vbatt, ibatt, cc_next_max,
				   batt_drv->checked_tier_switch_cnt);

			batt_drv->checked_tier_switch_cnt = 0;
			msc_state = MSC_RSTC;
		} else if ((cc_next_max == 0) &&
				   (chg_type == POWER_SUPPLY_CHARGE_TYPE_TAPER_EXT) &&
				   (temp >= batt_drv->cv_max_temp)) {

			vbatt_idx = batt_drv->vbatt_idx + 1;

			batt_prlog(BATT_PRLOG_ALWAYS,
				   "MSC_DONE s:%d->%d tier vb=%d ib=%d vbatt_idx=%d->%d\n",
				   msc_state, MSC_DONE, vbatt, ibatt,
				   batt_drv->vbatt_idx, vbatt_idx);
			msc_state = MSC_DONE;
		} else if (batt_drv->checked_tier_switch_cnt >= switch_cnt) {
			/* next tier, fv_uv detemined at MSC_SET */
			vbatt_idx = batt_drv->vbatt_idx + 1;

			batt_prlog(BATT_PRLOG_ALWAYS,
				   "MSC_NEXT s:%d->%d tier vb=%d ib=%d vbatt_idx=%d->%d\n",
				   msc_state, MSC_NEXT, vbatt, ibatt,
				   batt_drv->vbatt_idx, vbatt_idx);

			msc_state = MSC_NEXT;
		} else {
			/* current under next tier, +1 on tier switch count */
			batt_drv->checked_tier_switch_cnt++;

			batt_prlog(BATT_PRLOG_ALWAYS,
				   "MSC_NYET s:%d->%d vt=%d vb=%d ib=%d cc_next_max=%d t_cnt=%d\n",
				   msc_state, MSC_NYET, vtier, vbatt, ibatt, cc_next_max,
				   batt_drv->checked_tier_switch_cnt);

			msc_state = MSC_NYET;
		}

	}

	if (msc_pm_hold(msc_state) == 0 && batt_drv->hold_taper_ws) {
		batt_drv->hold_taper_ws = false;
		__pm_relax(batt_drv->taper_ws);
	}

	/* need a new fv_uv only on a new voltage tier.  */
	if (vbatt_idx != batt_drv->vbatt_idx || temp_idx != batt_drv->temp_idx) {
		vbatt_idx = gbms_msc_voltage_idx_merge_tiers(profile, vbatt, temp_idx);
		fv_uv = profile->volt_limits[vbatt_idx];
		batt_drv->checked_tier_switch_cnt = 0;
		batt_drv->checked_ov_cnt = 0;
	}

	if (!batt_drv->msc_last_votable)
		batt_drv->msc_last_votable = gvotable_election_get_handle(VOTABLE_MSC_LAST);

	if (batt_drv->msc_last_votable)
		gvotable_cast_int_vote(batt_drv->msc_last_votable, "BATT",
				       vbatt_idx == profile->volt_nb_limits - 1, 1);
	/*
	 * book elapsed time to previous tier & msc_state
	 * NOTE: temp_idx != -1 but batt_drv->msc_state could be -1
	 */
	mutex_lock(&batt_drv->stats_lock);
	profile_vbatt_idx = gbms_msc_voltage_idx(profile, vbatt);
	if (profile_vbatt_idx != -1 && profile_vbatt_idx < profile->volt_nb_limits) {
		int tier_idx = batt_chg_vbat2tier(profile_vbatt_idx);

		/* this is the seed after the connect */
		if (batt_drv->profile_vbatt_idx == -1)
			elap = 0;

		batt_chg_stats_update(batt_drv, temp_idx, tier_idx,
				      ibatt / 1000, temp,
				      elap);

	}

	batt_drv->msc_state = msc_state;
	batt_drv->ce_data.last_update = now;
	mutex_unlock(&batt_drv->stats_lock);

	batt_drv->need_mp = batt_needs_more_power(batt_drv, ibatt);

	changed = batt_drv->temp_idx != temp_idx ||
		  batt_drv->vbatt_idx != vbatt_idx ||
		  batt_drv->fv_uv != fv_uv ||
		  batt_drv->cc_max_pullback != batt_drv->cc_max;

	/* next update */
	batt_drv->msc_update_interval = update_interval;
	/* if tier change, reset cc_max from chg table, otherwise use pullback value */
	if (!batt_drv->pullback_current || vbatt_idx != batt_drv->vbatt_idx ||
	    temp_idx != batt_drv->temp_idx) {
		batt_drv->cc_max = GBMS_CCCM_LIMITS(profile, temp_idx, vbatt_idx);
		batt_drv->cc_max_pullback = 0;
	} else if (batt_drv->cc_max_pullback > 0) {
		batt_drv->cc_max = batt_drv->cc_max_pullback;
	}

	batt_prlog(batt_prlog_level(changed),
		   "MSC_LOGIC temp_idx:%d->%d, vbatt_idx:%d->%d, fv=%d->%d, cc_max=%d, ui=%d cv_cnt=%d ov_cnt=%d\n",
		   batt_drv->temp_idx, temp_idx, batt_drv->vbatt_idx, vbatt_idx,
		   batt_drv->fv_uv, fv_uv, batt_drv->cc_max, update_interval,
		   batt_drv->checked_cv_cnt, batt_drv->checked_ov_cnt);

	batt_drv->vbatt_idx = vbatt_idx;
	batt_drv->profile_vbatt_idx = profile_vbatt_idx;
	batt_drv->temp_idx = temp_idx;
	batt_drv->topoff = profile->topoff_limits[temp_idx];
	batt_drv->fv_uv = fv_uv;

	return 0;
}

/* no ssoc_delta when in overheat */
static int ssoc_get_delta(struct batt_drv *batt_drv)
{
	const bool overheat = batt_drv->batt_health ==
			      POWER_SUPPLY_HEALTH_OVERHEAT;

	return overheat ? 0 : qnum_fromint(batt_drv->ssoc_state.ssoc_delta);
}

/* TODO: handle the whole state buck_enable state */
static void ssoc_change_state(struct batt_ssoc_state *ssoc_state, bool ben)
{
	const ktime_t now = get_boot_sec();

	if (!ben) {
		ssoc_state->disconnect_time = now;
	} else if (ssoc_state->disconnect_time) {
		const u32 trickle_reset = ssoc_state->bd_trickle_reset_sec;
		const long long elap = now - ssoc_state->disconnect_time;

		if (trickle_reset && elap > trickle_reset)
			ssoc_state->bd_trickle_cnt = 0;

		pr_debug("MSC_BD: bd_trickle_cnt=%d dsc_time=%lld elap=%lld\n",
			 ssoc_state->bd_trickle_cnt,
			 ssoc_state->disconnect_time,
			 elap);

		ssoc_state->disconnect_time = 0;
	}

	ssoc_state->buck_enabled = ben;
}

static void bd_trickle_reset(struct batt_ssoc_state *ssoc_state,
			     struct gbms_charging_event *ce_data)
{
	ssoc_state->bd_trickle_cnt = 0;
	ssoc_state->disconnect_time = 0;
	ssoc_state->bd_trickle_full = false;
	ssoc_state->bd_trickle_eoc = false;

	/* Set to false in cev_stats_init */
	ce_data->bd_clear_trickle = true;
}

static void batt_prlog_din(union gbms_charger_state *chg_state, int log_level)
{
	batt_prlog(log_level,
		   "MSC_DIN chg_state=%lx f=0x%x chg_s=%s chg_t=%s vchg=%d icl=%d\n",
		   (unsigned long)chg_state->v,
		   chg_state->f.flags,
		   gbms_chg_status_s(chg_state->f.chg_status),
		   gbms_chg_type_s(chg_state->f.chg_type),
		   chg_state->f.vchrg,
		   chg_state->f.icl);
}

static void google_battery_dump_profile(const struct gbms_chg_profile *profile)
{
	char *buff;

	buff = kzalloc(GBMS_CHG_ALG_BUF_SZ, GFP_KERNEL);
	if (buff) {
		gbms_dump_chg_profile(buff, GBMS_CHG_ALG_BUF_SZ, profile);
		pr_info("%s", buff);
		kfree(buff);
	}
}

/* cell fault: disconnect of one of the battery cells */
static bool batt_cell_fault_detect(struct batt_bpst *bpst_state)
{
	int bpst_sbd_status;

	/*
	 * fake bpst_sbd_status by "echo 1 > /d/bpst/bpst_sbd_status"
	 * TODO: will implement the code from the algo in b/203019566
	 */
	bpst_sbd_status = bpst_state->bpst_sbd_status;

	return !!bpst_sbd_status && !bpst_state->bpst_detect_disable;
}

static int batt_bpst_detect_begin(struct batt_bpst *bpst_state)
{
	const int bpst_count_threshold = bpst_state->bpst_count_threshold;
	u8 data;
	int ret;

	if (bpst_state->bpst_detect_disable)
		return 0;

	ret = gbms_storage_read(GBMS_TAG_BPST, &data, sizeof(data));
	if (ret < 0)
		return -EINVAL;

	if (data == 0xff) {
		data = 0;
		ret = gbms_storage_write(GBMS_TAG_BPST, &data, sizeof(data));
		if (ret < 0)
			return -EINVAL;
	}
	bpst_state->bpst_count = data;
	if (bpst_count_threshold > 0) {
		bpst_state->bpst_cell_fault = (data >= (u8)bpst_count_threshold);
		pr_debug("%s: MSC_BPST: single battery disconnect %d\n",
			 __func__, bpst_state->bpst_cell_fault);
	}

	/* reset detection status */
	bpst_state->bpst_sbd_status = 0;

	pr_debug("%s: MSC_BPST: %d in connected\n", __func__, data);
	return 0;
}

static int batt_bpst_detect_update(struct batt_drv *batt_drv)
{
	struct batt_bpst *bpst_state = &batt_drv->bpst_state;
	const u8 data = bpst_state->bpst_count + 1;
	int ret;

	if (data < 0xff) {
		ret = gbms_storage_write(GBMS_TAG_BPST, &data, sizeof(data));
		if (ret < 0)
			return -EINVAL;
	}

	pr_debug("%s: MSC_BPST: %d in disconnected\n", __func__, data);
	return 0;
}

static int batt_bpst_reset(struct batt_bpst *bpst_state)
{
	if (bpst_state->bpst_enable) {
		u8 data = 0;

		return gbms_storage_write(GBMS_TAG_BPST, &data, sizeof(data));
	}

	return 0;
}

#define BATT_BPST_DEFAULT_CHG_RATE 100
static int batt_init_bpst_profile(struct batt_drv *batt_drv)
{
	struct batt_bpst *bpst_state = &batt_drv->bpst_state;
	struct device_node *node = batt_drv->device->of_node;
	int ret;

	/* set cell_fault initial status */
	bpst_state->bpst_cell_fault = false;

	bpst_state->bpst_enable = of_property_read_bool(node, "google,bpst-enable");
	if (!bpst_state->bpst_enable)
		return 0;

	ret = of_property_read_u32(node, "google,bpst-chg-rate", &bpst_state->bpst_chg_rate);
	if (ret < 0)
		bpst_state->bpst_chg_rate = BATT_BPST_DEFAULT_CHG_RATE;

	dev_info(batt_drv->device, "bpst profile enabled, rate=%d, ret=%d\n",
		 bpst_state->bpst_chg_rate, ret);

	return 0;
}

/* call holding mutex_lock(&batt_drv->chg_lock); */
static int batt_chg_logic(struct batt_drv *batt_drv)
{
	int rc, err = 0;
	bool jeita_stop;
	bool changed = false;
	const bool disable_votes = batt_drv->disable_votes;
	const int ssoc = ssoc_get_capacity(&batt_drv->ssoc_state);
	union gbms_charger_state *chg_state = &batt_drv->chg_state;
	int log_vote_level = BATT_PRLOG_DEBUG;

	if (!batt_drv->chg_profile.cccm_limits)
		return -EINVAL;

	__pm_stay_awake(batt_drv->msc_ws);

	batt_prlog_din(chg_state, BATT_PRLOG_ALWAYS);

	/* disconnect! */
	if (chg_state_is_disconnected(chg_state)) {
		const qnum_t ssoc_delta = ssoc_get_delta(batt_drv);

		if (batt_drv->ssoc_state.buck_enabled == 0)
			goto msc_logic_exit;

		/* update bpst */
		mutex_lock(&batt_drv->bpst_state.lock);
		if (batt_drv->bpst_state.bpst_enable) {
			bool cell_fault_detect = batt_cell_fault_detect(&batt_drv->bpst_state);

			if (cell_fault_detect) {
				rc = batt_bpst_detect_update(batt_drv);
				pr_info("MSC_BPST: cell_fault_detect in disconnected(%d)\n", rc);
			}
		}
		mutex_unlock(&batt_drv->bpst_state.lock);

		/* here on: disconnect */
		batt_log_csi_ttf_info(batt_drv);
		batt_chg_stats_pub(batt_drv, "disconnect", false, false);

		/* change curve before changing the state. */
		ssoc_change_curve(&batt_drv->ssoc_state, ssoc_delta,
				  SSOC_UIC_TYPE_DSG);

		batt_drv->chg_health.rest_deadline = 0;
		batt_reset_chg_drv_state(batt_drv);
		batt_update_cycle_count(batt_drv);
		batt_rl_reset(batt_drv);

		/* charging_policy: vote AC false when disconnected */
		gvotable_cast_long_vote(batt_drv->charging_policy_votable, "MSC_AC",
					CHARGING_POLICY_VOTE_ADAPTIVE_AC, false);

		/* trigger google_capacity learning. */
		err = GPSY_SET_PROP(batt_drv->fg_psy,
				    GBMS_PROP_BATT_CE_CTRL,
				    false);
		if (err < 0)
			pr_err("Cannot set the BATT_CE_CTRL.\n");

		/* TODO: move earlier and include the change to the curve */
		ssoc_change_state(&batt_drv->ssoc_state, 0);
		changed = true;

		/* google_resistance: update and stop accumulation. */
		batt_res_work(batt_drv);
		batt_res_state_set(&batt_drv->health_data.bhi_data.res_state, false);

		batt_bhi_stats_update_all(batt_drv);
		goto msc_logic_done;
	}

	/*
	 * here when connected to power supply
	 * The following block one only on start.
	 */
	if (batt_drv->ssoc_state.buck_enabled <= 0) {
		struct bhi_data *bhi_data = &batt_drv->health_data.bhi_data;
		struct device_node *node = batt_drv->device->of_node;
		const qnum_t ssoc_delta = ssoc_get_delta(batt_drv);
		u32 capacity;

		/*
		 * FIX: BatteryDefenderUI needs use a different curve because
		 * bd->bd_voltage_trigger needs now to be 100%. In alternative
		 * we use the regular charge curve and show that charging stop
		 * BEFORE reaching 100%. This is similar to what we do if BD
		 * trigger over bd->bd_voltage_trigger BUT under SSOC=100%
		 */
		ssoc_change_curve(&batt_drv->ssoc_state, ssoc_delta,
				  SSOC_UIC_TYPE_CHG);

		/* google_resistance is calculated while charging */
		if (bhi_data->res_state.estimate_filter)
			batt_res_state_set(&bhi_data->res_state, true);

		capacity = aacr_get_capacity(batt_drv);
		if (capacity != batt_drv->chg_profile.capacity_ma) {
			gbms_init_chg_table(&batt_drv->chg_profile, node, capacity);
			google_battery_dump_profile(&batt_drv->chg_profile);
		}

		batt_chg_stats_start(batt_drv);

		err = GPSY_SET_PROP(batt_drv->fg_psy, GBMS_PROP_BATT_CE_CTRL, true);
		if (err < 0)
			pr_err("Cannot set the BATT_CE_CTRL (%d)\n", err);

		/* released in battery_work() */
		__pm_stay_awake(batt_drv->poll_ws);
		batt_drv->batt_fast_update_cnt = BATT_WORK_FAST_RETRY_CNT;
		mod_delayed_work(system_wq, &batt_drv->batt_work,
				 msecs_to_jiffies(BATT_WORK_FAST_RETRY_MS));

		/* TODO: move earlier and include the change to the curve */
		ssoc_change_state(&batt_drv->ssoc_state, 1);
		changed = true;

		/* start bpst detect */
		mutex_lock(&batt_drv->bpst_state.lock);
		if (batt_drv->bpst_state.bpst_enable) {
			rc = batt_bpst_detect_begin(&batt_drv->bpst_state);
			if (rc < 0)
				pr_err("MSC_BPST: Cannot start bpst detect\n");
		}
		mutex_unlock(&batt_drv->bpst_state.lock);

		/* reset ttf tier */
		ttf_tier_reset(&batt_drv->ttf_stats);

		batt_log_csi_ttf_info(batt_drv);
	}

	/*
	 * enter RL in DISCHARGE on charger DONE and enter RL in RECHARGE on
	 * battery FULL (i.e. SSOC==100%). charger DONE forces the discharge
	 * curve while RECHARGE will not modify the current curve.
	 */
	if ((batt_drv->chg_state.f.flags & GBMS_CS_FLAG_DONE) != 0) {
		changed = batt_rl_enter(&batt_drv->ssoc_state,
					BATT_RL_STATUS_DISCHARGE);

		batt_drv->chg_done = true;
		batt_drv->ssoc_state.bd_trickle_eoc = true;
	} else if (batt_drv->batt_full) {
		changed = batt_rl_enter(&batt_drv->ssoc_state,
					BATT_RL_STATUS_RECHARGE);
		batt_drv->ssoc_state.bd_trickle_full = true;
	}

	err = msc_logic(batt_drv);
	if (err < 0) {
		/* NOTE: google charger will poll again. */
		batt_drv->msc_update_interval = -1;

		batt_prlog(BATT_PRLOG_ALWAYS,
			   "MSC_DOUT ERROR=%d fv_uv=%d cc_max=%d update_interval=%d\n",
			   err, batt_drv->fv_uv, batt_drv->cc_max,
			   batt_drv->msc_update_interval);

		goto msc_logic_exit;
	}

	/*
	 * TODO: might need to behave in a different way when health based
	 * charging is active
	 */
	changed |= msc_logic_health(batt_drv);
	if (CHG_HEALTH_REST_IS_AON(&batt_drv->chg_health, ssoc)) {
		batt_drv->msc_state = MSC_HEALTH_ALWAYS_ON;
		batt_drv->fv_uv = 0;
	} else if (CHG_HEALTH_REST_IS_ACTIVE(&batt_drv->chg_health)) {
		batt_drv->msc_state = MSC_HEALTH;
		/* make sure using rest_fv_uv when HEALTH_ACTIVE */
		batt_drv->fv_uv = 0;
	} else if (CHG_HEALTH_REST_IS_PAUSE(&batt_drv->chg_health)) {
		batt_drv->msc_state = MSC_HEALTH_PAUSE;
	}

msc_logic_done:

	/* set ->cc_max = 0 on RL and SW_JEITA, no vote on interval in RL_DSG */
	if (batt_drv->ssoc_state.rl_status == BATT_RL_STATUS_DISCHARGE) {
		log_vote_level = batt_prlog_level(batt_drv->cc_max != 0);
		batt_drv->msc_update_interval = -1;
		batt_drv->cc_max = 0;
	}

	jeita_stop = batt_drv->jeita_stop_charging == 1;
	if (jeita_stop) {
		log_vote_level = batt_prlog_level(batt_drv->cc_max != 0);
		batt_drv->cc_max = 0;
	}

	if (changed)
		log_vote_level = BATT_PRLOG_ALWAYS;
	batt_prlog(log_vote_level,
		   "%s msc_state=%d cv_cnt=%d ov_cnt=%d rl_sts=%d temp_idx:%d, vbatt_idx:%d  fv_uv=%d cc_max=%d update_interval=%d\n",
		   (disable_votes) ? "MSC_DOUT" : "MSC_VOTE",
		   batt_drv->msc_state,
		   batt_drv->checked_cv_cnt, batt_drv->checked_ov_cnt,
		   batt_drv->ssoc_state.rl_status,
		   batt_drv->temp_idx, batt_drv->vbatt_idx,
		   batt_drv->fv_uv, batt_drv->cc_max,
		   batt_drv->msc_update_interval);

	 /*
	  * google_charger has voted(<=0) on msc_interval_votable and the
	  * votes on fcc and fv_uv will not be applied until google_charger
	  * votes a non-zero value.
	  *
	  * SW_JEITA: ->jeita_stop_charging != 0
	  * . ->msc_update_interval = -1 , fv_uv = -1 and ->cc_max = 0
	  * . vote(0) on ->fcc_votable with SW_JEITA_VOTER
	  * BATT_RL: rl_status == BATT_RL_STATUS_DISCHARGE
	  * . ->msc_update_interval = -1 , fv_uv = -1 and ->cc_max = 0
	  * . vote(0) on ->fcc_votable with SW_JEITA_VOTER
	  *
	  * Votes for MSC_LOGIC_VOTER will be all disabled.
	  */
	if (!batt_drv->fv_votable)
		batt_drv->fv_votable =
			gvotable_election_get_handle(VOTABLE_MSC_FV);
	if (batt_drv->fv_votable) {
		const int rest_fv_uv = batt_drv->chg_health.rest_fv_uv;

		gvotable_cast_int_vote(batt_drv->fv_votable,
				       MSC_LOGIC_VOTER, batt_drv->fv_uv,
				       !disable_votes && (batt_drv->fv_uv > 0));

		gvotable_cast_int_vote(batt_drv->fv_votable,
				       MSC_HEALTH_VOTER, rest_fv_uv,
				       !disable_votes && (rest_fv_uv > 0));
	}

	if (!batt_drv->fcc_votable)
		batt_drv->fcc_votable =
			gvotable_election_get_handle(VOTABLE_MSC_FCC);
	if (batt_drv->fcc_votable) {
		enum batt_rl_status rl_status = batt_drv->ssoc_state.rl_status;
		const int rest_cc_max = batt_drv->chg_health.rest_cc_max;
		struct batt_bpst *bpst_state = &batt_drv->bpst_state;

		/* while in RL => ->cc_max != -1 && ->fv_uv != -1 */
		gvotable_cast_int_vote(batt_drv->fcc_votable, RL_STATE_VOTER, 0,
				       !disable_votes &&
				       (rl_status == BATT_RL_STATUS_DISCHARGE));

		/* jeita_stop_charging != 0 => ->fv_uv = -1 && cc_max == -1 */
		gvotable_cast_int_vote(batt_drv->fcc_votable, SW_JEITA_VOTER, 0,
				       !disable_votes && jeita_stop);

		/* health based charging */
		gvotable_cast_int_vote(batt_drv->fcc_votable,
				       MSC_HEALTH_VOTER, rest_cc_max,
				       !disable_votes && (rest_cc_max != -1));

		gvotable_cast_int_vote(batt_drv->fcc_votable,
				       MSC_LOGIC_VOTER, batt_drv->cc_max,
				       !disable_votes &&
				       (batt_drv->cc_max != -1));

		/* bpst detection */
		if (bpst_state->bpst_detect_disable || bpst_state->bpst_cell_fault) {
			const int chg_rate = batt_drv->bpst_state.bpst_chg_rate;
			const int bpst_cc_max = (batt_drv->cc_max == -1) ? batt_drv->cc_max
							: ((batt_drv->cc_max * chg_rate) / 100);

			gvotable_cast_int_vote(batt_drv->fcc_votable,
					       BPST_DETECT_VOTER, bpst_cc_max,
					       !disable_votes &&
					       (bpst_cc_max != -1));
		}
	}

	/* Fan level can be updated only during power transfer */
	if (batt_drv->fan_level_votable) {
		int level = fan_calculate_level(batt_drv);

		gvotable_cast_int_vote(batt_drv->fan_level_votable,
				       "MSC_BATT", level, true);
		pr_debug("MSC_FAN_LVL: level=%d\n", level);
	}

	if (!batt_drv->msc_interval_votable)
		batt_drv->msc_interval_votable =
			gvotable_election_get_handle(VOTABLE_MSC_INTERVAL);
	if (batt_drv->msc_interval_votable)
		gvotable_cast_int_vote(batt_drv->msc_interval_votable,
				       MSC_LOGIC_VOTER,
				       batt_drv->msc_update_interval,
				       !disable_votes &&
				       (batt_drv->msc_update_interval != -1));

	batt_update_csi_info(batt_drv);

msc_logic_exit:

	if (changed) {
		dump_ssoc_state(&batt_drv->ssoc_state, batt_drv->ssoc_log);
		if (batt_drv->psy)
			power_supply_changed(batt_drv->psy);
	}

	__pm_relax(batt_drv->msc_ws);
	return err;
}

/* charge profile not in battery */
static int batt_init_chg_profile(struct batt_drv *batt_drv)
{
	struct gbms_chg_profile *profile = &batt_drv->chg_profile;
	struct device_node *node = batt_drv->device->of_node;
	int ret = 0;

	/* handle retry */
	if (!profile->cccm_limits) {
		ret = gbms_init_chg_profile(profile, node);
		if (ret < 0)
			return -EINVAL;
	}

	/* this is in mAh */
	ret = of_property_read_u32(gbms_batt_id_node(batt_drv->device->of_node),
				   "google,chg-battery-capacity",
				    &batt_drv->battery_capacity);
	/* google,chg-battery-capacity does not exist in the child_node */
	if (ret < 0)
		ret = of_property_read_u32(batt_drv->device->of_node,
					   "google,chg-battery-capacity",
					    &batt_drv->battery_capacity);
	if (ret < 0)
		pr_warn("read chg-battery-capacity from gauge\n");

	/*
	 * use battery FULL design when is not specified in DT. When battery is
	 * not present use default capacity from DT (if present) or disable
	 * charging altogether.
	 */
	if (batt_drv->battery_capacity == 0) {
		u32 fc = 0;
		struct power_supply *fg_psy = batt_drv->fg_psy;

		if (batt_drv->batt_present) {
			fc = GPSY_GET_PROP(fg_psy, POWER_SUPPLY_PROP_CHARGE_FULL_DESIGN);
			if (fc == -EAGAIN)
				return -EPROBE_DEFER;
			if (fc > 0) {
				pr_info("successfully read charging profile:\n");
				/* convert uA to mAh*/
				batt_drv->battery_capacity = fc / 1000;
			}

		}

		if (batt_drv->battery_capacity == 0) {
			struct device_node *node = batt_drv->device->of_node;

			ret = of_property_read_u32(node,
					"google,chg-battery-default-capacity",
						&batt_drv->battery_capacity);
			if (ret < 0)
				pr_warn("battery not present, no default capacity, zero charge table\n");
			else
				pr_warn("battery not present, using default capacity\n");
		}
	}

	/* TODO: dump the AACR table if supported */
	ret = gbms_read_aacr_limits(profile, gbms_batt_id_node(batt_drv->device->of_node));
	if (ret == 0)
		pr_info("AACR: supported\n");

	/* aacr tables enable AACR by default UNLESS explicitly disabled */
	ret = of_property_read_bool(node, "google,aacr-disable");
	if (!ret && profile->aacr_nb_limits)
		batt_drv->aacr_state = BATT_AACR_ENABLED;

	ret = of_property_read_u32(node, "google,aacr-algo", &batt_drv->aacr_algo);
	if (ret < 0)
		batt_drv->aacr_algo = BATT_AACR_ALGO_DEFAULT;

	/* NOTE: with NG charger tolerance is applied from "charger" */
	gbms_init_chg_table(profile, node, aacr_get_capacity(batt_drv));

	return 0;
}

/* ------------------------------------------------------------------------- */

/* call holding mutex_unlock(&ccd->lock); */
static int batt_cycle_count_store(struct gbatt_ccbin_data *ccd)
{
	int ret;

	ret = gbms_storage_write(GBMS_TAG_BCNT, ccd->count, sizeof(ccd->count));
	if (ret < 0 && ret != -ENOENT) {
		pr_err("failed to set bin_counts ret=%d\n", ret);
		return ret;
	}

	return 0;
}

/* call holding mutex_unlock(&ccd->lock); */
static int batt_cycle_count_load(struct gbatt_ccbin_data *ccd)
{
	int ret, i;

	ret = gbms_storage_read(GBMS_TAG_BCNT, ccd->count, sizeof(ccd->count));
	if (ret < 0 && ret != -ENOENT) {
		pr_err("failed to get bin_counts ret=%d\n", ret);
		return ret;
	}

	for (i = 0; i < GBMS_CCBIN_BUCKET_COUNT; i++)
		if (ccd->count[i] == 0xFFFF)
			ccd->count[i] = 0;

	ccd->prev_soc = -1;
	return 0;
}

/* update only when SSOC is increasing, not need to check charging */
static void batt_cycle_count_update(struct batt_drv *batt_drv, int soc)
{
	struct gbatt_ccbin_data *ccd = &batt_drv->cc_data;

	if (soc < 0 || soc > 100)
		return;

	mutex_lock(&ccd->lock);

	if (ccd->prev_soc != -1 && soc > ccd->prev_soc) {
		int bucket, cnt;

		for (cnt = soc ; cnt > ccd->prev_soc ; cnt--) {
			/* cnt decremented by 1 for bucket symmetry */
			bucket = (cnt - 1) * GBMS_CCBIN_BUCKET_COUNT / 100;
			ccd->count[bucket]++;
		}

		/* NOTE: could store on FULL or disconnect instead */
		(void)batt_cycle_count_store(ccd);
	}

	ccd->prev_soc = soc;

	mutex_unlock(&ccd->lock);
}

/* ------------------------------------------------------------------------- */

#ifdef CONFIG_DEBUG_FS

static ssize_t cycle_counts_store(struct device *dev,
				  struct device_attribute *attr,
				  const char *buf, size_t count)
{
	struct power_supply *psy = container_of(dev, struct power_supply, dev);
	struct batt_drv *batt_drv = power_supply_get_drvdata(psy);
	int ret;

	mutex_lock(&batt_drv->cc_data.lock);

	ret = gbms_cycle_count_sscan(batt_drv->cc_data.count, buf);
	if (ret == 0) {
		ret = batt_cycle_count_store(&batt_drv->cc_data);
		if (ret < 0)
			pr_err("cannot store bin count ret=%d\n", ret);
	}

	if (ret == 0)
		ret = count;

	mutex_unlock(&batt_drv->cc_data.lock);

	return ret;
}

static ssize_t cycle_counts_show(struct device *dev,
				 struct device_attribute *attr,
				 char *buff)
{
	struct power_supply *psy = container_of(dev, struct power_supply, dev);
	struct batt_drv *batt_drv = power_supply_get_drvdata(psy);
	int len;

	mutex_lock(&batt_drv->cc_data.lock);
	len = gbms_cycle_count_cstr(buff, PAGE_SIZE, batt_drv->cc_data.count);
	mutex_unlock(&batt_drv->cc_data.lock);

	return len;
}

static const DEVICE_ATTR_RW(cycle_counts);

static ssize_t resistance_show(struct device *dev,
				   struct device_attribute *attr,
				   char *buff)
{
	struct power_supply *psy = container_of(dev, struct power_supply, dev);
	struct batt_drv *batt_drv = power_supply_get_drvdata(psy);
	int value = -1;

	if (batt_drv->fg_psy)
		value = GPSY_GET_PROP(batt_drv->fg_psy, GBMS_PROP_RESISTANCE);

	return scnprintf(buff, PAGE_SIZE, "%d\n", value);
}

static const DEVICE_ATTR_RO(resistance);

static ssize_t resistance_avg_show(struct device *dev,
				   struct device_attribute *attr,
				   char *buff)
{
	struct power_supply *psy = container_of(dev, struct power_supply, dev);
	struct batt_drv *batt_drv = power_supply_get_drvdata(psy);

	/* resistance_avg is scaled */
	return scnprintf(buff, PAGE_SIZE, "%d\n",
			 batt_ravg_value(&batt_drv->health_data.bhi_data.res_state));
}

static const DEVICE_ATTR_RO(resistance_avg);

static ssize_t charge_full_estimate_show(struct device *dev,
				   struct device_attribute *attr,
				   char *buff)
{
	struct power_supply *psy = container_of(dev, struct power_supply, dev);
	struct batt_drv *batt_drv = power_supply_get_drvdata(psy);
	int value = -1;

	if (batt_drv->fg_psy)
		value = GPSY_GET_PROP(batt_drv->fg_psy, GBMS_PROP_CHARGE_FULL_ESTIMATE);

	return scnprintf(buff, PAGE_SIZE, "%d\n", value);
}

static const DEVICE_ATTR_RO(charge_full_estimate);


static int cycle_count_bins_store(void *data, u64 val)
{
	struct batt_drv *batt_drv = (struct batt_drv *)data;
	int ret;

	mutex_lock(&batt_drv->cc_data.lock);
	ret = batt_cycle_count_store(&batt_drv->cc_data);
	if (ret < 0)
		pr_err("cannot store bin count ret=%d\n", ret);
	mutex_unlock(&batt_drv->cc_data.lock);

	return ret;
}

static int cycle_count_bins_reload(void *data, u64 *val)
{
	struct batt_drv *batt_drv = (struct batt_drv *)data;
	int ret;

	mutex_lock(&batt_drv->cc_data.lock);
	ret = batt_cycle_count_load(&batt_drv->cc_data);
	if (ret < 0)
		pr_err("cannot restore bin count ret=%d\n", ret);
	mutex_unlock(&batt_drv->cc_data.lock);
	*val = ret;

	return ret;
}

DEFINE_SIMPLE_ATTRIBUTE(cycle_count_bins_sync_fops,
				cycle_count_bins_reload,
				cycle_count_bins_store, "%llu\n");


static int debug_get_ssoc_gdf(void *data, u64 *val)
{
	struct batt_drv *batt_drv = (struct batt_drv *)data;
	*val = batt_drv->ssoc_state.ssoc_gdf;
	return 0;
}

DEFINE_SIMPLE_ATTRIBUTE(debug_ssoc_gdf_fops, debug_get_ssoc_gdf, NULL, "%llu\n");


static int debug_get_ssoc_uic(void *data, u64 *val)
{
	struct batt_drv *batt_drv = (struct batt_drv *)data;
	*val = batt_drv->ssoc_state.ssoc_uic;
	return 0;
}

DEFINE_SIMPLE_ATTRIBUTE(debug_ssoc_uic_fops, debug_get_ssoc_uic, NULL, "%llu\n");

static int debug_get_ssoc_rls(void *data, u64 *val)
{
	struct batt_drv *batt_drv = (struct batt_drv *)data;

	mutex_lock(&batt_drv->chg_lock);
	*val = batt_drv->ssoc_state.rl_status;
	mutex_unlock(&batt_drv->chg_lock);

	return 0;
}

static int debug_set_ssoc_rls(void *data, u64 val)
{
	struct batt_drv *batt_drv = (struct batt_drv *)data;

	if (val < 0 || val > 2)
		return -EINVAL;

	mutex_lock(&batt_drv->chg_lock);
	batt_drv->ssoc_state.rl_status = val;
	if (!batt_drv->fcc_votable)
		batt_drv->fcc_votable =
			gvotable_election_get_handle(VOTABLE_MSC_FCC);
	if (batt_drv->fcc_votable)
		gvotable_cast_int_vote(batt_drv->fcc_votable, RL_STATE_VOTER, 0,
				       batt_drv->ssoc_state.rl_status ==
				       BATT_RL_STATUS_DISCHARGE);
	mutex_unlock(&batt_drv->chg_lock);

	return 0;
}

DEFINE_SIMPLE_ATTRIBUTE(debug_ssoc_rls_fops,
				debug_get_ssoc_rls, debug_set_ssoc_rls, "%llu\n");

static int debug_get_fv_dc_ratio(void *data, u64 *val)
{
	struct batt_drv *batt_drv = (struct batt_drv *)data;

	*val = batt_drv->chg_profile.fv_dc_ratio;

	return 0;
}

static int debug_set_fv_dc_ratio(void *data, u64 val)
{
	struct batt_drv *batt_drv = (struct batt_drv *)data;

	if (val < 0)
		return -EINVAL;

	mutex_lock(&batt_drv->chg_lock);
	batt_drv->chg_profile.fv_dc_ratio = val;
	mutex_unlock(&batt_drv->chg_lock);

	return 0;
}

DEFINE_SIMPLE_ATTRIBUTE(debug_fv_dc_ratio_fops,
			debug_get_fv_dc_ratio, debug_set_fv_dc_ratio, "%llu\n");

static int debug_get_mp_tz(void *data, u64 *val)
{
	struct batt_drv *batt_drv = (struct batt_drv *)data;

	*val = batt_drv->need_mp;
	return 0;
}

static int debug_set_mp_tz(void *data, u64 val)
{
	return 0;
}

DEFINE_SIMPLE_ATTRIBUTE(debug_mp_tz_fops, debug_get_mp_tz, debug_set_mp_tz, "%llu\n");

static ssize_t debug_get_ssoc_uicurve(struct file *filp,
					   char __user *buf,
					   size_t count, loff_t *ppos)
{
	struct batt_drv *batt_drv = (struct batt_drv *)filp->private_data;
	char tmp[UICURVE_BUF_SZ] = { 0 };

	mutex_lock(&batt_drv->chg_lock);
	ssoc_uicurve_cstr(tmp, sizeof(tmp), batt_drv->ssoc_state.ssoc_curve);
	mutex_unlock(&batt_drv->chg_lock);

	return simple_read_from_buffer(buf, count, ppos, tmp, strlen(tmp));
}

static ssize_t debug_set_ssoc_uicurve(struct file *filp,
					 const char __user *user_buf,
					 size_t count, loff_t *ppos)
{
	struct batt_drv *batt_drv = (struct batt_drv *)filp->private_data;
	int ret, curve_type;
	char buf[8] = {0};

	ret = simple_write_to_buffer(buf, sizeof(buf), ppos, user_buf, count);
	if (!ret)
		return -EFAULT;

	mutex_lock(&batt_drv->chg_lock);

	/* FIX: BatteryDefenderUI doesn't really handle this yet */
	curve_type = (int)simple_strtoull(buf, NULL, 10);
	if (curve_type >= -1 && curve_type <= 1)
		ssoc_change_curve(&batt_drv->ssoc_state, 0, curve_type);
	else
		ret = -EINVAL;

	mutex_unlock(&batt_drv->chg_lock);

	if (ret == 0)
		ret = count;

	return 0;
}

BATTERY_DEBUG_ATTRIBUTE(debug_ssoc_uicurve_cstr_fops,
					debug_get_ssoc_uicurve,
					debug_set_ssoc_uicurve);

static int debug_force_psy_update(void *data, u64 val)
{
	struct batt_drv *batt_drv = (struct batt_drv *)data;

	if (!batt_drv->psy)
		return -EINVAL;

	power_supply_changed(batt_drv->psy);
	return 0;
}

DEFINE_SIMPLE_ATTRIBUTE(debug_force_psy_update_fops,
				NULL, debug_force_psy_update, "%llu\n");

/* Adaptive Charging */
static int debug_chg_health_rest_rate_read(void *data, u64 *val)
{
	struct batt_drv *batt_drv = data;

	if (!batt_drv->psy)
		return -EINVAL;

	*val = batt_drv->chg_health.rest_rate;
	return 0;
}

/* Adaptive Charging */
static int debug_chg_health_rest_rate_write(void *data, u64 val)
{
	struct batt_drv *batt_drv = data;

	if (!batt_drv->psy)
		return -EINVAL;

	batt_drv->chg_health.rest_rate = val;
	return 0;
}

/* Adaptive Charging */
DEFINE_SIMPLE_ATTRIBUTE(debug_chg_health_rest_rate_fops,
			debug_chg_health_rest_rate_read,
			debug_chg_health_rest_rate_write, "%llu\n");


/* Adaptive Charging */
static int debug_chg_health_rest_rate_before_trigger_read(void *data, u64 *val)
{
	struct batt_drv *batt_drv = data;

	if (!batt_drv->psy)
		return -EINVAL;

	*val = batt_drv->chg_health.rest_rate_before_trigger;
	return 0;
}

/* Adaptive Charging */
static int debug_chg_health_rest_rate_before_trigger_write(void *data, u64 val)
{
	struct batt_drv *batt_drv = data;

	if (!batt_drv->psy)
		return -EINVAL;

	batt_drv->chg_health.rest_rate_before_trigger = val;
	return 0;
}

/* Adaptive Charging */
DEFINE_SIMPLE_ATTRIBUTE(debug_chg_health_rest_rate_before_trigger_fops,
			debug_chg_health_rest_rate_before_trigger_read,
			debug_chg_health_rest_rate_before_trigger_write, "%llu\n");

/* Adaptive Charging */
static int debug_chg_health_thr_soc_read(void *data, u64 *val)
{
	struct batt_drv *batt_drv = (struct batt_drv *)data;

	if (!batt_drv->psy)
		return -EINVAL;

	*val = batt_drv->chg_health.rest_soc;
	return 0;
}

/* Adaptive Charging */
static int debug_chg_health_thr_soc_write(void *data, u64 val)
{
	struct batt_drv *batt_drv = (struct batt_drv *)data;

	if (!batt_drv->psy)
		return -EINVAL;

	batt_drv->chg_health.rest_soc = val;
	return 0;
}

/* Adaptive Charging */
DEFINE_SIMPLE_ATTRIBUTE(debug_chg_health_thr_soc_fops,
			debug_chg_health_thr_soc_read,
			debug_chg_health_thr_soc_write, "%llu\n");

/* Adaptive Charging */
static int debug_chg_health_set_stage(void *data, u64 val)
{
	struct batt_drv *batt_drv = (struct batt_drv *)data;

	if (!batt_drv->psy)
		return -EINVAL;

	switch (val) {
	case CHG_HEALTH_DISABLED:
	case CHG_HEALTH_INACTIVE:
	case CHG_HEALTH_ENABLED:
	case CHG_HEALTH_ACTIVE:
	case CHG_HEALTH_DONE:
		break;
	default:
		return -EINVAL;
	}

	batt_drv->chg_health.rest_state = val;
	return 0;
}

/* Adaptive Charging */
DEFINE_SIMPLE_ATTRIBUTE(debug_chg_health_stage_fops, NULL,
			debug_chg_health_set_stage, "%llu\n");

/* debug variable */
static int raw_profile_cycles;

static ssize_t debug_get_chg_raw_profile(struct file *filp,
					 char __user *buf,
					 size_t count, loff_t *ppos)
{
	struct batt_drv *batt_drv = (struct batt_drv *)filp->private_data;
	char *tmp;
	int len;

	tmp = kzalloc(PAGE_SIZE, GFP_KERNEL);
	if (!tmp)
		return -ENOMEM;

	if (raw_profile_cycles) {
		struct gbms_chg_profile profile;
		int count;

		len = gbms_init_chg_profile(&profile, batt_drv->device->of_node);
		if (len < 0)
			goto exit_done;

		/* len is the capacity */
		len = aacr_get_capacity_at_cycle(batt_drv, raw_profile_cycles);
		if (len <= 0) {
			gbms_free_chg_profile(&profile);
			goto exit_done;
		}

		count = scnprintf(tmp, PAGE_SIZE, "AACR Profile at %d cycles\n",
				  raw_profile_cycles);
		gbms_init_chg_table(&profile, batt_drv->device->of_node, len);
		gbms_dump_chg_profile(&tmp[count], PAGE_SIZE - count, &profile);
		gbms_free_chg_profile(&profile);
	} else {
		gbms_dump_chg_profile(tmp, PAGE_SIZE, &batt_drv->chg_profile);
	}

	len = simple_read_from_buffer(buf, count, ppos, tmp, strlen(tmp));

exit_done:
	kfree(tmp);
	return len;
}

static ssize_t debug_set_chg_raw_profile(struct file *filp,
					 const char __user *user_buf,
					 size_t count, loff_t *ppos)
{
	int ret = 0, val;
	char buf[8];

	ret = simple_write_to_buffer(buf, sizeof(buf), ppos, user_buf, count);
	if (!ret)
		return -EFAULT;

	buf[ret] = '\0';
	ret = kstrtoint(buf, 0, &val);
	if (ret < 0)
		return ret;

	raw_profile_cycles = val;
	return count;
}

BATTERY_DEBUG_ATTRIBUTE(debug_chg_raw_profile_fops,
			debug_get_chg_raw_profile,
			debug_set_chg_raw_profile);

static ssize_t debug_get_power_metrics(struct file *filp, char __user *buf,
				       size_t count, loff_t *ppos)
{
	struct batt_drv *batt_drv = (struct batt_drv *)filp->private_data;
	char *tmp;
	int idx, len = 0;

	tmp = kzalloc(PAGE_SIZE, GFP_KERNEL);
	if (!tmp)
		return -ENOMEM;

	for(idx = 0; idx < POWER_METRICS_MAX_DATA; idx++) {
		len += scnprintf(&tmp[len], PAGE_SIZE - len, "%2d: %8ld/%8ld - %5lld\n", idx,
				 batt_drv->power_metrics.data[idx].voltage,
				 batt_drv->power_metrics.data[idx].charge_count,
				 batt_drv->power_metrics.data[idx].time);
	}

	len = simple_read_from_buffer(buf, count, ppos, tmp, strlen(tmp));
	kfree(tmp);

	return len;
}

BATTERY_DEBUG_ATTRIBUTE(debug_power_metrics_fops, debug_get_power_metrics, NULL);

static int debug_bpst_sbd_status_read(void *data, u64 *val)
{
	struct batt_drv *batt_drv = (struct batt_drv *)data;

	*val = batt_drv->bpst_state.bpst_sbd_status;
	return 0;
}

static int debug_bpst_sbd_status_write(void *data, u64 val)
{
	struct batt_drv *batt_drv = (struct batt_drv *)data;

	if (val < 0 || val > 1)
		return -EINVAL;

	mutex_lock(&batt_drv->bpst_state.lock);
	batt_drv->bpst_state.bpst_sbd_status = val;
	mutex_unlock(&batt_drv->bpst_state.lock);

	return 0;
}

DEFINE_SIMPLE_ATTRIBUTE(debug_bpst_sbd_status_fops,
			debug_bpst_sbd_status_read,
			debug_bpst_sbd_status_write, "%llu\n");

static int debug_ravg_fops_write(void *data, u64 val)
{
	struct batt_drv *batt_drv = (struct batt_drv *)data;
	struct batt_res *res_state = &batt_drv->health_data.bhi_data.res_state;
	int resistance_avg = val / 100, filter_count = 1;
	int ret;

	mutex_lock(&batt_drv->chg_lock);

	batt_res_state_set(res_state, false);
	res_state->resistance_avg = resistance_avg;
	res_state->filter_count = filter_count;

	/* reset storage to defaults */
	if (val == 0) {
		resistance_avg = 0xffff;
		filter_count = 0xffff;
	}

	ret = batt_ravg_write(resistance_avg, filter_count);
	pr_info("RAVG: update val=%d, resistance_avg=%x filter_count=%x (%d)\n",
		(int)val, resistance_avg, filter_count, ret);
	mutex_unlock(&batt_drv->chg_lock);

	return 0;
}

DEFINE_SIMPLE_ATTRIBUTE(debug_ravg_fops, NULL, debug_ravg_fops_write, "%llu\n");

#endif

/* ------------------------------------------------------------------------- */

static ssize_t debug_get_fake_temp(struct file *filp,
					   char __user *buf,
					   size_t count, loff_t *ppos)
{
	struct batt_drv *batt_drv = (struct batt_drv *)filp->private_data;
	char tmp[8];

	mutex_lock(&batt_drv->chg_lock);
	scnprintf(tmp, sizeof(tmp), "%d\n", batt_drv->fake_temp);
	mutex_unlock(&batt_drv->chg_lock);

	return simple_read_from_buffer(buf, count, ppos, tmp, strlen(tmp));
}

static ssize_t debug_set_fake_temp(struct file *filp,
					 const char __user *user_buf,
					 size_t count, loff_t *ppos)
{
	struct batt_drv *batt_drv = (struct batt_drv *)filp->private_data;
	int ret = 0, val;
	char buf[8];

	ret = simple_write_to_buffer(buf, sizeof(buf), ppos, user_buf, count);
	if (!ret)
		return -EFAULT;

	buf[ret] = '\0';
	ret = kstrtoint(buf, 0, &val);
	if (ret < 0)
		return ret;

	mutex_lock(&batt_drv->chg_lock);
	batt_drv->fake_temp = val;
	mutex_unlock(&batt_drv->chg_lock);

	return count;
}

BATTERY_DEBUG_ATTRIBUTE(debug_fake_temp_fops, debug_get_fake_temp,
			debug_set_fake_temp);


static enum batt_paired_state
batt_reset_pairing_state(const struct batt_drv *batt_drv)
{
	char dev_info[GBMS_DINF_LEN];
	int ret = 0;

	memset(dev_info, 0xff, sizeof(dev_info));
	ret = gbms_storage_write(GBMS_TAG_DINF, dev_info, sizeof(dev_info));
	if (ret < 0)
		return -EIO;

	return 0;
}

static ssize_t debug_set_pairing_state(struct file *filp,
					 const char __user *user_buf,
					 size_t count, loff_t *ppos)
{
	struct batt_drv *batt_drv = (struct batt_drv *)filp->private_data;
	int ret = 0, val;
	char buf[8];

	ret = simple_write_to_buffer(buf, sizeof(buf), ppos, user_buf, count);
	if (ret <= 0)
		return ret;

	buf[ret] = '\0';
	ret = kstrtoint(buf, 0, &val);
	if (ret < 0)
		return ret;

	mutex_lock(&batt_drv->chg_lock);

	if (val == BATT_PAIRING_ENABLED) {
		batt_drv->pairing_state = BATT_PAIRING_ENABLED;
		mod_delayed_work(system_wq, &batt_drv->batt_work, 0);
	} else if (val == BATT_PAIRING_RESET) {

		/* send a paring enable to re-pair OR reboot */
		ret = batt_reset_pairing_state(batt_drv);
		if (ret == 0)
			batt_drv->pairing_state = BATT_PAIRING_DISABLED;
		else
			count = -EIO;
	} else {
		count = -EINVAL;
	}
	mutex_unlock(&batt_drv->chg_lock);

	return count;
}

BATTERY_DEBUG_ATTRIBUTE(debug_pairing_fops, 0, debug_set_pairing_state);

/* TODO: add write to stop/start collection, erase history etc. */
static ssize_t debug_get_blf_state(struct file *filp, char __user *buf,
				   size_t count, loff_t *ppos)
{
	struct batt_drv *batt_drv = (struct batt_drv *)filp->private_data;
	char tmp[8];

	mutex_lock(&batt_drv->chg_lock);
	scnprintf(tmp, sizeof(tmp), "%d\n", batt_drv->blf_state);
	mutex_unlock(&batt_drv->chg_lock);

	return simple_read_from_buffer(buf, count, ppos, tmp, strlen(tmp));
}
BATTERY_DEBUG_ATTRIBUTE(debug_blf_state_fops, debug_get_blf_state, 0);

static ssize_t debug_get_bhi_status(struct file *filp, char __user *buf,
				   size_t count, loff_t *ppos)
{
	struct batt_drv *batt_drv = (struct batt_drv *)filp->private_data;
	struct health_data *health_data = &batt_drv->health_data;
	const int cap_idx = health_data->bhi_debug_cap_index;
	const int imp_idx = health_data->bhi_debug_imp_index;
	const int sd_idx = health_data->bhi_debug_sd_index;
	const int algo = BHI_ALGO_DEBUG;
	int health_idx = health_data->bhi_debug_health_index;
	int health_status, len;
	char *tmp;

	tmp = kzalloc(PAGE_SIZE, GFP_KERNEL);
	if (!tmp)
		return -ENOMEM;

	if (health_idx == 0)
		health_idx = bhi_calc_health_index(algo, health_data, cap_idx, imp_idx, sd_idx);

	health_status = bhi_calc_health_status(algo, BHI_ROUND_INDEX(health_idx), health_data);

	if (health_data->bhi_debug_health_index != 0)
		scnprintf(tmp, PAGE_SIZE, "%d, %d\n", health_status, health_idx);
	else
		scnprintf(tmp, PAGE_SIZE, "%d, %d [%d/%d %d/%d %d/%d]\n", health_status,
			  health_idx, cap_idx, health_data->bhi_w_ci, imp_idx,
			  health_data->bhi_w_pi, sd_idx, health_data->bhi_w_sd);

	len = simple_read_from_buffer(buf, count, ppos, tmp, strlen(tmp));
	kfree(tmp);

	return len;
}
BATTERY_DEBUG_ATTRIBUTE(debug_bhi_status_fops, debug_get_bhi_status, 0);

static ssize_t debug_set_first_usage_date(struct file *filp,
					  const char __user *user_buf,
					  size_t count, loff_t *ppos)
{
	struct batt_drv *batt_drv = (struct batt_drv *)filp->private_data;
	struct bhi_data *bhi_data = &batt_drv->health_data.bhi_data;
	int ret = 0, val;
	char buf[8];

	ret = simple_write_to_buffer(buf, sizeof(buf), ppos, user_buf, count);
	if (!ret)
		return -EFAULT;

	buf[ret] = '\0';
	ret = kstrtoint(buf, 0, &val);
	if (ret < 0)
		return ret;

	/* reset device activation date */
	if (val == 1) {
		u8 act_date[BATT_EEPROM_TAG_XYMD_LEN];

		memset(act_date, 0xff, sizeof(act_date));
		ret = gbms_storage_write(GBMS_TAG_AYMD, act_date, sizeof(act_date));
		if (ret < 0)
			return -EINVAL;

		/* set a default value */
		bhi_data->act_date[0] = 0x30; /* 0x30 = '0', 2020 */
		bhi_data->act_date[1] = 0x43; /* 0x43 = 'C', 12th */
		bhi_data->act_date[2] = 0x31; /* 0x31 = '1', 1st */
	}

	return count;
}

BATTERY_DEBUG_ATTRIBUTE(debug_first_usage_date_fops, 0, debug_set_first_usage_date);

/* TODO: add writes to restart pairing (i.e. provide key) */
static ssize_t batt_pairing_state_show(struct device *dev,
				       struct device_attribute *attr,
				       char *buf)
{
	struct power_supply *psy = container_of(dev, struct power_supply, dev);
	struct batt_drv *batt_drv = power_supply_get_drvdata(psy);
	int len;

	mutex_lock(&batt_drv->chg_lock);
	len = scnprintf(buf, PAGE_SIZE, "%d\n", batt_drv->pairing_state);
	mutex_unlock(&batt_drv->chg_lock);
	return len;
}

static const DEVICE_ATTR(pairing_state, 0444, batt_pairing_state_show, NULL);


static ssize_t batt_ctl_chg_stats_actual(struct device *dev,
					 struct device_attribute *attr,
					 const char *buf, size_t count)
{
	struct power_supply *psy = container_of(dev, struct power_supply, dev);
	struct batt_drv *batt_drv =(struct batt_drv *)
					power_supply_get_drvdata(psy);

	if (count < 1)
		return -ENODATA;

	switch (buf[0]) {
	case 'p': /* publish data to qual */
	case 'P': /* force publish data to qual */
		batt_chg_stats_pub(batt_drv, "debug cmd", buf[0] == 'P', false);
		break;
	default:
		count = -EINVAL;
		break;
	}

	return count;
}

static ssize_t batt_show_chg_stats_actual(struct device *dev,
				   struct device_attribute *attr, char *buf)
{
	struct power_supply *psy = container_of(dev, struct power_supply, dev);
	struct batt_drv *batt_drv =(struct batt_drv *)
					power_supply_get_drvdata(psy);
	int len;

	mutex_lock(&batt_drv->stats_lock);
	len = batt_chg_stats_cstr(buf, PAGE_SIZE, &batt_drv->ce_data, false,
			aacr_filtered_capacity(batt_drv, &batt_drv->ce_data));
	mutex_unlock(&batt_drv->stats_lock);

	return len;
}

static const DEVICE_ATTR(charge_stats_actual, 0664,
					     batt_show_chg_stats_actual,
					     batt_ctl_chg_stats_actual);

static ssize_t batt_ctl_chg_stats(struct device *dev,
				  struct device_attribute *attr,
				  const char *buf, size_t count)
{
	struct power_supply *psy = container_of(dev, struct power_supply, dev);
	struct batt_drv *batt_drv =(struct batt_drv *)
					power_supply_get_drvdata(psy);

	if (count < 1)
		return -ENODATA;

	mutex_lock(&batt_drv->stats_lock);
	switch (buf[0]) {
	case 0:
	case '0': /* invalidate current qual */
		cev_stats_init(&batt_drv->ce_qual, &batt_drv->chg_profile);
		break;
	}
	mutex_unlock(&batt_drv->stats_lock);

	return count;
}

/* regular and health stats */
static ssize_t batt_chg_qual_stats_cstr(char *buff, int size,
					struct gbms_charging_event *ce_qual,
					bool verbose, int state_capacity)
{
	ssize_t len = 0;

	len += batt_chg_stats_cstr(&buff[len], size - len, ce_qual, verbose, state_capacity);
	if (ce_qual->ce_health.rest_state != CHG_HEALTH_INACTIVE)
		len += batt_health_stats_cstr(&buff[len], size - len,
					      ce_qual, verbose);
	return len;
}

static ssize_t batt_show_chg_stats(struct device *dev,
				   struct device_attribute *attr, char *buf)
{
	struct power_supply *psy = container_of(dev, struct power_supply, dev);
	struct batt_drv *batt_drv =(struct batt_drv *)
					power_supply_get_drvdata(psy);
	struct gbms_charging_event *ce_qual = &batt_drv->ce_qual;
	int len = -ENODATA;

	mutex_lock(&batt_drv->stats_lock);
	if (ce_qual->last_update - ce_qual->first_update)
		len = batt_chg_qual_stats_cstr(buf, PAGE_SIZE, ce_qual, false,
					aacr_filtered_capacity(batt_drv, ce_qual));
	mutex_unlock(&batt_drv->stats_lock);

	return len;
}

static const DEVICE_ATTR(charge_stats, 0664, batt_show_chg_stats,
					     batt_ctl_chg_stats);

/* show current/active and qual data */
static ssize_t batt_show_chg_details(struct device *dev,
				     struct device_attribute *attr, char *buf)
{
	struct power_supply *psy = container_of(dev, struct power_supply, dev);
	struct batt_drv *batt_drv =(struct batt_drv *)
					power_supply_get_drvdata(psy);
	struct gbms_charging_event *ce_data = &batt_drv->ce_data;
	const bool qual_valid = (batt_drv->ce_qual.last_update -
				batt_drv->ce_qual.first_update) != 0;
	int len = 0;

	mutex_lock(&batt_drv->stats_lock);

	/* this is the current one */
	len += batt_chg_stats_cstr(&buf[len], PAGE_SIZE - len, ce_data, true,
				   aacr_filtered_capacity(batt_drv, ce_data));

	/*
	 * stats are accumulated in ce_data->health_stats, rest_* fields
	 * are set on stats_close()
	 */
	if (batt_drv->chg_health.rest_state != CHG_HEALTH_INACTIVE) {
		const struct gbms_ce_tier_stats *h = &batt_drv->ce_data.health_stats;
		const struct gbms_ce_tier_stats *p = &batt_drv->ce_data.health_pause_stats;
		const long elap_h = h->time_fast + h->time_taper + h->time_other;
		const long elap_p = p->time_fast + p->time_taper + p->time_other;
		const ktime_t now = get_boot_sec();
		int vti;

		vti = batt_chg_health_vti(&batt_drv->chg_health);
		len += scnprintf(&buf[len], PAGE_SIZE - len,
				"\nH: %d %d %ld %ld %lld %lld %d",
				batt_drv->chg_health.rest_state,
				vti, elap_h, elap_p, now,
				batt_drv->chg_health.rest_deadline,
				batt_drv->chg_health.always_on_soc);

		/* NOTE: vtier_idx is -1, can also check elap  */
		if (h->soc_in != -1)
			len += gbms_tier_stats_cstr(&buf[len],
						    PAGE_SIZE - len, h, !!elap_h);
		if (p->soc_in != -1)
			len += gbms_tier_stats_cstr(&buf[len],
						    PAGE_SIZE - len, p, !!elap_p);
	}

	len += scnprintf(&buf[len], PAGE_SIZE - len, "\n");

	/* this was the last one (if present) */
	if (qual_valid) {
		len += batt_chg_qual_stats_cstr(
			&buf[len], PAGE_SIZE - len, &batt_drv->ce_qual, true,
			aacr_filtered_capacity(batt_drv, &batt_drv->ce_qual));
		len += scnprintf(&buf[len], PAGE_SIZE - len, "\n");
	}

	mutex_unlock(&batt_drv->stats_lock);

	return len;
}

static const DEVICE_ATTR(charge_details, 0444, batt_show_chg_details,
					       NULL);

/* tier and soc details */
static ssize_t batt_show_ttf_details(struct device *dev,
				     struct device_attribute *attr, char *buf)
{
	struct power_supply *psy = container_of(dev, struct power_supply, dev);
	struct batt_drv *batt_drv = (struct batt_drv *)
					power_supply_get_drvdata(psy);
	struct batt_ttf_stats *ttf_stats;
	int len;

	if (!batt_drv->ssoc_state.buck_enabled)
		return -ENODATA;

	ttf_stats = kzalloc(sizeof(*ttf_stats), GFP_KERNEL);
	if (!ttf_stats)
		return -ENOMEM;

	mutex_lock(&batt_drv->stats_lock);
	/* update a private copy of ttf stats */
	ttf_stats_update(ttf_stats_dup(ttf_stats, &batt_drv->ttf_stats),
			 &batt_drv->ce_data, false);
	mutex_unlock(&batt_drv->stats_lock);

	len = ttf_dump_details(buf, PAGE_SIZE, ttf_stats,
			       batt_drv->ce_data.last_soc);
	kfree(ttf_stats);

	return len;
}

static const DEVICE_ATTR(ttf_details, 0444, batt_show_ttf_details, NULL);

/* house stats */
static ssize_t batt_show_ttf_stats(struct device *dev,
				   struct device_attribute *attr, char *buf)
{
	struct power_supply *psy = container_of(dev, struct power_supply, dev);
	struct batt_drv *batt_drv =(struct batt_drv *)
					power_supply_get_drvdata(psy);
	const int verbose = true;
	int i, len = 0;

	mutex_lock(&batt_drv->stats_lock);

	for (i = 0; i < GBMS_STATS_TIER_COUNT; i++)
		len += ttf_tier_cstr(&buf[len], PAGE_SIZE,
				     &batt_drv->ttf_stats.tier_stats[i]);

	len += scnprintf(&buf[len], PAGE_SIZE - len, "\n");

	if (verbose)
		len += ttf_soc_cstr(&buf[len], PAGE_SIZE - len,
				    &batt_drv->ttf_stats.soc_stats,
				    0, 99);

	mutex_unlock(&batt_drv->stats_lock);

	return len;
}

/* userspace restore the TTF data with this */
static ssize_t batt_ctl_ttf_stats(struct device *dev,
				  struct device_attribute *attr,
				  const char *buf, size_t count)
{
	int res;
	struct power_supply *psy = container_of(dev, struct power_supply, dev);
	struct batt_drv *batt_drv =(struct batt_drv *)
					power_supply_get_drvdata(psy);

	if (count < 1)
		return -ENODATA;
	if (!batt_drv->ssoc_state.buck_enabled)
		return -ENODATA;

	mutex_lock(&batt_drv->stats_lock);
	switch (buf[0]) {
	case 'u':
	case 'U': /* force update */
		ttf_stats_update(&batt_drv->ttf_stats, &batt_drv->ce_data,
				 (buf[0] == 'U'));
		break;
	default:
		/* TODO: userspace restore of the data */
		res = ttf_stats_sscan(&batt_drv->ttf_stats, buf, count);
		if (res < 0)
			count = res;
		break;
	}
	mutex_unlock(&batt_drv->stats_lock);

	return count;
}

static const DEVICE_ATTR(ttf_stats, 0664, batt_show_ttf_stats,
					  batt_ctl_ttf_stats);

/* ------------------------------------------------------------------------- */

static ssize_t chg_health_show_stage(struct device *dev,
				     struct device_attribute *attr, char *buf)
{
	struct power_supply *psy = container_of(dev, struct power_supply, dev);
	struct batt_drv *batt_drv = (struct batt_drv *)
					power_supply_get_drvdata(psy);
	const char *s = "Inactive";

	mutex_lock(&batt_drv->chg_lock);
	switch (batt_drv->chg_health.rest_state) {
	case CHG_HEALTH_DISABLED:
		s = "Disabled";
		break;
	case CHG_HEALTH_ENABLED:
		s = "Enabled";
		break;
	case CHG_HEALTH_PAUSE:
	case CHG_HEALTH_ACTIVE:
		s = "Active";
		break;
	case CHG_HEALTH_DONE:
		s = "Done";
		break;
	default:
		break;
	}
	mutex_unlock(&batt_drv->chg_lock);

	return scnprintf(buf, PAGE_SIZE, "%s\n", s);
}

static const DEVICE_ATTR(charge_stage, 0444, chg_health_show_stage, NULL);

static ssize_t chg_health_charge_limit_get(struct device *dev,
					   struct device_attribute *attr,
					   char *buf)
{
	struct power_supply *psy = container_of(dev, struct power_supply, dev);
	struct batt_drv *batt_drv =(struct batt_drv *)
					power_supply_get_drvdata(psy);

	return scnprintf(buf, PAGE_SIZE, "%d\n",
			 batt_drv->chg_health.always_on_soc);
}

/* setting disable (deadline = -1) or replug (deadline == 0) will disable */
static void batt_set_health_charge_limit(struct batt_drv *batt_drv,
					 const int always_on_soc)
{
	enum chg_health_state rest_state;

	mutex_lock(&batt_drv->chg_lock);

	/*
	 * There are interesting overlaps with the AC standard behavior since
	 * the aon limit can be set at any time (and while AC limit is active)
	 * TODO: fully document the state machine
	 */
	rest_state = batt_drv->chg_health.rest_state;

	if (always_on_soc != -1) {
		switch (rest_state) {
		case CHG_HEALTH_DISABLED: /* didn't meet deadline */
		case CHG_HEALTH_INACTIVE: /* deadline was not provided */
			rest_state = CHG_HEALTH_ENABLED;
			break;
		default:
			/* _DONE, _ENABLED, _ACTIVE, _USER_DISABLED */
			break;
		}
	} else if (batt_drv->chg_health.always_on_soc != -1) {

		switch (rest_state) {
		case CHG_HEALTH_ENABLED: /* waiting for always_on_soc */
		case CHG_HEALTH_ACTIVE: /* activated at always_on_soc */
			if (batt_drv->chg_health.rest_deadline > 0)
				rest_state = CHG_HEALTH_ENABLED;
			else
				rest_state = CHG_HEALTH_INACTIVE;
			break;
		default:
			/* _DONE, _DISABLED, _USER_DISABLED */
			break;
		}
	}

	batt_drv->chg_health.always_on_soc = always_on_soc;
	batt_drv->chg_health.rest_state = rest_state;

	mutex_unlock(&batt_drv->chg_lock);
}

static ssize_t chg_health_charge_limit_set(struct device *dev,
					   struct device_attribute *attr,
					   const char *buf, size_t count)
{
	struct power_supply *psy = container_of(dev, struct power_supply, dev);
	struct batt_drv *batt_drv =(struct batt_drv *)
					power_supply_get_drvdata(psy);
	const int always_on_soc = simple_strtol(buf, NULL, 10);

	/* Always enable AC when SOC is over the trigger point. */
	if (always_on_soc < -1 || always_on_soc > 99)
		return -EINVAL;

	batt_set_health_charge_limit(batt_drv, always_on_soc);
	power_supply_changed(batt_drv->psy);
	return count;
}

static DEVICE_ATTR(charge_limit, 0660, chg_health_charge_limit_get,
		   chg_health_charge_limit_set);

static ssize_t batt_show_chg_deadline(struct device *dev,
				      struct device_attribute *attr, char *buf)
{
	struct power_supply *psy = container_of(dev, struct power_supply, dev);
	struct batt_drv *batt_drv =(struct batt_drv *)
					power_supply_get_drvdata(psy);
	const struct batt_chg_health *rest = &batt_drv->chg_health;
	const bool aon_enabled = rest->always_on_soc != -1;
	const ktime_t now = get_boot_sec();
	long long deadline = 0;
	ktime_t ttf = 0;
	int ret = 0;

	mutex_lock(&batt_drv->chg_lock);

	/*
	 * = (rest_deadline <= 0) means state is either Inactive or Disabled
	 * = (rest_deadline < now) means state is either Done or Disabled
	 *
	 * State becomes Disabled from Enabled or Active when/if msc_logic()
	 * determines that the device cannot reach full before the deadline.
	 *
	 * UI checks for:
	 *   (stage == 'Active' || stage == 'Enabled') && deadline > 0
	 */
	deadline = batt_drv->chg_health.rest_deadline;

	/* ACA: show time to full when ACA triggered */
	if (aon_enabled && rest->rest_state == CHG_HEALTH_ACTIVE) {
		ret = batt_ttf_estimate(&ttf, batt_drv);
		if (ret < 0)
			pr_debug("unable to get ttf (%d)\n", ret);
		else
			deadline = now + ttf;
	}

	if (deadline > 0 && deadline > now)
		deadline -= now;
	else if (deadline > 0)
		deadline = 0;

	mutex_unlock(&batt_drv->chg_lock);

	/*
	 * deadline < 0 feature disabled. deadline = 0 expired or disabled for
	 * this session, deadline > 0 time to deadline otherwise.
	 */
	return scnprintf(buf, PAGE_SIZE, "%lld\n", (long long)deadline);
}

/* userspace restore the TTF data with this */
static ssize_t batt_set_chg_deadline(struct device *dev,
				     struct device_attribute *attr,
				     const char *buf, size_t count)
{
	struct power_supply *psy = container_of(dev, struct power_supply, dev);
	struct batt_drv *batt_drv =(struct batt_drv *)
					power_supply_get_drvdata(psy);
	long long deadline_s;
	bool changed;

	/* API works in seconds */
	deadline_s = simple_strtoll(buf, NULL, 10);

	mutex_lock(&batt_drv->chg_lock);
	/* Let deadline < 0 pass to set stats */
	if (!batt_drv->ssoc_state.buck_enabled && deadline_s >= 0) {
		mutex_unlock(&batt_drv->chg_lock);
		return -EINVAL;
	}

	changed = batt_health_set_chg_deadline(&batt_drv->chg_health,
					       deadline_s);
	mutex_unlock(&batt_drv->chg_lock);

	if (changed) {
		/* charging_policy: vote AC */
		gvotable_cast_long_vote(batt_drv->charging_policy_votable, "MSC_AC",
					CHARGING_POLICY_VOTE_ADAPTIVE_AC,
					batt_drv->chg_health.rest_deadline > 0);

		power_supply_changed(batt_drv->psy);
	}

	gbms_logbuffer_prlog(batt_drv->ttf_stats.ttf_log, LOGLEVEL_INFO, 0, LOGLEVEL_DEBUG,
			     "MSC_HEALTH: deadline_s=%lld deadline at %lld",
			     deadline_s, batt_drv->chg_health.rest_deadline);

	return count;
}

static const DEVICE_ATTR(charge_deadline, 0664, batt_show_chg_deadline,
						batt_set_chg_deadline);

static ssize_t charge_deadline_dryrun_store(struct device *dev,
					    struct device_attribute *attr,
					    const char *buf, size_t count)
{
	struct power_supply *psy = container_of(dev, struct power_supply, dev);
	struct batt_drv *batt_drv =
		(struct batt_drv *)power_supply_get_drvdata(psy);
	long long deadline_s;

	/* API works in seconds */
	deadline_s = simple_strtoll(buf, NULL, 10);

	mutex_lock(&batt_drv->chg_lock);
	if (!batt_drv->ssoc_state.buck_enabled || deadline_s < 0) {
		mutex_unlock(&batt_drv->chg_lock);
		return -EINVAL;
	}
	batt_drv->chg_health.dry_run_deadline = get_boot_sec() + deadline_s;
	mutex_unlock(&batt_drv->chg_lock);

	return count;
}

static DEVICE_ATTR_WO(charge_deadline_dryrun);

enum batt_ssoc_status {
	BATT_SSOC_STATUS_UNKNOWN = 0,
	BATT_SSOC_STATUS_CONNECTED = 1,
	BATT_SSOC_STATUS_DISCONNECTED = 2,
	BATT_SSOC_STATUS_FULL = 3,
};

static ssize_t ssoc_details_show(struct device *dev,
				 struct device_attribute *attr, char *buf)
{
	struct power_supply *psy = container_of(dev, struct power_supply, dev);
	struct batt_drv *batt_drv = power_supply_get_drvdata(psy);
	struct batt_ssoc_state *ssoc_state = &batt_drv->ssoc_state;
	int len = 0;
	enum batt_ssoc_status status = BATT_SSOC_STATUS_UNKNOWN;
	char buff[UICURVE_BUF_SZ] = { 0 };

	mutex_lock(&batt_drv->chg_lock);

	if (ssoc_state->buck_enabled == 0) {
		status = BATT_SSOC_STATUS_DISCONNECTED;
	} else if (ssoc_state->buck_enabled == 1) {
		if (batt_drv->batt_full)
			status = BATT_SSOC_STATUS_FULL;
		else
			status = BATT_SSOC_STATUS_CONNECTED;
	}

	len = scnprintf(
		buf, sizeof(ssoc_state->ssoc_state_cstr),
		"soc: l=%d%% gdf=%d.%02d uic=%d.%02d rl=%d.%02d\n"
		"curve:%s\n"
		"status: ct=%d rl=%d s=%d\n",
		ssoc_get_capacity(ssoc_state), qnum_toint(ssoc_state->ssoc_gdf),
		qnum_fracdgt(ssoc_state->ssoc_gdf),
		qnum_toint(ssoc_state->ssoc_uic),
		qnum_fracdgt(ssoc_state->ssoc_uic),
		qnum_toint(ssoc_state->ssoc_rl),
		qnum_fracdgt(ssoc_state->ssoc_rl),
		ssoc_uicurve_cstr(buff, sizeof(buff), ssoc_state->ssoc_curve),
		ssoc_state->ssoc_curve_type, ssoc_state->rl_status, status);

	mutex_unlock(&batt_drv->chg_lock);

	return len;
}

static const DEVICE_ATTR_RO(ssoc_details);

static ssize_t show_bd_trickle_enable(struct device *dev,
				      struct device_attribute *attr,
				      char *buf)
{
	struct power_supply *psy = container_of(dev, struct power_supply, dev);
	struct batt_drv *batt_drv = power_supply_get_drvdata(psy);

	return scnprintf(buf, PAGE_SIZE, "%d\n",
			 batt_drv->ssoc_state.bd_trickle_enable);
}

static ssize_t set_bd_trickle_enable(struct device *dev,
				     struct device_attribute *attr,
				     const char *buf, size_t count)
{
	struct power_supply *psy = container_of(dev, struct power_supply, dev);
	struct batt_drv *batt_drv = power_supply_get_drvdata(psy);
	int ret = 0, val;

	ret = kstrtoint(buf, 0, &val);
	if (ret < 0)
		return ret;

	batt_drv->ssoc_state.bd_trickle_enable = !!val;

	return count;
}

static DEVICE_ATTR(bd_trickle_enable, 0660,
		   show_bd_trickle_enable, set_bd_trickle_enable);

static ssize_t show_bd_trickle_cnt(struct device *dev,
				   struct device_attribute *attr, char *buf)
{
	struct power_supply *psy = container_of(dev, struct power_supply, dev);
	struct batt_drv *batt_drv = power_supply_get_drvdata(psy);

	return scnprintf(buf, PAGE_SIZE, "%d\n",
			 batt_drv->ssoc_state.bd_trickle_cnt);
}

static ssize_t set_bd_trickle_cnt(struct device *dev,
				  struct device_attribute *attr,
				  const char *buf, size_t count)
{
	struct power_supply *psy = container_of(dev, struct power_supply, dev);
	struct batt_drv *batt_drv = power_supply_get_drvdata(psy);
	int ret = 0, val;

	ret = kstrtoint(buf, 0, &val);
	if (ret < 0)
		return ret;

	batt_drv->ssoc_state.bd_trickle_cnt = val;

	return count;
}

static DEVICE_ATTR(bd_trickle_cnt, 0660,
		   show_bd_trickle_cnt, set_bd_trickle_cnt);

static ssize_t show_bd_trickle_recharge_soc(struct device *dev,
					    struct device_attribute *attr,
					    char *buf)
{
	struct power_supply *psy = container_of(dev, struct power_supply, dev);
	struct batt_drv *batt_drv = power_supply_get_drvdata(psy);

	return scnprintf(buf, PAGE_SIZE, "%d\n",
			 batt_drv->ssoc_state.bd_trickle_recharge_soc);
}

#define BD_RL_SOC_FULL		100
#define BD_RL_SOC_LOW		50
static ssize_t set_bd_trickle_recharge_soc(struct device *dev,
					   struct device_attribute *attr,
					   const char *buf, size_t count)
{
	struct power_supply *psy = container_of(dev, struct power_supply, dev);
	struct batt_drv *batt_drv = power_supply_get_drvdata(psy);
	int ret = 0, val;

	ret = kstrtoint(buf, 0, &val);
	if (ret < 0)
		return ret;

	if ((val >= BD_RL_SOC_FULL) || (val < BD_RL_SOC_LOW))
		return count;

	batt_drv->ssoc_state.bd_trickle_recharge_soc = val;

	return count;
}

static DEVICE_ATTR(bd_trickle_recharge_soc, 0660,
		   show_bd_trickle_recharge_soc, set_bd_trickle_recharge_soc);

static ssize_t show_bd_trickle_dry_run(struct device *dev,
				       struct device_attribute *attr, char *buf)
{
	struct power_supply *psy = container_of(dev, struct power_supply, dev);
	struct batt_drv *batt_drv = power_supply_get_drvdata(psy);

	return scnprintf(buf, PAGE_SIZE, "%d\n",
			 batt_drv->ssoc_state.bd_trickle_dry_run);
}

static ssize_t set_bd_trickle_dry_run(struct device *dev,
				      struct device_attribute *attr,
				      const char *buf, size_t count)
{
	struct power_supply *psy = container_of(dev, struct power_supply, dev);
	struct batt_drv *batt_drv = power_supply_get_drvdata(psy);
	int ret = 0, val;

	ret = kstrtoint(buf, 0, &val);
	if (ret < 0)
		return ret;

	batt_drv->ssoc_state.bd_trickle_dry_run = val ? true : false;

	return count;
}

static DEVICE_ATTR(bd_trickle_dry_run, 0660,
		   show_bd_trickle_dry_run, set_bd_trickle_dry_run);

static ssize_t show_bd_trickle_reset_sec(struct device *dev,
					 struct device_attribute *attr,
					 char *buf)
{
	struct power_supply *psy = container_of(dev, struct power_supply, dev);
	struct batt_drv *batt_drv = power_supply_get_drvdata(psy);

	return scnprintf(buf, PAGE_SIZE, "%d\n",
			 batt_drv->ssoc_state.bd_trickle_reset_sec);
}

static ssize_t set_bd_trickle_reset_sec(struct device *dev,
					struct device_attribute *attr,
					const char *buf, size_t count)
{
	struct power_supply *psy = container_of(dev, struct power_supply, dev);
	struct batt_drv *batt_drv = power_supply_get_drvdata(psy);
	unsigned int val;
	int ret = 0;

	ret = kstrtouint(buf, 0, &val);
	if (ret < 0)
		return ret;

	batt_drv->ssoc_state.bd_trickle_reset_sec = val;

	return count;
}

static DEVICE_ATTR(bd_trickle_reset_sec, 0660,
		   show_bd_trickle_reset_sec, set_bd_trickle_reset_sec);

static ssize_t bd_clear_store(struct device *dev,
			      struct device_attribute *attr,
			      const char *buf, size_t count)
{
	struct power_supply *psy = container_of(dev, struct power_supply, dev);
	struct batt_drv *batt_drv = power_supply_get_drvdata(psy);
	int ret = 0, val = 0;

	ret = kstrtoint(buf, 0, &val);
	if (ret < 0)
		return ret;

	if (val)
		bd_trickle_reset(&batt_drv->ssoc_state, &batt_drv->ce_data);

	return count;
}

static DEVICE_ATTR_WO(bd_clear);

static ssize_t batt_show_time_to_ac(struct device *dev,
				    struct device_attribute *attr, char *buf)
{
	struct power_supply *psy = container_of(dev, struct power_supply, dev);
	struct batt_drv *batt_drv =(struct batt_drv *)
					power_supply_get_drvdata(psy);
	const int soc = CHG_HEALTH_REST_SOC(&batt_drv->chg_health);
	qnum_t soc_raw = ssoc_get_capacity_raw(&batt_drv->ssoc_state);
	qnum_t soc_health = qnum_fromint(soc);
	ktime_t estimate;
	int rc;

	rc = ttf_soc_estimate(&estimate, &batt_drv->ttf_stats,
			      &batt_drv->ce_data, soc_raw,
			      soc_health - qnum_rconst(SOC_ROUND_BASE));
	if (rc < 0)
		estimate = -1;

	if (estimate == -1)
		return -ERANGE;

	return scnprintf(buf, PAGE_SIZE, "%lld\n", (long long)estimate);
}

static const DEVICE_ATTR(time_to_ac, 0444, batt_show_time_to_ac, NULL);

static ssize_t batt_show_ac_soc(struct device *dev,
				    struct device_attribute *attr, char *buf)
{
	struct power_supply *psy = container_of(dev, struct power_supply, dev);
	struct batt_drv *batt_drv =(struct batt_drv *)
					power_supply_get_drvdata(psy);

	return scnprintf(buf, PAGE_SIZE, "%d\n",
			 CHG_HEALTH_REST_SOC(&batt_drv->chg_health));
}

static const DEVICE_ATTR(ac_soc, 0444, batt_show_ac_soc, NULL);


static ssize_t batt_show_charger_state(struct device *dev,
				       struct device_attribute *attr, char *buf)
{
	struct power_supply *psy = container_of(dev, struct power_supply, dev);
	struct batt_drv *batt_drv = power_supply_get_drvdata(psy);

	return scnprintf(buf, PAGE_SIZE, "0x%llx\n", batt_drv->chg_state.v);
}

static const DEVICE_ATTR(charger_state, 0444, batt_show_charger_state, NULL);


static ssize_t batt_show_charge_type(struct device *dev,
				       struct device_attribute *attr, char *buf)
{
	struct power_supply *psy = container_of(dev, struct power_supply, dev);
	struct batt_drv *batt_drv = power_supply_get_drvdata(psy);

	return scnprintf(buf, PAGE_SIZE, "%d\n", batt_drv->chg_state.f.chg_type);
}

static const DEVICE_ATTR(charge_type, 0444, batt_show_charge_type, NULL);


static ssize_t batt_show_constant_charge_current(struct device *dev,
				       struct device_attribute *attr, char *buf)
{
	struct power_supply *psy = container_of(dev, struct power_supply, dev);
	struct batt_drv *batt_drv = power_supply_get_drvdata(psy);

	return scnprintf(buf, PAGE_SIZE, "%d\n", batt_drv->cc_max);
}

static const DEVICE_ATTR(constant_charge_current, 0444,
			 batt_show_constant_charge_current, NULL);


static ssize_t batt_show_constant_charge_voltage(struct device *dev,
				       struct device_attribute *attr, char *buf)
{
	struct power_supply *psy = container_of(dev, struct power_supply, dev);
	struct batt_drv *batt_drv = power_supply_get_drvdata(psy);

	return scnprintf(buf, PAGE_SIZE, "%d\n", batt_drv->fv_uv);
}

static const DEVICE_ATTR(constant_charge_voltage, 0444,
			 batt_show_constant_charge_voltage, NULL);

static ssize_t fan_level_store(struct device *dev,
			       struct device_attribute *attr,
			       const char *buf, size_t count) {
	struct power_supply *psy = container_of(dev, struct power_supply, dev);
	struct batt_drv *batt_drv = power_supply_get_drvdata(psy);
	int ret = 0;
	int level;

	ret = kstrtoint(buf, 0, &level);
	if (ret < 0)
		return ret;

	if ((level < FAN_LVL_UNKNOWN) || (level > FAN_LVL_ALARM))
		return -ERANGE;

	batt_drv->fan_level = level;

	/* always send a power supply event when forcing the value */
	if (batt_drv->psy)
		power_supply_changed(batt_drv->psy);

	return count;
}

static ssize_t fan_level_show(struct device *dev,
			      struct device_attribute *attr, char *buf)
{
	struct power_supply *psy = container_of(dev, struct power_supply, dev);
	struct batt_drv *batt_drv = power_supply_get_drvdata(psy);
	int result = 0;

	if (batt_drv->fan_level == -1 && batt_drv->fan_level_votable)
		result = gvotable_get_current_int_vote(
				batt_drv->fan_level_votable);
	else
		result = batt_drv->fan_level;

	return scnprintf(buf, PAGE_SIZE, "%d\n", result);
}

static const DEVICE_ATTR_RW(fan_level);

static ssize_t show_health_safety_margin(struct device *dev,
				   struct device_attribute *attr, char *buf)
{
	struct power_supply *psy = container_of(dev, struct power_supply, dev);
	struct batt_drv *batt_drv = power_supply_get_drvdata(psy);

	return scnprintf(buf, PAGE_SIZE, "%d\n",
			 batt_drv->health_safety_margin);
}

static ssize_t set_health_safety_margin(struct device *dev,
				  struct device_attribute *attr,
				  const char *buf, size_t count)
{
	struct power_supply *psy = container_of(dev, struct power_supply, dev);
	struct batt_drv *batt_drv = power_supply_get_drvdata(psy);
	int ret = 0, val;

	ret = kstrtoint(buf, 0, &val);
	if (ret < 0)
		return ret;

	/*
	 * less than 0 is not accaptable: we will not reach full in time.
	 * set to 0 to disable PAUSE but keep AC charge
	 */
	if (val < 0)
		val = 0;

	batt_drv->health_safety_margin = val;

	return count;
}

static DEVICE_ATTR(health_safety_margin, 0660,
		    show_health_safety_margin, set_health_safety_margin);

/* BPST ------------------------------------------------------------------- */

static ssize_t bpst_reset_store(struct device *dev,
			      struct device_attribute *attr,
			      const char *buf, size_t count)
{
	struct power_supply *psy = container_of(dev, struct power_supply, dev);
	struct batt_drv *batt_drv = power_supply_get_drvdata(psy);
	struct batt_bpst *bpst_state = &batt_drv->bpst_state;
	int ret = 0, val = 0;

	ret = kstrtoint(buf, 0, &val);
	if (ret < 0)
		return ret;

	if (val) {
		ret = batt_bpst_reset(bpst_state);
		if (ret < 0)
			pr_err("%s: MSC_BPST: Cannot reset GBMS_TAG_BPST (%d)\n", __func__, ret);
	}

	return count;
}

static DEVICE_ATTR_WO(bpst_reset);

static ssize_t show_bpst_detect_disable(struct device *dev,
				        struct device_attribute *attr, char *buf)
{
	struct power_supply *psy = container_of(dev, struct power_supply, dev);
	struct batt_drv *batt_drv = power_supply_get_drvdata(psy);

	return scnprintf(buf, PAGE_SIZE, "%d\n",
			 batt_drv->bpst_state.bpst_detect_disable);
}

static ssize_t set_bpst_detect_disable(struct device *dev,
				       struct device_attribute *attr,
				       const char *buf, size_t count)
{
	struct power_supply *psy = container_of(dev, struct power_supply, dev);
	struct batt_drv *batt_drv = power_supply_get_drvdata(psy);
	int ret = 0, val;

	ret = kstrtoint(buf, 0, &val);
	if (ret < 0)
		return ret;

	mutex_lock(&batt_drv->bpst_state.lock);
	batt_drv->bpst_state.bpst_detect_disable = !!val;
	mutex_unlock(&batt_drv->bpst_state.lock);
	if (batt_drv->psy)
		power_supply_changed(batt_drv->psy);

	return count;
}

static DEVICE_ATTR(bpst_detect_disable, 0660,
		   show_bpst_detect_disable, set_bpst_detect_disable);

/* AACR ------------------------------------------------------------------- */

static ssize_t aacr_state_store(struct device *dev,
			       struct device_attribute *attr,
			       const char *buf, size_t count) {
	struct power_supply *psy = container_of(dev, struct power_supply, dev);
	struct batt_drv *batt_drv = power_supply_get_drvdata(psy);
	int val, state, algo, ret = 0;

	ret = kstrtoint(buf, 0, &val);
	if (ret < 0)
		return ret;

	if (val < BATT_AACR_DISABLED) /* not allow minus value */
		return -ERANGE;

	switch (val) {
	case BATT_AACR_DISABLED:
		state = BATT_AACR_DISABLED;
		algo = BATT_AACR_DISABLED;
		break;
	case BATT_AACR_ENABLED:
		state = BATT_AACR_ENABLED;
		algo = BATT_AACR_ALGO_DEFAULT;
		break;
	case BATT_AACR_ALGO_LOW_B:
		state = BATT_AACR_ENABLED;
		algo = BATT_AACR_ALGO_LOW_B;
		break;
	default:
		return -ERANGE;
	}

	if (batt_drv->aacr_state == state && batt_drv->aacr_algo == algo)
		return count;

	pr_info("aacr_state: %d -> %d, aacr_algo: %d -> %d\n",
		batt_drv->aacr_state, state, batt_drv->aacr_algo, algo);
	batt_drv->aacr_state = state;
	batt_drv->aacr_algo = algo;
	return count;
}

static ssize_t aacr_state_show(struct device *dev,
			      struct device_attribute *attr, char *buf)
{
	struct power_supply *psy = container_of(dev, struct power_supply, dev);
	struct batt_drv *batt_drv = power_supply_get_drvdata(psy);

	return scnprintf(buf, PAGE_SIZE, "%d\n", batt_drv->aacr_state);
}

static const DEVICE_ATTR_RW(aacr_state);


static ssize_t aacr_cycle_grace_store(struct device *dev,
				      struct device_attribute *attr,
				      const char *buf, size_t count)
{
	struct power_supply *psy = container_of(dev, struct power_supply, dev);
	struct batt_drv *batt_drv = power_supply_get_drvdata(psy);
	int value, ret = 0;

	ret = kstrtoint(buf, 0, &value);
	if (ret < 0)
		return ret;

	batt_drv->aacr_cycle_grace = value;
	return count;
}

static ssize_t aacr_cycle_grace_show(struct device *dev,
				     struct device_attribute *attr, char *buf)
{
	struct power_supply *psy = container_of(dev, struct power_supply, dev);
	struct batt_drv *batt_drv = power_supply_get_drvdata(psy);

	return scnprintf(buf, PAGE_SIZE, "%d\n", batt_drv->aacr_cycle_grace);
}

static const DEVICE_ATTR_RW(aacr_cycle_grace);


static ssize_t aacr_cycle_max_store(struct device *dev,
				    struct device_attribute *attr,
				    const char *buf, size_t count)
{
	struct power_supply *psy = container_of(dev, struct power_supply, dev);
	struct batt_drv *batt_drv = power_supply_get_drvdata(psy);
	int value, ret = 0;

	ret = kstrtoint(buf, 0, &value);
	if (ret < 0)
		return ret;

	batt_drv->aacr_cycle_max = value;
	return count;
}

static ssize_t aacr_cycle_max_show(struct device *dev,
				     struct device_attribute *attr, char *buf)
{
	struct power_supply *psy = container_of(dev, struct power_supply, dev);
	struct batt_drv *batt_drv = power_supply_get_drvdata(psy);

	return scnprintf(buf, PAGE_SIZE, "%d\n", batt_drv->aacr_cycle_max);
}

static const DEVICE_ATTR_RW(aacr_cycle_max);

static ssize_t aacr_algo_show(struct device *dev,
			      struct device_attribute *attr, char *buf)
{
	struct power_supply *psy = container_of(dev, struct power_supply, dev);
	struct batt_drv *batt_drv = power_supply_get_drvdata(psy);

	return scnprintf(buf, PAGE_SIZE, "%d\n", batt_drv->aacr_algo);
}

static const DEVICE_ATTR_RO(aacr_algo);

/* Swelling  --------------------------------------------------------------- */

static ssize_t swelling_data_show(struct device *dev,
				 struct device_attribute *attr, char *buf)
{
	struct power_supply *psy = container_of(dev, struct power_supply, dev);
	struct batt_drv *batt_drv = power_supply_get_drvdata(psy);
	struct swelling_data *sd = &batt_drv->sd;
	int len = 0, i;

	len += scnprintf(&buf[len], PAGE_SIZE - len,
			 "temp/soc\tcharge(s)\tdischarge(s)\n");
	for (i = 0; i < BATT_TEMP_RECORD_THR ; i++) {
		len += scnprintf(&buf[len], PAGE_SIZE - len,
				 "%d/%d\t%llu\t%llu\n",
				 sd->temp_thr[i]/10, sd->soc_thr[i],
				 sd->chg[i], sd->dischg[i]);
	}

	return len;
}

static const DEVICE_ATTR_RO(swelling_data);

/* BHI --------------------------------------------------------------------- */

static ssize_t health_index_show(struct device *dev,
				 struct device_attribute *attr, char *buf)
{
	struct power_supply *psy = container_of(dev, struct power_supply, dev);
	struct batt_drv *batt_drv = power_supply_get_drvdata(psy);

	return scnprintf(buf, PAGE_SIZE, "%d\n",
			 BHI_ROUND_INDEX(batt_drv->health_data.bhi_index));
}

static const DEVICE_ATTR_RO(health_index);

static ssize_t health_status_show(struct device *dev,
				  struct device_attribute *attr, char *buf)
{
	struct power_supply *psy = container_of(dev, struct power_supply, dev);
	struct batt_drv *batt_drv = power_supply_get_drvdata(psy);

	return scnprintf(buf, PAGE_SIZE, "%d\n", batt_drv->health_data.bhi_status);
}

static const DEVICE_ATTR_RO(health_status);

static ssize_t health_impedance_index_show(struct device *dev,
				      struct device_attribute *attr, char *buf)
{
	struct power_supply *psy = container_of(dev, struct power_supply, dev);
	struct batt_drv *batt_drv = power_supply_get_drvdata(psy);

	return scnprintf(buf, PAGE_SIZE, "%d\n",
			 BHI_ROUND_INDEX(batt_drv->health_data.bhi_imp_index));
}

static const DEVICE_ATTR_RO(health_impedance_index);

static ssize_t health_capacity_index_show(struct device *dev,
				      struct device_attribute *attr, char *buf)
{
	struct power_supply *psy = container_of(dev, struct power_supply, dev);
	struct batt_drv *batt_drv = power_supply_get_drvdata(psy);

	return scnprintf(buf, PAGE_SIZE, "%d\n",
			 BHI_ROUND_INDEX(batt_drv->health_data.bhi_cap_index));
}

static const DEVICE_ATTR_RO(health_capacity_index);

static ssize_t health_index_stats_show(struct device *dev,
				 struct device_attribute *attr, char *buf)
{
	struct power_supply *psy = container_of(dev, struct power_supply, dev);
	struct batt_drv *batt_drv = power_supply_get_drvdata(psy);
	struct bhi_data *bhi_data = &batt_drv->health_data.bhi_data;
	struct health_data *health_data = &batt_drv->health_data;
	int len = 0, i;

	/* might be POR and FG not ready */
	if (bhi_data->battery_age <= 0 && bhi_data->cycle_count <= 0)
		return len;

	mutex_lock(&batt_drv->chg_lock);

	for (i = BHI_ALGO_DISABLED; i < BHI_ALGO_MAX; i++) {
		int health_index, health_status, cap_index, imp_index, sd_index;
		const int use_algo = batt_bhi_map_algo(i, health_data);

		cap_index = bhi_calc_cap_index(use_algo, batt_drv);
		imp_index = bhi_calc_imp_index(use_algo, health_data);
		sd_index = bhi_calc_sd_index(use_algo, health_data);
<<<<<<< HEAD

=======
>>>>>>> 0fd77fe1
		health_index = bhi_calc_health_index(use_algo, health_data, cap_index,
						     imp_index, sd_index);
		health_status = bhi_calc_health_status(use_algo, BHI_ROUND_INDEX(health_index),
						       health_data);
<<<<<<< HEAD

=======
>>>>>>> 0fd77fe1
		if (health_index < 0)
			continue;

		pr_debug("bhi: %d: %d, %d,%d,%d %d,%d,%d %d,%d\n", i,
			 health_status, health_index, cap_index, imp_index,
			 bhi_data->swell_cumulative,
			 bhi_health_get_capacity(use_algo, bhi_data),
			 bhi_health_get_impedance(use_algo, bhi_data),
			 bhi_data->battery_age,
			 bhi_data->cycle_count);


		len += scnprintf(&buf[len], PAGE_SIZE - len,
				 "%d: %d, %d,%d,%d %d,%d,%d %d,%d, %d\n",
				 i, health_status,
				 BHI_ROUND_INDEX(health_index),
				 BHI_ROUND_INDEX(cap_index),
				 BHI_ROUND_INDEX(imp_index),
				 bhi_data->swell_cumulative,
				 bhi_health_get_capacity(use_algo, bhi_data),
				 bhi_health_get_impedance(use_algo, bhi_data),
				 bhi_data->battery_age,
				 bhi_data->cycle_count,
				 batt_bpst_stats_update(batt_drv));
	}

	mutex_unlock(&batt_drv->chg_lock);

	return len;
}

static const DEVICE_ATTR_RO(health_index_stats);

static ssize_t health_algo_store(struct device *dev,
				 struct device_attribute *attr,
				 const char *buf, size_t count)
{
	struct power_supply *psy = container_of(dev, struct power_supply, dev);
	struct batt_drv *batt_drv = power_supply_get_drvdata(psy);
	int value, ret;

	ret = kstrtoint(buf, 0, &value);
	if (ret < 0)
		return ret;

	if (value < BHI_ALGO_DISABLED || value >= BHI_ALGO_MAX || value == BHI_ALGO_DTOOL)
		return -EINVAL;

	mutex_lock(&batt_drv->chg_lock);
	batt_drv->health_data.bhi_algo = value;
	ret = batt_bhi_stats_update_all(batt_drv);
	mutex_unlock(&batt_drv->chg_lock);

	if (ret < 0)
		return ret;

	return count;
}

static ssize_t health_algo_show(struct device *dev,
				struct device_attribute *attr, char *buf)
{
	struct power_supply *psy = container_of(dev, struct power_supply, dev);
	struct batt_drv *batt_drv = power_supply_get_drvdata(psy);

	return scnprintf(buf, PAGE_SIZE, "%d\n", batt_drv->health_data.bhi_algo);
}

static const DEVICE_ATTR_RW(health_algo);

static ssize_t health_indi_cap_store(struct device *dev,
				 struct device_attribute *attr,
				 const char *buf, size_t count)
{
	struct power_supply *psy = container_of(dev, struct power_supply, dev);
	struct batt_drv *batt_drv = power_supply_get_drvdata(psy);
	int value, ret;

	ret = kstrtoint(buf, 0, &value);
	if (ret < 0)
		return ret;

	if (value > 100 || value < 0)
		return count;

	batt_drv->health_data.bhi_indi_cap = value;

	return count;
}

static ssize_t health_indi_cap_show(struct device *dev,
				struct device_attribute *attr, char *buf)
{
	struct power_supply *psy = container_of(dev, struct power_supply, dev);
	struct batt_drv *batt_drv = power_supply_get_drvdata(psy);

	return scnprintf(buf, PAGE_SIZE, "%d\n", batt_drv->health_data.bhi_indi_cap);
}

static const DEVICE_ATTR_RW(health_indi_cap);

static ssize_t manufacturing_date_show(struct device *dev,
				       struct device_attribute *attr, char *buf)
{
	struct power_supply *psy = container_of(dev, struct power_supply, dev);
	struct batt_drv *batt_drv = power_supply_get_drvdata(psy);
	struct bm_date *date = &batt_drv->health_data.bhi_data.bm_date;
	struct rtc_time tm;

	/* read manufacturing date when data is not loaded yet */
	if (date->bm_y == 0) {
		int ret;

		ret = batt_get_manufacture_date(&batt_drv->health_data.bhi_data);
		if (ret < 0)
			return scnprintf(buf, PAGE_SIZE, "%d\n", ret);
	}

	tm.tm_year = date->bm_y + 100;	// base is 1900
	tm.tm_mon = date->bm_m - 1;	// 0 is Jan ... 11 is Dec
	tm.tm_mday = date->bm_d;	// 1st ... 31th

	return scnprintf(buf, PAGE_SIZE, "%lld\n", rtc_tm_to_time64(&tm));
}

static const DEVICE_ATTR_RO(manufacturing_date);

#define FIRST_USAGE_DATE_DEFAULT	1606780800 //2020-12-01
#define FIRST_USAGE_DATE_MAX		2147483647 //2038-01-19

static ssize_t first_usage_date_store(struct device *dev,
				      struct device_attribute *attr,
				      const char *buf, size_t count)
{
	struct power_supply *psy = container_of(dev, struct power_supply, dev);
	struct batt_drv *batt_drv = power_supply_get_drvdata(psy);
	struct bhi_data *bhi_data = &batt_drv->health_data.bhi_data;
	int value, ret;

	ret = kstrtoint(buf, 0, &value);
	if (ret < 0)
		return ret;

	/* return if the device tree is set */
	if (bhi_data->first_usage_date)
		return count > 0 ? count : 0;

	/*
	 * set: epoch
	 * when value is 0, set by local time; otherwise, set by system call.
	 */
	if (value == 0 ||
	    (value >= FIRST_USAGE_DATE_DEFAULT && value <= FIRST_USAGE_DATE_MAX)) {
		u8 act_date[BATT_EEPROM_TAG_XYMD_LEN];
		unsigned long long date_in_epoch = value;
		struct rtc_time tm;

		ret = gbms_storage_read(GBMS_TAG_AYMD, act_date, sizeof(act_date));
		if (ret < 0)
			return -EINVAL;

		if (act_date[0] != 0xff || act_date[1] != 0xff || act_date[2] != 0xff)
			return count > 0 ? count : 0;

		if (date_in_epoch == 0) {
			struct timespec64 ts;

			/* set by local time */
			ktime_get_real_ts64(&ts);
			date_in_epoch = ts.tv_sec - (sys_tz.tz_minuteswest * 60);
		}

		/* read manufacturing date when data is not loaded yet */
		if (bhi_data->bm_date.bm_y == 0) {
			ret = batt_get_manufacture_date(bhi_data);
			if (ret < 0)
				pr_warn("cannot get battery manufacture date, ret=%d\n", ret);
		}

		if (bhi_data->bm_date.bm_y) {
			unsigned long long mdate_in_epoch = batt_mdate_to_epoch(bhi_data);

			/* not sooner then manufacture date */
			if (date_in_epoch < mdate_in_epoch)
				date_in_epoch = mdate_in_epoch;
		}
		rtc_time64_to_tm(date_in_epoch, &tm);

		/* convert epoch to date
		 * for example:
		 * epoch: 1643846400 -> tm_year/tm_mon/tm_mday: 122/01/03
		 *                   -> date: 2/02/03 (LAST DIGIT OF YEAR)
		 *                   -> act_date: ASCII 2/2/3
		 */
		act_date[0] = date_to_xymd(tm.tm_year - 100 - 20);	// base is 1900
		act_date[1] = date_to_xymd(tm.tm_mon + 1);		// 0 is Jan ... 11 is Dec
		act_date[2] = date_to_xymd(tm.tm_mday);			// 1st ... 31th

		ret = gbms_storage_write(GBMS_TAG_AYMD, act_date, sizeof(act_date));
		if (ret < 0)
			return -EINVAL;

		/* update bhi_data->act_date */
		memcpy(&bhi_data->act_date, act_date, sizeof(act_date));
	} else {
		pr_warn("%s: input value is invalid %d\n", __func__, value);
	}

	return count > 0 ? count : 0;
}

static ssize_t first_usage_date_show(struct device *dev,
				     struct device_attribute *attr, char *buf)
{
	struct power_supply *psy = container_of(dev, struct power_supply, dev);
	struct batt_drv *batt_drv = power_supply_get_drvdata(psy);
	struct bhi_data *bhi_data = &batt_drv->health_data.bhi_data;
	struct bm_date date;
	struct rtc_time tm;

	/* return if the device tree is set */
	if (bhi_data->first_usage_date)
		return scnprintf(buf, PAGE_SIZE, "%d\n", bhi_data->first_usage_date);

	/* read activation date when data is not successfully read in probe */
	if (bhi_data->act_date[0] == 0) {
		int ret;

		ret = batt_get_activation_date(&batt_drv->health_data.bhi_data);
		if (ret < 0)
			return scnprintf(buf, PAGE_SIZE, "%d\n", ret);
	}

	/* convert date to epoch
	 * for example:
	 * act_date: ASCII 2/2/3 -> bm_y/bm_m/bm_d: 22/02/03
	 *                       -> tm_year/tm_mon/tm_mday: 122/01/03
	 *                       -> epoch: 164384640
	 */
	date.bm_y = xymd_to_date(bhi_data->act_date[0]) + 20;
	date.bm_m = xymd_to_date(bhi_data->act_date[1]);
	date.bm_d = xymd_to_date(bhi_data->act_date[2]);

	tm.tm_year = date.bm_y + 100;	// base is 1900
	tm.tm_mon = date.bm_m - 1;	// 0 is Jan ... 11 is Dec
	tm.tm_mday = date.bm_d;		// 1st ... 31th

	return scnprintf(buf, PAGE_SIZE, "%lld\n", rtc_tm_to_time64(&tm));
}

static const DEVICE_ATTR_RW(first_usage_date);

static int batt_get_charging_state(const struct batt_drv *batt_drv)
{
	int ret = BATTERY_STATUS_UNKNOWN;
	int type, status;

	/* wait for csi_type updated */
	if (!batt_drv->csi_type_votable)
		return ret;

	type = gvotable_get_current_int_vote(batt_drv->csi_type_votable);
	switch (type) {
	case CSI_TYPE_Normal:
	case CSI_TYPE_None:
		ret = BATTERY_STATUS_NORMAL;
		break;
	case CSI_TYPE_JEITA:
		/* wait for csi_status updated */
		if (!batt_drv->csi_status_votable)
			break;

		status = gvotable_get_current_int_vote(batt_drv->csi_status_votable);
		ret = (status == CSI_STATUS_Health_Cold) ?
		      BATTERY_STATUS_TOO_COLD : BATTERY_STATUS_TOO_HOT;
		break;
	case CSI_TYPE_LongLife:
		ret = BATTERY_STATUS_LONGLIFE;
		break;
	case CSI_TYPE_Adaptive:
		ret = BATTERY_STATUS_ADAPTIVE;
		break;
	default:
		break;
	}

	return ret;
}

static ssize_t charging_state_show(struct device *dev,
				   struct device_attribute *attr, char *buf)
{
	struct power_supply *psy = container_of(dev, struct power_supply, dev);
	struct batt_drv *batt_drv = power_supply_get_drvdata(psy);
	int charging_state = batt_get_charging_state(batt_drv);

	return scnprintf(buf, PAGE_SIZE, "%d\n", charging_state);
}

static const DEVICE_ATTR_RO(charging_state);

static void batt_update_charging_policy(struct batt_drv *batt_drv)
{
	int value;

	value = gvotable_get_current_int_vote(batt_drv->charging_policy_votable);
	if (value == batt_drv->charging_policy)
		return;

	/* update adaptive charging */
	if (value == CHARGING_POLICY_VOTE_ADAPTIVE_AON)
		batt_set_health_charge_limit(batt_drv, ADAPTIVE_ALWAYS_ON_SOC);
	else if (value != CHARGING_POLICY_VOTE_ADAPTIVE_AON &&
		   batt_drv->charging_policy == CHARGING_POLICY_VOTE_ADAPTIVE_AON)
		batt_set_health_charge_limit(batt_drv, -1);

	batt_drv->charging_policy = value;
}

static int charging_policy_translate(int value)
{
	int ret = CHARGING_POLICY_VOTE_DEFAULT;

	switch (value) {
	case CHARGING_POLICY_DEFAULT:
		ret = CHARGING_POLICY_VOTE_DEFAULT;
		break;
	case CHARGING_POLICY_LONGLIFE:
		ret = CHARGING_POLICY_VOTE_LONGLIFE;
		break;
	case CHARGING_POLICY_ADAPTIVE:
		ret = CHARGING_POLICY_VOTE_ADAPTIVE_AON;
		break;
	default:
		break;
	}

	return ret;
}

static ssize_t charging_policy_store(struct device *dev,
				     struct device_attribute *attr,
				     const char *buf, size_t count)
{
	struct power_supply *psy = container_of(dev, struct power_supply, dev);
	struct batt_drv *batt_drv = power_supply_get_drvdata(psy);
	int value, ret;

	ret = kstrtoint(buf, 0, &value);
	if (ret < 0)
		return ret;

	if (value > CHARGING_POLICY_ADAPTIVE || value < CHARGING_POLICY_DEFAULT)
		return count;

	if (!batt_drv->charging_policy_votable) {
		batt_drv->charging_policy_votable =
			gvotable_election_get_handle(VOTABLE_CHARGING_POLICY);
		if (!batt_drv->charging_policy_votable)
			return count;
	}

	gvotable_cast_long_vote(batt_drv->charging_policy_votable, "MSC_USER",
				charging_policy_translate(value), true);
	batt_update_charging_policy(batt_drv);

	return count;
}

static ssize_t charging_policy_show(struct device *dev,
				    struct device_attribute *attr, char *buf)
{
	struct power_supply *psy = container_of(dev, struct power_supply, dev);
	struct batt_drv *batt_drv = power_supply_get_drvdata(psy);
	int value = CHARGING_POLICY_VOTE_UNKNOWN;

	if (!batt_drv->charging_policy_votable)
		batt_drv->charging_policy_votable =
			gvotable_election_get_handle(VOTABLE_CHARGING_POLICY);
	if (batt_drv->charging_policy_votable)
		value = gvotable_get_current_int_vote(batt_drv->charging_policy_votable);

	return scnprintf(buf, PAGE_SIZE, "%d\n", value);
}

static const DEVICE_ATTR_RW(charging_policy);

static ssize_t health_set_cal_mode_store(struct device *dev,
					 struct device_attribute *attr,
					 const char *buf, size_t count)
{
	struct power_supply *psy = container_of(dev, struct power_supply, dev);
	struct batt_drv *batt_drv = (struct batt_drv *)power_supply_get_drvdata(psy);
	int value, ret;

	ret = kstrtoint(buf, 0, &value);
	if (ret < 0)
		return ret;

	mutex_lock(&batt_drv->chg_lock);
	if (batt_drv->health_data.cal_state == REC_STATE_SCHEDULED)
		goto exit_done;

	gbms_logbuffer_prlog(batt_drv->ttf_stats.ttf_log, LOGLEVEL_INFO, 0, LOGLEVEL_DEBUG,
			     "RE_CAL: cal_state: %d, cal_mode:%d -> %d\n",
			     batt_drv->health_data.cal_state,
			     batt_drv->health_data.cal_mode, value);
	batt_drv->health_data.cal_mode = value;
	ret = batt_bhi_update_recalibration_status(batt_drv);
	if (ret < 0)
		count = ret;

exit_done:
	mutex_unlock(&batt_drv->chg_lock);
	return count;
}

static ssize_t health_set_cal_mode_show(struct device *dev, struct device_attribute *attr,
					char *buf)
{
	struct power_supply *psy = container_of(dev, struct power_supply, dev);
	struct batt_drv *batt_drv = (struct batt_drv *)power_supply_get_drvdata(psy);

	return scnprintf(buf, PAGE_SIZE, "%d\n", batt_drv->health_data.cal_mode);
}

static DEVICE_ATTR_RW(health_set_cal_mode);

static ssize_t health_get_cal_state_show(struct device *dev,
				       struct device_attribute *attr, char *buf)
{
	struct power_supply *psy = container_of(dev, struct power_supply, dev);
	struct batt_drv *batt_drv = power_supply_get_drvdata(psy);

	return scnprintf(buf, PAGE_SIZE, "%d\n", batt_drv->health_data.cal_state);
}

static const DEVICE_ATTR_RO(health_get_cal_state);

static ssize_t health_set_low_boundary_store(struct device *dev,
					     struct device_attribute *attr,
					     const char *buf, size_t count)
{
	struct power_supply *psy = container_of(dev, struct power_supply, dev);
	struct batt_drv *batt_drv = power_supply_get_drvdata(psy);
	struct bhi_data *bhi_data = &batt_drv->health_data.bhi_data;
	char tp_type;
	u16 *cpb, capacity[BHI_TREND_POINTS_SIZE];
	const int buf_len = strlen(buf);
	int cnt = 0, len = 0, pos=0, cap_min, cap_max;
	u16 batt_id;

	/* TODO: b/309695456 input data validity check */
	do {
		cap_min = BHI_CAPACITY_MIN;
		cap_max = BHI_CAPACITY_MAX;

		sscanf(&buf[len], "%c:%n", &tp_type, &pos);

		/* if type is not given(pos!=0), using default type - GBMS_TP_TRENDPOINTS */
		if (pos > 0)
			len += pos;
		else
			tp_type = GBMS_TP_TRENDPOINTS;

		switch (tp_type) {
		case GBMS_TP_TRENDPOINTS:
			cpb = &bhi_data->trend[0];
			break;
		case GBMS_TP_LOWER_BOUND:
			cpb = &bhi_data->lower_bound.limit[0];
			break;
		case GBMS_TP_UPPER_BOUND:
			cpb = &bhi_data->upper_bound.limit[0];
			break;
		case GBMS_TP_LOWER_TRIGGER:
			cpb = &bhi_data->lower_bound.trigger[0];
			break;
		case GBMS_TP_UPPER_TRIGGER:
			cpb = &bhi_data->upper_bound.trigger[0];
			break;
		default:
			dev_err(&batt_drv->psy->dev, "incorrect boundary type:%c\n", tp_type);
			return -ERANGE;
		}

		cnt = sscanf(&buf[len], "%hu,%hu,%hu,%hu,%hu,%hu,%hu,%hu,%hu,%hu,%hu%n", &batt_id,
			     &capacity[0], &capacity[1], &capacity[2], &capacity[3], &capacity[4],
			     &capacity[5], &capacity[6], &capacity[7], &capacity[8], &capacity[9],
			     &pos);

		if (cnt != BHI_TREND_POINTS_SIZE + 1)
			return -ERANGE;

		if ((int)batt_id == batt_drv->batt_id &&
		    bhi_bound_validity_check(capacity, cap_min, cap_max))
			memcpy(&cpb[0], capacity, sizeof(capacity));

		len += pos;

		while (buf[len] != '\n' && len < buf_len)
			len++;
	} while (len++ < buf_len);

	return count;
}

static inline int trend_points_to_buffer(char *buf, size_t len, char type, u16 *points)
{
	return scnprintf(buf,len, "%c:%d,%d,%d,%d,%d,%d,%d,%d,%d,%d\n", type,
			 points[0], points[1], points[2], points[3], points[4], points[5],
			 points[6], points[7], points[8], points[9]);
}

static ssize_t health_set_low_boundary_show(struct device *dev, struct device_attribute *attr,
					    char *buf)
{
	struct power_supply *psy = container_of(dev, struct power_supply, dev);
	struct batt_drv *batt_drv = power_supply_get_drvdata(psy);
	struct bhi_data *bhi_data = &batt_drv->health_data.bhi_data;
	int written;
	size_t pos = 0;

	written = trend_points_to_buffer(buf + pos, PAGE_SIZE - pos, GBMS_TP_TRENDPOINTS,
					 bhi_data->trend);
	if (!written)
		return -ENOSPC;
	pos += written;

	written = trend_points_to_buffer(buf + pos, PAGE_SIZE - pos, GBMS_TP_LOWER_BOUND,
					 bhi_data->lower_bound.limit);
	if (!written)
		return -ENOSPC;
	pos += written;

	written = trend_points_to_buffer(buf + pos, PAGE_SIZE - pos, GBMS_TP_UPPER_BOUND,
					 bhi_data->upper_bound.limit);
	if (!written)
		return -ENOSPC;
	pos += written;

	written = trend_points_to_buffer(buf + pos, PAGE_SIZE - pos, GBMS_TP_LOWER_TRIGGER,
					 bhi_data->lower_bound.trigger);
	if (!written)
		return -ENOSPC;
	pos += written;

	written = trend_points_to_buffer(buf + pos, PAGE_SIZE - pos, GBMS_TP_UPPER_TRIGGER,
					 bhi_data->upper_bound.trigger);
	if (!written)
		return -ENOSPC;
	pos += written;

	return pos;
}

static const DEVICE_ATTR_RW(health_set_low_boundary);


static int debug_bhi_cycle_grace_write(void *data, u64 val)
{
	struct batt_drv *batt_drv = (struct batt_drv *)data;

	if (!batt_drv->psy)
		return -EINVAL;

	batt_drv->health_data.bhi_cycle_grace = (int)val;
	return 0;
}

DEFINE_SIMPLE_ATTRIBUTE(debug_bhi_cycle_grace_fops, NULL, debug_bhi_cycle_grace_write, "%llu\n");

/* CSI --------------------------------------------------------------------- */

static ssize_t charging_speed_store(struct device *dev,
				 struct device_attribute *attr,
				 const char *buf, size_t count)
{
	struct power_supply *psy = container_of(dev, struct power_supply, dev);
	struct batt_drv *batt_drv = power_supply_get_drvdata(psy);
	int value, ret;

	ret = kstrtoint(buf, 0, &value);
	if (ret < 0)
		return ret;

	pr_info("fake_charging_speed: %d -> %d\n", batt_drv->fake_charging_speed, value);
	batt_drv->fake_charging_speed = value;

	return count;
}

static ssize_t charging_speed_show(struct device *dev,
				   struct device_attribute *attr, char *buf)
{
	struct power_supply *psy = container_of(dev, struct power_supply, dev);
	struct batt_drv *batt_drv = power_supply_get_drvdata(psy);

	return scnprintf(buf, PAGE_SIZE, "%d\n", batt_drv->csi_current_speed);
}

static const DEVICE_ATTR_RW(charging_speed);


static ssize_t csi_stats_store(struct device *dev, struct device_attribute *attr,
			       const char *buf, size_t count)
{
	struct power_supply *psy = container_of(dev, struct power_supply, dev);
	struct batt_drv *batt_drv = power_supply_get_drvdata(psy);

	if (count < 1)
		return -ENODATA;

	if (buf[0] == '0')
		batt_init_csi_stat(batt_drv);

	return count;
}

static ssize_t csi_stats_show(struct device *dev,
			      struct device_attribute *attr, char *buf)
{
	struct power_supply *psy = container_of(dev, struct power_supply, dev);
	struct batt_drv *batt_drv = power_supply_get_drvdata(psy);
	struct csi_stats *stats = &batt_drv->csi_stats;
	int ver = 0;

	if (stats->time_stat_last_update == 0 || stats->time_sum == 0)
		return 0;

	return scnprintf(buf, PAGE_SIZE,
			"%d,%s,%d,%d,%d,%d,%lld,%d,%d,%lld,%d,%d,%d,%d,%d,%d,%d,%d,%d,%d,%d\n",
			 ver, gbms_chg_ev_adapter_s(stats->ad_type), stats->ad_voltage * 100,
			 stats->ad_amperage * 100, stats->ssoc_in, stats->ssoc_out,
			 stats->time_sum / 60, stats->aggregate_type, stats->aggregate_status,
			 stats->time_effective / 60, stats->temp_min, stats->temp_max,
			 stats->vol_in, stats->vol_out, stats->cc_in, stats->cc_out,
			 (int)(stats->thermal_severity[0] * 100 / stats->time_sum),
			 (int)(stats->thermal_severity[1] * 100 / stats->time_sum),
			 (int)(stats->thermal_severity[2] * 100 / stats->time_sum),
			 (int)(stats->thermal_severity[3] * 100 / stats->time_sum),
			 (int)(stats->thermal_severity[4] * 100 / stats->time_sum));
}

static const DEVICE_ATTR_RW(csi_stats);

static ssize_t power_metrics_polling_rate_store(struct device *dev,
						struct device_attribute *attr,
						const char *buf, size_t count)
{
	struct power_supply *psy = container_of(dev, struct power_supply, dev);
	struct batt_drv *batt_drv = power_supply_get_drvdata(psy);
	unsigned int value, ret = 0;

	ret = kstrtouint(buf, 0, &value);
	if (ret < 0)
		return ret;
	if (value <= 0)
		return -EINVAL;

	batt_drv->power_metrics.polling_rate = value;
	return count;
}

static ssize_t power_metrics_polling_rate_show(struct device *dev,
					       struct device_attribute *attr, char *buf)
{
	struct power_supply *psy = container_of(dev, struct power_supply, dev);
	struct batt_drv *batt_drv = power_supply_get_drvdata(psy);

	return scnprintf(buf, PAGE_SIZE, "%d\n", batt_drv->power_metrics.polling_rate);
}

static const DEVICE_ATTR_RW(power_metrics_polling_rate);

static ssize_t power_metrics_interval_store(struct device *dev,
					    struct device_attribute *attr,
					    const char *buf, size_t count)
{
	struct power_supply *psy = container_of(dev, struct power_supply, dev);
	struct batt_drv *batt_drv = power_supply_get_drvdata(psy);
	unsigned int value, ret = 0;
	const int polling_rate = batt_drv->power_metrics.polling_rate;

	ret = kstrtouint(buf, 0, &value);
	if (ret < 0)
		return ret;
	if ((value >= polling_rate * POWER_METRICS_MAX_DATA) || value < polling_rate)
		return -EINVAL;

	batt_drv->power_metrics.interval = value;
	return count;
}

static ssize_t power_metrics_interval_show(struct device *dev,
					   struct device_attribute *attr, char *buf)
{
	struct power_supply *psy = container_of(dev, struct power_supply, dev);
	struct batt_drv *batt_drv = power_supply_get_drvdata(psy);

	return scnprintf(buf, PAGE_SIZE, "%d\n", batt_drv->power_metrics.interval);
}

static const DEVICE_ATTR_RW(power_metrics_interval);

static long power_metrics_delta_cc(struct batt_drv *batt_drv, int idx1, int idx2)
{
	return batt_drv->power_metrics.data[idx1].charge_count -
	    batt_drv->power_metrics.data[idx2].charge_count;
}

static long power_metrics_avg_vbat(struct batt_drv *batt_drv, int idx1, int idx2)
{
	unsigned long v1 = batt_drv->power_metrics.data[idx1].voltage;
	unsigned long v2 = batt_drv->power_metrics.data[idx2].voltage;

	return (v1 + v2) / 2;
}

static long power_metrics_delta_time(struct batt_drv *batt_drv, int idx1, int idx2)
{
	return batt_drv->power_metrics.data[idx1].time -
	    batt_drv->power_metrics.data[idx2].time;
}

static ssize_t power_metrics_power_show(struct device *dev,
					struct device_attribute *attr, char *buf)
{
	struct power_supply *psy = container_of(dev, struct power_supply, dev);
	struct batt_drv *batt_drv = power_supply_get_drvdata(psy);
	const unsigned int polling_rate = batt_drv->power_metrics.polling_rate;
	const unsigned int interval = batt_drv->power_metrics.interval;
	const unsigned int pm_idx = batt_drv->power_metrics.idx;
	unsigned int step, idx, idx_prev, i;
	long cc, vbat, time, time_prev;
	long power_avg = 0;

	step = interval / polling_rate;
	if (step == 0)
		return scnprintf(buf, PAGE_SIZE, "Error interval.\n");

	idx_prev = pm_idx;
	for (i = 1; i <= step; i++) {
		if (i > pm_idx)
			idx = pm_idx + POWER_METRICS_MAX_DATA - i;
		else
			idx = pm_idx - i;

		if (batt_drv->power_metrics.data[idx].voltage == 0)
			return scnprintf(buf, PAGE_SIZE, "Not enough data.\n");
		if (power_metrics_delta_time(batt_drv, idx_prev, idx) <= 0)
			return scnprintf(buf, PAGE_SIZE, "Time stamp error.\n");

		time = power_metrics_delta_time(batt_drv, pm_idx, idx);
		if (time < interval) {
			/* P += (dCC * V / dT) * (dT / interval) */
			cc = power_metrics_delta_cc(batt_drv, idx_prev, idx);
			vbat = power_metrics_avg_vbat(batt_drv, idx_prev, idx);
			power_avg += (cc * vbat) / interval;
			idx_prev = idx;
			continue;
		}

		if (i == 1) {
			/* P = dCC * V / dT */
			cc = power_metrics_delta_cc(batt_drv, pm_idx, idx);
			vbat = power_metrics_avg_vbat(batt_drv, pm_idx, idx);
			power_avg = cc * vbat / time;
		} else {
			/* P += (dCC * V / dT) * (the left time to interval / interval) */
			cc = power_metrics_delta_cc(batt_drv, idx_prev, idx);
			vbat = power_metrics_avg_vbat(batt_drv, idx_prev, idx);
			time = power_metrics_delta_time(batt_drv, idx_prev, idx);
			time_prev = power_metrics_delta_time(batt_drv, pm_idx, idx_prev);
			power_avg += (cc * vbat * (interval - time_prev) / time ) / interval;
		}

		break;
	}

	return scnprintf(buf, PAGE_SIZE, "%ld\n", power_avg / 1000000);
}

static const DEVICE_ATTR_RO(power_metrics_power);

static ssize_t power_metrics_current_show(struct device *dev,
					  struct device_attribute *attr, char *buf)
{
	struct power_supply *psy = container_of(dev, struct power_supply, dev);
	struct batt_drv *batt_drv = power_supply_get_drvdata(psy);
	const unsigned int polling_rate = batt_drv->power_metrics.polling_rate;
	const unsigned int interval = batt_drv->power_metrics.interval;
	const unsigned int pm_idx = batt_drv->power_metrics.idx;
	unsigned int step, idx, idx_prev, i;
	long cc, time, time_prev;
	long current_avg = 0;

	step = interval / polling_rate;
	if (step == 0)
		return scnprintf(buf, PAGE_SIZE, "Error interval.\n");

	idx_prev = pm_idx;
	for (i = 1; i <= step; i++) {
		if (i > pm_idx)
			idx = pm_idx + POWER_METRICS_MAX_DATA - i;
		else
			idx = pm_idx - i;

		if (batt_drv->power_metrics.data[idx].voltage == 0)
			return scnprintf(buf, PAGE_SIZE, "Not enough data.\n");
		if (power_metrics_delta_time(batt_drv, idx_prev, idx) <= 0)
			return scnprintf(buf, PAGE_SIZE, "Time stamp error.\n");

		time = power_metrics_delta_time(batt_drv, pm_idx, idx);
		if (time < interval) {
			/* I += (dCC / dT) * (dT / interval) */
			cc = power_metrics_delta_cc(batt_drv, idx_prev, idx);
			current_avg += cc / interval;
			idx_prev = idx;
			continue;
		}

		if (i == 1) {
			/* I = dCC / dT */
			cc = power_metrics_delta_cc(batt_drv, pm_idx, idx);
			current_avg = cc / time;
		} else {
			 /* I += (dCC / dT) * (the left time to interval / interval) */
			cc = power_metrics_delta_cc(batt_drv, idx_prev, idx);
			time = power_metrics_delta_time(batt_drv, idx_prev, idx);
			time_prev = power_metrics_delta_time(batt_drv, pm_idx, idx_prev);
			current_avg += (cc * (interval - time_prev) / time) / interval;
		}

		break;
	}

	return scnprintf(buf, PAGE_SIZE, "%ld\n", current_avg);
}

static const DEVICE_ATTR_RO(power_metrics_current);

static ssize_t dev_sn_store(struct device *dev,
			    struct device_attribute *attr,
			    const char *buf, size_t count)
{
	struct power_supply *psy = container_of(dev, struct power_supply, dev);
	struct batt_drv *batt_drv = power_supply_get_drvdata(psy);
	const size_t max_len = sizeof(batt_drv->dev_sn);

	if (strlcpy(batt_drv->dev_sn, buf, max_len) >= max_len)
		pr_warn("Paired data out of bounds\n");

	return count;
}

static ssize_t dev_sn_show(struct device *dev,
			   struct device_attribute *attr, char *buf)
{
	struct power_supply *psy = container_of(dev, struct power_supply, dev);
	struct batt_drv *batt_drv = power_supply_get_drvdata(psy);

	return scnprintf(buf, PAGE_SIZE, "%s\n", batt_drv->dev_sn);
}

static const DEVICE_ATTR_RW(dev_sn);

static ssize_t temp_filter_enable_store(struct device *dev,
			    struct device_attribute *attr,
			    const char *buf, size_t count)
{
	struct power_supply *psy = container_of(dev, struct power_supply, dev);
	struct batt_drv *batt_drv = power_supply_get_drvdata(psy);
	struct batt_temp_filter *temp_filter = &batt_drv->temp_filter;
	int val, ret;
	bool enable;

	ret = kstrtoint(buf, 0, &val);
	if (ret < 0)
		return ret;

	enable = val != 0;

	if (temp_filter->enable != enable) {
		temp_filter->enable = enable;
		temp_filter->force_update = true;
		mod_delayed_work(system_wq, &temp_filter->work, 0);
	}

	return count;
}

static ssize_t temp_filter_enable_show(struct device *dev,
			   struct device_attribute *attr, char *buf)
{
	struct power_supply *psy = container_of(dev, struct power_supply, dev);
	struct batt_drv *batt_drv = power_supply_get_drvdata(psy);

	return scnprintf(buf, PAGE_SIZE, "%d\n", batt_drv->temp_filter.enable);
}

static const DEVICE_ATTR_RW(temp_filter_enable);
/* ------------------------------------------------------------------------- */

static int batt_init_fs(struct batt_drv *batt_drv)
{
	int ret;

	/* stats */
	ret = device_create_file(&batt_drv->psy->dev, &dev_attr_charge_stats);
	if (ret)
		dev_err(&batt_drv->psy->dev, "Failed to create charge_stats\n");

	ret = device_create_file(&batt_drv->psy->dev, &dev_attr_charge_stats_actual);
	if (ret)
		dev_err(&batt_drv->psy->dev, "Failed to create charge_stats_actual\n");

	ret = device_create_file(&batt_drv->psy->dev, &dev_attr_charge_details);
	if (ret)
		dev_err(&batt_drv->psy->dev, "Failed to create charge_details\n");

	ret = device_create_file(&batt_drv->psy->dev, &dev_attr_ssoc_details);
	if (ret)
		dev_err(&batt_drv->psy->dev, "Failed to create ssoc_details\n");

	/* adaptive charging */
	ret = device_create_file(&batt_drv->psy->dev, &dev_attr_charge_deadline);
	if (ret)
		dev_err(&batt_drv->psy->dev, "Failed to create chg_deadline\n");

	ret = device_create_file(&batt_drv->psy->dev, &dev_attr_charge_stage);
	if (ret)
		dev_err(&batt_drv->psy->dev, "Failed to create charge_stage\n");

	ret = device_create_file(&batt_drv->psy->dev, &dev_attr_charge_limit);
	if (ret != 0)
		dev_err(&batt_drv->psy->dev, "Failed to create charge_limit\n");

	ret = device_create_file(&batt_drv->psy->dev, &dev_attr_time_to_ac);
	if (ret != 0)
		dev_err(&batt_drv->psy->dev, "Failed to create time_to_ac\n");

	ret = device_create_file(&batt_drv->psy->dev, &dev_attr_ac_soc);
	if (ret != 0)
		dev_err(&batt_drv->psy->dev, "Failed to create ac_soc\n");

	ret = device_create_file(&batt_drv->psy->dev, &dev_attr_charge_deadline_dryrun);
	if (ret != 0)
		dev_err(&batt_drv->psy->dev, "Failed to create chg_deadline_dryrun\n");

	/* time to full */
	ret = device_create_file(&batt_drv->psy->dev, &dev_attr_ttf_stats);
	if (ret)
		dev_err(&batt_drv->psy->dev, "Failed to create ttf_stats\n");

	ret = device_create_file(&batt_drv->psy->dev, &dev_attr_ttf_details);
	if (ret)
		dev_err(&batt_drv->psy->dev, "Failed to create ttf_details\n");

	/* TRICKLE-DEFEND */
	ret = device_create_file(&batt_drv->psy->dev, &dev_attr_bd_trickle_enable);
	if (ret)
		dev_err(&batt_drv->psy->dev, "Failed to create bd_trickle_enable\n");

	ret = device_create_file(&batt_drv->psy->dev, &dev_attr_bd_trickle_cnt);
	if (ret)
		dev_err(&batt_drv->psy->dev, "Failed to create bd_trickle_cnt\n");

	ret = device_create_file(&batt_drv->psy->dev, &dev_attr_bd_trickle_recharge_soc);
	if (ret)
		dev_err(&batt_drv->psy->dev, "Failed to create bd_trickle_recharge_soc\n");

	ret = device_create_file(&batt_drv->psy->dev, &dev_attr_bd_trickle_dry_run);
	if (ret)
		dev_err(&batt_drv->psy->dev, "Failed to create bd_trickle_dry_run\n");

	ret = device_create_file(&batt_drv->psy->dev, &dev_attr_bd_trickle_reset_sec);
	if (ret)
		dev_err(&batt_drv->psy->dev, "Failed to create bd_trickle_reset_sec\n");

	ret = device_create_file(&batt_drv->psy->dev, &dev_attr_bd_clear);
	if (ret)
		dev_err(&batt_drv->psy->dev, "Failed to create bd_clear\n");

	ret = device_create_file(&batt_drv->psy->dev, &dev_attr_pairing_state);
	if (ret)
		dev_err(&batt_drv->psy->dev, "Failed to create pairing_state\n");

	ret = device_create_file(&batt_drv->psy->dev, &dev_attr_cycle_counts);
	if (ret)
		dev_err(&batt_drv->psy->dev, "Failed to create cycle_counts\n");

	ret = device_create_file(&batt_drv->psy->dev, &dev_attr_charge_full_estimate);
	if (ret)
		dev_err(&batt_drv->psy->dev, "Failed to create chage_full_estimate\n");

	/* google_resistance and resistance */
	ret = device_create_file(&batt_drv->psy->dev, &dev_attr_resistance_avg);
	if (ret)
		dev_err(&batt_drv->psy->dev, "Failed to create resistance_avg\n");

	ret = device_create_file(&batt_drv->psy->dev, &dev_attr_resistance);
	if (ret)
		dev_err(&batt_drv->psy->dev, "Failed to create resistance\n");

	/* monitoring */
	ret = device_create_file(&batt_drv->psy->dev, &dev_attr_charger_state);
	if (ret)
		dev_err(&batt_drv->psy->dev, "Failed to create charger state\n");
	ret = device_create_file(&batt_drv->psy->dev, &dev_attr_charge_type);
	if (ret)
		dev_err(&batt_drv->psy->dev, "Failed to create charge_type\n");
	ret = device_create_file(&batt_drv->psy->dev, &dev_attr_constant_charge_current);
	if (ret)
		dev_err(&batt_drv->psy->dev, "Failed to create constant charge current\n");
	ret = device_create_file(&batt_drv->psy->dev, &dev_attr_constant_charge_voltage);
	if (ret)
		dev_err(&batt_drv->psy->dev, "Failed to create constant charge voltage\n");
	ret = device_create_file(&batt_drv->psy->dev, &dev_attr_fan_level);
	if (ret)
		dev_err(&batt_drv->psy->dev, "Failed to create fan level\n");
	ret = device_create_file(&batt_drv->psy->dev, &dev_attr_health_safety_margin);
	if (ret)
		dev_err(&batt_drv->psy->dev, "Failed to create health safety margin\n");
	/* aacr */
	ret = device_create_file(&batt_drv->psy->dev, &dev_attr_aacr_state);
	if (ret)
		dev_err(&batt_drv->psy->dev, "Failed to create aacr state\n");
	ret = device_create_file(&batt_drv->psy->dev, &dev_attr_aacr_cycle_grace);
	if (ret)
		dev_err(&batt_drv->psy->dev, "Failed to create aacr cycle grace\n");
	ret = device_create_file(&batt_drv->psy->dev, &dev_attr_aacr_cycle_max);
	if (ret)
		dev_err(&batt_drv->psy->dev, "Failed to create aacr cycle max\n");
	ret = device_create_file(&batt_drv->psy->dev, &dev_attr_aacr_algo);
	if (ret)
		dev_err(&batt_drv->psy->dev, "Failed to create aacr algo\n");

	/* health and health index */
	ret = device_create_file(&batt_drv->psy->dev, &dev_attr_swelling_data);
	if (ret)
		dev_err(&batt_drv->psy->dev, "Failed to create swelling_data\n");
	ret = device_create_file(&batt_drv->psy->dev, &dev_attr_health_index);
	if (ret)
		dev_err(&batt_drv->psy->dev, "Failed to create health index\n");
	ret = device_create_file(&batt_drv->psy->dev, &dev_attr_health_status);
	if (ret)
		dev_err(&batt_drv->psy->dev, "Failed to create health status\n");
	ret = device_create_file(&batt_drv->psy->dev, &dev_attr_health_capacity_index);
	if (ret)
		dev_err(&batt_drv->psy->dev, "Failed to create health capacity index\n");
	ret = device_create_file(&batt_drv->psy->dev, &dev_attr_health_index_stats);
	if (ret)
		dev_err(&batt_drv->psy->dev, "Failed to create health index stats\n");
	ret = device_create_file(&batt_drv->psy->dev, &dev_attr_health_impedance_index);
	if (ret)
		dev_err(&batt_drv->psy->dev, "Failed to create health perf index\n");
	ret = device_create_file(&batt_drv->psy->dev, &dev_attr_health_algo);
	if (ret)
		dev_err(&batt_drv->psy->dev, "Failed to create health algo\n");
	ret = device_create_file(&batt_drv->psy->dev, &dev_attr_health_indi_cap);
	if (ret)
		dev_err(&batt_drv->psy->dev, "Failed to create health individual capacity\n");
	ret = device_create_file(&batt_drv->psy->dev, &dev_attr_manufacturing_date);
	if (ret)
		dev_err(&batt_drv->psy->dev, "Failed to create manufacturing date\n");
	ret = device_create_file(&batt_drv->psy->dev, &dev_attr_first_usage_date);
	if (ret)
		dev_err(&batt_drv->psy->dev, "Failed to create first usage date\n");
	ret = device_create_file(&batt_drv->psy->dev, &dev_attr_charging_state);
	if (ret)
		dev_err(&batt_drv->psy->dev, "Failed to create charging state\n");
	ret = device_create_file(&batt_drv->psy->dev, &dev_attr_charging_policy);
	if (ret)
		dev_err(&batt_drv->psy->dev, "Failed to create charging policy\n");
	ret = device_create_file(&batt_drv->psy->dev, &dev_attr_health_set_cal_mode);
	if (ret)
		dev_err(&batt_drv->psy->dev, "Failed to create health_set_cal_mode\n");
	ret = device_create_file(&batt_drv->psy->dev, &dev_attr_health_get_cal_state);
	if (ret)
		dev_err(&batt_drv->psy->dev, "Failed to create health_get_cal_state\n");

	ret = device_create_file(&batt_drv->psy->dev, &dev_attr_health_set_low_boundary);
	if (ret)
		dev_err(&batt_drv->psy->dev, "Failed to create health_set_low_boundary\n");

	/* csi */
	ret = device_create_file(&batt_drv->psy->dev, &dev_attr_charging_speed);
	if (ret)
		dev_err(&batt_drv->psy->dev, "Failed to create charging speed\n");
	ret = device_create_file(&batt_drv->psy->dev, &dev_attr_csi_stats);
	if (ret)
		dev_err(&batt_drv->psy->dev, "Failed to create csi_stats\n");
	ret = device_create_file(&batt_drv->psy->dev, &dev_attr_power_metrics_polling_rate);
	if (ret)
		dev_err(&batt_drv->psy->dev, "Failed to create power_metrics_polling_rate\n");
	ret = device_create_file(&batt_drv->psy->dev, &dev_attr_power_metrics_interval);
	if (ret)
		dev_err(&batt_drv->psy->dev, "Failed to create power_metrics_interval\n");
	ret = device_create_file(&batt_drv->psy->dev, &dev_attr_power_metrics_power);
	if (ret)
		dev_err(&batt_drv->psy->dev, "Failed to create power_metrics_power\n");
	ret = device_create_file(&batt_drv->psy->dev, &dev_attr_power_metrics_current);
	if (ret)
		dev_err(&batt_drv->psy->dev, "Failed to create power_metrics_current\n");
	ret = device_create_file(&batt_drv->psy->dev, &dev_attr_dev_sn);
	if (ret)
		dev_err(&batt_drv->psy->dev, "Failed to create dev sn\n");

	/* temperature filter */
	ret = device_create_file(&batt_drv->psy->dev, &dev_attr_temp_filter_enable);
	if (ret)
		dev_err(&batt_drv->psy->dev, "Failed to create temp_filter_enable\n");

	return 0;

}

static int batt_init_debugfs(struct batt_drv *batt_drv)
{
	struct dentry *de = NULL;

	de = debugfs_create_dir("google_battery", 0);
	if (IS_ERR_OR_NULL(de))
		return 0;

	debugfs_create_u32("debug_level", 0644, de, &debug_printk_prlog);
	debugfs_create_file("cycle_count_sync", 0600, de, batt_drv,
			    &cycle_count_bins_sync_fops);
	debugfs_create_file("ssoc_gdf", 0644, de, batt_drv, &debug_ssoc_gdf_fops);
	debugfs_create_file("ssoc_uic", 0644, de, batt_drv, &debug_ssoc_uic_fops);
	debugfs_create_file("ssoc_rls", 0444, de, batt_drv, &debug_ssoc_rls_fops);
	debugfs_create_file("fv_dc_ratio", 0644, de, batt_drv, &debug_fv_dc_ratio_fops);
	debugfs_create_file("mp_tz", 0644, de, batt_drv, &debug_mp_tz_fops);
	debugfs_create_u32("mp_soc_limit_low", 0600, de, &batt_drv->soc_mp_limit_low);
	debugfs_create_u32("mp_soc_limit_high", 0600, de, &batt_drv->soc_mp_limit_high);
	debugfs_create_u32("mp_therm_limit", 0600, de, &batt_drv->therm_mp_limit);
	debugfs_create_u32("mp_max_ratio_limit", 0600, de, &batt_drv->max_ratio_mp_limit);
	debugfs_create_u32("hda_tz_limit", 0600, de, &batt_drv->hda_tz_limit);
	debugfs_create_file("ssoc_uicurve", 0644, de, batt_drv,
			    &debug_ssoc_uicurve_cstr_fops);
	debugfs_create_file("force_psy_update", 0400, de, batt_drv,
			    &debug_force_psy_update_fops);
	debugfs_create_file("pairing_state", 0200, de, batt_drv, &debug_pairing_fops);
	debugfs_create_file("temp", 0400, de, batt_drv, &debug_fake_temp_fops);
	debugfs_create_u32("battery_present", 0600, de,
			   &batt_drv->fake_battery_present);

	/* history */
	debugfs_create_file("blf_state", 0400, de, batt_drv, &debug_blf_state_fops);
	debugfs_create_u32("blf_collect_now", 0600, de, &batt_drv->blf_collect_now);

	/* defender */
	debugfs_create_u32("fake_capacity", 0600, de,
			    &batt_drv->fake_capacity);

	/* aacr test */
	debugfs_create_u32("fake_aacr_cc", 0600, de,
			    &batt_drv->fake_aacr_cc);

	/* health charging (adaptive charging) */
	debugfs_create_file("chg_health_thr_soc", 0600, de, batt_drv,
			    &debug_chg_health_thr_soc_fops);
	debugfs_create_file("chg_health_rest_rate", 0600, de, batt_drv,
			    &debug_chg_health_rest_rate_fops);
	debugfs_create_file("chg_health_rest_rate_before_trigger", 0600, de, batt_drv,
			    &debug_chg_health_rest_rate_before_trigger_fops);
	debugfs_create_file("chg_health_stage", 0600, de, batt_drv,
			    &debug_chg_health_stage_fops);

	/* charging table */
	debugfs_create_file("chg_raw_profile", 0644, de, batt_drv,
			    &debug_chg_raw_profile_fops);

	/* battery virtual sensor*/
	debugfs_create_u32("batt_vs_w", 0600, de, &batt_drv->batt_vs_w);

	/* power metrics */
	debugfs_create_file("power_metrics", 0400, de, batt_drv, &debug_power_metrics_fops);

	/* bhi fullcapnom count */
	debugfs_create_u32("bhi_w_ci", 0644, de, &batt_drv->health_data.bhi_w_ci);
	debugfs_create_u32("bhi_w_pi", 0644, de, &batt_drv->health_data.bhi_w_pi);
	debugfs_create_u32("bhi_w_sd", 0644, de, &batt_drv->health_data.bhi_w_sd);
	debugfs_create_u32("act_impedance", 0644, de,
			   &batt_drv->health_data.bhi_data.act_impedance);
	debugfs_create_u32("bhi_debug_cycle_count", 0644, de,
			   &batt_drv->health_data.bhi_debug_cycle_count);
	debugfs_create_u32("bhi_debug_cap_idx", 0644, de,
			   &batt_drv->health_data.bhi_debug_cap_index);
	debugfs_create_u32("bhi_debug_imp_idx", 0644, de,
			   &batt_drv->health_data.bhi_debug_imp_index);
	debugfs_create_u32("bhi_debug_sd_idx", 0644, de,
			   &batt_drv->health_data.bhi_debug_sd_index);
	debugfs_create_u32("bhi_debug_health_idx", 0644, de,
			   &batt_drv->health_data.bhi_debug_health_index);
	debugfs_create_u32("bhi_debug_health_status", 0644, de,
			   &batt_drv->health_data.bhi_debug_health_status);
	debugfs_create_file("bhi_debug_status", 0644, de, batt_drv,
			   &debug_bhi_status_fops);
	debugfs_create_file("bhi_debug_cycle_grace", 0644, de, batt_drv,
			    &debug_bhi_cycle_grace_fops);
	debugfs_create_file("reset_first_usage_date", 0644, de, batt_drv,
			    &debug_first_usage_date_fops);

	/* google_resistance, tuning */
	debugfs_create_u32("ravg_temp_low", 0644, de,
			   &batt_drv->health_data.bhi_data.res_state.res_temp_low);
	debugfs_create_u32("ravg_temp_high", 0644, de,
			   &batt_drv->health_data.bhi_data.res_state.res_temp_high);
	debugfs_create_u32("ravg_soc_low", 0644, de,
			   &batt_drv->health_data.bhi_data.res_state.ravg_soc_low);
	debugfs_create_u32("ravg_soc_high", 0644, de,
			   &batt_drv->health_data.bhi_data.res_state.ravg_soc_high);
	debugfs_create_file("ravg", 0400, de,  batt_drv, &debug_ravg_fops);

	/* battery temperature filter */
	debugfs_create_u32("temp_filter_default_interval", 0644, de,
			   &batt_drv->temp_filter.default_interval);
	debugfs_create_u32("temp_filter_fast_interval", 0644, de,
			   &batt_drv->temp_filter.fast_interval);
	debugfs_create_u32("temp_filter_resume_delay_interval", 0644, de,
			   &batt_drv->temp_filter.resume_delay_time);

	/* shutdown flag */
	debugfs_create_u32("boot_to_os_attempts", 0660, de, &batt_drv->boot_to_os_attempts);

	/* drain test */
	debugfs_create_u32("restrict_level_critical", 0644, de, &batt_drv->restrict_level_critical);

	return 0;
}

/* bpst detection */
static int batt_bpst_init_fs(struct batt_drv *batt_drv)
{
	int ret;

	if (!batt_drv->bpst_state.bpst_enable)
		return 0;

	ret = device_create_file(&batt_drv->psy->dev, &dev_attr_bpst_reset);
	if (ret)
		dev_err(&batt_drv->psy->dev, "Failed to create bpst_reset\n");
	ret = device_create_file(&batt_drv->psy->dev, &dev_attr_bpst_detect_disable);
	if (ret)
		dev_err(&batt_drv->psy->dev, "Failed to create bpst_detect_disable\n");

	return 0;

}

static int batt_bpst_init_debugfs(struct batt_drv *batt_drv)
{
	struct dentry *de = NULL;

	de = debugfs_create_dir("bpst", 0);
	if (IS_ERR_OR_NULL(de))
		return 0;

	debugfs_create_file("bpst_sbd_status", 0600, de, batt_drv,
			    &debug_bpst_sbd_status_fops);
	debugfs_create_u32("bpst_count_threshold", 0600, de,
			    &batt_drv->bpst_state.bpst_count_threshold);
	debugfs_create_u32("bpst_chg_rate", 0600, de,
			    &batt_drv->bpst_state.bpst_chg_rate);

	return 0;
}

/* ------------------------------------------------------------------------- */

/* could also use battery temperature, age */
static bool gbatt_check_dead_battery(const struct batt_drv *batt_drv)
{
	return ssoc_get_capacity(&batt_drv->ssoc_state) == 0;
}

#define VBATT_CRITICAL_LEVEL		3300000
#define VBATT_CRITICAL_DEADLINE_SEC	40

static bool gbatt_check_critical_level(const struct batt_drv *batt_drv,
				       int fg_status)
{
	const struct batt_ssoc_state *ssoc_state = &batt_drv->ssoc_state;
	const int soc = ssoc_get_real(ssoc_state);

	if (fg_status == POWER_SUPPLY_STATUS_UNKNOWN)
		return true;

	if (batt_drv->restrict_level_critical || soc != 0)
		return false;

	/* debounce with battery voltage (if set) for VBATT_CRITICAL_DEADLINE_SEC at boot */
	if (ssoc_state->buck_enabled == 1 &&
	    fg_status == POWER_SUPPLY_STATUS_DISCHARGING) {
		const ktime_t now = get_boot_sec();
		int vbatt;

		/* disable the check */
		if (now > VBATT_CRITICAL_DEADLINE_SEC || batt_drv->batt_critical_voltage == 0)
			return true;

		vbatt = GPSY_GET_PROP(batt_drv->fg_psy, POWER_SUPPLY_PROP_VOLTAGE_NOW);
		if (vbatt == -EAGAIN)
			return false;

		return (vbatt < 0) ? : vbatt < batt_drv->batt_critical_voltage;
	}

	/* here soc == 0, shutdown if not connected or if state is not charging  */
	return ssoc_state->buck_enabled == 0 || fg_status != POWER_SUPPLY_STATUS_CHARGING;
}

#define SSOC_LEVEL_FULL		SSOC_SPOOF
#define SSOC_LEVEL_HIGH		80
#define SSOC_LEVEL_NORMAL	30
#define SSOC_LEVEL_LOW		0

/*
 * could also use battery temperature, age.
 * NOTE: this implementation looks at the SOC% but it might be looking to
 * other quantities or flags.
 * NOTE: CRITICAL_LEVEL implies BATTERY_DEAD but BATTERY_DEAD doesn't imply
 * CRITICAL.
 */
static int gbatt_get_capacity_level(const struct batt_drv *batt_drv,
				    int fg_status)
{
	const struct batt_ssoc_state *ssoc_state = &batt_drv->ssoc_state;
	const int soc = ssoc_get_real(ssoc_state);
	int capacity_level;

	if (soc >= SSOC_LEVEL_FULL) {
		capacity_level = POWER_SUPPLY_CAPACITY_LEVEL_FULL;
	} else if (soc > SSOC_LEVEL_HIGH) {
		capacity_level = POWER_SUPPLY_CAPACITY_LEVEL_HIGH;
	} else if (soc > SSOC_LEVEL_NORMAL) {
		capacity_level = POWER_SUPPLY_CAPACITY_LEVEL_NORMAL;
	} else if (soc > SSOC_LEVEL_LOW) {
		capacity_level = POWER_SUPPLY_CAPACITY_LEVEL_LOW;
	} else if (ssoc_state->buck_enabled == -1) {
		/* only at startup, this should not happen */
		capacity_level = POWER_SUPPLY_CAPACITY_LEVEL_UNKNOWN;
	} else if (gbatt_check_critical_level(batt_drv, fg_status)) {
		capacity_level = POWER_SUPPLY_CAPACITY_LEVEL_CRITICAL;
	} else {
		capacity_level = POWER_SUPPLY_CAPACITY_LEVEL_LOW;
	}

	return capacity_level;
}

static int gbatt_get_temp(struct batt_drv *batt_drv, int *temp)
{
	int err = 0;

	if (batt_drv->fake_temp)
		*temp = batt_drv->fake_temp;
	else
		err = gbatt_get_raw_temp(batt_drv, temp);

	return err;
}

static int batt_do_md5(const u8 *data, unsigned int len, u8 *result)
{
	struct crypto_shash *tfm;
	struct shash_desc *shash;
	int size, ret = 0;

	tfm = crypto_alloc_shash("md5", 0, 0);
	if (IS_ERR(tfm)) {
		pr_err("Error MD5 transform: %ld\n", PTR_ERR(tfm));
		return PTR_ERR(tfm);
	}

	size = sizeof(struct shash_desc) + crypto_shash_descsize(tfm);
	shash = kmalloc(size, GFP_KERNEL);
	if (!shash)
		return -ENOMEM;

	shash->tfm = tfm;
	ret = crypto_shash_digest(shash, data, len, result);
	kfree(shash);
	crypto_free_shash(tfm);

	return ret;
}

/* called with a lock on ->chg_lock */
static enum batt_paired_state batt_check_pairing_state(struct batt_drv *batt_drv)
{
	char dev_info[GBMS_DINF_LEN];
	char mfg_info[GBMS_MINF_LEN];
	u8 *dev_info_check = batt_drv->dev_info_check;
	int ret, len;

	len = strlen(batt_drv->dev_sn);

	/* No dev_sn, return current state */
	if (len == 0)
		return batt_drv->pairing_state;

	ret = gbms_storage_read(GBMS_TAG_DINF, dev_info, GBMS_DINF_LEN);
	if (ret < 0) {
		pr_err("Read device pairing info failed, ret=%d\n", ret);
		return BATT_PAIRING_READ_ERROR;
	}

	if (batt_drv->dev_info_check[0] == 0) {
		char data[DEV_SN_LENGTH + GBMS_MINF_LEN];

		ret = gbms_storage_read(GBMS_TAG_MINF, mfg_info, GBMS_MINF_LEN);
		if (ret < 0) {
			pr_err("read mfg info. fail, ret=%d\n", ret);
			return BATT_PAIRING_READ_ERROR;
		}

		memcpy(data, batt_drv->dev_sn, len);
		memcpy(&data[len], mfg_info, GBMS_MINF_LEN);

		ret = batt_do_md5(data, len + GBMS_MINF_LEN, dev_info_check);
		if (ret < 0) {
			pr_err("execute batt_do_md5 fail, ret=%d\n", ret);
			return BATT_PAIRING_MISMATCH;
		}
	}

	/* new battery: pair the battery to this device */
	if (dev_info[0] == 0xFF) {

		ret = gbms_storage_write(GBMS_TAG_DINF, dev_info_check, GBMS_DINF_LEN);
		if (ret < 0) {
			pr_err("Pairing to this device failed, ret=%d\n", ret);
			return BATT_PAIRING_WRITE_ERROR;
		}

	/* recycled battery */
	} else if (strncmp(dev_info, dev_info_check, strlen(dev_info_check))) {
		pr_warn("Battery paired to a different device\n");

		return BATT_PAIRING_MISMATCH;
	}

	return BATT_PAIRING_PAIRED;
}

/*  TODO: handle history collection, use storage */
static int batt_hist_data_collect(void *h, int idx)
{
	int cnt;

	cnt = gbms_storage_read(GBMS_TAG_CLHI, h, 0);
	if (cnt > 0)
		cnt = gbms_storage_write_data(GBMS_TAG_HIST, h, cnt, idx);

	return cnt;
}

/* TODO: handle history collection, use storage */
static void batt_hist_free_data(void *p)
{
	if (p)
		kfree(p);
}

/* save data in hours */
#define SAVE_UNIT 3600
static void gbatt_save_sd(struct swelling_data *sd)
{
	u16 sd_saved[BATT_SD_SAVE_SIZE];
	bool update_save_data = false;
	int i, j, ret = 0;

	/* Change seconds to hours */
	for (i = 0; i < BATT_TEMP_RECORD_THR; i++) {
		j = i + SD_DISCHG_START;

		sd_saved[i] = ktime_divns(sd->chg[i], SAVE_UNIT) < BATT_SD_MAX_HOURS ?
			      ktime_divns(sd->chg[i], SAVE_UNIT) : BATT_SD_MAX_HOURS;

		sd_saved[j] = ktime_divns(sd->dischg[i], SAVE_UNIT) < BATT_SD_MAX_HOURS ?
			      ktime_divns(sd->dischg[i], SAVE_UNIT) : BATT_SD_MAX_HOURS;

		if (sd_saved[i] > sd->saved[i] ||
		    sd_saved[j] > sd->saved[j]) {
			sd->saved[i] = sd_saved[i];
			sd->saved[j] = sd_saved[j];
			update_save_data = true;
		}
	}

	if (!update_save_data)
		return;

	ret = gbms_storage_write(GBMS_TAG_STRD, &sd->saved, sizeof(sd->saved));
	if (ret < 0)
		pr_warn("Failed to save swelling data, ret=%d\n", ret);
}

static void gbatt_record_over_temp(struct batt_drv *batt_drv)
{
	struct swelling_data *sd = &batt_drv->sd;
	struct batt_ssoc_state *ssoc_state = &batt_drv->ssoc_state;
	const bool charge = batt_drv->fg_status == POWER_SUPPLY_STATUS_CHARGING ||
			    (batt_drv->fg_status == POWER_SUPPLY_STATUS_FULL &&
			    !batt_drv->chg_done);
	const int temp = batt_drv->batt_temp;
	const int soc = ssoc_get_real(ssoc_state);
	const ktime_t now = get_boot_sec();
	const ktime_t elap = now - sd->last_update;
	bool update_data = false;
	int i;

	for (i = 0; i < BATT_TEMP_RECORD_THR; i++) {
		/*
		 *  thresholds table:
		 *  | i        | 0      | 1      | 2      |
		 *  |----------|--------|--------|--------|
		 *  | temp_thr | 30degC | 35degC | 40degC |
		 *  | soc_thr  | 90%    | 90%    | 95%    |
		 */
		if (temp < sd->temp_thr[i] || soc < sd->soc_thr[i])
			continue;

		if (charge)
			sd->chg[i] += elap;
		else
			sd->dischg[i] += elap;

		update_data = true;
	}

	if (update_data)
		gbatt_save_sd(&batt_drv->sd);

	sd->last_update = now;
}

static int gbatt_save_capacity(struct batt_ssoc_state *ssoc_state)
{
	const int ui_soc = ssoc_get_capacity(ssoc_state);
	int ret = 0;

	if (!ssoc_state->save_soc_available)
		return ret;

	if (ssoc_state->save_soc != (u16)ui_soc) {
		ssoc_state->save_soc = (u16)ui_soc;
		ret = gbms_storage_write(GBMS_TAG_RSOC, &ssoc_state->save_soc,
					 sizeof(ssoc_state->save_soc));
	}

	return ret;
}

/* battery history data collection */
static int batt_history_data_work(struct batt_drv *batt_drv)
{
	int cycle_cnt, idx, ret;

	/* TODO: google_battery caches cycle count, should use that */
	cycle_cnt = GPSY_GET_PROP(batt_drv->fg_psy,
				  POWER_SUPPLY_PROP_CYCLE_COUNT);
	if (cycle_cnt < 0)
		return -EIO;

	if (batt_drv->blf_collect_now) {
		pr_info("MSC_HIST cycle_cnt:%d->%d saved_cnt=%d\n",
			cycle_cnt, batt_drv->blf_collect_now,
			batt_drv->hist_data_saved_cnt);

		cycle_cnt = batt_drv->blf_collect_now;
		batt_drv->hist_data_saved_cnt = cycle_cnt - 1;
		batt_drv->blf_collect_now = 0;
	}

	if (cycle_cnt <= batt_drv->hist_data_saved_cnt)
		return 0;

	idx = cycle_cnt / batt_drv->hist_delta_cycle_cnt;

	/* save in last when over max cycles */
	if (idx >= batt_drv->hist_data_max_cnt)
		idx = batt_drv->hist_data_max_cnt - 1;

	ret = batt_hist_data_collect(batt_drv->hist_data, idx);
	if (ret < 0)
		return ret;

	batt_drv->hist_data_saved_cnt = cycle_cnt;

	pr_info("MSC_HIST Update data with cnt:%d\n", cycle_cnt);

	return 0;
}

/* TODO: read from the HIST tag */
#define BATT_ONE_HIST_LEN	12

static int google_battery_init_hist_work(struct batt_drv *batt_drv )
{
	const int one_hist_len = BATT_ONE_HIST_LEN; /* TODO: read from the tag */
	int cnt;

	/*
	 * Determine the max number of history entries
	 * NOTE: gbms_storage will return -EPROBE_DEFER during init
	 */
	cnt = gbms_storage_read_data(GBMS_TAG_HIST, NULL, 0, 0);
	if (cnt == -EPROBE_DEFER)
		return -EAGAIN;

	if (cnt <= 0) {
		pr_err("MSC_HIST collect history data not available (%d)\n", cnt);
		batt_drv->blf_state = BATT_LFCOLLECT_NOT_AVAILABLE;
		return -ENODATA;
	}

	batt_drv->hist_data = kzalloc(one_hist_len, GFP_KERNEL);
	if (!batt_drv->hist_data) {
		pr_err("MSC_HIST cannot allocate buffer of size=%d\n",
		       one_hist_len);
		batt_drv->blf_state = BATT_LFCOLLECT_NOT_AVAILABLE;
	} else {
		batt_drv->blf_state = BATT_LFCOLLECT_COLLECT;
		batt_drv->hist_data_max_cnt = cnt;
		batt_drv->hist_data_saved_cnt = -1;
	}

	pr_info("MSC_HIST init_hist_work done, state:%d, cnt:%d",
		 batt_drv->blf_state, cnt);

	return 0;
}

#define TEMP_FILTER_DEFAULT_INTERVAL_MS 30000
#define TEMP_FILTER_FAST_INTERVAL_MS 3000
#define TEMP_FILTER_RESUME_DELAY_MS 1500
#define TEMP_FILTER_LOG_DIFF 50
static void batt_init_temp_filter(struct batt_drv *batt_drv)
{
	struct batt_temp_filter *temp_filter = &batt_drv->temp_filter;
	const struct device_node *node = batt_drv->device->of_node;
	u32 tmp;
	int ret;

	mutex_init(&batt_drv->temp_filter.lock);

	ret = of_property_read_u32(node, "google,temp-filter-default-interval", &tmp);
	if (ret == 0)
		temp_filter->default_interval = tmp;
	else
		temp_filter->default_interval = TEMP_FILTER_DEFAULT_INTERVAL_MS;

	ret = of_property_read_u32(node, "google,temp-filter-fast-interval", &tmp);
	if (ret == 0)
		temp_filter->fast_interval = tmp;
	else
		temp_filter->fast_interval = TEMP_FILTER_FAST_INTERVAL_MS;

	ret = of_property_read_u32(node, "google,temp-filter-resume-delay", &tmp);
	if (ret == 0)
		temp_filter->resume_delay_time = tmp;
	else
		temp_filter->resume_delay_time = TEMP_FILTER_RESUME_DELAY_MS;

	/* initial temperature value in first read data */
	temp_filter->force_update = true;
	mod_delayed_work(system_wq, &temp_filter->work, 0);

	pr_info("temperature filter: default:%ds, fast:%ds, resume:%dms\n",
		temp_filter->default_interval / 1000, temp_filter->fast_interval / 1000,
		temp_filter->resume_delay_time);
}

static void google_battery_temp_filter_work(struct work_struct *work)
{
	struct batt_drv *batt_drv = container_of(work, struct batt_drv, temp_filter.work.work);
	const union gbms_ce_adapter_details *ad = &batt_drv->ce_data.adapter_details;
	struct batt_temp_filter *temp_filter = &batt_drv->temp_filter;
	int interval = temp_filter->default_interval;
	union power_supply_propval val;
	int err = 0, i;

	if (!temp_filter->enable || interval == 0)
		return;

	if (!batt_drv->fg_psy)
		goto done;

	if (temp_filter->resume_delay) {
		interval = temp_filter->resume_delay_time; /* i2c might busy when resume */
		temp_filter->resume_delay = false;
		temp_filter->force_update = true;
		goto done;
	}

	if (ad->ad_type == CHG_EV_ADAPTER_TYPE_WLC ||
	    ad->ad_type == CHG_EV_ADAPTER_TYPE_WLC_EPP ||
	    ad->ad_type == CHG_EV_ADAPTER_TYPE_WLC_SPP)
		interval = temp_filter->fast_interval;

	err = power_supply_get_property(batt_drv->fg_psy, POWER_SUPPLY_PROP_TEMP, &val);
	if (err != 0)
		goto done;

	/* logging if big difference */
	if (abs(val.intval - temp_filter->sample[temp_filter->last_idx]) > TEMP_FILTER_LOG_DIFF)
		pr_info("temperature filter: [%d, %d, %d, %d, %d] val:%d idx:%d interval=%dms\n",
			temp_filter->sample[0], temp_filter->sample[1], temp_filter->sample[2],
			temp_filter->sample[3], temp_filter->sample[4], val.intval,
			temp_filter->last_idx, interval);

	mutex_lock(&temp_filter->lock);
	if (temp_filter->force_update) {
		temp_filter->force_update = false;
		for (i = 0; i < TEMP_SAMPLE_SIZE; i++)
			temp_filter->sample[i] = val.intval;
	} else {
		temp_filter->last_idx = (temp_filter->last_idx + 1) % TEMP_SAMPLE_SIZE;
		temp_filter->sample[temp_filter->last_idx] = val.intval;
	}
	mutex_unlock(&temp_filter->lock);

done:
	pr_debug("temperature filter: [%d, %d, %d, %d, %d] interval=%dms\n",
		 temp_filter->sample[0], temp_filter->sample[1], temp_filter->sample[2],
		 temp_filter->sample[3], temp_filter->sample[4], interval);
	mod_delayed_work(system_wq, &temp_filter->work, msecs_to_jiffies(interval));
}

#define BOOT_TO_OS_ATTEMPTS 3

static int batt_init_shutdown_flag(struct batt_drv *batt_drv)
{
	struct device_node *node = batt_drv->device->of_node;
	u8 data;
	int ret;

	if (of_property_read_bool(node, "google,shutdown-flag-disable"))
		return 0;

	ret = gbms_storage_read(GBMS_TAG_SUFG, &data, sizeof(data));
	if (ret < 0)
		return -EIO;

	batt_drv->boot_to_os_attempts = data;

	/* reset battery shutdown flag */
	data = 0;
	ret = gbms_storage_write(GBMS_TAG_SUFG, &data, sizeof(data));

	return (ret < 0) ? -EIO : 0;
}

static int batt_set_shutdown_flag(struct batt_drv *batt_drv)
{
	u8 data = batt_drv->boot_to_os_attempts;
	int ret;

	if (data == 0)
		data = BOOT_TO_OS_ATTEMPTS;

	ret = gbms_storage_write(GBMS_TAG_SUFG, &data, sizeof(data));

	return (ret < 0) ? -EIO : 0;
}

static int point_full_ui_soc_cb(struct gvotable_election *el,
			      const char *reason, void *vote)
{
	struct batt_drv *batt_drv = gvotable_get_data(el);
	struct batt_ssoc_state *ssoc_state = &batt_drv->ssoc_state;
	int ssoc = ssoc_get_capacity(ssoc_state);
	int soc = GVOTABLE_PTR_TO_INT(vote);

	if (ssoc_state->point_full_ui_soc == soc)
		return 0;

	dev_info(batt_drv->device, "update point_full_ui_soc: %d -> %d\n",
		 ssoc_state->point_full_ui_soc, soc);

	ssoc_state->point_full_ui_soc = soc;

	if (ssoc_state->point_full_ui_soc != DISABLE_POINT_FULL_UI_SOC &&
	    ssoc < SSOC_FULL && ssoc_state->buck_enabled == 1) {
		struct ssoc_uicurve *curve = ssoc_state->ssoc_curve;
		const qnum_t full = qnum_fromint(ssoc_state->point_full_ui_soc);

		ssoc_uicurve_splice_full(curve, full, ssoc_point_full);
		dump_ssoc_state(&batt_drv->ssoc_state, batt_drv->ssoc_log);
		ssoc_state->point_full_ui_soc = DISABLE_POINT_FULL_UI_SOC;
	}

	return 0;
}

/*
 * poll the battery, run SOC%, dead battery, critical.
 * scheduled from psy_changed and from timer
 */

#define UPDATE_INTERVAL_AT_FULL_FACTOR	4

static void google_battery_work(struct work_struct *work)
{
	struct batt_drv *batt_drv =
	    container_of(work, struct batt_drv, batt_work.work);
	struct power_supply *fg_psy = batt_drv->fg_psy;
	struct batt_ssoc_state *ssoc_state = &batt_drv->ssoc_state;
	int update_interval = batt_drv->batt_update_interval;
	const int prev_ssoc = ssoc_get_capacity(ssoc_state);
	int present, fg_status, batt_temp, ret;
	bool notify_psy_changed = false;

	pr_debug("battery work item\n");

	pm_runtime_get_sync(batt_drv->device);
	if (!batt_drv->resume_complete) {
		schedule_delayed_work(&batt_drv->batt_work, msecs_to_jiffies(100));
		pm_runtime_put_sync(batt_drv->device);
		return;
	}
	pm_runtime_put_sync(batt_drv->device);

	__pm_stay_awake(batt_drv->batt_ws);

	/* chg_lock protect msc_logic */
	mutex_lock(&batt_drv->chg_lock);

	present = GPSY_GET_PROP(fg_psy, POWER_SUPPLY_PROP_PRESENT);
	if (present && !batt_drv->batt_present) {
		pr_debug("%s: change of battery state %d->%d\n",
			 __func__, batt_drv->batt_present, present);

		batt_drv->batt_present = true;
		notify_psy_changed = true;
	} else if (!present && batt_drv->batt_present) {
		pr_debug("%s: change of battery state %d->%d\n",
			 __func__, batt_drv->batt_present, present);

		batt_drv->batt_present = false;

		/* add debounce? */
		notify_psy_changed = true;
		mutex_unlock(&batt_drv->chg_lock);
		goto reschedule;
	}

	fg_status = GPSY_GET_INT_PROP(fg_psy, POWER_SUPPLY_PROP_STATUS, &ret);
	if (ret < 0) {
		mutex_unlock(&batt_drv->chg_lock);
		goto reschedule;
	}

	/* batt_lock protect SSOC code etc. */
	mutex_lock(&batt_drv->batt_lock);

	/* TODO: poll rate should be min between ->batt_update_interval and
	 * whatever ssoc_work() decides (typically rls->rl_delta_max_time)
	 */
	ret = ssoc_work(ssoc_state, fg_psy);
	if (ret < 0) {
		update_interval = BATT_WORK_ERROR_RETRY_MS;
	} else {
		bool full;
		int ssoc, level;

		/* handle charge/recharge */
		batt_rl_update_status(batt_drv);

		ssoc = ssoc_get_capacity(ssoc_state);
		if (prev_ssoc != ssoc) {
			pr_debug("%s: change of ssoc %d->%d\n", __func__,
				 prev_ssoc, ssoc);

			dump_ssoc_state(ssoc_state, batt_drv->ssoc_log);
			batt_log_csi_ttf_info(batt_drv);
			notify_psy_changed = true;
		}

		/* TODO(b/138860602): clear ->chg_done to enforce the
		 * same behavior during the transition 99 -> 100 -> Full
		 */

		level = gbatt_get_capacity_level(batt_drv, fg_status);
		if (level != batt_drv->capacity_level) {
			pr_debug("%s: change of capacity level %d->%d\n",
				 __func__, batt_drv->capacity_level,
				 level);

			/* set battery critical shutdown */
			if (level == POWER_SUPPLY_CAPACITY_LEVEL_CRITICAL) {
				ret = batt_set_shutdown_flag(batt_drv);
				if (ret < 0)
					pr_warn("failed to write shutdown flag, ret=%d\n", ret);
			}

			batt_drv->capacity_level = level;
			notify_psy_changed = true;
		}

		if (batt_drv->dead_battery) {
			batt_drv->dead_battery = gbatt_check_dead_battery(batt_drv);
			if (!batt_drv->dead_battery) {
				pr_debug("%s: dead_battery 1->0\n", __func__);
				notify_psy_changed = true;
			}
		}

		/* fuel gauge triggered recharge logic. */
		full = (ssoc == SSOC_FULL);
		if (full && !batt_drv->batt_full) {
			batt_log_csi_ttf_info(batt_drv);
			batt_chg_stats_pub(batt_drv, "100%", false, true);
		}
		batt_drv->batt_full = full;

		/* update resistance all the time and capacity on disconnect */
		ret = bhi_imp_data_update(&batt_drv->health_data.bhi_data, fg_psy);
		if (ret < 0 && ret != -ENODATA)
			pr_warn("cannot update perf index ret=%d\n", ret);

		/* restore SSOC after reboot */
		ret = gbatt_save_capacity(&batt_drv->ssoc_state);
		if (ret < 0)
			pr_warn("write save_soc fail, ret=%d\n", ret);

		/* debounce fg_status changes at 100% */
		if (fg_status != batt_drv->fg_status) {

			pr_debug("%s: ssoc=%d full=%d change of fg_status %d->%d\n",
				 __func__, ssoc, full, batt_drv->fg_status, fg_status);
			if (!full)
				notify_psy_changed = true;
		}

		/* slow down the updates at full */
		if (full && batt_drv->chg_done)
			update_interval *= UPDATE_INTERVAL_AT_FULL_FACTOR;
	}

	/* notifications for this are debounced  */
	batt_drv->fg_status = fg_status;

	/* TODO: poll other data here if needed */

	ret = gbatt_get_temp(batt_drv, &batt_temp);
	if (ret == 0 && batt_temp != batt_drv->batt_temp) {
		const int limit = batt_drv->batt_update_high_temp_threshold;

		batt_drv->batt_temp = batt_temp;
		if (batt_drv->batt_temp > limit) {
			pr_debug("%s: temperature over limit %d > %d\n",
				 __func__, batt_temp, limit);
			notify_psy_changed = true;
		}
	}

	if (batt_drv->sd.is_enable)
		gbatt_record_over_temp(batt_drv);

	mutex_unlock(&batt_drv->batt_lock);

	/*
	 * wait for timeout or state equal to CHARGING, FULL or UNKNOWN
	 * (which will likely not happen) even on ssoc error. msc_logic
	 * hold poll_ws wakelock during this time.
	 * Delay the estimates for time to full for BATT_WORK_DEBOUNCE_RETRY_MS
	 * after the device start charging.
	 */
	if (batt_drv->batt_fast_update_cnt) {

		if (fg_status != POWER_SUPPLY_STATUS_DISCHARGING &&
		    fg_status != POWER_SUPPLY_STATUS_NOT_CHARGING) {
			batt_drv->batt_fast_update_cnt = 0;
			update_interval = BATT_WORK_DEBOUNCE_RETRY_MS;
		} else {
			update_interval = BATT_WORK_FAST_RETRY_MS;
			batt_drv->batt_fast_update_cnt -= 1;
		}
	} else if (batt_drv->ttf_debounce) {
		batt_drv->ttf_debounce = 0;
		batt_log_csi_ttf_info(batt_drv);
	}

	/* acquired in msc_logic */
	if (batt_drv->batt_fast_update_cnt == 0)
		__pm_relax(batt_drv->poll_ws);

	/* set a connect */
	if (batt_drv->health_data.bhi_data.res_state.estimate_requested)
		batt_res_work(batt_drv);

	/* check only once and when/if the pairing state is reset */
	if (batt_drv->pairing_state == BATT_PAIRING_ENABLED) {
		enum batt_paired_state state;

		state = batt_check_pairing_state(batt_drv);
		switch (state) {
		/* somethig is wrong with eeprom comms, HW problem? */
		case BATT_PAIRING_READ_ERROR:
		case BATT_PAIRING_WRITE_ERROR:
			if (batt_drv->pairing_state_retry_cnt > 0)
				batt_drv->pairing_state_retry_cnt -= 1;
			else
				batt_drv->pairing_state = state;
			break;
		default:
			batt_drv->pairing_state = state;
			break;
		}
	}

	/* check recalibration conditions */
	ret = batt_bhi_update_recalibration_status(batt_drv);
	if (ret < 0)
		pr_err("bhi update recalibration not available (%d)\n", ret);

	mutex_unlock(&batt_drv->chg_lock);

	/* TODO: we might not need to do this all the time */
	batt_cycle_count_update(batt_drv, ssoc_get_real(ssoc_state));

reschedule:

	if (notify_psy_changed)
		power_supply_changed(batt_drv->psy);

	if (batt_drv->blf_state == BATT_LFCOLLECT_ENABLED) {

		ret = google_battery_init_hist_work(batt_drv);
		if (ret == -EAGAIN)
			update_interval = BATT_WORK_DEBOUNCE_RETRY_MS;

		if (batt_drv->blf_state == BATT_LFCOLLECT_COLLECT) {
			ret = batt_history_data_work(batt_drv);
			if (ret < 0)
				pr_err("BHI: cannot prime history (%d)\n", ret);

			mutex_lock(&batt_drv->chg_lock);
			ret = batt_bhi_stats_update_all(batt_drv);
			if (ret < 0)
				pr_err("BHI: cannot init stats (%d)\n", ret);
			mutex_unlock(&batt_drv->chg_lock);
		}
	}

	if (batt_drv->blf_state == BATT_LFCOLLECT_COLLECT) {
		ret = batt_history_data_work(batt_drv);
		if (ret == -ENOENT) {
			batt_drv->blf_state = BATT_LFCOLLECT_NOT_AVAILABLE;
			pr_info("MSC_HIST Battery data collection disabled\n");
		}  else if (ret < 0) {
			pr_debug("MSC_HIST cannot collect battery data %d\n", ret);
		}
	}

	if (update_interval) {
		pr_debug("rerun battery work in %d ms\n", update_interval);
		schedule_delayed_work(&batt_drv->batt_work,
				      msecs_to_jiffies(update_interval));
	}


	__pm_relax(batt_drv->batt_ws);
}

static void power_metrics_data_work(struct work_struct *work)
{
	struct batt_drv *batt_drv = container_of(work, struct batt_drv,
						 power_metrics.work.work);
	const unsigned int idx = batt_drv->power_metrics.idx;
	unsigned long cc, vbat;
	unsigned int next_work = batt_drv->power_metrics.polling_rate * 1000;
	ktime_t now = get_boot_sec();

	if (!batt_drv->fg_psy)
		goto error;

	pm_runtime_get_sync(batt_drv->device);
	if (!batt_drv->resume_complete) {
		next_work = 100;
		pm_runtime_put_sync(batt_drv->device);
		goto error;
	}
	pm_runtime_put_sync(batt_drv->device);

	cc = GPSY_GET_PROP(batt_drv->fg_psy, POWER_SUPPLY_PROP_CHARGE_COUNTER);
	vbat = GPSY_GET_PROP(batt_drv->fg_psy, POWER_SUPPLY_PROP_VOLTAGE_NOW);

	if ((cc < 0) || (vbat < 0)) {
		if ((cc == -EAGAIN) || (vbat == -EAGAIN))
			next_work = 100;
		goto error;
	}

	if ((idx == 0) && (batt_drv->power_metrics.data[idx].voltage == 0))
		batt_drv->power_metrics.idx = 0;
	else
		batt_drv->power_metrics.idx++;
	if (batt_drv->power_metrics.idx >= POWER_METRICS_MAX_DATA)
		batt_drv->power_metrics.idx = 0;

	batt_drv->power_metrics.data[batt_drv->power_metrics.idx].charge_count = cc;
	batt_drv->power_metrics.data[batt_drv->power_metrics.idx].voltage = vbat;
	batt_drv->power_metrics.data[batt_drv->power_metrics.idx].time = now;

error:
	schedule_delayed_work(&batt_drv->power_metrics.work, msecs_to_jiffies(next_work));
}

/* ------------------------------------------------------------------------- */

/*
 * Keep the number of properties under UEVENT_NUM_ENVP (minus # of
 * standard uevent variables) i.e 26.
 *
 * Removed the following from sysnodes
 * GBMS_PROP_ADAPTER_DETAILS			gbms
 * POWER_SUPPLY_PROP_CONSTANT_CHARGE_CURRENT	gbms
 * POWER_SUPPLY_PROP_CONSTANT_CHARGE_VOLTAGE	gbms
 *
 * POWER_SUPPLY_PROP_CHARGE_TYPE,
 * POWER_SUPPLY_PROP_CURRENT_AVG,
 * POWER_SUPPLY_PROP_VOLTAGE_AVG,
 * POWER_SUPPLY_PROP_VOLTAGE_MAX_DESIGN,
 * POWER_SUPPLY_PROP_VOLTAGE_MIN_DESIGN,
 * POWER_SUPPLY_PROP_VOLTAGE_OCV,
 */

static enum power_supply_property gbatt_battery_props[] = {
	POWER_SUPPLY_PROP_CAPACITY,
	POWER_SUPPLY_PROP_CAPACITY_LEVEL,
	POWER_SUPPLY_PROP_CHARGE_COUNTER,
	POWER_SUPPLY_PROP_CHARGE_FULL,
	POWER_SUPPLY_PROP_CHARGE_FULL_DESIGN,
	POWER_SUPPLY_PROP_CURRENT_AVG,
	POWER_SUPPLY_PROP_CURRENT_NOW,
	POWER_SUPPLY_PROP_CYCLE_COUNT,
	POWER_SUPPLY_PROP_HEALTH,
	POWER_SUPPLY_PROP_PRESENT,
	POWER_SUPPLY_PROP_SERIAL_NUMBER,
	POWER_SUPPLY_PROP_STATUS,
	POWER_SUPPLY_PROP_TEMP,
	POWER_SUPPLY_PROP_TECHNOLOGY,
	POWER_SUPPLY_PROP_TIME_TO_EMPTY_AVG,	/* No need for this? */
	POWER_SUPPLY_PROP_TIME_TO_FULL_NOW,
	POWER_SUPPLY_PROP_VOLTAGE_NOW,		/* 23 */
	POWER_SUPPLY_PROP_VOLTAGE_OCV,

	/*  hard limit to 26 */
};

static bool temp_defend_dry_run(struct gvotable_election *temp_dryrun_votable)
{
	bool dry_run = 1;

	if (!temp_dryrun_votable)
		temp_dryrun_votable =
			gvotable_election_get_handle(VOTABLE_TEMP_DRYRUN);
	if (temp_dryrun_votable)
		dry_run = !!gvotable_get_current_int_vote(temp_dryrun_votable);

	return dry_run;
}

/*
 * status is:
 * . _UNKNOWN during init
 * . _DISCHARGING when not connected
 * when connected to a power supply status is
 * . _FULL (until disconnect) after the charger flags DONE if SSOC=100%
 * . _CHARGING if FG reports _FULL but SSOC < 100% (should not happen)
 * . _CHARGING if FG reports _NOT_CHARGING
 * . _NOT_CHARGING if FG report _DISCHARGING
 * . same as FG state otherwise
 */
static int gbatt_get_status(struct batt_drv *batt_drv,
			    union power_supply_propval *val)
{
	int err, ssoc;

	if (batt_drv->ssoc_state.buck_enabled == 0) {
		if (batt_drv->chg_state.f.chg_status == POWER_SUPPLY_STATUS_NOT_CHARGING)
			val->intval = batt_drv->chg_state.f.chg_status;
		else
			val->intval = POWER_SUPPLY_STATUS_DISCHARGING;
		return 0;
	}

	if (batt_drv->ssoc_state.buck_enabled == -1) {
		val->intval = POWER_SUPPLY_STATUS_UNKNOWN;
		return 0;
	}

	/* ->buck_enabled = 1, from here ownward device is connected */

	if (batt_drv->batt_health == POWER_SUPPLY_HEALTH_OVERHEAT &&
	    !temp_defend_dry_run(batt_drv->temp_dryrun_votable)) {
		val->intval = POWER_SUPPLY_STATUS_NOT_CHARGING;
		return 0;
	}

	if (batt_drv->batt_fast_update_cnt) {
		val->intval = POWER_SUPPLY_STATUS_CHARGING;
		return 0;
	}

	if (batt_drv->msc_state == MSC_HEALTH_PAUSE) {
		/* Expect AC to discharge in PAUSE. However, UI must persist */
		val->intval = POWER_SUPPLY_STATUS_CHARGING;
		return 0;
	}

	if (!batt_drv->fg_psy)
		return -EINVAL;

	ssoc = ssoc_get_capacity(&batt_drv->ssoc_state);

	/* FULL when the charger said so and SSOC == 100% */
	if (batt_drv->chg_done && ssoc == SSOC_FULL) {
		val->intval = POWER_SUPPLY_STATUS_FULL;
		return 0;
	}

	err = power_supply_get_property(batt_drv->fg_psy,
					POWER_SUPPLY_PROP_STATUS,
					val);
	if (err != 0)
		return err;

	if (val->intval == POWER_SUPPLY_STATUS_FULL) {

		/* not full unless the charger says so */
		if (!batt_drv->chg_done)
			val->intval = POWER_SUPPLY_STATUS_CHARGING;

		/* NOTE: FG driver could flag FULL before GDF is at 100% when
		 * gauge is not tuned or when capacity estimates are wrong.
		 */
		if (ssoc != SSOC_FULL)
			val->intval = POWER_SUPPLY_STATUS_CHARGING;

	} else if (val->intval == POWER_SUPPLY_STATUS_NOT_CHARGING) {
		/* smooth transition between charging and full */
		val->intval = POWER_SUPPLY_STATUS_CHARGING;
	} else if (val->intval == POWER_SUPPLY_STATUS_DISCHARGING) {
		/* connected and discharging is NOT charging */
		val->intval = POWER_SUPPLY_STATUS_NOT_CHARGING;
	}

	return 0;
}

/* lock batt_drv->batt_lock */
static int gbatt_get_capacity(struct batt_drv *batt_drv)
{
	struct batt_ssoc_state *ssoc_state = &batt_drv->ssoc_state;
	int capacity;

	if (batt_drv->fake_capacity >= 0 && batt_drv->fake_capacity <= 100)
		capacity = batt_drv->fake_capacity;
	else
		capacity = ssoc_get_capacity(ssoc_state);

	return capacity;
}


static void gbatt_reset_curve(struct batt_drv *batt_drv, int ssoc_cap)
{
	struct batt_ssoc_state *ssoc_state = &batt_drv->ssoc_state;
	const qnum_t cap = qnum_fromint(ssoc_cap);
	const qnum_t gdf = ssoc_state->ssoc_gdf;
	enum ssoc_uic_type type;

	if (gdf < cap) {
		type = SSOC_UIC_TYPE_DSG;
	} else {
		type = SSOC_UIC_TYPE_CHG;
	}

	pr_info("reset curve at gdf=%d.%d cap=%d.%d type=%d\n",
		qnum_toint(gdf), qnum_fracdgt(gdf),
		qnum_toint(cap), qnum_fracdgt(cap),
		type);

	/* current is the drop point on the discharge curve */
	ssoc_change_curve_at_gdf(ssoc_state, gdf, cap, type);
	ssoc_work(ssoc_state, batt_drv->fg_psy);
	dump_ssoc_state(ssoc_state, batt_drv->ssoc_log);
}

/* splice the curve at point when the SSOC is removed */
static void gbatt_set_capacity(struct batt_drv *batt_drv, int capacity)
{
	if (capacity < 0)
		capacity = -EINVAL;

	if (batt_drv->batt_health != POWER_SUPPLY_HEALTH_OVERHEAT) {
		/* just set the value if not in overheat  */
	} else if (capacity < 0 && batt_drv->fake_capacity >= 0) {
		gbatt_reset_curve(batt_drv, batt_drv->fake_capacity);
	} else if (capacity > 0) {
		/* TODO: convergence to the new capacity? */
	}

	batt_drv->fake_capacity = capacity;
}

static int gbatt_set_health(struct batt_drv *batt_drv, int health)
{
	if (health > POWER_SUPPLY_HEALTH_HOT ||
	    health < POWER_SUPPLY_HEALTH_UNKNOWN)
		return -EINVAL;

	batt_drv->batt_health = health;

	/* disable health charging if in overheat */
	if (health == POWER_SUPPLY_HEALTH_OVERHEAT)
		msc_logic_health(batt_drv);

	return 0;
}

#define RESTORE_SOC_LOWER_THRESHOLD	2
#define RESTORE_SOC_UPPER_THRESHOLD	5
static int gbatt_restore_capacity(struct batt_drv *batt_drv)
{
	struct batt_ssoc_state *ssoc_state = &batt_drv->ssoc_state;
	int ret = 0, save_soc, gdf_soc, delta;

	ret = gbms_storage_read(GBMS_TAG_RSOC, &ssoc_state->save_soc,
						sizeof(ssoc_state->save_soc));
	if (ret < 0)
		return ret;

	save_soc = (int)ssoc_state->save_soc;
	gdf_soc = qnum_toint(ssoc_state->ssoc_gdf);
	delta = save_soc - gdf_soc;

	dev_info(batt_drv->device, "save_soc:%d, gdf:%d\n", save_soc, gdf_soc);

	if (delta >= RESTORE_SOC_LOWER_THRESHOLD && delta <= RESTORE_SOC_UPPER_THRESHOLD)
		gbatt_reset_curve(batt_drv, save_soc);

	return ret;
}

static int gbatt_get_health(struct batt_drv *batt_drv)
{
	int charging_state = batt_get_charging_state(batt_drv);
	int health = POWER_SUPPLY_HEALTH_UNKNOWN;

	switch (charging_state) {
	case BATTERY_STATUS_NORMAL:
		health = POWER_SUPPLY_HEALTH_GOOD;
		break;
	case BATTERY_STATUS_TOO_COLD:
		health = POWER_SUPPLY_HEALTH_COLD;
		break;
	case BATTERY_STATUS_TOO_HOT:
		health = POWER_SUPPLY_HEALTH_HOT;
		break;
	default:
		break;
	}

	return health;
}

#define TTF_REPORT_MAX_RATIO	300
static int gbatt_get_property(struct power_supply *psy,
				 enum power_supply_property psp,
				 union power_supply_propval *val)
{
	struct batt_drv *batt_drv = (struct batt_drv *)
					power_supply_get_drvdata(psy);
	int rc, err = 0;

	pm_runtime_get_sync(batt_drv->device);
	if (!batt_drv->init_complete || !batt_drv->resume_complete) {
		pm_runtime_put_sync(batt_drv->device);
		return -EAGAIN;
	}
	pm_runtime_put_sync(batt_drv->device);

	switch (psp) {
	case GBMS_PROP_ADAPTER_DETAILS:
		val->intval = batt_drv->ce_data.adapter_details.v;
		break;

	case GBMS_PROP_DEAD_BATTERY:
		val->intval = batt_drv->dead_battery;
		break;
	/*
	 * ng charging:
	 * 1) write to GBMS_PROP_CHARGE_CHARGER_STATE,
	 * 2) read POWER_SUPPLY_PROP_CONSTANT_CHARGE_CURRENT and
	 *    POWER_SUPPLY_PROP_CONSTANT_CHARGE_VOLTAGE
	 */
	case GBMS_PROP_CHARGE_CHARGER_STATE:
		container_of(val, union gbms_propval, prop)->int64val = batt_drv->chg_state.v;
		break;

	case POWER_SUPPLY_PROP_CYCLE_COUNT:
		if (batt_drv->cycle_count < 0)
			err = batt_drv->cycle_count;
		else
			val->intval = batt_drv->cycle_count;
		break;

	case POWER_SUPPLY_PROP_CAPACITY:
		mutex_lock(&batt_drv->batt_lock);
		val->intval = gbatt_get_capacity(batt_drv);
		mutex_unlock(&batt_drv->batt_lock);
		break;

	case POWER_SUPPLY_PROP_CAPACITY_LEVEL:
		if (batt_drv->fake_capacity >= 0 &&
				batt_drv->fake_capacity <= 100)
			val->intval = POWER_SUPPLY_CAPACITY_LEVEL_NORMAL;
		else
			val->intval = batt_drv->capacity_level;
		break;

	case POWER_SUPPLY_PROP_CONSTANT_CHARGE_CURRENT:
		mutex_lock(&batt_drv->chg_lock);
		val->intval = batt_drv->cc_max;
		mutex_unlock(&batt_drv->chg_lock);
		break;
	case POWER_SUPPLY_PROP_CONSTANT_CHARGE_VOLTAGE:
		mutex_lock(&batt_drv->chg_lock);
		val->intval = batt_drv->fv_uv;
		mutex_unlock(&batt_drv->chg_lock);
		break;

	/*
	 * POWER_SUPPLY_PROP_CHARGE_DONE comes from the charger BUT battery
	 * has also an idea about it.
	 *	mutex_lock(&batt_drv->chg_lock);
	 *	val->intval = batt_drv->chg_done;
	 *	mutex_unlock(&batt_drv->chg_lock);
	 */

	/*
	 * compat: POWER_SUPPLY_PROP_CHARGE_TYPE comes from the charger so
	 * using the last value reported from the CHARGER. This (of course)
	 * means that NG charging needs to be enabled.
	 */
	case POWER_SUPPLY_PROP_CHARGE_TYPE:
		mutex_lock(&batt_drv->chg_lock);
		val->intval = batt_drv->chg_state.f.chg_type;
		mutex_unlock(&batt_drv->chg_lock);
		break;

	case POWER_SUPPLY_PROP_STATUS:
		err = gbatt_get_status(batt_drv, val);
		break;

	/* health */
	case POWER_SUPPLY_PROP_HEALTH:
		if (batt_drv->batt_health == POWER_SUPPLY_HEALTH_OVERHEAT &&
		    temp_defend_dry_run(batt_drv->temp_dryrun_votable)) {
			val->intval = POWER_SUPPLY_HEALTH_GOOD;
		} else if (batt_drv->batt_health !=
			   POWER_SUPPLY_HEALTH_UNKNOWN) {
			val->intval = batt_drv->batt_health;
		} else if (!batt_drv->fg_psy) {
			val->intval = POWER_SUPPLY_HEALTH_UNKNOWN;
		} else {
			rc = gbatt_get_health(batt_drv);
			val->intval = rc < 0 ? POWER_SUPPLY_HEALTH_UNKNOWN : rc;
			batt_drv->soh = val->intval;
		}
		if (batt_drv->report_health != val->intval) {
			/* Log health change for debug */
			logbuffer_log(batt_drv->ttf_stats.ttf_log,
				      "h:%d->%d batt_health:%d dry_run:%d soh:%d",
				      batt_drv->report_health, val->intval, batt_drv->batt_health,
				      temp_defend_dry_run(batt_drv->temp_dryrun_votable),
				      batt_drv->soh);
			batt_drv->report_health = val->intval;
		}
		break;

	/* cannot set err, negative estimate will revert to HAL */
	case POWER_SUPPLY_PROP_TIME_TO_FULL_NOW: {
		ktime_t res;
		int max_ratio;

		max_ratio = batt_ttf_estimate(&res, batt_drv);
		if (max_ratio >= TTF_REPORT_MAX_RATIO) {
			val->intval = 0;
		} else if (max_ratio >= 0) {
			if (res < 0)
				res = 0;
			val->intval = res;
		} else if (!batt_drv->fg_psy) {
			val->intval = -1;
		} else {
			rc = power_supply_get_property(batt_drv->fg_psy,
							psp, val);
			if (rc < 0)
				val->intval = -1;
		}
	} break;

	case POWER_SUPPLY_PROP_TEMP:
		err = gbatt_get_temp(batt_drv, &val->intval);
		break;

	case POWER_SUPPLY_PROP_CURRENT_AVG:
	case POWER_SUPPLY_PROP_CURRENT_NOW:
		if (!batt_drv->fg_psy)
			return -EINVAL;
		err = power_supply_get_property(batt_drv->fg_psy, psp, val);
		if (err == 0)
			val->intval = -val->intval;
		break;

	/* Can force the state here */
	case POWER_SUPPLY_PROP_PRESENT:
		if (batt_drv->fake_battery_present != -1) {
			val->intval = batt_drv->fake_battery_present;
		} else if (batt_drv->fg_psy) {

			/* TODO: use the cached value? */
			rc = power_supply_get_property(batt_drv->fg_psy,
						       psp, val);
			if (rc < 0)
				val->intval = 0;
		} else {
			err = -EINVAL;
		}
		break;

	case POWER_SUPPLY_PROP_CHARGE_TERM_CURRENT:
		if (batt_drv->topoff)
			val->intval = batt_drv->topoff;
		else
			val->intval = -1;
		break;

	default:
		if (!batt_drv->fg_psy)
			return -EINVAL;
		err = power_supply_get_property(batt_drv->fg_psy, psp, val);
		break;
	}

	if (err < 0) {
		pr_debug("gbatt: get_prop cannot read psp=%d\n", psp);
		return err;
	}

	return 0;
}

static int gbatt_set_property(struct power_supply *psy,
				 enum power_supply_property psp,
				 const union power_supply_propval *val)
{
	struct batt_drv *batt_drv = (struct batt_drv *)
					power_supply_get_drvdata(psy);
	int ret = 0;

	pm_runtime_get_sync(batt_drv->device);
	if (!batt_drv->init_complete || !batt_drv->resume_complete) {
		pm_runtime_put_sync(batt_drv->device);
		return -EAGAIN;
	}
	pm_runtime_put_sync(batt_drv->device);

	switch (psp) {
	case GBMS_PROP_ADAPTER_DETAILS:
		mutex_lock(&batt_drv->stats_lock);
		batt_drv->ce_data.adapter_details.v = val->intval;
		mutex_unlock(&batt_drv->stats_lock);
	break;

	/* NG Charging, where it all begins */
	case GBMS_PROP_CHARGE_CHARGER_STATE:
		mutex_lock(&batt_drv->chg_lock);
		batt_drv->chg_state.v = gbms_propval_int64val(val);
		ret = batt_chg_logic(batt_drv);
		mutex_unlock(&batt_drv->chg_lock);
		break;

	case POWER_SUPPLY_PROP_CAPACITY:
		mutex_lock(&batt_drv->chg_lock);
		if (val->intval != batt_drv->fake_capacity) {
			gbatt_set_capacity(batt_drv, val->intval);
			if (batt_drv->psy)
				power_supply_changed(batt_drv->psy);
		}
		mutex_unlock(&batt_drv->chg_lock);
		break;

	case POWER_SUPPLY_PROP_TIME_TO_FULL_NOW:
		if (val->intval <= 0)
			batt_drv->ttf_stats.ttf_fake = -1;
		else
			batt_drv->ttf_stats.ttf_fake = val->intval;
		pr_info("time_to_full = %lld\n", batt_drv->ttf_stats.ttf_fake);
		if (batt_drv->psy)
			power_supply_changed(batt_drv->psy);
		break;
	case POWER_SUPPLY_PROP_HEALTH:
		mutex_lock(&batt_drv->chg_lock);
		if (batt_drv->batt_health != val->intval) {
			ret = gbatt_set_health(batt_drv, val->intval);
			if (ret == 0 && batt_drv->psy)
				power_supply_changed(batt_drv->psy);
		}
		mutex_unlock(&batt_drv->chg_lock);
		break;
	default:
		ret = -EINVAL;
		break;
	}

	if (ret < 0) {
		pr_debug("gbatt: get_prop cannot write psp=%d\n", psp);
		return ret;
	}


	return 0;
}

static int gbatt_property_is_writeable(struct power_supply *psy,
					  enum power_supply_property psp)
{
	switch (psp) {
	case GBMS_PROP_CHARGE_CHARGER_STATE:
	case POWER_SUPPLY_PROP_CAPACITY:
	case GBMS_PROP_ADAPTER_DETAILS:
	case POWER_SUPPLY_PROP_TIME_TO_FULL_NOW:
	case POWER_SUPPLY_PROP_HEALTH:
		return 1;
	default:
		break;
	}

	return 0;
}

static struct power_supply_desc gbatt_psy_desc = {
	.name = "battery",
	.type = POWER_SUPPLY_TYPE_BATTERY,
	.get_property = gbatt_get_property,
	.set_property = gbatt_set_property,
	.property_is_writeable = gbatt_property_is_writeable,
	.properties = gbatt_battery_props,
	.num_properties = ARRAY_SIZE(gbatt_battery_props),
};

/* ------------------------------------------------------------------------ */

static int batt_init_sd(struct swelling_data *sd)
{
	int ret, i, j;

	if (!sd->is_enable)
		return 0;

	ret = gbms_storage_read(GBMS_TAG_STRD, &sd->saved,
				sizeof(sd->saved));
	if (ret < 0)
		return ret;

	if (sd->saved[SD_CHG_START] == 0xFFFF) {
		/* Empty EEPROM, initial sd_saved */
		for (i = 0; i < BATT_SD_SAVE_SIZE; i++)
			sd->saved[i] = 0;
	} else {
		/* Available data, restore */
		for (i = 0; i < BATT_TEMP_RECORD_THR; i++) {
			j = i + SD_DISCHG_START;
			sd->chg[i] = sd->saved[i] * SAVE_UNIT;
			sd->dischg[i] = sd->saved[j] * SAVE_UNIT;
		}
	}

	return ret;
}

/* bhi_init */
static int batt_bhi_init(struct batt_drv *batt_drv)
{
	struct health_data *health_data = &batt_drv->health_data;
	struct bhi_data *bhi_data = &health_data->bhi_data;
	u16 capacity_boundary[BHI_TREND_POINTS_SIZE];
	int ret;

	/* set upper_bound value to BHI_CAPACITY_MAX(0xFFFF) */
	memset(bhi_data->upper_bound.limit, 0xFF, sizeof(bhi_data->upper_bound.limit));
	memset(bhi_data->upper_bound.trigger, 0xFF, sizeof(bhi_data->upper_bound.trigger));

	/* see enum bhi_algo */
	ret = of_property_read_u32(batt_drv->device->of_node, "google,bhi-algo-ver",
				   &health_data->bhi_algo);
	if (ret < 0)
		health_data->bhi_algo = BHI_ALGO_DISABLED;
	/* default weights */
	ret = of_property_read_u32(batt_drv->device->of_node, "google,bhi-w_ci",
				   &health_data->bhi_w_ci);
	if (ret < 0)
		health_data->bhi_w_ci = 100;
	ret = of_property_read_u32(batt_drv->device->of_node, "google,bhi-w_pi",
				   &health_data->bhi_w_pi);
	if (ret < 0)
		health_data->bhi_w_pi = 0;
	ret = of_property_read_u32(batt_drv->device->of_node, "google,bhi-w_sd",
				   &health_data->bhi_w_sd);
	if (ret < 0)
		health_data->bhi_w_sd = 0;
	/* default thresholds */
	ret = of_property_read_u32(batt_drv->device->of_node, "google,bhi-status-marginal",
				   &health_data->marginal_threshold);
	if (ret < 0)
		health_data->marginal_threshold = BHI_MARGINAL_THRESHOLD_DEFAULT;

	ret = of_property_read_u32(batt_drv->device->of_node, "google,bhi-status-need-rep",
				   &health_data->need_rep_threshold);
	if (ret < 0)
		health_data->need_rep_threshold = BHI_NEED_REP_THRESHOLD_DEFAULT;
	/* cycle count thresholds */
	ret = of_property_read_u32(batt_drv->device->of_node, "google,bhi-cycle-count-marginal",
				   &health_data->cycle_count_marginal_threshold);
	if (ret < 0)
		health_data->cycle_count_marginal_threshold = BHI_CC_MARGINAL_THRESHOLD_DEFAULT;

	ret = of_property_read_u32(batt_drv->device->of_node, "google,bhi-cycle-count-need-rep",
				   &health_data->cycle_count_need_rep_threshold);
	if (ret < 0)
		health_data->cycle_count_need_rep_threshold = BHI_CC_NEED_REP_THRESHOLD_DEFAULT;

	/* algorithm BHI_ALGO_INDI capacity threshold */
	ret = of_property_read_u32(batt_drv->device->of_node, "google,bhi-indi-cap",
				   &health_data->bhi_indi_cap);
	if (ret < 0)
		health_data->bhi_indi_cap = BHI_INDI_CAP_DEFAULT;

	/* algorithm BHI_ALGO_ACHI_B bounds check */
	ret = of_property_read_u32(batt_drv->device->of_node, "google,bhi-cycle-grace",
				   &health_data->bhi_cycle_grace);
	if (ret < 0)
		health_data->bhi_cycle_grace = 0;

	/* design is the value used to build the charge table */
	health_data->bhi_data.pack_capacity = batt_drv->battery_capacity;

	/* need battery id to get right trend points */
	batt_drv->batt_id = GPSY_GET_PROP(batt_drv->fg_psy, GBMS_PROP_BATT_ID);

	ret = of_property_read_u16_array(gbms_batt_id_node(batt_drv->device->of_node),
					 "google,bhi-l-bound", &capacity_boundary[0],
					 BHI_TREND_POINTS_SIZE);
	if (ret == 0 && bhi_bound_validity_check(capacity_boundary, 0,
						 batt_drv->battery_capacity)) {
		memcpy(&bhi_data->lower_bound.limit[0], capacity_boundary,
		       sizeof(capacity_boundary));
		dev_info(batt_drv->device,
			 "bhi_l_bound [%d, %d, %d, %d, %d, %d, %d, %d, %d, %d]\n",
			 bhi_data->lower_bound.limit[0], bhi_data->lower_bound.limit[1],
			 bhi_data->lower_bound.limit[2], bhi_data->lower_bound.limit[3],
			 bhi_data->lower_bound.limit[4], bhi_data->lower_bound.limit[5],
			 bhi_data->lower_bound.limit[6], bhi_data->lower_bound.limit[7],
			 bhi_data->lower_bound.limit[8], bhi_data->lower_bound.limit[9]);
	}

	ret = of_property_read_u16_array(gbms_batt_id_node(batt_drv->device->of_node),
					 "google,bhi-u-bound", &capacity_boundary[0],
					 BHI_TREND_POINTS_SIZE);
	if (ret == 0 && bhi_bound_validity_check(capacity_boundary, batt_drv->battery_capacity,
						 BHI_CAPACITY_MAX)) {
		memcpy(&bhi_data->upper_bound.limit[0], capacity_boundary,
		       sizeof(capacity_boundary));
		dev_info(batt_drv->device,
			 "bhi_u_bound [%d, %d, %d, %d, %d, %d, %d, %d, %d, %d]\n",
			 bhi_data->upper_bound.limit[0], bhi_data->upper_bound.limit[1],
			 bhi_data->upper_bound.limit[2], bhi_data->upper_bound.limit[3],
			 bhi_data->upper_bound.limit[4], bhi_data->upper_bound.limit[5],
			 bhi_data->upper_bound.limit[6], bhi_data->upper_bound.limit[7],
			 bhi_data->upper_bound.limit[8], bhi_data->upper_bound.limit[9]);
	}

	ret = of_property_read_u16_array(gbms_batt_id_node(batt_drv->device->of_node),
					 "google,bhi-l-trigger", &capacity_boundary[0],
					 BHI_TREND_POINTS_SIZE);
	if (ret == 0 && bhi_bound_validity_check(capacity_boundary, BHI_CAPACITY_MIN,
						 BHI_CAPACITY_MAX)) {
		memcpy(&bhi_data->lower_bound.trigger[0], capacity_boundary,
		       sizeof(capacity_boundary));
		dev_info(batt_drv->device,
			 "bhi_l_trigger [%d, %d, %d, %d, %d, %d, %d, %d, %d, %d]\n",
			 bhi_data->lower_bound.trigger[0], bhi_data->lower_bound.trigger[1],
			 bhi_data->lower_bound.trigger[2], bhi_data->lower_bound.trigger[3],
			 bhi_data->lower_bound.trigger[4], bhi_data->lower_bound.trigger[5],
			 bhi_data->lower_bound.trigger[6], bhi_data->lower_bound.trigger[7],
			 bhi_data->lower_bound.trigger[8], bhi_data->lower_bound.trigger[9]);
	}

	ret = of_property_read_u16_array(gbms_batt_id_node(batt_drv->device->of_node),
					 "google,bhi-u-trigger", &capacity_boundary[0],
					 BHI_TREND_POINTS_SIZE);
	if (ret == 0 && bhi_bound_validity_check(capacity_boundary, BHI_CAPACITY_MIN,
						 BHI_CAPACITY_MAX)) {
		memcpy(&bhi_data->upper_bound.trigger[0], capacity_boundary,
		       sizeof(capacity_boundary));
		dev_info(batt_drv->device,
			 "bhi_u_trigger [%d, %d, %d, %d, %d, %d, %d, %d, %d, %d]\n",
			 bhi_data->upper_bound.trigger[0], bhi_data->upper_bound.trigger[1],
			 bhi_data->upper_bound.trigger[2], bhi_data->upper_bound.trigger[3],
			 bhi_data->upper_bound.trigger[4], bhi_data->upper_bound.trigger[5],
			 bhi_data->upper_bound.trigger[6], bhi_data->upper_bound.trigger[7],
			 bhi_data->upper_bound.trigger[8], bhi_data->upper_bound.trigger[9]);
	}

	/* debug data initialization */
	health_data->bhi_debug_cycle_count = 0;
	health_data->bhi_debug_cap_index = 0;
	health_data->bhi_debug_imp_index = 0;
	health_data->bhi_debug_sd_index = 0;
	health_data->bhi_debug_health_index = 0;
	health_data->bhi_debug_health_status = 0;
	/* TODO: restore cal_state/cal_mode if reboot */
	health_data->cal_state = REC_STATE_OK;
	health_data->cal_mode = REC_MODE_RESET;

	return 0;
}

static void batt_fan_bt_init(struct batt_drv *batt_drv) {
	int nb_fan_bt, ret;

	nb_fan_bt = of_property_count_elems_of_size(batt_drv->device->of_node,
						    "google,fan-bt-limits", sizeof(u32));
	if (nb_fan_bt == NB_FAN_BT_LIMITS) {
		ret = of_property_read_u32_array(batt_drv->device->of_node,
						 "google,fan-bt-limits",
						 batt_drv->fan_bt_limits,
						 nb_fan_bt);
		if (ret == 0) {
			int i;

			pr_info("FAN_BT_LIMITS: ");
			for (i = 0; i < nb_fan_bt; i++)
				pr_info("%d ", batt_drv->fan_bt_limits[i]);

			return;
		} else {
			pr_err("Fail to read google,fan-bt-limits from dtsi, ret=%d\n", ret);
		}
	}
	batt_drv->fan_bt_limits[0] = FAN_BT_LIMIT_NOT_CARE;
	batt_drv->fan_bt_limits[1] = FAN_BT_LIMIT_LOW;
	batt_drv->fan_bt_limits[2] = FAN_BT_LIMIT_MED;
	batt_drv->fan_bt_limits[3] = FAN_BT_LIMIT_HIGH;

	pr_info("Use default FAN_BT_LIMITS: %d %d %d %d\n", batt_drv->fan_bt_limits[0],
							    batt_drv->fan_bt_limits[1],
							    batt_drv->fan_bt_limits[2],
							    batt_drv->fan_bt_limits[3]);
}

static int batt_prop_iter(int index, gbms_tag_t *tag, void *ptr)
{
	static gbms_tag_t keys[] = {GBMS_TAG_HCNT};
	const int count = ARRAY_SIZE(keys);

	if (index >= 0 && index < count) {
		*tag = keys[index];
		return 0;
	}

	return -ENOENT;
}

static int batt_prop_read(gbms_tag_t tag, void *buff, size_t size, void *ptr)
{
	struct batt_drv *batt_drv = ptr;
	int index, ret = 0;

	switch (tag) {
	case GBMS_TAG_HCNT:
		if (size != sizeof(u16))
			return -ERANGE;
		/* history needs to be enabled for this */
		index = hist_get_index(batt_drv->hist_data_saved_cnt, batt_drv);
		if (index < 0)
			return index;
		*(u16 *)buff = index;
		break;
	default:
		ret = -ENOENT;
		break;
	}

	return ret;
}

static struct gbms_storage_desc batt_prop_dsc = {
	.iter = batt_prop_iter,
	.read = batt_prop_read,
};


static void google_battery_init_work(struct work_struct *work)
{
	struct batt_drv *batt_drv = container_of(work, struct batt_drv,
						 init_work.work);
	struct device_node *node = batt_drv->device->of_node;
	struct power_supply *fg_psy = batt_drv->fg_psy;
	const char *batt_vs_tz_name = NULL;
	int init_delay_ms, ret = 0;

	batt_rl_reset(batt_drv);
	batt_drv->dead_battery = true; /* clear in batt_work() */
	batt_drv->capacity_level = POWER_SUPPLY_CAPACITY_LEVEL_UNKNOWN;
	batt_drv->ssoc_state.buck_enabled = -1;
	batt_drv->hold_taper_ws = false;
	batt_drv->fake_temp = 0;
	batt_drv->fake_battery_present = -1;
	batt_drv->boot_to_os_attempts = 0;
	batt_drv->charging_policy = CHARGING_POLICY_DEFAULT;
	batt_reset_chg_drv_state(batt_drv);

	mutex_init(&batt_drv->chg_lock);
	mutex_init(&batt_drv->batt_lock);
	mutex_init(&batt_drv->stats_lock);
	mutex_init(&batt_drv->cc_data.lock);
	mutex_init(&batt_drv->bpst_state.lock);
	mutex_init(&batt_drv->hda_tz_lock);

	ret = of_property_read_u32(node, "google,batt-init-delay", &init_delay_ms);
	if (ret < 0)
		init_delay_ms = BATT_DELAY_INIT_MS;

	if (!batt_drv->fg_psy) {

		fg_psy = power_supply_get_by_name(batt_drv->fg_psy_name);
		if (!fg_psy) {
			pr_info("failed to get \"%s\" power supply, retrying...\n",
				batt_drv->fg_psy_name);
			goto retry_init_work;
		}

		batt_drv->fg_psy = fg_psy;
	}

	if (!batt_drv->batt_present) {
		ret = GPSY_GET_PROP(fg_psy, POWER_SUPPLY_PROP_PRESENT);
		if (ret == -EAGAIN)
			goto retry_init_work;

		batt_drv->batt_present = (ret > 0);
		if (!batt_drv->batt_present)
			pr_warn("battery not present (ret=%d)\n", ret);
	}

	ret = of_property_read_u32(node, "google,recharge-soc-threshold",
				   &batt_drv->ssoc_state.rl_soc_threshold);
	if (ret < 0)
		batt_drv->ssoc_state.rl_soc_threshold =
				DEFAULT_BATT_DRV_RL_SOC_THRESHOLD;

	ret = of_property_read_u32(node, "google,bd-trickle-recharge-soc",
				   &batt_drv->ssoc_state.bd_trickle_recharge_soc);
	if (ret < 0)
		batt_drv->ssoc_state.bd_trickle_recharge_soc =
				DEFAULT_BD_TRICKLE_RL_SOC_THRESHOLD;

	batt_drv->ssoc_state.bd_trickle_dry_run = false;

	ret = of_property_read_u32(node, "google,bd-trickle-reset-sec",
				   &batt_drv->ssoc_state.bd_trickle_reset_sec);
	if (ret < 0)
		batt_drv->ssoc_state.bd_trickle_reset_sec =
				DEFAULT_BD_TRICKLE_RESET_SEC;

	batt_drv->ssoc_state.bd_trickle_enable =
		of_property_read_bool(node, "google,bd-trickle-enable");

	ret = of_property_read_u32(node, "google,ssoc-delta",
				   &batt_drv->ssoc_state.ssoc_delta);
	if (ret < 0)
		batt_drv->ssoc_state.ssoc_delta = SSOC_DELTA;

	ret = of_property_read_u32(node, "google,health-safety-margin",
				   &batt_drv->health_safety_margin);
	if (ret < 0)
		batt_drv->health_safety_margin = DEFAULT_HEALTH_SAFETY_MARGIN;

	ret = of_property_read_u32_array(node, "google,temp-record-thr",
					 batt_drv->sd.temp_thr,
					 BATT_TEMP_RECORD_THR);
	if (ret == 0) {
		ret = of_property_read_u32_array(node, "google,soc-record-thr",
						 batt_drv->sd.soc_thr,
						 BATT_TEMP_RECORD_THR);
		if (ret == 0)
			batt_drv->sd.is_enable = true;
	}

	ret = batt_init_sd(&batt_drv->sd);
	if (ret < 0) {
		pr_err("Unable to read swelling data, ret=%d\n", ret);
		batt_drv->sd.is_enable = false;
	}

	ret = of_property_read_u32(node, "google,cv-max-temp", &batt_drv->cv_max_temp);
	if (ret < 0)
		batt_drv->cv_max_temp = DEFAULT_CV_MAX_TEMPERATURE;

	/* init bpst setting */
	ret = batt_init_bpst_profile(batt_drv);
	if (ret < 0)
		pr_err("bpst profile disabled, ret=%d\n", ret);

	/* init shutdown flag */
	ret = batt_init_shutdown_flag(batt_drv);
	if (ret < 0)
		pr_err("failed to init shutdown flag, ret=%d\n", ret);

	/* cycle count is cached: read here bc SSOC, chg_profile might use it */
	batt_update_cycle_count(batt_drv);

	ret = ssoc_init(batt_drv);
	if (ret < 0 && batt_drv->batt_present)
		goto retry_init_work;

	/* could read EEPROM and history here */

	/* chg_profile will use cycle_count when aacr is enabled */
	ret = batt_init_chg_profile(batt_drv);
	if (ret == -EPROBE_DEFER)
		goto retry_init_work;

	if (ret < 0) {
		pr_err("charging profile disabled, ret=%d\n", ret);
	} else if (batt_drv->battery_capacity) {
		google_battery_dump_profile(&batt_drv->chg_profile);
	}

	batt_drv->temp_filter.enable = of_property_read_bool(node, "google,temp-filter-enable");
	if (batt_drv->temp_filter.enable)
		batt_init_temp_filter(batt_drv);

	cev_stats_init(&batt_drv->ce_data, &batt_drv->chg_profile);
	cev_stats_init(&batt_drv->ce_qual, &batt_drv->chg_profile);
	batt_init_csi_stat(batt_drv);

	batt_drv->fg_nb.notifier_call = psy_changed;
	ret = power_supply_reg_notifier(&batt_drv->fg_nb);
	if (ret < 0)
		pr_err("cannot register power supply notifer, ret=%d\n",
			ret);

	batt_drv->batt_ws = wakeup_source_register(NULL, "google-battery");
	batt_drv->taper_ws = wakeup_source_register(NULL, "Taper");
	batt_drv->poll_ws = wakeup_source_register(NULL, "Poll");
	batt_drv->msc_ws = wakeup_source_register(NULL, "MSC");
	if (!batt_drv->batt_ws || !batt_drv->taper_ws ||
			!batt_drv->poll_ws || !batt_drv->msc_ws)
		pr_err("failed to register wakeup sources\n");

	mutex_lock(&batt_drv->cc_data.lock);
	ret = batt_cycle_count_load(&batt_drv->cc_data);
	if (ret < 0)
		pr_err("cannot restore bin count ret=%d\n", ret);
	mutex_unlock(&batt_drv->cc_data.lock);

	batt_drv->fake_capacity = (batt_drv->batt_present) ? -EINVAL
						: DEFAULT_BATT_FAKE_CAPACITY;

	/* charging configuration */
	ret = of_property_read_u32(node, "google,update-interval",
				   &batt_drv->batt_update_interval);
	if (ret < 0)
		batt_drv->batt_update_interval = DEFAULT_BATT_UPDATE_INTERVAL;

	/* high temperature notify configuration */
	ret = of_property_read_u32(batt_drv->device->of_node,
				   "google,update-high-temp-threshold",
				   &batt_drv->batt_update_high_temp_threshold);
	if (ret < 0)
		batt_drv->batt_update_high_temp_threshold =
					DEFAULT_HIGH_TEMP_UPDATE_THRESHOLD;
	/* charge statistics */
	ret = of_property_read_u32(node, "google,chg-stats-qual-time",
				   &batt_drv->chg_sts_qual_time);
	if (ret < 0)
		batt_drv->chg_sts_qual_time =
					DEFAULT_CHG_STATS_MIN_QUAL_TIME;

	ret = of_property_read_u32(node, "google,chg-stats-delta-soc",
				   &batt_drv->chg_sts_delta_soc);
	if (ret < 0)
		batt_drv->chg_sts_delta_soc =
					DEFAULT_CHG_STATS_MIN_DELTA_SOC;

	/* time to full */
	ret = ttf_stats_init(&batt_drv->ttf_stats, batt_drv->device,
			     batt_drv->battery_capacity);
	if (ret < 0)
		pr_info("time to full not available\n");

	/* TTF log is used report more things nowadays */
	batt_drv->ttf_stats.ttf_log = logbuffer_register("ttf");
	if (IS_ERR(batt_drv->ttf_stats.ttf_log)) {
		ret = PTR_ERR(batt_drv->ttf_stats.ttf_log);
		dev_err(batt_drv->device, "failed to create ttf_log, ret=%d\n", ret);

		batt_drv->ttf_stats.ttf_log = NULL;
	}

	/* RAVG: google_resistance  */
	ret = batt_res_load_data(&batt_drv->health_data.bhi_data.res_state,
				 batt_drv->fg_psy);
	if (ret < 0)
		dev_warn(batt_drv->device, "RAVG not available (%d)\n", ret);
	batt_res_dump_logs(&batt_drv->health_data.bhi_data.res_state);

	/* health based charging, triggers */
	batt_drv->chg_health.always_on_soc = -1;

	ret = of_property_read_u32(batt_drv->device->of_node,
				   "google,chg-rest-soc",
				   &batt_drv->chg_health.rest_soc);
	if (ret < 0)
		batt_drv->chg_health.rest_soc = -1;

	ret = of_property_read_u32(batt_drv->device->of_node,
				   "google,chg-rest-rate",
				   &batt_drv->chg_health.rest_rate);
	if (ret < 0)
		batt_drv->chg_health.rest_rate = 0;

	ret = of_property_read_u32(batt_drv->device->of_node,
				   "google,chg-rest-rate-before-trigger",
				   &batt_drv->chg_health.rest_rate_before_trigger);
	if (ret < 0)
		batt_drv->chg_health.rest_rate_before_trigger = HEALTH_CHG_RATE_BEFORE_TRIGGER;

	/* override setting google,battery-roundtrip = 0 in device tree */
	batt_drv->disable_votes =
		of_property_read_bool(node, "google,disable-votes");
	if (batt_drv->disable_votes)
		pr_info("battery votes disabled\n");

	/* pairing battery vs. device */
	if (of_property_read_bool(node, "google,eeprom-pairing")) {
		batt_drv->pairing_state = BATT_PAIRING_ENABLED;
		batt_drv->pairing_state_retry_cnt = PAIRING_RETRIES;
	} else {
		batt_drv->pairing_state = BATT_PAIRING_DISABLED;
	}

	/* use delta cycle count to adjust collecting period */
	ret = of_property_read_u32(batt_drv->device->of_node,
					"google,history-delta-cycle-count",
					&batt_drv->hist_delta_cycle_cnt);
	if (ret < 0)
		batt_drv->hist_delta_cycle_cnt = HCC_DEFAULT_DELTA_CYCLE_CNT;

	ret = of_property_read_u32(batt_drv->device->of_node, "google,batt-voltage-critical",
				   &batt_drv->batt_critical_voltage);
	if (ret < 0)
		batt_drv->batt_critical_voltage = VBATT_CRITICAL_LEVEL;

	/* battery virtual sensor */
	ret = of_property_read_string(batt_drv->device->of_node,
				      "google,batt-vs-tz-name",
				      &batt_vs_tz_name);
	if (ret == 0) {
		batt_drv->batt_vs_tz =
		    thermal_zone_device_register(batt_vs_tz_name, 0, 0,
						 batt_drv, &batt_vs_tz_ops, NULL, 0, 0);
		if (IS_ERR(batt_drv->batt_vs_tz)) {
			pr_err("batt_vs tz register failed. err:%ld\n",
			       PTR_ERR(batt_drv->batt_vs_tz));
			batt_drv->batt_vs_tz = NULL;
		} else {
			thermal_zone_device_update(batt_drv->batt_vs_tz, THERMAL_DEVICE_UP);
		}
		batt_drv->batt_vs_w = 88;

		pr_info("google,batt-vs-tz-name is %s\n", batt_vs_tz_name);
	}

	/* battery virtual sensor for more power */
	batt_drv->batt_vs_mp_tz = thermal_zone_device_register("mdis_morepower", 0, 0,
								batt_drv, &batt_vs_mp_tz_ops,
								NULL, 0, 0);
	if (IS_ERR(batt_drv->batt_vs_mp_tz)) {
		pr_err("batt_vs_mp tz register failed. err: %ld\n",
			PTR_ERR(batt_drv->batt_vs_mp_tz));
		batt_drv->batt_vs_mp_tz = NULL;
	} else {
		thermal_zone_device_update(batt_drv->batt_vs_mp_tz, THERMAL_DEVICE_UP);
	}

	batt_drv->batt_vs_hda_tz = thermal_zone_device_register("thb_hda", 0, 0,
								batt_drv, &batt_vs_hda_tz_ops,
								NULL, 0, 0);
	if (IS_ERR(batt_drv->batt_vs_hda_tz)) {
		pr_err("batt_vs_hda_tz register failed. err: %ld\n",
			PTR_ERR(batt_drv->batt_vs_hda_tz));
	} else {
		thermal_zone_device_update(batt_drv->batt_vs_hda_tz, THERMAL_DEVICE_UP);
	}

	ret = of_property_read_u32(batt_drv->device->of_node, "google,morepower-soc-limit-low",
				   &batt_drv->soc_mp_limit_low);
	if (ret < 0)
		batt_drv->soc_mp_limit_low = SOC_MP_LIMIT_LOW;

	ret = of_property_read_u32(batt_drv->device->of_node, "google,morepower-soc-limit-high",
				   &batt_drv->soc_mp_limit_high);
	if (ret < 0)
		batt_drv->soc_mp_limit_high = SOC_MP_LIMIT_HIGH;

	ret = of_property_read_u32(batt_drv->device->of_node, "google,morepower_therm_limit",
				   &batt_drv->therm_mp_limit);
	if (ret < 0)
		batt_drv->therm_mp_limit = THERM_MP_LIMIT;

	ret = of_property_read_u32(batt_drv->device->of_node, "google,morepower_max_ratio_limit",
				   &batt_drv->max_ratio_mp_limit);
	if (ret < 0)
		batt_drv->max_ratio_mp_limit = MAX_RATIO_MP_LIMIT;

	batt_drv->dc_irdrop = of_property_read_bool(node, "google,dc-irdrop");
	if (batt_drv->dc_irdrop)
		pr_info("dc irdrop is enabled\n");

	batt_drv->pullback_current = of_property_read_bool(gbms_batt_id_node(node),
							   "google,pullback-current");
	if (batt_drv->pullback_current)
		pr_info("pullback current is enabled\n");

	batt_drv->allow_higher_fv = of_property_read_bool(gbms_batt_id_node(node),
							   "google,allow-higher-fv");
	if (batt_drv->allow_higher_fv)
		pr_info("allow higher fv is enabled\n");

	ret = of_property_read_u32(node, "google,first-usage-date",
				   &batt_drv->health_data.bhi_data.first_usage_date);
	if (ret < 0)
		batt_drv->health_data.bhi_data.first_usage_date = 0;

	/* single battery disconnect */
	(void)batt_bpst_init_debugfs(batt_drv);

	/* these don't require nvm storage */
	ret = gbms_storage_register(&batt_prop_dsc, "battery", batt_drv);
	if (ret == -EBUSY)
		ret = 0;

	/* use delta cycle count != 0 to enable collecting history */
	if (batt_drv->hist_delta_cycle_cnt)
		batt_drv->blf_state = BATT_LFCOLLECT_ENABLED;

	/* google_battery expose history via a standard device */
	batt_drv->history = gbms_storage_create_device("battery_history",
						       GBMS_TAG_HIST);
	if (!batt_drv->history)
		pr_err("history not available\n");

	/* BHI: might need RAVG and battery history */
	ret = batt_bhi_init(batt_drv);
	if (ret < 0) {
		dev_warn(batt_drv->device, "BHI: not supported (%d)\n", ret);
	} else {
		/* reload the last estimates,  */
		ret = batt_bhi_data_load(batt_drv);
		if (ret < 0)
			dev_err(batt_drv->device, "BHI: invalid data, starting fresh (%d)\n", ret);
	}

	/* power metrics */
	schedule_delayed_work(&batt_drv->power_metrics.work,
			      msecs_to_jiffies(batt_drv->power_metrics.polling_rate * 1000));

	pr_info("google_battery init_work done\n");

	batt_drv->init_complete = true;
	batt_drv->resume_complete = true;

	schedule_delayed_work(&batt_drv->batt_work, 0);

	return;

retry_init_work:
	schedule_delayed_work(&batt_drv->init_work,
			      msecs_to_jiffies(init_delay_ms));
}

static struct thermal_zone_device_ops google_battery_tz_ops = {
	.get_temp = google_battery_tz_get_cycle_count,
};

static int batt_ravg_init(struct batt_res *res_state, struct device_node *node)
{
	int ret;

	if (of_property_read_bool(node, "google,no-ravg"))
		return -ENOENT;

	/* Resistance Estimation configuration */
	ret = of_property_read_u32(node, "google,res-temp-hi",
				   &res_state->res_temp_high);
	if (ret < 0)
		res_state->res_temp_high = DEFAULT_RES_TEMP_HIGH;

	ret = of_property_read_u32(node, "google,res-temp-lo",
				   &res_state->res_temp_low);
	if (ret < 0)
		res_state->res_temp_low = DEFAULT_RES_TEMP_LOW;

	ret = of_property_read_u32(node, "google,res-soc-thresh",
				   &res_state->ravg_soc_high);
	if (ret < 0)
		res_state->ravg_soc_high = DEFAULT_RAVG_SOC_HIGH;
	ret = of_property_read_u32(node, "google,ravg-soc-low",
				   &res_state->ravg_soc_low);
	if (ret < 0)
		res_state->ravg_soc_low = DEFAULT_RAVG_SOC_LOW;

	ret = of_property_read_u32(node, "google,res-filt-length",
				   &res_state->estimate_filter);
	if (ret < 0)
		res_state->estimate_filter = DEFAULT_RES_FILT_LEN;

	return 0;
}

static int google_battery_probe(struct platform_device *pdev)
{
	const char *fg_psy_name, *psy_name = NULL;
	struct batt_drv *batt_drv;
	int ret;
	struct power_supply_config psy_cfg = {};

	batt_drv = devm_kzalloc(&pdev->dev, sizeof(*batt_drv), GFP_KERNEL);
	if (!batt_drv)
		return -ENOMEM;

	batt_drv->device = &pdev->dev;

	ret = of_property_read_string(pdev->dev.of_node, "google,fg-psy-name",
				      &fg_psy_name);
	if (ret != 0) {
		pr_err("cannot read google,fg-psy-name, ret=%d\n", ret);
		return -EINVAL;
	}

	batt_drv->fg_psy_name = devm_kstrdup(&pdev->dev, fg_psy_name,
					     GFP_KERNEL);
	if (!batt_drv->fg_psy_name)
		return -ENOMEM;

	/* change name and type for debug/test */
	if (of_property_read_bool(pdev->dev.of_node, "google,psy-type-unknown"))
		gbatt_psy_desc.type = POWER_SUPPLY_TYPE_UNKNOWN;

	ret = of_property_read_string(pdev->dev.of_node,
				      "google,psy-name", &psy_name);
	if (ret == 0) {
		gbatt_psy_desc.name =
		    devm_kstrdup(&pdev->dev, psy_name, GFP_KERNEL);
	}

	INIT_DELAYED_WORK(&batt_drv->init_work, google_battery_init_work);
	INIT_DELAYED_WORK(&batt_drv->batt_work, google_battery_work);
	INIT_DELAYED_WORK(&batt_drv->power_metrics.work, power_metrics_data_work);
	INIT_DELAYED_WORK(&batt_drv->temp_filter.work, google_battery_temp_filter_work);
	platform_set_drvdata(pdev, batt_drv);

	psy_cfg.drv_data = batt_drv;
	psy_cfg.of_node = pdev->dev.of_node;

	batt_drv->psy = devm_power_supply_register(batt_drv->device,
						   &gbatt_psy_desc, &psy_cfg);
	if (IS_ERR(batt_drv->psy)) {
		ret = PTR_ERR(batt_drv->psy);
		if (ret == -EPROBE_DEFER)
			return -EPROBE_DEFER;

		/* TODO: fail with -ENODEV */
		dev_err(batt_drv->device,
			"Couldn't register as power supply, ret=%d\n", ret);
	}

	batt_drv->ssoc_log = logbuffer_register("ssoc");
	if (IS_ERR(batt_drv->ssoc_log)) {
		ret = PTR_ERR(batt_drv->ssoc_log);
		dev_err(batt_drv->device,
			"failed to create ssoc_log, ret=%d\n", ret);
		batt_drv->ssoc_log = NULL;
	}

	/* RAVG: google_resistance */
	ret = batt_ravg_init(&batt_drv->health_data.bhi_data.res_state,
			     pdev->dev.of_node);
	if (ret < 0)
		dev_info(batt_drv->device, "RAVG: not available\n");

	batt_drv->tz_dev = devm_thermal_of_zone_register(batt_drv->device, 0,
							 batt_drv,
							 &google_battery_tz_ops);
	if (IS_ERR(batt_drv->tz_dev)) {
		pr_err("battery tz register failed. err:%ld\n",
			PTR_ERR(batt_drv->tz_dev));
		ret = PTR_ERR(batt_drv->tz_dev);
		batt_drv->tz_dev = NULL;
	} else {
		thermal_zone_device_update(batt_drv->tz_dev, THERMAL_DEVICE_UP);
	}

	/* Fan levels limits from battery temperature */
	batt_fan_bt_init(batt_drv);
	batt_drv->fan_level = -1;
	batt_drv->fan_last_level = -1;
	batt_drv->fan_level_votable =
		gvotable_create_int_election(NULL, gvotable_comparator_int_max,
					     fan_level_cb, batt_drv);
	if (IS_ERR_OR_NULL(batt_drv->fan_level_votable)) {
		ret = PTR_ERR(batt_drv->fan_level_votable);
		dev_err(batt_drv->device, "Fail to create fan_level_votable\n");
		batt_drv->fan_level_votable = NULL;
	} else {
		gvotable_set_vote2str(batt_drv->fan_level_votable,
				      gvotable_v2s_int);
		gvotable_election_set_name(batt_drv->fan_level_votable,
					   VOTABLE_FAN_LEVEL);
		gvotable_cast_long_vote(batt_drv->fan_level_votable,
					"DEFAULT", FAN_LVL_UNKNOWN, true);
	}

	/* charge speed interface: status and type */
	batt_drv->csi_status_votable =
		gvotable_create_int_election(NULL, gvotable_comparator_int_min,
					     csi_status_cb, batt_drv);
	if (IS_ERR_OR_NULL(batt_drv->csi_status_votable)) {
		ret = PTR_ERR(batt_drv->csi_status_votable);
		batt_drv->csi_status_votable = NULL;
	}

	gvotable_set_default(batt_drv->csi_status_votable, (void *)CSI_STATUS_UNKNOWN);
	gvotable_set_vote2str(batt_drv->csi_status_votable, gvotable_v2s_int);
	gvotable_election_set_name(batt_drv->csi_status_votable, VOTABLE_CSI_STATUS);

	batt_drv->csi_type_votable =
		gvotable_create_int_election(NULL, gvotable_comparator_int_min,
					     csi_type_cb, batt_drv);
	if (IS_ERR_OR_NULL(batt_drv->csi_type_votable)) {
		ret = PTR_ERR(batt_drv->csi_type_votable);
		batt_drv->csi_type_votable = NULL;
	}

	gvotable_set_default(batt_drv->csi_type_votable, (void *)CSI_TYPE_UNKNOWN);
	gvotable_set_vote2str(batt_drv->csi_type_votable, gvotable_v2s_int);
	gvotable_election_set_name(batt_drv->csi_type_votable, VOTABLE_CSI_TYPE);

	batt_drv->point_full_ui_soc_votable =
		gvotable_create_int_election(NULL, gvotable_comparator_int_min,
					     point_full_ui_soc_cb, batt_drv);
	if (IS_ERR_OR_NULL(batt_drv->point_full_ui_soc_votable)) {
		ret = PTR_ERR(batt_drv->point_full_ui_soc_votable);
		dev_err(batt_drv->device, "Fail to create point_full_ui_soc_votable\n");
		batt_drv->point_full_ui_soc_votable = NULL;
	} else {
		gvotable_set_vote2str(batt_drv->point_full_ui_soc_votable, gvotable_v2s_int);
		gvotable_set_default(batt_drv->point_full_ui_soc_votable, (void *)DISABLE_POINT_FULL_UI_SOC);
		gvotable_election_set_name(batt_drv->point_full_ui_soc_votable, VOTABLE_CHARGING_UISOC);
	}

	batt_drv->hda_tz_votable =
		gvotable_create_int_election(NULL, gvotable_comparator_int_max, hda_tz_cb, batt_drv);
	if (IS_ERR_OR_NULL(batt_drv->hda_tz_votable)) {
		ret = PTR_ERR(batt_drv->hda_tz_votable);
		dev_err(batt_drv->device, "Fail to create hda_tz_votable (%d)\n", ret);
		batt_drv->hda_tz_votable = NULL;
	} else {
		gvotable_set_vote2str(batt_drv->hda_tz_votable, gvotable_v2s_int);
		gvotable_set_default(batt_drv->hda_tz_votable, (void *)0);
		gvotable_election_set_name(batt_drv->hda_tz_votable, VOTABLE_HDA_TZ);
	}

	ret = of_property_read_u32(pdev->dev.of_node, "google,hda-tz-limit",
				   &batt_drv->hda_tz_limit);

	/* AACR server side */
	batt_drv->aacr_cycle_grace = AACR_START_CYCLE_DEFAULT;
	batt_drv->aacr_cycle_max = AACR_MAX_CYCLE_DEFAULT;
	batt_drv->aacr_state = BATT_AACR_DISABLED;

	/* create the sysfs node */
	batt_init_fs(batt_drv);
	batt_bpst_init_fs(batt_drv);

	/* debugfs */
	(void)batt_init_debugfs(batt_drv);

	/* give time to fg driver to start */
	schedule_delayed_work(&batt_drv->init_work,
					msecs_to_jiffies(BATT_DELAY_INIT_MS));

	/* power metrics */
	batt_drv->power_metrics.polling_rate = 30;
	batt_drv->power_metrics.interval = 120;

	/* Date of manufacturing of the battery */
	ret = batt_get_manufacture_date(&batt_drv->health_data.bhi_data);
	if (ret < 0)
		pr_warn("cannot get battery manufacture date, ret=%d\n", ret);

	/* Date of first use of the battery */
	if (!batt_drv->health_data.bhi_data.act_date[0]) {
		ret = batt_get_activation_date(&batt_drv->health_data.bhi_data);
		if (ret < 0)
			pr_warn("cannot get battery activation date, ret=%d\n", ret);
	}

	return 0;
}

static int google_battery_remove(struct platform_device *pdev)
{
	struct batt_drv *batt_drv = platform_get_drvdata(pdev);

	if (!batt_drv)
		return 0;

	if (batt_drv->ssoc_log)
		logbuffer_unregister(batt_drv->ssoc_log);
	if (batt_drv->ttf_stats.ttf_log)
		logbuffer_unregister(batt_drv->ttf_stats.ttf_log);
	if (batt_drv->history)
		gbms_storage_cleanup_device(batt_drv->history);

	if (batt_drv->fg_psy)
		power_supply_put(batt_drv->fg_psy);

	batt_hist_free_data(batt_drv->hist_data);

	gbms_free_chg_profile(&batt_drv->chg_profile);

	wakeup_source_unregister(batt_drv->msc_ws);
	wakeup_source_unregister(batt_drv->batt_ws);
	wakeup_source_unregister(batt_drv->taper_ws);
	wakeup_source_unregister(batt_drv->poll_ws);

	gvotable_destroy_election(batt_drv->fan_level_votable);
	gvotable_destroy_election(batt_drv->csi_status_votable);
	gvotable_destroy_election(batt_drv->csi_type_votable);
	gvotable_destroy_election(batt_drv->point_full_ui_soc_votable);

	batt_drv->fan_level_votable = NULL;
	batt_drv->csi_status_votable = NULL;
	batt_drv->csi_type_votable = NULL;
	batt_drv->charging_policy_votable = NULL;
	batt_drv->point_full_ui_soc_votable = NULL;

	return 0;
}

#ifdef SUPPORT_PM_SLEEP
static int gbatt_pm_suspend(struct device *dev)
{
	struct platform_device *pdev = to_platform_device(dev);
	struct batt_drv *batt_drv = platform_get_drvdata(pdev);

	pm_runtime_get_sync(batt_drv->device);
	batt_drv->resume_complete = false;
	pm_runtime_put_sync(batt_drv->device);

	return 0;
}

static int gbatt_pm_resume(struct device *dev)
{
	struct platform_device *pdev = to_platform_device(dev);
	struct batt_drv *batt_drv = platform_get_drvdata(pdev);

	pm_runtime_get_sync(batt_drv->device);
	batt_drv->resume_complete = true;
	batt_drv->temp_filter.resume_delay = true;
	pm_runtime_put_sync(batt_drv->device);

	mod_delayed_work(system_wq, &batt_drv->batt_work, 0);

	return 0;
}

static const struct dev_pm_ops gbatt_pm_ops = {
	SET_SYSTEM_SLEEP_PM_OPS(gbatt_pm_suspend, gbatt_pm_resume)
};
#endif


static const struct of_device_id google_charger_of_match[] = {
	{.compatible = "google,battery"},
	{},
};
MODULE_DEVICE_TABLE(of, google_charger_of_match);


static struct platform_driver google_battery_driver = {
	.driver = {
		   .name = "google,battery",
		   .owner = THIS_MODULE,
		   .of_match_table = google_charger_of_match,
		   .probe_type = PROBE_PREFER_ASYNCHRONOUS,
#ifdef SUPPORT_PM_SLEEP
		   .pm = &gbatt_pm_ops,
#endif
		   },
	.probe = google_battery_probe,
	.remove = google_battery_remove,
};

module_platform_driver(google_battery_driver);

MODULE_DESCRIPTION("Google Battery Driver");
MODULE_AUTHOR("AleX Pelosi <apelosi@google.com>");
MODULE_LICENSE("GPL");<|MERGE_RESOLUTION|>--- conflicted
+++ resolved
@@ -7521,18 +7521,12 @@
 		cap_index = bhi_calc_cap_index(use_algo, batt_drv);
 		imp_index = bhi_calc_imp_index(use_algo, health_data);
 		sd_index = bhi_calc_sd_index(use_algo, health_data);
-<<<<<<< HEAD
-
-=======
->>>>>>> 0fd77fe1
+
 		health_index = bhi_calc_health_index(use_algo, health_data, cap_index,
 						     imp_index, sd_index);
 		health_status = bhi_calc_health_status(use_algo, BHI_ROUND_INDEX(health_index),
 						       health_data);
-<<<<<<< HEAD
-
-=======
->>>>>>> 0fd77fe1
+
 		if (health_index < 0)
 			continue;
 
