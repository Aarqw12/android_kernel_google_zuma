--- conflicted
+++ resolved
@@ -1343,11 +1343,8 @@
 		ssoc_state->bd_trickle_full = false;
 		ssoc_state->bd_trickle_eoc = false;
 	}
-<<<<<<< HEAD
-=======
 
 	dump_ssoc_state(&batt_drv->ssoc_state, batt_drv->ssoc_log);
->>>>>>> ae0ab5c7
 }
 
 /* ------------------------------------------------------------------------- */
@@ -1908,78 +1905,6 @@
 	mutex_unlock(&batt_drv->stats_lock);
 }
 
-<<<<<<< HEAD
-/* Log only when elap != 0 add a special meaning for health status */
-static int batt_chg_tier_stats_cstr(char *buff, int size,
-				    const struct gbms_ce_tier_stats *tier_stat,
-				    bool verbose)
-{
-	const int soc_in = tier_stat->soc_in >> 8;
-	const long elap = tier_stat->time_fast + tier_stat->time_taper +
-			  tier_stat->time_other;
-	const static char *codes[] = {"n", "s", "d", "l", "v", "vo", "p", "f",
-					"t", "dl", "st", "tc", "r", "w", "rs",
-					"n", "ny", "h", "hp", "ha"};
-	long temp_avg, ibatt_avg, icl_avg;
-	int j, len = 0;
-
-	if (elap) {
-		temp_avg = div_u64(tier_stat->temp_sum, elap);
-		ibatt_avg = div_u64(tier_stat->ibatt_sum, elap);
-		icl_avg = div_u64(tier_stat->icl_sum, elap);
-	} else {
-		temp_avg = 0;
-		ibatt_avg = 0;
-		icl_avg = 0;
-	}
-
-	len += scnprintf(&buff[len], size - len, "\n%d%c ",
-		tier_stat->vtier_idx,
-		(verbose) ? ':' : ',');
-
-	len += scnprintf(&buff[len], size - len,
-		"%d.%d,%d,%d, %d,%d,%d, %d,%ld,%d, %d,%ld,%d, %d,%ld,%d",
-		soc_in,
-		tier_stat->soc_in & 0xff,
-		tier_stat->cc_in,
-		tier_stat->temp_in,
-		tier_stat->time_fast,
-		tier_stat->time_taper,
-		tier_stat->time_other,
-		tier_stat->temp_min,
-		temp_avg,
-		tier_stat->temp_max,
-		tier_stat->ibatt_min,
-		ibatt_avg,
-		tier_stat->ibatt_max,
-		tier_stat->icl_min,
-		icl_avg,
-		tier_stat->icl_max);
-
-	if (!verbose || !elap)
-		return len;
-
-	/* time spent in every multi step charging state */
-	len += scnprintf(&buff[len], size - len, "\n%d:",
-			tier_stat->vtier_idx);
-
-	for (j = 0; j < MSC_STATES_COUNT; j++)
-		len += scnprintf(&buff[len], size - len, " %s=%d",
-			codes[j], tier_stat->msc_elap[j]);
-
-	/* count spent in each step charging state */
-	len += scnprintf(&buff[len], size - len, "\n%d:",
-			tier_stat->vtier_idx);
-
-	for (j = 0; j < MSC_STATES_COUNT; j++)
-		len += scnprintf(&buff[len], size - len, " %s=%d",
-			codes[j], tier_stat->msc_cnt[j]);
-
-	return len;
-}
-
-=======
->>>>>>> ae0ab5c7
 /* health_stats->tier_index is set on stats_close() */
 static int batt_health_stats_cstr(char *buff, int size,
 				  const struct gbms_charging_event *ce_data,
@@ -7207,35 +7132,6 @@
 	return err;
 }
 
-<<<<<<< HEAD
-static void bat_log_ttf_estimate(const char *label, int ssoc,
-				 struct batt_drv *batt_drv)
-{
-	int cc, err;
-	ktime_t res = 0;
-	u64 hours;
-	int remaining_sec;
-
-	err = batt_ttf_estimate(&res, batt_drv);
-	if (err < 0) {
-		logbuffer_log(batt_drv->ttf_stats.ttf_log,
-			      "%s ssoc=%d time=%ld err=%d",
-			      (label) ? label : "", ssoc, get_boot_sec(), err);
-		return;
-	}
-
-	hours = div_u64_rem(res, 3600, &remaining_sec);
-
-	cc = GPSY_GET_PROP(batt_drv->fg_psy, POWER_SUPPLY_PROP_CHARGE_COUNTER);
-	logbuffer_log(batt_drv->ttf_stats.ttf_log,
-		      "%s ssoc=%d cc=%d time=%ld %d:%d:%d (est=%ld, max_ratio=%d)",
-		      (label) ? label : "", ssoc, cc / 1000, get_boot_sec(),
-		      hours, remaining_sec / 60, remaining_sec % 60,
-		      res, err);
-}
-
-=======
->>>>>>> ae0ab5c7
 static int batt_do_md5(const u8 *data, unsigned int len, u8 *result)
 {
 	struct crypto_shash *tfm;
