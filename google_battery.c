/* SPDX-License-Identifier: GPL-2.0 */
/*
 * Copyright 2018-2022 Google LLC
 *
 * This program is free software; you can redistribute it and/or modify
 * it under the terms of the GNU General Public License as published by
 * the Free Software Foundation; either version 2 of the License, or
 * (at your option) any later version.
 *
 * This program is distributed in the hope that it will be useful,
 * but WITHOUT ANY WARRANTY; without even the implied warranty of
 * MERCHANTABILITY or FITNESS FOR A PARTICULAR PURPOSE.  See the
 * GNU General Public License for more details.
 */

#define pr_fmt(fmt) KBUILD_MODNAME ": " fmt

#ifdef CONFIG_PM_SLEEP
#define SUPPORT_PM_SLEEP 1
#endif

#include <linux/kernel.h>
#include <linux/printk.h>
#include <linux/module.h>
#include <linux/of.h>
#include <linux/pm_runtime.h>
#include <linux/platform_device.h>
#include <linux/thermal.h>
#include <linux/slab.h>
#include "gbms_power_supply.h"
#include "google_bms.h"
#include "google_psy.h"
#include "qmath.h"
#include <crypto/hash.h>

#include <linux/debugfs.h>

#define BATT_DELAY_INIT_MS		250
#define BATT_WORK_FAST_RETRY_CNT	30
#define BATT_WORK_FAST_RETRY_MS		1000
#define BATT_WORK_DEBOUNCE_RETRY_MS	3000
#define BATT_WORK_ERROR_RETRY_MS	1000

#define DEFAULT_BATT_FAKE_CAPACITY		50
#define DEFAULT_BATT_UPDATE_INTERVAL		47000
#define DEFAULT_BATT_DRV_RL_SOC_THRESHOLD	97
#define DEFAULT_BD_TRICKLE_RL_SOC_THRESHOLD	90
#define DEFAULT_BD_TRICKLE_RESET_SEC		(5 * 60)
#define DEFAULT_HIGH_TEMP_UPDATE_THRESHOLD	550

#define DEFAULT_HEALTH_SAFETY_MARGIN	(30 * 60)

#define MSC_ERROR_UPDATE_INTERVAL		5000
#define MSC_DEFAULT_UPDATE_INTERVAL		30000


/* AACR default slope is disabled by default */
#define AACR_START_CYCLE_DEFAULT	100
#define AACR_MAX_CYCLE_DEFAULT		0 /* disabled */

/* qual time is 0 minutes of charge or 0% increase in SOC */
#define DEFAULT_CHG_STATS_MIN_QUAL_TIME		0
#define DEFAULT_CHG_STATS_MIN_DELTA_SOC		0

/* Voters */
#define MSC_LOGIC_VOTER	"msc_logic"
#define SW_JEITA_VOTER	"sw_jeita"
#define RL_STATE_VOTER	"rl_state"
#define MSC_HEALTH_VOTER "chg_health"
#define BPST_DETECT_VOTER "bpst_detect"

#define UICURVE_MAX	3

/* sync from google/logbuffer.c */
#define LOG_BUFFER_ENTRY_SIZE	256

/* Initial data of history cycle count */
#define HCC_DEFAULT_DELTA_CYCLE_CNT	10

#define BHI_HEALTH_INDEX_DEFAULT	100
#define BHI_MARGINAL_THRESHOLD_DEFAULT	80
#define BHI_NEED_REP_THRESHOLD_DEFAULT	70
#define BHI_CCBIN_INDEX_LIMIT		90
#define BHI_ALGO_FULL_HEALTH		10000
#define BHI_ALGO_ROUND_INDEX		50

#define BHI_ROUND_INDEX(index) 		\
	(((index) + BHI_ALGO_ROUND_INDEX) / 100)


/* TODO: this is for Adaptive charging, rename */
enum batt_health_ui {
	/* Internal value used when health is cleared via dialog */
	CHG_DEADLINE_DIALOG = -3,
	/* Internal value used when health is settings disabled while running */
	CHG_DEADLINE_SETTING_STOP = -2,
	/* Internal value used when health is settings disabled */
	CHG_DEADLINE_SETTING = -1,
	/* Internal value used when health is cleared via alarms/re-plug */
	CHG_DEADLINE_CLEARED = 0,
};

#if (GBMS_CCBIN_BUCKET_COUNT < 1) || (GBMS_CCBIN_BUCKET_COUNT > 100)
#error "GBMS_CCBIN_BUCKET_COUNT needs to be a value from 1-100"
#endif

#define get_boot_sec() div_u64(ktime_to_ns(ktime_get_boottime()), NSEC_PER_SEC)

struct ssoc_uicurve {
	qnum_t real;
	qnum_t ui;
};

enum batt_rl_status {
	BATT_RL_STATUS_NONE = 0,
	BATT_RL_STATUS_DISCHARGE = -1,
	BATT_RL_STATUS_RECHARGE = 1,
};

#define RL_DELTA_SOC_MAX	8

struct batt_ssoc_rl_state {
	/* rate limiter state */
	qnum_t rl_ssoc_target;
	ktime_t rl_ssoc_last_update;

	/* rate limiter flags */
	bool rl_no_zero;
	int rl_fast_track;
	int rl_track_target;
	/* rate limiter config */
	int rl_delta_max_time;
	qnum_t rl_delta_max_soc;

	int rl_delta_soc_ratio[RL_DELTA_SOC_MAX];
	qnum_t rl_delta_soc_limit[RL_DELTA_SOC_MAX];
	int rl_delta_soc_cnt;

	qnum_t rl_ft_low_limit;
	qnum_t rl_ft_delta_limit;
};

#define SSOC_STATE_BUF_SZ 128
#define SSOC_DELTA 3

struct batt_ssoc_state {
	/* output of gauge data filter */
	qnum_t ssoc_gdf;
	/*  UI Curves */
	int ssoc_curve_type;    /*<0 dsg, >0 chg, 0? */
	struct ssoc_uicurve ssoc_curve[UICURVE_MAX];
	qnum_t ssoc_uic;
	/* output of rate limiter */
	qnum_t ssoc_rl;
	struct batt_ssoc_rl_state ssoc_rl_state;
	int ssoc_delta;

	/* output of rate limiter */
	int rl_rate;
	int rl_last_ssoc;
	ktime_t rl_last_update;

	/* connected or disconnected */
	ktime_t disconnect_time;
	int buck_enabled;

	/* recharge logic */
	int rl_soc_threshold;
	enum batt_rl_status rl_status;

	/* trickle defender */
	bool bd_trickle_enable;
	int bd_trickle_recharge_soc;
	int bd_trickle_cnt;
	bool bd_trickle_dry_run;
	bool bd_trickle_full;
	bool bd_trickle_eoc;
	u32 bd_trickle_reset_sec;

	/* buff */
	char ssoc_state_cstr[SSOC_STATE_BUF_SZ];

	/* Save/Restore fake capacity */
	bool save_soc_available;
	u16 save_soc;
};

struct gbatt_ccbin_data {
	u16 count[GBMS_CCBIN_BUCKET_COUNT];
	char cyc_ctr_cstr[GBMS_CCBIN_CSTR_SIZE];
	struct mutex lock;
	int prev_soc;
};

#define DEFAULT_RES_TEMP_LOW	350
#define DEFAULT_RES_TEMP_HIGH	390
#define DEFAULT_RAVG_SOC_LOW	5
#define DEFAULT_RAVG_SOC_HIGH	75
#define DEFAULT_RES_FILT_LEN	10

struct batt_res {
	bool estimate_requested;

	/* samples */
	int sample_accumulator;
	int sample_count;

	/* registers */
	int filter_count;
	int resistance_avg;

	/* configuration */
	int estimate_filter;
	int ravg_soc_low;
	int ravg_soc_high;
	int res_temp_low;
	int res_temp_high;
};

/* TODO: move single cell disconnect to bhi_data */
enum bpst_batt_status {
	BPST_BATT_UNKNOWN = 0,
	BPST_BATT_CONNECT = 1,
	BPST_BATT_DISCONNECT = 2,
	BPST_BATT_CELL_FAULT = 3,
};

struct batt_bpst {
	struct mutex lock;
	bool bpst_enable;
	bool bpst_detect_disable;
	bool bpst_cell_fault;
	/* single battery disconnect status */
	int bpst_sbd_status;
	int bpst_count_threshold;
	int bpst_chg_rate;
	u8 bpst_count;
};

#define DEV_SN_LENGTH 20
enum batt_paired_state {
	BATT_PAIRING_WRITE_ERROR = -4,
	BATT_PAIRING_READ_ERROR = -3,
	BATT_PAIRING_MISMATCH = -2,
	BATT_PAIRING_DISABLED = -1,
	BATT_PAIRING_ENABLED = 0,
	BATT_PAIRING_PAIRED = 1,
	BATT_PAIRING_RESET = 2,
};

enum batt_lfcollect_status {
	BATT_LFCOLLECT_NOT_AVAILABLE = 0,
	BATT_LFCOLLECT_ENABLED = 1,
	BATT_LFCOLLECT_COLLECT = 2,
};

enum batt_aacr_state {
	BATT_AACR_UNKNOWN = -3,
	BATT_AACR_INVALID_CAP = -2,
	BATT_AACR_UNDER_CYCLES = -1,
	BATT_AACR_DISABLED = 0,
	BATT_AACR_ENABLED = 1,
	BATT_AACR_ALGO_DEFAULT = BATT_AACR_ENABLED,
	BATT_AACR_ALGO_LOW_B, /* lower bound */
	BATT_AACR_MAX,
};

#define BATT_TEMP_RECORD_THR 3
/* discharge saved after charge */
#define SD_CHG_START 0
#define SD_DISCHG_START BATT_TEMP_RECORD_THR
#define BATT_SD_SAVE_SIZE (BATT_TEMP_RECORD_THR * 2)
#define BATT_SD_MAX_HOURS 15120 /* 90 weeks */

/* TODO: move swelling_data to bhi_data  */
struct swelling_data {
	/* Time in different temperature */
	bool is_enable;
	u32 temp_thr[BATT_TEMP_RECORD_THR];
	u32 soc_thr[BATT_TEMP_RECORD_THR];
	/*
	 * cumulative time array format:
	 * | saved  | 0                | 1                | 2                |
	 * |--------| Charge           | Charge           | Charge           |
	 * | Content| > 30degC & > 90% | > 35degC & > 90% | > 40degC & > 95% |
	 *
	 * | saved  | 3                | 4                | 5                |
	 * |--------| Discharge        | Discharge        | Discharge        |
	 * | Content| > 30degC & > 90% | > 35degC & > 90% | > 40degC & > 95% |
	 */
	u16 saved[BATT_SD_SAVE_SIZE];
	ktime_t chg[BATT_TEMP_RECORD_THR];
	ktime_t dischg[BATT_TEMP_RECORD_THR];
	ktime_t last_update;
};

struct bhi_data
{
	/* context */
	int cycle_count;		/* from the FG */
	int battery_age;		/* from the FG, time in field */

	/* capacity metrics */
	int capacity_design;		/* from the FG or from charge table */
	int capacity_fade;		/* from the FG */

	/* impedance */
	u32 act_impedance;		/* resistance, qualified */
	u32 cur_impedance;		/* resistance, qualified */
	struct batt_res res_state;	/* google_resistance */

	/* swell probability */
	int swell_cumulative;		/* from swell data */
	int ccbin_index;		/* from SOC residency */

};

struct health_data
{
	/* current algorithm */
	int bhi_algo;
	int bhi_w_ci;
	int bhi_w_pi;
	int bhi_w_sd;
	/* current health index and status */
	int bhi_index;
	enum bhi_status bhi_status;
	int marginal_threshold;
	int need_rep_threshold;
	/* current health metrics */
	int bhi_cap_index;
	int bhi_imp_index;
	int bhi_sd_index;

	/* current battery state */
	struct bhi_data bhi_data;

};

#define POWER_METRICS_MAX_DATA	50

struct power_metrics_data {
	unsigned long charge_count;
	unsigned long voltage;
	ktime_t time;
};

struct power_metrics {
	unsigned int polling_rate;
	unsigned int interval;
	unsigned int idx;
	struct power_metrics_data data[POWER_METRICS_MAX_DATA];
	struct delayed_work work;
};

struct csi_stats {
	int ssoc;

	int csi_speed_min;
	int csi_speed_max;

	int csi_current_status;
	int csi_current_type;

	ktime_t csi_time_sum;
	int speed_sum;

	ktime_t last_update;
};

/* battery driver state */
struct batt_drv {
	struct device *device;
	struct power_supply *psy;

	const char *fg_psy_name;
	struct power_supply *fg_psy;
	struct notifier_block fg_nb;

	struct delayed_work init_work;
	struct delayed_work batt_work;

	struct wakeup_source *msc_ws;
	struct wakeup_source *batt_ws;
	struct wakeup_source *taper_ws;
	struct wakeup_source *poll_ws;
	bool hold_taper_ws;

	/* TODO: b/111407333, will likely need to adjust SOC% on wakeup */
	bool init_complete;
	bool resume_complete;
	bool batt_present;
	u32 fake_battery_present;

	struct mutex batt_lock;
	struct mutex chg_lock;

	/* battery work */
	int fg_status;
	int batt_fast_update_cnt;
	u32 batt_update_interval;
	/* update high temperature in time */
	int batt_temp;
	u32 batt_update_high_temp_threshold;
	/* fake battery temp for thermal testing */
	int fake_temp;
	/* triger for recharge logic next update from charger */
	bool batt_full;
	struct batt_ssoc_state ssoc_state;
	/* bin count */
	struct gbatt_ccbin_data cc_data;
	/* fg cycle count */
	int cycle_count;
	/* for testing */
	int fake_aacr_cc;

	/* props */
	int soh;
	int fake_capacity;
	int batt_health;	/* health of battery, triggers defender UI */
	int report_health;	/* log health changes for debug */
	bool dead_battery;
	int capacity_level;
	bool chg_done;

	/* temp outside the charge table */
	int jeita_stop_charging;
	/* health based charging */
	struct batt_chg_health chg_health;

	/* MSC charging */
	u32 battery_capacity;	/* in mAh */
	struct gbms_chg_profile chg_profile;
	union gbms_charger_state chg_state;

	int temp_idx;
	int vbatt_idx;
	int checked_cv_cnt;
	int checked_ov_cnt;
	int checked_tier_switch_cnt;
	int last_log_cnt;

	int fv_uv;
	int cc_max;
	int topoff;
	int msc_update_interval;

	bool disable_votes;
	struct gvotable_election *msc_interval_votable;
	struct gvotable_election *fcc_votable;
	struct gvotable_election *fv_votable;
	struct gvotable_election *temp_dryrun_votable;

	/* FAN level */
	struct gvotable_election *fan_level_votable;
	int fan_last_level;

	/* stats */
	int msc_state;
	int msc_irdrop_state;
	struct mutex stats_lock;
	struct gbms_charging_event ce_data;
	struct gbms_charging_event ce_qual;
	uint32_t chg_sts_qual_time;
	uint32_t chg_sts_delta_soc;

	/* health charge margin time */
	int health_safety_margin;

	/* time to full */
	struct batt_ttf_stats ttf_stats;
	bool ttf_debounce;
	ktime_t ttf_est;

	/* logging */
	struct logbuffer *ssoc_log;

	/* thermal */
	struct thermal_zone_device *tz_dev;

	/* battery virtual sensor */
	struct thermal_zone_device *batt_vs_tz;
	int batt_vs_w;

	/* used to detect battery replacements and reset statistics */
	enum batt_paired_state pairing_state;
	char dev_sn[DEV_SN_LENGTH];

	/* collect battery history/lifetime data (history) */
	enum batt_lfcollect_status blf_state;
	u32 blf_collect_now;
	int hist_delta_cycle_cnt;
	int hist_data_max_cnt;
	int hist_data_saved_cnt;
	void *hist_data;

	/* Battery device info */
	u8 dev_info_check[GBMS_DINF_LEN];

	/* History Device */
	struct gbms_storage_device *history;

	/* Fan control */
	int fan_level;

	/* AACR: Aged Adjusted Charging Rate */
	enum batt_aacr_state aacr_state;
	int aacr_cycle_grace;
	int aacr_cycle_max;
	int aacr_algo;

	/* BHI: updated on disconnect, EOC */
	struct health_data health_data;
	struct swelling_data sd;

	/* CSI: charging speed */
	struct csi_stats csi_stats;
	struct gvotable_election *csi_status_votable;
	int csi_current_status;
	struct gvotable_election *csi_type_votable;
	int csi_current_type;
	int csi_current_speed;
	int fake_charging_speed;

	/* battery power metrics */
	struct power_metrics power_metrics;

	/* battery pack status */
	struct batt_bpst bpst_state;
};

static int gbatt_get_temp(const struct batt_drv *batt_drv, int *temp);

static int batt_chg_tier_stats_cstr(char *buff, int size,
				    const struct gbms_ce_tier_stats *tier_stat,
				    bool verbose);
static int gbatt_get_capacity(struct batt_drv *batt_drv);

static inline void batt_update_cycle_count(struct batt_drv *batt_drv)
{
	batt_drv->cycle_count = GPSY_GET_PROP(batt_drv->fg_psy,
					      POWER_SUPPLY_PROP_CYCLE_COUNT);
}

static int google_battery_tz_get_cycle_count(void *data, int *cycle_count)
{
	struct batt_drv *batt_drv = (struct batt_drv *)data;

	if (!cycle_count) {
		pr_err("Cycle Count NULL");
		return -EINVAL;
	}

	if (batt_drv->cycle_count < 0)
		return batt_drv->cycle_count;

	*cycle_count = batt_drv->cycle_count;

	return 0;
}

static int batt_vs_tz_get(struct thermal_zone_device *tzd, int *batt_vs)
{
	struct batt_drv *batt_drv = tzd->devdata;
	int temp, rc;
	unsigned int ibat;
	unsigned long vs_tmp;

	if (!batt_vs)
		return -EINVAL;

	temp = GPSY_GET_INT_PROP(batt_drv->fg_psy, POWER_SUPPLY_PROP_TEMP, &rc) * 100;
	if (rc)
		return -EINVAL;

	ibat = abs(GPSY_GET_INT_PROP(batt_drv->fg_psy, POWER_SUPPLY_PROP_CURRENT_AVG, &rc));
	if (rc)
		return -EINVAL;

	vs_tmp = div64_u64(mul_u32_u32(ibat, ibat) * batt_drv->batt_vs_w, 1000000000000);

	*batt_vs = temp - vs_tmp;

	return 0;
}

static struct thermal_zone_device_ops batt_vs_tz_ops = {
	.get_temp = batt_vs_tz_get,
};

static int psy_changed(struct notifier_block *nb,
		       unsigned long action, void *data)
{
	struct power_supply *psy = data;
	struct batt_drv *batt_drv = container_of(nb, struct batt_drv, fg_nb);

	pr_debug("name=%s evt=%lu\n", psy->desc->name, action);

	if ((action != PSY_EVENT_PROP_CHANGED) ||
	    (psy == NULL) || (psy->desc == NULL) || (psy->desc->name == NULL))
		return NOTIFY_OK;

	if (action == PSY_EVENT_PROP_CHANGED &&
	    (!strcmp(psy->desc->name, batt_drv->fg_psy_name))) {
		mod_delayed_work(system_wq, &batt_drv->batt_work, 0);
	}

	return NOTIFY_OK;
}

/* ------------------------------------------------------------------------- */


#define BATT_PRLOG_DEBUG  0
#define BATT_PRLOG_ALWAYS 1
#define BATT_PRLOG_LAST_LOG_COUNT 10

static int debug_printk_prlog = LOGLEVEL_INFO;

static inline int batt_prlog_level(bool level)
{
	return level ? BATT_PRLOG_ALWAYS : BATT_PRLOG_DEBUG;
}

__printf(2,3)
static void batt_prlog__(int info_level, const char *format, ...)
{
	const int level = info_level == BATT_PRLOG_ALWAYS ? LOGLEVEL_INFO : LOGLEVEL_DEBUG;

	if (level <= debug_printk_prlog) {
		va_list args;

		va_start(args, format);
			vprintk(format, args);
		va_end(args);
	}

}

#define batt_prlog(l, fmt, ...) batt_prlog__(l, pr_fmt(fmt), ##__VA_ARGS__)

/* ------------------------------------------------------------------------- */

#define SSOC_TRUE 15
#define SSOC_SPOOF 95
#define SSOC_FULL 100
#define UICURVE_BUF_SZ	(UICURVE_MAX * 15 + 1)
#define SSOC_HIGH_SOC 90

enum ssoc_uic_type {
	SSOC_UIC_TYPE_DSG  = -1,
	SSOC_UIC_TYPE_NONE = 0,
	SSOC_UIC_TYPE_CHG  = 1,
};

const qnum_t ssoc_point_true = qnum_rconst(SSOC_TRUE);
const qnum_t ssoc_point_spoof = qnum_rconst(SSOC_SPOOF);
const qnum_t ssoc_point_full = qnum_rconst(SSOC_FULL);

static struct ssoc_uicurve chg_curve[UICURVE_MAX] = {
	{ ssoc_point_true, ssoc_point_true },
	{ ssoc_point_spoof, ssoc_point_spoof },
	{ ssoc_point_full, ssoc_point_full },
};

static struct ssoc_uicurve dsg_curve[UICURVE_MAX] = {
	{ ssoc_point_true, ssoc_point_true },
	{ ssoc_point_spoof, ssoc_point_full },
	{ ssoc_point_full, ssoc_point_full },
};

static char *ssoc_uicurve_cstr(char *buff, size_t size,
			       struct ssoc_uicurve *curve)
{
	int i, len = 0;

	for (i = 0; i < UICURVE_MAX ; i++) {
		len += scnprintf(&buff[len], size - len,
				"[" QNUM_CSTR_FMT " " QNUM_CSTR_FMT "]",
				qnum_toint(curve[i].real),
				qnum_fracdgt(curve[i].real),
				qnum_toint(curve[i].ui),
				qnum_fracdgt(curve[i].ui));
		if (len >= size)
			break;
	}

	buff[len] = 0;
	return buff;
}

/* NOTE: no bounds checks on this one */
static int ssoc_uicurve_find(qnum_t real, struct ssoc_uicurve *curve)
{
	int i;

	for (i = 1; i < UICURVE_MAX ; i++) {
		if (real == curve[i].real)
			return i;
		if (real > curve[i].real)
			continue;
		break;
	}

	return i-1;
}

static qnum_t ssoc_uicurve_map(qnum_t real, struct ssoc_uicurve *curve)
{
	qnum_t slope = 0, delta_ui, delta_re;
	int i;

	if (real < curve[0].real)
		return real;
	if (real >= curve[UICURVE_MAX - 1].ui)
		return curve[UICURVE_MAX - 1].ui;

	i = ssoc_uicurve_find(real, curve);
	if (curve[i].real == real)
		return curve[i].ui;

	delta_ui = curve[i + 1].ui - curve[i].ui;
	delta_re =  curve[i + 1].real - curve[i].real;
	if (delta_re)
		slope = qnum_div(delta_ui, delta_re);

	return curve[i].ui + qnum_mul(slope, (real - curve[i].real));
}

/* "optimized" to work on 3 element curves */
static void ssoc_uicurve_splice(struct ssoc_uicurve *curve, qnum_t real,
				qnum_t ui)
{
	if (real < curve[0].real || real > curve[2].real)
		return;

#if UICURVE_MAX != 3
#error ssoc_uicurve_splice() only support UICURVE_MAX == 3
#endif

	/* splice only when real is within the curve range */
	curve[1].real = real;
	curve[1].ui = ui;
}

static void ssoc_uicurve_dup(struct ssoc_uicurve *dst,
			     struct ssoc_uicurve *curve)
{
	if (dst != curve)
		memcpy(dst, curve, sizeof(*dst)*UICURVE_MAX);
}


/* ------------------------------------------------------------------------- */

/* could also use the rate of change for this */
static qnum_t ssoc_rl_max_delta(const struct batt_ssoc_rl_state *rls,
				int bucken, ktime_t delta_time)
{
	int i;
	const qnum_t max_delta = div_u64(((qnumd_t)rls->rl_delta_max_soc * delta_time),
				  (rls->rl_delta_max_time ? rls->rl_delta_max_time : 1));

	if (rls->rl_fast_track)
		return max_delta;

	/* might have one table for charging and one for discharging */
	for (i = 0; i < rls->rl_delta_soc_cnt; i++) {
		if (rls->rl_delta_soc_limit[i] == 0)
			break;

		if (rls->rl_ssoc_target < rls->rl_delta_soc_limit[i])
			return div_u64(((qnumd_t)max_delta * 10),
				rls->rl_delta_soc_ratio[i]);
	}

	return max_delta;
}

static qnum_t ssoc_apply_rl(struct batt_ssoc_state *ssoc)
{
	const ktime_t now = get_boot_sec();
	struct batt_ssoc_rl_state *rls = &ssoc->ssoc_rl_state;
	qnum_t rl_val;

	/* track ssoc_uic when buck is enabled or the minimum value of uic */
	if (ssoc->buck_enabled ||
	    (!ssoc->buck_enabled && ssoc->ssoc_uic < rls->rl_ssoc_target))
		rls->rl_ssoc_target = ssoc->ssoc_uic;

	/* sanity on the target */
	if (rls->rl_ssoc_target > qnum_fromint(100))
		rls->rl_ssoc_target = qnum_fromint(100);
	if (rls->rl_ssoc_target < qnum_fromint(0))
		rls->rl_ssoc_target = qnum_fromint(0);

	/* closely track target */
	if (rls->rl_track_target) {
		rl_val = rls->rl_ssoc_target;
	} else {
		qnum_t step;
		const ktime_t delta_time = now - rls->rl_ssoc_last_update;
		const ktime_t max_delta = ssoc_rl_max_delta(rls,
							   ssoc->buck_enabled,
							   delta_time);

		/* apply the rate limiter, delta_soc to target */
		step = rls->rl_ssoc_target - ssoc->ssoc_rl;
		if (step < -max_delta)
			step = -max_delta;
		else if (step > max_delta)
			step = max_delta;

		rl_val = ssoc->ssoc_rl + step;
	}

	/* do not increase when not connected */
	if (!ssoc->buck_enabled && rl_val > ssoc->ssoc_rl)
		rl_val = ssoc->ssoc_rl;

	/* will report 0% when rl_no_zero clears */
	if (rls->rl_no_zero && rl_val <= qnum_fromint(1))
		rl_val = qnum_fromint(1);

	rls->rl_ssoc_last_update = now;
	return rl_val;
}

/* ------------------------------------------------------------------------- */

static int ssoc_get_real_raw(const struct batt_ssoc_state *ssoc)
{
	return ssoc->ssoc_gdf;
}

/* a statement :-) */
static qnum_t ssoc_get_capacity_raw(const struct batt_ssoc_state *ssoc)
{
	return ssoc->ssoc_rl;
}

static int ssoc_get_real(const struct batt_ssoc_state *ssoc)
{
	const qnum_t real_raw = ssoc_get_real_raw(ssoc);

	return qnum_toint(real_raw);
}

#define SOC_ROUND_BASE	0.5

/* reported to userspace: call while holding batt_lock */
static int ssoc_get_capacity(const struct batt_ssoc_state *ssoc)
{
	const qnum_t raw = ssoc_get_capacity_raw(ssoc);

	return qnum_roundint(raw, SOC_ROUND_BASE);
}

/* ------------------------------------------------------------------------- */

static void dump_ssoc_state(struct batt_ssoc_state *ssoc_state,
			    struct logbuffer *log)
{
	char buff[UICURVE_BUF_SZ] = { 0 };

	scnprintf(ssoc_state->ssoc_state_cstr,
		  sizeof(ssoc_state->ssoc_state_cstr),
		  "SSOC: l=%d%% gdf=%d.%02d uic=%d.%02d rl=%d.%02d ct=%d curve:%s rls=%d bd_cnt=%d",
		  ssoc_get_capacity(ssoc_state),
		  qnum_toint(ssoc_state->ssoc_gdf),
		  qnum_fracdgt(ssoc_state->ssoc_gdf),
		  qnum_toint(ssoc_state->ssoc_uic),
		  qnum_fracdgt(ssoc_state->ssoc_uic),
		  qnum_toint(ssoc_state->ssoc_rl),
		  qnum_fracdgt(ssoc_state->ssoc_rl),
		  ssoc_state->ssoc_curve_type,
		  ssoc_uicurve_cstr(buff, sizeof(buff), ssoc_state->ssoc_curve),
		  ssoc_state->rl_status,
		  ssoc_state->bd_trickle_cnt);

	logbuffer_log(log, "%s", ssoc_state->ssoc_state_cstr);
	pr_debug("%s\n", ssoc_state->ssoc_state_cstr);
}

/* ------------------------------------------------------------------------- */

/* call while holding batt_lock */
static void ssoc_update(struct batt_ssoc_state *ssoc, qnum_t soc)
{
	struct batt_ssoc_rl_state *rls =  &ssoc->ssoc_rl_state;
	qnum_t delta;

	/* low pass filter */
	ssoc->ssoc_gdf = soc;
	/* spoof UI @ EOC */
	ssoc->ssoc_uic = ssoc_uicurve_map(ssoc->ssoc_gdf, ssoc->ssoc_curve);

	/* first target is current UIC */
	if (rls->rl_ssoc_target == -1) {
		rls->rl_ssoc_target = ssoc->ssoc_uic;
		ssoc->ssoc_rl = ssoc->ssoc_uic;
	}

	/* enable fast track when target under configured limit */
	rls->rl_fast_track |= rls->rl_ssoc_target < rls->rl_ft_low_limit;

	/*
	 * delta fast tracking during charge
	 * NOTE: might use the stats from TTF to determine the maximum rate
	 */
	delta = rls->rl_ssoc_target - ssoc->ssoc_rl;
	if (rls->rl_ft_delta_limit && ssoc->buck_enabled && delta > 0) {
		/* only when SOC increase */
		rls->rl_fast_track |= delta > rls->rl_ft_delta_limit;
	} else if (rls->rl_ft_delta_limit && !ssoc->buck_enabled && delta < 0) {
		/* enable fast track when target under configured limit */
		rls->rl_fast_track |= -delta > rls->rl_ft_delta_limit;
	}

	/*
	 * Right now a simple test on target metric falling under 0.5%
	 * TODO: add a filter that decrements no_zero when a specific
	 * condition is met (ex rl_ssoc_target < 1%).
	 */
	if (rls->rl_no_zero)
		rls->rl_no_zero = rls->rl_ssoc_target > qnum_from_q8_8(128);

	/*  monotonicity and rate of change */
	ssoc->ssoc_rl = ssoc_apply_rl(ssoc);
}

/*
 * Maxim could need:
 *	1fh AvCap, 10h FullCap. 23h FullCapNom
 * QC could need:
 *	QG_CC_SOC, QG_Raw_SOC, QG_Bat_SOC, QG_Sys_SOC, QG_Mon_SOC
 */
static int ssoc_work(struct batt_ssoc_state *ssoc_state,
		     struct power_supply *fg_psy)
{
	int soc_q8_8;
	qnum_t soc_raw;

	/*
	 * TODO: GBMS_PROP_CAPACITY_RAW should return a qnum_t
	 * TODO: add an array here configured in DT with the properties
	 * to query and their weights, make soc_raw come from fusion.
	 */
	soc_q8_8 = GPSY_GET_PROP(fg_psy, GBMS_PROP_CAPACITY_RAW);
	if (soc_q8_8 < 0)
		return -EINVAL;

	/*
	 * soc_raw can come from fusion:
	 *    soc_raw = m1 * w1 + m2 * w2 + ...
	 *
	 * where m1, m2 are gauge metrics, w1,w1 are weights that change
	 * with temperature, state of charge, battery health etc.
	 */
	soc_raw = qnum_from_q8_8(soc_q8_8);

	ssoc_update(ssoc_state, soc_raw);
	return 0;
}

static void ssoc_change_curve_at_gdf(struct batt_ssoc_state *ssoc_state,
				     qnum_t gdf, qnum_t capacity,
				     enum ssoc_uic_type type)
{
	struct ssoc_uicurve *new_curve;

	new_curve = (type == SSOC_UIC_TYPE_DSG) ? dsg_curve : chg_curve;
	ssoc_uicurve_dup(ssoc_state->ssoc_curve, new_curve);
	ssoc_state->ssoc_curve_type = type;

	/* splice at (->ssoc_gdf,->ssoc_rl) because past spoof */
	ssoc_uicurve_splice(ssoc_state->ssoc_curve, gdf, capacity);
}

/*
 * Called on connect and disconnect to adjust the UI curve. On disconnect
 * splice at GDF less a fixed delta while UI is at 100% (i.e. in RL) to
 * avoid showing 100% for "too long" after disconnect.
 */
static void ssoc_change_curve(struct batt_ssoc_state *ssoc_state, qnum_t delta,
			      enum ssoc_uic_type type)
{
	qnum_t ssoc_level = ssoc_get_capacity(ssoc_state);
	qnum_t gdf = ssoc_state->ssoc_gdf; /* actual battery level */

	/* force dsg curve when connect/disconnect with battery at 100% */
	if (ssoc_level >= SSOC_FULL) {
		const qnum_t rlt = qnum_fromint(ssoc_state->rl_soc_threshold);

		/* bounds GDF - DELTA to prevent SSOC/GDF from diverging significantly */
		gdf = gdf > rlt ? gdf : rlt;

		type = SSOC_UIC_TYPE_DSG;
		gdf -=  delta;
	}

	/* adjust gdf to update curve[1].real in ssoc_uicurve_splice() */
	if (gdf > ssoc_point_full)
		gdf = ssoc_point_full;

	ssoc_change_curve_at_gdf(ssoc_state, gdf,
				 ssoc_get_capacity_raw(ssoc_state), type);
}

/* Fan levels limits from battery temperature */
#define FAN_BT_LIMIT_NOT_CARE	320
#define FAN_BT_LIMIT_LOW	420
#define FAN_BT_LIMIT_MED	460
#define FAN_BT_LIMIT_HIGH	480
/* Fan levels limits from charge rate */
#define FAN_CHG_LIMIT_NOT_CARE	10
#define FAN_CHG_LIMIT_LOW	50
#define FAN_CHG_LIMIT_MED	70

static int fan_bt_calculate_level(const struct batt_drv *batt_drv)
{
	int level, temp, ret;

	ret = gbatt_get_temp(batt_drv, &temp);
	if (ret < 0) {

		if (batt_drv->temp_idx < 2)
			level = FAN_LVL_NOT_CARE;
		else if (batt_drv->temp_idx == 3)
			level = FAN_LVL_MED;
		else
			level = FAN_LVL_HIGH;

		pr_warn("FAN_LEVEL: level=%d from temp_idx=%d (%d)\n",
			level, batt_drv->temp_idx, ret);
		return level;
	}

	if (temp <= FAN_BT_LIMIT_NOT_CARE)
		level = FAN_LVL_NOT_CARE;
	else if (temp <= FAN_BT_LIMIT_LOW)
		level = FAN_LVL_LOW;
	else if (temp <= FAN_BT_LIMIT_MED)
		level = FAN_LVL_LOW;
	else if (temp <= FAN_BT_LIMIT_HIGH)
		level = FAN_LVL_HIGH;
	else
		level = FAN_LVL_ALARM;

	return level;
}

static int fan_calculate_level(const struct batt_drv *batt_drv)
{
	int charging_rate, fan_level, chg_fan_level, cc_max;

	if (batt_drv->jeita_stop_charging == 1)
		return FAN_LVL_ALARM;

	/* defender limits from google_charger */
	fan_level = fan_bt_calculate_level(batt_drv);

	cc_max = gvotable_get_current_int_vote(batt_drv->fcc_votable);
	if (cc_max <= 0 || batt_drv->battery_capacity == 0)
		return fan_level;

	/* cc_max is -1 when disconnected */
	charging_rate = cc_max / batt_drv->battery_capacity / 10;
	if (charging_rate < FAN_CHG_LIMIT_NOT_CARE)
		chg_fan_level = FAN_LVL_NOT_CARE;
	else if (charging_rate <= FAN_CHG_LIMIT_LOW)
		chg_fan_level = FAN_LVL_LOW;
	else if (charging_rate <= FAN_CHG_LIMIT_MED)
		chg_fan_level = FAN_LVL_MED;
	else
		chg_fan_level = FAN_LVL_HIGH;

	/* Charge rate can increase the level */
	if (chg_fan_level > fan_level)
		fan_level = chg_fan_level;

	return fan_level;
}

static void fan_level_reset(const struct batt_drv *batt_drv)
{

	if (batt_drv->fan_level_votable)
		gvotable_cast_int_vote(batt_drv->fan_level_votable,
				       "MSC_BATT", 0, false);
}

static int fan_level_cb(struct gvotable_election *el,
			const char *reason, void *vote)
{
	struct batt_drv *batt_drv = gvotable_get_data(el);
	int lvl = GVOTABLE_PTR_TO_INT(vote);

	if (!batt_drv)
		return 0;

	if (batt_drv->fan_last_level != lvl) {
		pr_debug("FAN_LEVEL %d->%d reason=%s\n",
			 batt_drv->fan_last_level, lvl, reason ? reason : "<>");

		if (!chg_state_is_disconnected(&batt_drv->chg_state)) {
			logbuffer_log(batt_drv->ttf_stats.ttf_log,
				      "FAN_LEVEL %d->%d reason=%s",
				      batt_drv->fan_last_level, lvl,
				      reason ? reason : "<>");

			batt_drv->fan_last_level = lvl;
			if (batt_drv->psy)
				power_supply_changed(batt_drv->psy);
		} else {
			/* Disconnected */
			batt_drv->fan_last_level = lvl;
		}
	}

	return 0;
}
/* ------------------------------------------------------------------------- */

/*
 * enter recharge logic in BATT_RL_STATUS_DISCHARGE on charger_DONE,
 * enter BATT_RL_STATUS_RECHARGE on Fuel Gauge FULL
 * NOTE: batt_rl_update_status() doesn't call this, it flip from DISCHARGE
 * to recharge on its own.
 * NOTE: call holding chg_lock
 * FIX: BatteryDefenderUI different rules when battery defender is enabled
 * @pre rl_status != BATT_RL_STATUS_NONE
 */
static bool batt_rl_enter(struct batt_ssoc_state *ssoc_state,
			  enum batt_rl_status rl_status)
{
	const int rl_current = ssoc_state->rl_status;
	const bool enable = ssoc_state->bd_trickle_enable;
	const bool dry_run = ssoc_state->bd_trickle_dry_run;

	/*
	 * NOTE: NO_OP when RL=DISCHARGE since batt_rl_update_status() flip
	 * between BATT_RL_STATUS_DISCHARGE and BATT_RL_STATUS_RECHARGE
	 * directly.
	 */
	if (rl_current == rl_status || rl_current == BATT_RL_STATUS_DISCHARGE)
		return false;

	/*
	 * NOTE: rl_status transition from *->DISCHARGE on charger FULL (during
	 * charge or at the end of recharge) and transition from
	 * NONE->RECHARGE when battery is full (SOC==100%) before charger is.
	 */
	if (rl_status == BATT_RL_STATUS_DISCHARGE) {
		if (enable && !dry_run && ssoc_state->bd_trickle_cnt > 0) {
			ssoc_change_curve(ssoc_state, 0, SSOC_UIC_TYPE_DSG);
		} else {
			ssoc_uicurve_dup(ssoc_state->ssoc_curve, dsg_curve);
			ssoc_state->ssoc_curve_type = SSOC_UIC_TYPE_DSG;
		}
	}

	ssoc_update(ssoc_state, ssoc_state->ssoc_gdf);
	ssoc_state->rl_status = rl_status;

	return true;
}

static int ssoc_rl_read_dt(struct batt_ssoc_rl_state *rls,
			   struct device_node *node)
{
	u32 tmp, delta_soc[RL_DELTA_SOC_MAX];
	int ret, i;

	ret = of_property_read_u32(node, "google,rl_delta-max-soc", &tmp);
	if (ret == 0)
		rls->rl_delta_max_soc = qnum_fromint(tmp);

	ret = of_property_read_u32(node, "google,rl_delta-max-time", &tmp);
	if (ret == 0)
		rls->rl_delta_max_time = tmp;

	if (!rls->rl_delta_max_soc || !rls->rl_delta_max_time)
		return -EINVAL;

	rls->rl_no_zero = of_property_read_bool(node, "google,rl_no-zero");
	rls->rl_track_target = of_property_read_bool(node,
						     "google,rl_track-target");

	ret = of_property_read_u32(node, "google,rl_ft-low-limit", &tmp);
	if (ret == 0)
		rls->rl_ft_low_limit = qnum_fromint(tmp);

	ret = of_property_read_u32(node, "google,rl_ft-delta-limit", &tmp);
	if (ret == 0)
		rls->rl_ft_delta_limit = qnum_fromint(tmp);

	rls->rl_delta_soc_cnt = of_property_count_elems_of_size(node,
					      "google,rl_soc-limits",
					      sizeof(u32));
	tmp = of_property_count_elems_of_size(node, "google,rl_soc-rates",
					      sizeof(u32));
	if (rls->rl_delta_soc_cnt != tmp || tmp == 0) {
		rls->rl_delta_soc_cnt = 0;
		goto done;
	}

	if (rls->rl_delta_soc_cnt > RL_DELTA_SOC_MAX)
		return -EINVAL;

	ret = of_property_read_u32_array(node, "google,rl_soc-limits",
					 delta_soc,
					 rls->rl_delta_soc_cnt);
	if (ret < 0)
		return ret;

	for (i = 0; i < rls->rl_delta_soc_cnt; i++)
		rls->rl_delta_soc_limit[i] = qnum_fromint(delta_soc[i]);

	ret = of_property_read_u32_array(node, "google,rl_soc-rates",
					 delta_soc,
					 rls->rl_delta_soc_cnt);
	if (ret < 0)
		return ret;

	for (i = 0; i < rls->rl_delta_soc_cnt; i++)
		rls->rl_delta_soc_ratio[i] = delta_soc[i];

done:
	return 0;
}


/*
 * NOTE: might need to use SOC from bootloader as starting point to avoid UI
 * SSOC jumping around or taking long time to coverge. Could technically read
 * charger voltage and estimate SOC% based on empty and full voltage.
 */
static int ssoc_init(struct batt_ssoc_state *ssoc_state,
		     struct device_node *node,
		     struct power_supply *fg_psy)
{
	int ret, capacity;

	ret = ssoc_rl_read_dt(&ssoc_state->ssoc_rl_state, node);
	if (ret < 0)
		ssoc_state->ssoc_rl_state.rl_track_target = 1;
	ssoc_state->ssoc_rl_state.rl_ssoc_target = -1;

	/*
	 * ssoc_work() needs a curve: start with the charge curve to prevent
	 * SSOC% from increasing after a reboot. Curve type must be NONE until
	 * battery knows the charger BUCK_EN state.
	 */
	ssoc_uicurve_dup(ssoc_state->ssoc_curve, chg_curve);
	ssoc_state->ssoc_curve_type = SSOC_UIC_TYPE_NONE;

	ret = ssoc_work(ssoc_state, fg_psy);
	if (ret < 0)
		return -EIO;

	capacity = ssoc_get_capacity(ssoc_state);
	if (capacity >= SSOC_FULL) {
		/* consistent behavior when booting without adapter */
		ssoc_uicurve_dup(ssoc_state->ssoc_curve, dsg_curve);
	} else if (capacity < SSOC_TRUE) {
		/* no split */
	} else if (capacity < SSOC_SPOOF) {
		/* mark the initial point if under spoof */
		ssoc_uicurve_splice(ssoc_state->ssoc_curve,
						ssoc_state->ssoc_gdf,
						ssoc_state->ssoc_rl);

	}

	return 0;
}

/* ------------------------------------------------------------------------- */

/*
 * just reset state, no PS notifications no changes in the UI curve. This is
 * called on startup and on disconnect when the charge driver state is reset
 * NOTE: call holding chg_lock
 */
static void batt_rl_reset(struct batt_drv *batt_drv)
{
	batt_drv->ssoc_state.rl_status = BATT_RL_STATUS_NONE;
}

/*
 * RL recharge: call after SSOC work, restart charging when gdf hit the
 * recharge threshold.
 * NOTE: call holding chg_lock
 */
static void batt_rl_update_status(struct batt_drv *batt_drv)
{
	struct batt_ssoc_state *ssoc_state = &batt_drv->ssoc_state;
	const bool bd_dry_run = ssoc_state->bd_trickle_dry_run;
	const int bd_cnt = ssoc_state->bd_trickle_cnt;
	int soc, rl_soc_threshold;

	/* already in _RECHARGE or _NONE, done */
	if (ssoc_state->rl_status != BATT_RL_STATUS_DISCHARGE)
		return;
	/* no threashold (why I am here???) */
	if (!ssoc_state->rl_soc_threshold)
		return;
	/* recharge logic work on real soc */
	soc = ssoc_get_real(ssoc_state);

	if (ssoc_state->bd_trickle_enable)
		rl_soc_threshold = ((bd_cnt > 0) && !bd_dry_run) ?
			ssoc_state->bd_trickle_recharge_soc :
			ssoc_state->rl_soc_threshold;
	else
		rl_soc_threshold = ssoc_state->rl_soc_threshold;

	if (soc > rl_soc_threshold)
		return;

	/* change state (will restart charge) on trigger */
	ssoc_state->rl_status = BATT_RL_STATUS_RECHARGE;
	if (batt_drv->psy)
		power_supply_changed(batt_drv->psy);

	if (ssoc_state->bd_trickle_full && ssoc_state->bd_trickle_eoc) {
		ssoc_state->bd_trickle_cnt++;
		ssoc_state->bd_trickle_full = false;
		ssoc_state->bd_trickle_eoc = false;
	}
}

/* ------------------------------------------------------------------------- */

static void bat_log_ttf_change(ktime_t estimate, int max_ratio, struct batt_drv *batt_drv)
{
	const struct gbms_charging_event *ce_data = &batt_drv->ce_data;
	char buff[LOG_BUFFER_ENTRY_SIZE];
	long elap, ibatt_avg, icl_avg;
	int i, len = 0;

	len += scnprintf(&buff[len], sizeof(buff) - len,
<<<<<<< HEAD
			 "MSC_TTF: est:%lldmin, max_ratio:%d ", ktime_divns(estimate, 60),
				max_ratio);
=======
			 "MSC_TTF: est:%lld(%lldmin), max_ratio:%d ",
			 estimate, estimate / 60, max_ratio);
>>>>>>> 021118f8

	for (i = 0; i < GBMS_STATS_TIER_COUNT; i++) {
		elap = ce_data->tier_stats[i].time_fast +
				  ce_data->tier_stats[i].time_taper +
				  ce_data->tier_stats[i].time_other;
		if (elap) {
			ibatt_avg = div64_u64(ce_data->tier_stats[i].ibatt_sum, elap);
			icl_avg = div64_u64(ce_data->tier_stats[i].icl_sum, elap);
		} else {
			ibatt_avg = 0;
			icl_avg = 0;
		}

		len += scnprintf(&buff[len], sizeof(buff) - len,
				 "[%d:%ld,%ld,%ld]", i, elap / 60, ibatt_avg, icl_avg);
	}

	pr_info("%s", buff);

	batt_drv->ttf_est = estimate;
}

/*
 * msc_logic_health() sync ce_data->ce_health to batt_drv->chg_health
 * . return -EINVAL when the device is not connected to power -ERANGE when
 *   ttf_soc_estimate() returns a negative value (invalid parameters, or
 *   corrupted internal data)
 * . the estimate is 0 when the device is at 100%.
 * . the estimate is negative during debounce, when in overheat, when
 *   custom charge levels are active.
 */
#define MIN_DELTA_FOR_LOG_S 60
static int batt_ttf_estimate(ktime_t *res, struct batt_drv *batt_drv)
{
	qnum_t raw_full = ssoc_point_full - qnum_rconst(SOC_ROUND_BASE);
	qnum_t soc_raw = ssoc_get_real_raw(&batt_drv->ssoc_state);
	ktime_t estimate = 0;
	int rc = 0, max_ratio = 0;

	if (batt_drv->ssoc_state.buck_enabled != 1)
		return -EINVAL;

	if (batt_drv->ttf_stats.ttf_fake != -1) {
		estimate = batt_drv->ttf_stats.ttf_fake;
		goto done;
	}

	/* TTF is 0 when UI shows 100% */
	if (ssoc_get_capacity(&batt_drv->ssoc_state) == SSOC_FULL) {
		estimate = 0;
		goto done;
	}

	/* no estimates during debounce or with special profiles */
	if (batt_drv->ttf_debounce ||
	    batt_drv->batt_health == POWER_SUPPLY_HEALTH_OVERHEAT ||
	    batt_drv->chg_state.f.flags & GBMS_CS_FLAG_CCLVL) {
		estimate = -1;
		goto done;
	}

	/*
	 * Handle rounding (removing it from the end)
	 * example: 96.64% with SOC_ROUND_BASE = 0.5 -> UI = 97
	 *    ttf = elap[96] * 0.36 + elap[97] + elap[98] +
	 * 	    elap[99] * (1 - 0.5)
	 *
	 * negative return value (usually) means data corruption
	 */
	rc = ttf_soc_estimate(&estimate, &batt_drv->ttf_stats,
			      &batt_drv->ce_data, soc_raw, raw_full);
	if (rc < 0)
		estimate = -1;
	else
		max_ratio = rc;

	/* Log data when changed over 1 min */
	if (abs(batt_drv->ttf_est - estimate) > MIN_DELTA_FOR_LOG_S)
		bat_log_ttf_change(estimate, max_ratio, batt_drv);

done:
	*res = estimate;
	return max_ratio;
}

/* ------------------------------------------------------------------------- */

static void cev_ts_init(struct gbms_ce_tier_stats *stats, int8_t idx)
{
	stats->vtier_idx = idx;
	stats->temp_idx = -1;
	stats->soc_in = -1;
}

/* CEV = Charging EVent */
static void cev_stats_init(struct gbms_charging_event *ce_data,
			   const struct gbms_chg_profile *profile)
{
	int i;

	memset(ce_data, 0, sizeof(*ce_data));

	ce_data->chg_profile = profile;
	ce_data->charging_stats.voltage_in = -1;
	ce_data->charging_stats.ssoc_in = -1;
	ce_data->charging_stats.voltage_out = -1;
	ce_data->charging_stats.ssoc_out = -1;

	ttf_soc_init(&ce_data->soc_stats);
	ce_data->last_soc = -1;

	for (i = 0; i < GBMS_STATS_TIER_COUNT ; i++)
		cev_ts_init(&ce_data->tier_stats[i], i);

	/* batt_chg_health_stats_close() will fix this */
	cev_ts_init(&ce_data->health_stats, GBMS_STATS_AC_TI_INVALID);
	cev_ts_init(&ce_data->health_pause_stats, GBMS_STATS_AC_TI_PAUSE);
	cev_ts_init(&ce_data->health_dryrun_stats, GBMS_STATS_AC_TI_V2_PREDICT);

	cev_ts_init(&ce_data->full_charge_stats, GBMS_STATS_AC_TI_FULL_CHARGE);
	cev_ts_init(&ce_data->high_soc_stats, GBMS_STATS_AC_TI_HIGH_SOC);
	cev_ts_init(&ce_data->overheat_stats, GBMS_STATS_BD_TI_OVERHEAT_TEMP);
	cev_ts_init(&ce_data->cc_lvl_stats, GBMS_STATS_BD_TI_CUSTOM_LEVELS);
	cev_ts_init(&ce_data->trickle_stats, GBMS_STATS_BD_TI_TRICKLE_CLEARED);
}

static void batt_chg_stats_start(struct batt_drv *batt_drv)
{
	union gbms_ce_adapter_details ad;
	struct gbms_charging_event *ce_data = &batt_drv->ce_data;
	const ktime_t now = get_boot_sec();
	int vin, cc_in;

	mutex_lock(&batt_drv->stats_lock);
	ad.v = batt_drv->ce_data.adapter_details.v;
	cev_stats_init(ce_data, &batt_drv->chg_profile);
	batt_drv->ce_data.adapter_details.v = ad.v;

	vin = GPSY_GET_PROP(batt_drv->fg_psy, POWER_SUPPLY_PROP_VOLTAGE_NOW);
	ce_data->charging_stats.voltage_in = (vin < 0) ? -1 : vin / 1000;
	ce_data->charging_stats.ssoc_in =
				ssoc_get_capacity(&batt_drv->ssoc_state);
	cc_in = GPSY_GET_PROP(batt_drv->fg_psy,
				POWER_SUPPLY_PROP_CHARGE_COUNTER);
	ce_data->charging_stats.cc_in = (cc_in < 0) ? -1 : cc_in / 1000;

	ce_data->charging_stats.ssoc_out = -1;
	ce_data->charging_stats.voltage_out = -1;

	ce_data->first_update = now;
	ce_data->last_update = now;

	mutex_unlock(&batt_drv->stats_lock);
}

/* call holding stats_lock */
static bool batt_chg_stats_qual(const struct batt_drv *batt_drv)
{
	const struct gbms_charging_event *ce_data = &batt_drv->ce_data;
	const long elap = ce_data->last_update - ce_data->first_update;
	const long ssoc_delta = ce_data->charging_stats.ssoc_out -
				ce_data->charging_stats.ssoc_in;

	return elap >= batt_drv->chg_sts_qual_time ||
	    ssoc_delta >= batt_drv->chg_sts_delta_soc;
}

/* call holding stats_lock */
static void batt_chg_stats_tier(struct gbms_ce_tier_stats *tier,
				int msc_state,
				ktime_t elap)
{
	if (msc_state < 0 || msc_state >= MSC_STATES_COUNT)
		return;

	tier->msc_cnt[msc_state] += 1;
	tier->msc_elap[msc_state] += elap;
}

/* call holding stats_lock */
static void batt_chg_stats_soc_update(struct gbms_charging_event *ce_data,
				      qnum_t soc, ktime_t elap, int tier_index,
				      int cc)
{
	int index;
	const int last_soc = ce_data->last_soc;

	index = qnum_toint(soc);
	if (index < 0)
		index = 0;
	if (index > 100)
		index = 100;
	if (index < last_soc)
		return;

	if (ce_data->soc_stats.elap[index] == 0) {
		ce_data->soc_stats.ti[index] = tier_index;
		ce_data->soc_stats.cc[index] = cc;
	}

	if (last_soc != -1)
		ce_data->soc_stats.elap[last_soc] += elap;

	ce_data->last_soc = index;
}

static void batt_chg_stats_update_tier(const struct batt_drv *const batt_drv,
				       int temp_idx, int ibatt_ma, int temp,
				       ktime_t elap, int cc,
				       struct gbms_ce_tier_stats *tier)
{
	const uint16_t icl_settled = batt_drv->chg_state.f.icl;

	/*
	 * book time to previous msc_state for this tier, there is an
	 * interesting wrinkle here since some tiers (health, full, etc)
	 * might be entered and exited multiple times.
	 */
	batt_chg_stats_tier(tier, batt_drv->msc_state, elap);

	if (tier->soc_in == -1) {
		int soc_in;

		soc_in = GPSY_GET_PROP(batt_drv->fg_psy,
				       GBMS_PROP_CAPACITY_RAW);
		if (soc_in < 0) {
			pr_info("MSC_STAT cannot read soc_in=%d\n", soc_in);
			return;
		}

		tier->temp_idx = temp_idx;

		tier->temp_in = temp;
		tier->temp_min = temp;
		tier->temp_max = temp;

		tier->ibatt_min = ibatt_ma;
		tier->ibatt_max = ibatt_ma;

		tier->icl_min = icl_settled;
		tier->icl_max = icl_settled;

		tier->soc_in = soc_in;
		tier->cc_in = cc;
		tier->cc_total = 0;
	} else {
		const u8 flags = batt_drv->chg_state.f.flags;

		/* crossed temperature tier */
		if (temp_idx != tier->temp_idx)
			tier->temp_idx = -1;

		if (flags & GBMS_CS_FLAG_CC) {
			tier->time_fast += elap;
		} else if (flags & GBMS_CS_FLAG_CV) {
			tier->time_taper += elap;
		} else {
			tier->time_other += elap;
		}

		/*
		 * averages: temp < 100. icl_settled < 3000, sum(ibatt)
		 * is bound to battery capacity, elap in seconds, sums
		 * are stored in an s64. For icl_settled I need a tier
		 * to last for more than ~97M years.
		 */
		if (temp < tier->temp_min)
			tier->temp_min = temp;
		if (temp > tier->temp_max)
			tier->temp_max = temp;
		tier->temp_sum += temp * elap;

		if (icl_settled < tier->icl_min)
			tier->icl_min = icl_settled;
		if (icl_settled > tier->icl_max)
			tier->icl_max = icl_settled;
		tier->icl_sum += icl_settled * elap;

		if (ibatt_ma < tier->ibatt_min)
			tier->ibatt_min = ibatt_ma;
		if (ibatt_ma > tier->ibatt_max)
			tier->ibatt_max = ibatt_ma;
		tier->ibatt_sum += ibatt_ma * elap;

		tier->cc_total = cc - tier->cc_in;
	}

	tier->sample_count += 1;
}

/* call holding stats_lock */
static void batt_chg_stats_update(struct batt_drv *batt_drv, int temp_idx,
				  int tier_idx, int ibatt_ma, int temp,
				  ktime_t elap)
{
	const int soc_real = ssoc_get_real(&batt_drv->ssoc_state);
	const int msc_state = batt_drv->msc_state; /* last msc_state */
	struct gbms_charging_event *ce_data = &batt_drv->ce_data;
	struct gbms_ce_tier_stats *tier = NULL;
	int cc;

	if (elap == 0)
		return;

	/* TODO: read at start of tier and update cc_total of previous */
	cc = GPSY_GET_PROP(batt_drv->fg_psy, POWER_SUPPLY_PROP_CHARGE_COUNTER);
	if (cc < 0) {
		pr_debug("MSC_STAT cannot read cc=%d\n", cc);
		return;
	}
	cc = cc / 1000;

	/* Note: To log new voltage tiers, add to list in go/pixel-vtier-defs */
	/* ---  Log tiers in PARALLEL below ---  */

	if (soc_real >= SSOC_HIGH_SOC)
		batt_chg_stats_update_tier(batt_drv, temp_idx, ibatt_ma, temp,
					   elap, cc,
					   &ce_data->high_soc_stats);

	if (batt_drv->chg_health.dry_run_deadline > 0)
		batt_chg_stats_update_tier(batt_drv, temp_idx, ibatt_ma, temp,
					   elap, cc,
					   &ce_data->health_dryrun_stats);

	/* --- Log tiers in SERIES below --- */
	if (batt_drv->batt_full) {

		/* Override regular charge tiers when fully charged */
		batt_chg_stats_update_tier(batt_drv, temp_idx, ibatt_ma,
					   temp, elap, cc,
					   &ce_data->full_charge_stats);

	} else if (msc_state == MSC_HEALTH_PAUSE) {

		/*
		 * We log the pause tier in different AC tier groups so that we
		 * can capture pause time separately.
		 */
		batt_chg_stats_update_tier(batt_drv, temp_idx, ibatt_ma, temp,
					   elap, cc,
					   &ce_data->health_pause_stats);

	} else if (msc_state == MSC_HEALTH || msc_state == MSC_HEALTH_ALWAYS_ON) {
		/*
		 * It works because msc_logic call BEFORE updating msc_state.
		 * NOTE: that OVERHEAT and CCLVL disable AC, I should not be
		 * here if either of them are set.
		 * NOTE: We currently only log time when AC is ACTIVE.
		 * Thus, when disconnecting in ENABLED state, we will log a
		 * GBMS_STATS_AC_TI_ENABLED tier with no time, and the regular
		 * charge time is accumulated in normal charge tiers.
		 * Similarly, once we reach 100%, we stop counting time in the
		 * health tier and we rely on the full_charge_stats.
		 */

		/* tier used for TTF during HC, check msc_logic_health() */
		batt_chg_stats_update_tier(batt_drv, temp_idx, ibatt_ma,
					   temp, elap, cc,
					   &ce_data->health_stats);
	} else {
		const qnum_t soc = ssoc_get_capacity_raw(&batt_drv->ssoc_state);

		/* book to previous soc unless discharging */
		if (msc_state != MSC_DSG) {
			/* TODO: should I use ssoc instead? */
			batt_chg_stats_soc_update(ce_data, soc, elap,
						  tier_idx, cc);
		}

		/*
		 * ce_data.tier_stats[tier_idx] are used for time to full.
		 * Do not book to them if we are in overheat or LVL
		 */
		tier = &ce_data->tier_stats[tier_idx];
	}

	/* --- Log tiers in PARALLEL that MUST NULL normal tiers below --- */

	/* batt_drv->batt_health is protected with chg_lock, */
	if (batt_drv->batt_health == POWER_SUPPLY_HEALTH_OVERHEAT) {
		batt_chg_stats_update_tier(batt_drv, temp_idx, ibatt_ma, temp,
					   elap, cc,
					   &ce_data->overheat_stats);
		tier = NULL;
	}

	/* custom charge levels (DWELL-DEFEND or RETAIL) */
	if (batt_drv->chg_state.f.flags & GBMS_CS_FLAG_CCLVL) {
		batt_chg_stats_update_tier(batt_drv, temp_idx, ibatt_ma, temp,
					   elap, cc,
					   &ce_data->cc_lvl_stats);
		tier = NULL;
	}

	/*
	 * Time/current spent in OVERHEAT or at CustomLevel should not
	 * be booked to ce_data.tier_stats[tier_idx]
	 */
	if (!tier)
		return;

	batt_chg_stats_update_tier(batt_drv, temp_idx, ibatt_ma, temp,
				   elap, cc, tier);
}

static int batt_chg_health_vti(const struct batt_chg_health *chg_health)
{
	enum chg_health_state rest_state = chg_health->rest_state;
	ktime_t rest_deadline = chg_health->rest_deadline;
	int tier_idx = GBMS_STATS_AC_TI_INVALID;
	bool aon_enabled = chg_health->always_on_soc != -1;

	switch (rest_state) {
	/* battery defender did it */
	case CHG_HEALTH_BD_DISABLED:
	case CHG_HEALTH_CCLVL_DISABLED:
		tier_idx = GBMS_STATS_AC_TI_DEFENDER;
		break;
	/* user disabled with deadline */
	case CHG_HEALTH_USER_DISABLED:
		if (rest_deadline == CHG_DEADLINE_SETTING)
			tier_idx = GBMS_STATS_AC_TI_DISABLE_SETTING;
		else if (rest_deadline == CHG_DEADLINE_SETTING_STOP)
			tier_idx = GBMS_STATS_AC_TI_DISABLE_SETTING_STOP;
		else if (rest_deadline == CHG_DEADLINE_DIALOG)
			tier_idx = GBMS_STATS_AC_TI_DISABLE_DIALOG;
		else
			tier_idx = GBMS_STATS_AC_TI_DISABLE_MISC;
		break;
	/* missed the deadline, TODO: log the deadline */
	case CHG_HEALTH_DISABLED:
		tier_idx = GBMS_STATS_AC_TI_DISABLED;
		break;
	/* disconnected in active mode, TODO: log the deadline */
	case CHG_HEALTH_ACTIVE:
	case CHG_HEALTH_PAUSE:
		if (aon_enabled)
			tier_idx = GBMS_STATS_AC_TI_ACTIVE_AON;
		else
			tier_idx = GBMS_STATS_AC_TI_ACTIVE;
		break;
	/* never became active */
	case CHG_HEALTH_ENABLED:
		if (aon_enabled)
			tier_idx = GBMS_STATS_AC_TI_ENABLED_AON;
		else
			tier_idx = GBMS_STATS_AC_TI_ENABLED;
		break;
	/* active, worked */
	case CHG_HEALTH_DONE:
		if (aon_enabled)
			tier_idx = GBMS_STATS_AC_TI_DONE_AON;
		else
			tier_idx = GBMS_STATS_AC_TI_VALID;
		break;
	default:
		break;
	}

	return tier_idx;
}

static int batt_chg_vbat2tier(const int vbatt_idx)
{
	return vbatt_idx < GBMS_STATS_TIER_COUNT ?
		vbatt_idx : GBMS_STATS_TIER_COUNT - 1;
}

static int batt_bpst_stats_update(struct batt_drv *batt_drv)
{
	struct batt_bpst *bpst_state = &batt_drv->bpst_state;

	if (!bpst_state->bpst_enable)
		return BPST_BATT_UNKNOWN;

	if (bpst_state->bpst_cell_fault)
		return BPST_BATT_CELL_FAULT;

	if (bpst_state->bpst_sbd_status)
		return BPST_BATT_DISCONNECT;

	return BPST_BATT_CONNECT;
}

/* Only the qualified copy gets the timestamp and the exit voltage. */
static bool batt_chg_stats_close(struct batt_drv *batt_drv,
				 char *reason,
				 bool force)
{
	bool publish;
	const int vout = GPSY_GET_PROP(batt_drv->fg_psy,
				POWER_SUPPLY_PROP_VOLTAGE_NOW);
	const int cc_out = GPSY_GET_PROP(batt_drv->fg_psy,
				POWER_SUPPLY_PROP_CHARGE_COUNTER);
	const ktime_t now = get_boot_sec();
	const ktime_t dry_run_deadline = batt_drv->chg_health.dry_run_deadline;

	/* book last period to the current tier
	 * NOTE: vbatt_idx != -1 -> temp_idx != -1
	 */
	if (batt_drv->vbatt_idx != -1 && batt_drv->temp_idx != -1) {
		const ktime_t elap = now - batt_drv->ce_data.last_update;
		const int tier_idx = batt_chg_vbat2tier(batt_drv->vbatt_idx);
		const int ibatt = GPSY_GET_PROP(batt_drv->fg_psy,
						POWER_SUPPLY_PROP_CURRENT_NOW);
		const int temp = GPSY_GET_PROP(batt_drv->fg_psy,
					       POWER_SUPPLY_PROP_TEMP);

		batt_chg_stats_update(batt_drv,
				      batt_drv->temp_idx, tier_idx,
				      ibatt / 1000, temp, elap);
		batt_drv->ce_data.last_update = now;
	}

	/* record the closing in data (and qual) */
	batt_drv->ce_data.charging_stats.voltage_out =
				(vout < 0) ? -1 : vout / 1000;
	batt_drv->ce_data.charging_stats.ssoc_out =
				ssoc_get_capacity(&batt_drv->ssoc_state);
	batt_drv->ce_data.charging_stats.cc_out =
				(cc_out < 0) ? -1 : cc_out / 1000;

	/* close/fix heath charge data (if enabled) */
	memcpy(&batt_drv->ce_data.ce_health, &batt_drv->chg_health,
	       sizeof(batt_drv->ce_data.ce_health));
	batt_drv->ce_data.health_stats.vtier_idx =
				batt_chg_health_vti(&batt_drv->chg_health);
	batt_drv->ce_data.health_dryrun_stats.vtier_idx =
		(now > dry_run_deadline) ? GBMS_STATS_AC_TI_V2_PREDICT_SUCCESS :
						 GBMS_STATS_AC_TI_V2_PREDICT;

	/* TODO: add a field to ce_data to qual weird charge sessions */
	publish = force || batt_chg_stats_qual(batt_drv);
	if (publish) {
		struct gbms_charging_event *ce_qual = &batt_drv->ce_qual;

		/* all charge tiers including health */
		memcpy(ce_qual, &batt_drv->ce_data, sizeof(*ce_qual));

		pr_info("MSC_STAT %s: elap=%lld ssoc=%d->%d v=%d->%d c=%d->%d hdl=%lld hrs=%d hti=%d/%d\n",
			reason,
			ce_qual->last_update - ce_qual->first_update,
			ce_qual->charging_stats.ssoc_in,
			ce_qual->charging_stats.ssoc_out,
			ce_qual->charging_stats.voltage_in,
			ce_qual->charging_stats.voltage_out,
			ce_qual->charging_stats.cc_in,
			ce_qual->charging_stats.cc_out,
			ce_qual->ce_health.rest_deadline,
			ce_qual->ce_health.rest_state,
			ce_qual->health_stats.vtier_idx,
			ce_qual->health_pause_stats.vtier_idx);
	}

	return publish;
}

static int batt_chg_stats_soc_next(const struct gbms_charging_event *ce_data,
				   int i)
{
	int soc_next;

	if (i == GBMS_STATS_TIER_COUNT -1)
		return ce_data->last_soc;

	soc_next = ce_data->tier_stats[i + 1].soc_in >> 8;
	if (soc_next <= 0)
		return ce_data->last_soc;

	return soc_next;
}

static void bat_log_cstr_handler(struct logbuffer *log, char *buf, int len)
{
	int i, j = 0;
	char tmp[LOG_BUFFER_ENTRY_SIZE];

	buf[len] = '\n';
	for (i = 0; i <= len; i++) {
		if (buf[i] == '\n') {
			tmp[j] = '\0';
			/* skip first blank line */
			if (i != 0)
				logbuffer_log(log, "%s", tmp);
			j = 0;
		} else if (j >= LOG_BUFFER_ENTRY_SIZE - 1) {
			tmp[j] = '\0';
			logbuffer_log(log, "%s", tmp);
			i--;
			j = 0;
		} else {
			tmp[j] = buf[i];
			j++;
		}
	}
}

static void bat_log_chg_stats(struct logbuffer *log,
			      const struct gbms_charging_event *ce_data)
{
	const char *adapter_name =
		gbms_chg_ev_adapter_s(ce_data->adapter_details.ad_type);
	int i;

	logbuffer_log(log, "A: %s,%d,%d,%d",
			adapter_name,
			ce_data->adapter_details.ad_type,
			ce_data->adapter_details.ad_voltage * 100,
			ce_data->adapter_details.ad_amperage * 100);

	logbuffer_log(log, "S: %hu,%hu, %hu,%hu %hu,%hu %ld,%ld, %u",
			ce_data->charging_stats.ssoc_in,
			ce_data->charging_stats.voltage_in,
			ce_data->charging_stats.ssoc_out,
			ce_data->charging_stats.voltage_out,
			ce_data->charging_stats.cc_in,
			ce_data->charging_stats.cc_out,
			ce_data->first_update,
			ce_data->last_update,
			ce_data->chg_profile->capacity_ma);

	for (i = 0; i < GBMS_STATS_TIER_COUNT; i++) {
		const int soc_next = batt_chg_stats_soc_next(ce_data, i);
		const int soc_in = ce_data->tier_stats[i].soc_in >> 8;
		const long elap = ce_data->tier_stats[i].time_fast +
				  ce_data->tier_stats[i].time_taper +
				  ce_data->tier_stats[i].time_other;
		/* retrun len in below functions sometimes more than 256 */
		char buff[LOG_BUFFER_ENTRY_SIZE * 2] = {0};
		int len = 0;

		/* Do not output tiers without time */
		if (!elap)
			continue;

		len = batt_chg_tier_stats_cstr(buff, sizeof(buff),
						&ce_data->tier_stats[i], true);
		bat_log_cstr_handler(log, buff, len);

		if (soc_next) {
			len = ttf_soc_cstr(buff, sizeof(buff),
					   &ce_data->soc_stats,
					   soc_in, soc_next);
			bat_log_cstr_handler(log, buff, len);
		}
	}
}

/* End of charging: close stats, qualify event publish data */
static void batt_chg_stats_pub(struct batt_drv *batt_drv, char *reason,
			       bool force, bool skip_uevent)
{
	bool publish;

	mutex_lock(&batt_drv->stats_lock);
	publish = batt_chg_stats_close(batt_drv, reason, force);
	if (publish) {
		ttf_stats_update(&batt_drv->ttf_stats,
				 &batt_drv->ce_qual, false);

		if (skip_uevent == false)
			kobject_uevent(&batt_drv->device->kobj, KOBJ_CHANGE);
	}

	bat_log_chg_stats(batt_drv->ttf_stats.ttf_log, &batt_drv->ce_data);
	mutex_unlock(&batt_drv->stats_lock);
}

/* Log only when elap != 0 add a special meaning for health status */
static int batt_chg_tier_stats_cstr(char *buff, int size,
				    const struct gbms_ce_tier_stats *tier_stat,
				    bool verbose)
{
	const int soc_in = tier_stat->soc_in >> 8;
	const long elap = tier_stat->time_fast + tier_stat->time_taper +
			  tier_stat->time_other;
	const static char *codes[] = {"n", "s", "d", "l", "v", "vo", "p", "f",
					"t", "dl", "st", "tc", "r", "w", "rs",
					"n", "ny", "h", "hp", "ha"};
	long temp_avg, ibatt_avg, icl_avg;
	int j, len = 0;

	if (elap) {
		temp_avg = div_u64(tier_stat->temp_sum, elap);
		ibatt_avg = div_u64(tier_stat->ibatt_sum, elap);
		icl_avg = div_u64(tier_stat->icl_sum, elap);
	} else {
		temp_avg = 0;
		ibatt_avg = 0;
		icl_avg = 0;
	}

	len += scnprintf(&buff[len], size - len, "\n%d%c ",
		tier_stat->vtier_idx,
		(verbose) ? ':' : ',');

	len += scnprintf(&buff[len], size - len,
		"%d.%d,%d,%d, %d,%d,%d, %d,%ld,%d, %d,%ld,%d, %d,%ld,%d",
		soc_in,
		tier_stat->soc_in & 0xff,
		tier_stat->cc_in,
		tier_stat->temp_in,
		tier_stat->time_fast,
		tier_stat->time_taper,
		tier_stat->time_other,
		tier_stat->temp_min,
		temp_avg,
		tier_stat->temp_max,
		tier_stat->ibatt_min,
		ibatt_avg,
		tier_stat->ibatt_max,
		tier_stat->icl_min,
		icl_avg,
		tier_stat->icl_max);

	if (!verbose || !elap)
		return len;

	/* time spent in every multi step charging state */
	len += scnprintf(&buff[len], size - len, "\n%d:",
			tier_stat->vtier_idx);

	for (j = 0; j < MSC_STATES_COUNT; j++)
		len += scnprintf(&buff[len], size - len, " %s=%d",
			codes[j], tier_stat->msc_elap[j]);

	/* count spent in each step charging state */
	len += scnprintf(&buff[len], size - len, "\n%d:",
			tier_stat->vtier_idx);

	for (j = 0; j < MSC_STATES_COUNT; j++)
		len += scnprintf(&buff[len], size - len, " %s=%d",
			codes[j], tier_stat->msc_cnt[j]);

	return len;
}

/* health_stats->tier_index is set on stats_close() */
static int batt_health_stats_cstr(char *buff, int size,
				  const struct gbms_charging_event *ce_data,
				  bool verbose)
{
	const struct gbms_ce_tier_stats *health_stats = &ce_data->health_stats;
	const int vti = batt_chg_health_vti(&ce_data->ce_health);
	int len = 0;

	len += scnprintf(&buff[len], size - len, "\nH: %d %d %lld %d\n",
			 ce_data->ce_health.rest_state, vti,
			 ce_data->ce_health.rest_deadline,
			 ce_data->ce_health.always_on_soc);

	/* no additional tier stats when vti is invalid */
	if (vti == GBMS_STATS_AC_TI_INVALID)
		return len;

	len += batt_chg_tier_stats_cstr(&buff[len], size - len,
					health_stats,
					verbose);

	/* Only add pause tier logging if there is pause time */
	if (ce_data->health_pause_stats.soc_in != -1)
		len += batt_chg_tier_stats_cstr(&buff[len], size - len,
						&ce_data->health_pause_stats,
						verbose);

	return len;
}

/* doesn't output hc stats */
static int batt_chg_stats_cstr(char *buff, int size,
			       const struct gbms_charging_event *ce_data,
			       bool verbose)
{
	int i, len = 0;

	if (verbose) {
		const char *adapter_name =
			gbms_chg_ev_adapter_s(ce_data->adapter_details.ad_type);

		len += scnprintf(&buff[len], size - len, "A: %s,",
				adapter_name);
	}

	len += scnprintf(&buff[len], size - len, "%d,%d,%d",
				ce_data->adapter_details.ad_type,
				ce_data->adapter_details.ad_voltage * 100,
				ce_data->adapter_details.ad_amperage * 100);

	len += scnprintf(&buff[len], size - len, "%s%hu,%hu, %hu,%hu %u",
				(verbose) ?  "\nS: " : ", ",
				ce_data->charging_stats.ssoc_in,
				ce_data->charging_stats.voltage_in,
				ce_data->charging_stats.ssoc_out,
				ce_data->charging_stats.voltage_out,
				ce_data->chg_profile->capacity_ma);


	if (verbose) {
		len += scnprintf(&buff[len], size - len, " %hu,%hu",
				ce_data->charging_stats.cc_in,
				ce_data->charging_stats.cc_out);

		len += scnprintf(&buff[len], size - len, " %lld,%lld",
				ce_data->first_update,
				ce_data->last_update);
	}

	for (i = 0; i < GBMS_STATS_TIER_COUNT; i++) {
		const int soc_next = batt_chg_stats_soc_next(ce_data, i);
		const int soc_in = ce_data->tier_stats[i].soc_in >> 8;
		const long elap = ce_data->tier_stats[i].time_fast +
				  ce_data->tier_stats[i].time_taper +
				  ce_data->tier_stats[i].time_other;

		/* Do not output tiers without time */
		if (!elap)
			continue;

		len += batt_chg_tier_stats_cstr(&buff[len], size - len,
						&ce_data->tier_stats[i],
						verbose);

		if (soc_next)
			len += ttf_soc_cstr(&buff[len], size - len,
					    &ce_data->soc_stats,
					    soc_in, soc_next);
	}

	/* Does not currently check MSC_HEALTH */
	if (ce_data->health_dryrun_stats.soc_in != -1)
		len += batt_chg_tier_stats_cstr(&buff[len], size - len,
						&ce_data->health_dryrun_stats,
						verbose);

	if (ce_data->full_charge_stats.soc_in != -1)
		len += batt_chg_tier_stats_cstr(&buff[len], size - len,
						&ce_data->full_charge_stats,
						verbose);

	if (ce_data->high_soc_stats.soc_in != -1)
		len += batt_chg_tier_stats_cstr(&buff[len], size - len,
						&ce_data->high_soc_stats,
						verbose);

	if (ce_data->overheat_stats.soc_in != -1)
		len += batt_chg_tier_stats_cstr(&buff[len], size - len,
						&ce_data->overheat_stats,
						verbose);

	if (ce_data->cc_lvl_stats.soc_in != -1)
		len += batt_chg_tier_stats_cstr(&buff[len], size - len,
						&ce_data->cc_lvl_stats,
						verbose);

	/* If bd_clear triggers, we need to know about it even if trickle hasn't
	 * triggered
	 */
	if (ce_data->trickle_stats.soc_in != -1 || ce_data->bd_clear_trickle)
		len += batt_chg_tier_stats_cstr(&buff[len], size - len,
						&ce_data->trickle_stats,
						verbose);

	return len;
}

/* ------------------------------------------------------------------------- */

static int batt_ravg_value(const struct batt_res *rstate)
{
	return rstate->resistance_avg * 100;
}

static void batt_res_dump_logs(const struct batt_res *rstate)
{
	pr_info("RAVG: req:%d, sample:%d[%d], filt_cnt:%d, res_avg:%d\n",
		rstate->estimate_requested, rstate->sample_accumulator,
		rstate->sample_count, rstate->filter_count,
		rstate->resistance_avg);
}

static void batt_res_state_set(struct batt_res *rstate, bool breq)
{
	rstate->estimate_requested = breq;
	rstate->sample_accumulator = 0;
	rstate->sample_count = 0;
}

static int batt_ravg_write(int resistance_avg, int filter_count)
{
	const u16 ravg = (resistance_avg > 0xffff ) ?  0xffff : resistance_avg;
	const u16 rfcn = filter_count & 0xffff;
	int ret;

	ret = gbms_storage_write(GBMS_TAG_RAVG, &ravg, sizeof(ravg));
	if (ret < 0) {
		pr_debug("RAVG: failed to write RAVG (%d)\n", ret);
		return -EIO;
	}

	/*
	 * filter_count <= estimate_filter
	 * TODO: we might not need this...
	 * TODO: check the error path (ravg saved but filter count not saved)
	 */
	ret = gbms_storage_write(GBMS_TAG_RFCN, &rfcn, sizeof(rfcn));
	if (ret < 0) {
		pr_debug("RAVG: failed to write RFCN (%d)\n", ret);
		return -EIO;
	}

	return 0;
}

static void batt_res_update(struct batt_res *rstate)
{
	int filter_estimate = 0;
	int total_estimate = 0;
	long new_estimate = 0;

	/* accumulator is scaled */
	new_estimate = rstate->sample_accumulator / rstate->sample_count;
	filter_estimate = rstate->resistance_avg * rstate->filter_count;

	rstate->filter_count++;
	if (rstate->filter_count > rstate->estimate_filter) {
		rstate->filter_count = rstate->estimate_filter;
		filter_estimate -= rstate->resistance_avg;
	}

	total_estimate = filter_estimate + new_estimate;
	rstate->resistance_avg = total_estimate / rstate->filter_count;
}

static int batt_res_load_data(struct batt_res *rstate,
			      struct power_supply *fg_psy)
{
	u16 resistance_avg = 0, filter_count = 0;
	int ret;

	ret = gbms_storage_read(GBMS_TAG_RAVG, &resistance_avg,
				sizeof(resistance_avg));
	if (ret < 0) {
		pr_err("failed to get resistance_avg(%d)\n", ret);
		goto error_done;
	}

	ret = gbms_storage_read(GBMS_TAG_RFCN, &filter_count,
				sizeof(filter_count));
	if (ret < 0) {
		pr_err("failed to get resistance filt_count(%d)\n", ret);
		goto error_done;
	}

	/* no value in storage: start now (or start over) */
	if (resistance_avg == 0xffff || filter_count == 0xffff) {
		resistance_avg = 0;
		filter_count = 0;
	}

error_done:
	rstate->resistance_avg = resistance_avg;
	rstate->filter_count = filter_count;
	return 0;
}

/*
 * accumulate and resistance when SOC is between ravg_soc_low and ravg_soc_high
 * and temperature is in the right range. Discard the new sample if the device
 * is disconencted.
 * hold mutex_unlock(&batt_drv->chg_lock);
 */
static void batt_res_work(struct batt_drv *batt_drv)
{
	struct batt_res *rstate = &batt_drv->health_data.bhi_data.res_state;
	const int soc = ssoc_get_real(&batt_drv->ssoc_state);
	struct power_supply *fg_psy = batt_drv->fg_psy;
	int ret, temp, resistance;

	if (soc >= rstate->ravg_soc_high) {

		/* done: recalculate resistance_avg and save it */
		if (rstate->sample_count > 0) {
			batt_res_update(rstate);

			ret = batt_ravg_write(rstate->resistance_avg,
					      rstate->filter_count);
			if (ret == 0)
				batt_res_dump_logs(rstate);
		}

		/* loose the new data when it cannot save */
		batt_res_state_set(rstate, false);
		return;
	}

	/* wait for it */
	if (soc < rstate->ravg_soc_low)
		return;

	/* do not collect samples when temperature is outside the range */
	temp = GPSY_GET_INT_PROP(fg_psy, POWER_SUPPLY_PROP_TEMP, &ret);
	if (ret < 0 || temp < rstate->res_temp_low || temp > rstate->res_temp_high)
		return;

	/* resistance in mOhm, skip read errors */
	resistance = GPSY_GET_INT_PROP(fg_psy, GBMS_PROP_RESISTANCE, &ret);
	if (ret < 0)
		return;

	/* accumulate samples if temperature and SOC are within range */
	rstate->sample_accumulator += resistance / 100;
	rstate->sample_count++;
	pr_debug("RAVG: sample:%d[%d], filt_cnt:%d\n",
		 rstate->sample_accumulator, rstate->sample_count,
		 rstate->filter_count);
}

/* ------------------------------------------------------------------------- */

static void batt_log_csi_info(struct batt_drv *batt_drv)
{
	struct csi_stats *csi_stats = &batt_drv->csi_stats;
	const bool same_type_and_status =
		csi_stats->csi_current_type == batt_drv->csi_current_type &&
		csi_stats->csi_current_status == batt_drv->csi_current_status;
	int current_speed = batt_drv->csi_current_speed < 0 ? 0 :
			    batt_drv->csi_current_speed;
	const ktime_t right_now = get_boot_sec();
	int ssoc = -1;

	if (chg_state_is_disconnected(&batt_drv->chg_state))
		goto log_and_done;

	ssoc = ssoc_get_capacity(&batt_drv->ssoc_state);
	if (ssoc == csi_stats->ssoc && same_type_and_status) {
		const ktime_t elap = right_now - csi_stats->last_update;

		csi_stats->last_update = right_now;

		/* accumulate only positive*/
		if (batt_drv->csi_current_speed < 0)
			return;

		if (current_speed < csi_stats->csi_speed_min)
			csi_stats->csi_speed_min = current_speed;
		else if (current_speed > csi_stats->csi_speed_max)
			csi_stats->csi_speed_max = current_speed;

		csi_stats->speed_sum += current_speed * elap;
		csi_stats->csi_time_sum += elap;
		return;
	}

log_and_done:
	csi_stats->csi_current_status = batt_drv->csi_current_status;
	csi_stats->csi_current_type = batt_drv->csi_current_type;

	if (csi_stats->ssoc != -1) {
		const int csi_speed_avg = csi_stats->csi_time_sum == 0 ?
					  csi_stats->speed_sum :
					  (csi_stats->speed_sum / csi_stats->csi_time_sum);

		gbms_logbuffer_prlog(batt_drv->ttf_stats.ttf_log, LOGLEVEL_INFO, 0, LOGLEVEL_DEBUG,
				     "CSI ssoc=%d min=%d max=%d avg=%d type=%d status=%d",
				     csi_stats->ssoc,
				     csi_stats->csi_speed_min, csi_stats->csi_speed_max,
				     csi_speed_avg,
				     csi_stats->csi_current_type,
				     csi_stats->csi_current_status);
	}

	/* ssoc == -1 on disconnect */
	if (ssoc == -1)
		current_speed = 0;

	csi_stats->ssoc = ssoc;
	csi_stats->csi_speed_min = current_speed;
	csi_stats->csi_speed_max = current_speed;

	csi_stats->csi_time_sum = 0;
	csi_stats->speed_sum = current_speed;
	csi_stats->last_update = right_now;
}

static int csi_status_cb(struct gvotable_election *el, const char *reason,
			 void *value)
{
	struct batt_drv *batt_drv = gvotable_get_data(el);
	int status = GVOTABLE_PTR_TO_INT(value);

	if (!batt_drv || batt_drv->csi_current_status == status)
		return 0;

	batt_drv->csi_current_status = status;
	batt_log_csi_info(batt_drv);

	if (batt_drv->psy)
		power_supply_changed(batt_drv->psy);

	return 0;
}

static int csi_type_cb(struct gvotable_election *el, const char *reason,
		       void *value)
{
	struct batt_drv *batt_drv = gvotable_get_data(el);
	int type = GVOTABLE_PTR_TO_INT(value);

	if (!batt_drv || batt_drv->csi_current_type == type)
		return 0;

	batt_drv->csi_current_type = type;
	batt_log_csi_info(batt_drv);

	if (batt_drv->psy)
		power_supply_changed(batt_drv->psy);

	return 0;
}

/* all reset on disconnect */
static void batt_update_csi_type(struct batt_drv *batt_drv)
{
	const bool is_disconnected = chg_state_is_disconnected(&batt_drv->chg_state);
	const bool is_trickle = batt_drv->ssoc_state.bd_trickle_cnt > 0;
	const bool is_ac = batt_drv->msc_state == MSC_HEALTH ||
			batt_drv->msc_state == MSC_HEALTH_PAUSE ||
			batt_drv->msc_state == MSC_HEALTH_ALWAYS_ON;

	if (!batt_drv->csi_type_votable) {
		batt_drv->csi_type_votable =
			gvotable_election_get_handle(VOTABLE_CSI_TYPE);
		if (!batt_drv->csi_type_votable)
			return;
	}

	/* normal or full if connected, nothing otherwise */
	gvotable_cast_long_vote(batt_drv->csi_type_votable, "CSI_TYPE_CONNECTED",
				is_disconnected ? CSI_TYPE_None : CSI_TYPE_Normal,
				true);

	/* SW JEITA */
	gvotable_cast_long_vote(batt_drv->csi_type_votable, "CSI_TYPE_JEITA",
				CSI_TYPE_JEITA,
				!is_disconnected && batt_drv->jeita_stop_charging == 1);

	/* Longlife is set on TEMP, DWELL and TRICKLE */
	gvotable_cast_long_vote(batt_drv->csi_type_votable, "CSI_TYPE_TRICKLE",
				CSI_TYPE_LongLife,
				!is_disconnected && is_trickle);

	/* Adaptive charging, individually */
	gvotable_cast_long_vote(batt_drv->csi_type_votable, "CSI_TYPE_AC",
				CSI_TYPE_Adaptive,
				!is_disconnected && is_ac);

	/* CSI_TYPE_Fault is permanent TODO: check single cell disconnect */
	gvotable_cast_long_vote(batt_drv->csi_type_votable, "CSI_TYPE_SINGLE_CELL",
				CSI_TYPE_Fault, false);
}

static bool batt_csi_check_ad_qual(const struct batt_drv *chg_drv)
{
	return false; /* TODO */
}

/*
 * these are absolute values: an underpowered adapter is a problem when
 * charging speed falls under 80%.
 */
static bool batt_csi_check_ad_power(const union gbms_ce_adapter_details *ad)
{
	const int ad_mw = (ad->ad_voltage * ad->ad_amperage) * 10000;
	int limit_mw = 9000 * 2000;	/* 18 Watts: it changes with the device */

	switch (ad->ad_type) {
		case CHG_EV_ADAPTER_TYPE_USB:
		case CHG_EV_ADAPTER_TYPE_USB_SDP:
		case CHG_EV_ADAPTER_TYPE_USB_CDP:
		case CHG_EV_ADAPTER_TYPE_USB_ACA:
		case CHG_EV_ADAPTER_TYPE_USB_C:
		case CHG_EV_ADAPTER_TYPE_USB_PD:
		case CHG_EV_ADAPTER_TYPE_USB_PD_DRP:
		case CHG_EV_ADAPTER_TYPE_USB_PD_PPS:
		case CHG_EV_ADAPTER_TYPE_USB_BRICKID:
		case CHG_EV_ADAPTER_TYPE_USB_HVDCP:
		case CHG_EV_ADAPTER_TYPE_USB_HVDCP3:
			break;
		case CHG_EV_ADAPTER_TYPE_WLC:
		case CHG_EV_ADAPTER_TYPE_WLC_EPP:
		case CHG_EV_ADAPTER_TYPE_WLC_SPP:
			limit_mw = 7500;
			break;
		default:
			break;
	}

	return ad_mw < limit_mw;
}

/*
 * COLD and HOT are only at the limits, we might want to flag anything that is
 * not the reference tier instead.
 */
static void batt_update_csi_status(struct batt_drv *batt_drv)
{
	const struct gbms_chg_profile *profile = &batt_drv->chg_profile;
	const int temp_hot_idx = profile->temp_nb_limits - 1;
	const bool is_cold = batt_drv->batt_temp < profile->temp_limits[0];
	const bool is_hot = batt_drv->batt_temp >= profile->temp_limits[temp_hot_idx];
	const bool is_trickle = batt_drv->ssoc_state.bd_trickle_cnt > 0;
	const bool is_disconnected = chg_state_is_disconnected(&batt_drv->chg_state);
	const union gbms_ce_adapter_details *ad = &batt_drv->ce_data.adapter_details;

	if (!batt_drv->csi_status_votable) {
		batt_drv->csi_status_votable =
			gvotable_election_get_handle(VOTABLE_CSI_STATUS);
		if (!batt_drv->csi_status_votable)
			return;
	}

	gvotable_cast_long_vote(batt_drv->csi_status_votable, "CSI_STATUS_CHG",
				CSI_STATUS_Charging, !is_disconnected);

	/*
	 * discharging when the battery current is negative. There will likely
	 * be a more specific reason (e.g System_* or Adapter_* or one of
	 * Defender_*).
	 */
	gvotable_cast_long_vote(batt_drv->csi_status_votable, "CSI_STATUS_DSG",
				CSI_STATUS_NotCharging,
				!is_disconnected && batt_drv->msc_state == MSC_DSG);

	gvotable_cast_long_vote(batt_drv->csi_status_votable, "CSI_STATUS_100",
				CSI_STATUS_Charging,
				!is_disconnected && batt_drv->chg_done);

	/* looks at absolute power, it could look also look at golden adapter */
	gvotable_cast_long_vote(batt_drv->csi_status_votable, "CSI_STATUS_ADA_POWR",
				CSI_STATUS_Adapter_Power,
				!is_disconnected && !batt_drv->chg_done &&
				batt_csi_check_ad_power(ad));

	/* Adapter quality looks at input voltage and current */
	gvotable_cast_long_vote(batt_drv->csi_status_votable, "CSI_STATUS_ADA_QUAL",
				CSI_STATUS_Adapter_Quality,
				!is_disconnected && batt_csi_check_ad_qual(batt_drv));

	/* Charging Status Health_Cold */
	gvotable_cast_long_vote(batt_drv->csi_status_votable, "CSI_STATUS_COLD",
				CSI_STATUS_Health_Cold,
				!is_disconnected && is_cold);

	/* Charging Status Health_Hot */
	gvotable_cast_long_vote(batt_drv->csi_status_votable, "CSI_STATUS_HOT",
				CSI_STATUS_Health_Hot,
				!is_disconnected && is_hot);

	/* Charging Status Defender_Trickle */
	gvotable_cast_long_vote(batt_drv->csi_status_votable, "CSI_STATUS_DEFEND_TRICKLE",
				CSI_STATUS_Defender_Trickle,
				!is_disconnected && is_trickle);
}

#define CSI_CHG_SPEED_MAX 100
#define CSI_CHG_SPEED_MIN 0

/*
 * slowing down due to batt_drv->temp_idx != from reference is reported
 * in status as CSI_STATUS_COLD or CSI_STATUS_HOT.
 *
 *	cc_max = GBMS_CCCM_LIMITS(profile, batt_drv->temp_idx, batt_drv->vbatt_idx);
 *	if (cc_max && cc_max < nominal_demand)
 *		nominal_demand = cc_max;
 */
static int batt_calc_charging_speed(struct batt_drv *batt_drv)
{
	const struct gbms_chg_profile *profile = &batt_drv->chg_profile;
	const int soc = ssoc_get_capacity(&batt_drv->ssoc_state);
	const int chg_type = batt_drv->chg_state.f.chg_type;
	int cc_max, vbatt_idx, ibatt, nominal_demand;
	int chg_speed = -1;

	if (chg_state_is_disconnected(&batt_drv->chg_state))
		return -1;

	if (batt_drv->fake_charging_speed)
		return batt_drv->fake_charging_speed;

	/* if the battery is the limit, speed is 100% */
	if (chg_type == POWER_SUPPLY_CHARGE_TYPE_TAPER_EXT)
		return 100;

	/* Get average current via tiers. */
	vbatt_idx = ttf_pwr_vtier_idx(&batt_drv->ttf_stats, soc);

	/* Wait 1 min to get avg_ibat */
	ibatt = ttf_pwr_ibatt(&batt_drv->ce_data.tier_stats[vbatt_idx]);
	if (ibatt == 0)
		return -1;

	/* Get nominal demand current via ttf table */
	nominal_demand = ttf_ref_cc(&batt_drv->ttf_stats, soc);
	if (nominal_demand < 0)
		return -1;

	/*
	 * Adjust demand to battery temperature when batt_drv->temp_idx is
	 * different from the reference. Here status will either be *_COLD
	 * or *_HOT.
	 */
	cc_max = GBMS_CCCM_LIMITS(profile, batt_drv->temp_idx, batt_drv->vbatt_idx);
	if (cc_max && cc_max < nominal_demand)
		nominal_demand = cc_max;

	chg_speed = ibatt * 100 / nominal_demand;

	/* bound in [0,100] */
	if (chg_speed > CSI_CHG_SPEED_MAX)
		chg_speed = CSI_CHG_SPEED_MAX;
	else if (chg_speed < CSI_CHG_SPEED_MIN)
		chg_speed = CSI_CHG_SPEED_MIN;

	return chg_speed;
}

static void batt_update_csi_info(struct batt_drv *batt_drv)
{
	int charging_speed;

	batt_update_csi_type(batt_drv);
	batt_update_csi_status(batt_drv);

	charging_speed = batt_calc_charging_speed(batt_drv);
	if (batt_drv->csi_current_speed != charging_speed) {
		batt_drv->csi_current_speed = charging_speed;
		batt_log_csi_info(batt_drv);
	}
}

/* ------------------------------------------------------------------------- */

/* NOTE: should not reset always_on_soc */
static inline void batt_reset_rest_state(struct batt_chg_health *chg_health)
{
	chg_health->rest_cc_max = -1;
	chg_health->rest_fv_uv = -1;

	/* Keep negative deadlines (they mean user has disabled via settings)
	 * NOTE: CHG_DEADLINE_DIALOG needs to be applied only for the current
	 * session. Therefore, it should be cleared on disconnect.
	 */
	if (chg_health->rest_deadline < 0 &&
	    chg_health->rest_deadline != CHG_DEADLINE_DIALOG) {
		chg_health->rest_state = CHG_HEALTH_USER_DISABLED;
	} else {
		chg_health->rest_state = CHG_HEALTH_INACTIVE;
		chg_health->rest_deadline = 0;
	}

	chg_health->dry_run_deadline = 0;
	chg_health->active_time = 0;
}

/* should not reset rl state */
static inline void batt_reset_chg_drv_state(struct batt_drv *batt_drv)
{
	/* the wake assertion will be released on disconnect and on SW JEITA */
	if (batt_drv->hold_taper_ws) {
		batt_drv->hold_taper_ws = false;
		__pm_relax(batt_drv->taper_ws);
	}

	/* polling */
	batt_drv->batt_fast_update_cnt = 0;
	batt_drv->ttf_debounce = 1;
	batt_drv->fg_status = POWER_SUPPLY_STATUS_UNKNOWN;
	batt_drv->chg_done = false;
	batt_drv->ssoc_state.bd_trickle_full = false;
	batt_drv->ssoc_state.bd_trickle_eoc = false;
	/* algo */
	batt_drv->temp_idx = -1;
	batt_drv->vbatt_idx = -1;
	batt_drv->fv_uv = -1;
	batt_drv->cc_max = -1;
	batt_drv->msc_update_interval = -1;
	batt_drv->jeita_stop_charging = -1;
	/* timers */
	batt_drv->checked_cv_cnt = 0;
	batt_drv->checked_ov_cnt = 0;
	batt_drv->checked_tier_switch_cnt = 0;
	/* stats and logs */
	batt_drv->msc_state = -1;
	batt_drv->last_log_cnt = 0;
	/* health */
	batt_reset_rest_state(&batt_drv->chg_health);
	/* fan level */
	fan_level_reset(batt_drv);
}

/*
 * software JEITA, disable charging when outside the charge table.
 * NOTE: ->jeita_stop_charging is either -1 (init or reset), 1 (disable) or 0
 * TODO: need to be able to disable (leave to HW)
 */
static bool msc_logic_soft_jeita(struct batt_drv *batt_drv, int temp)
{
	const struct gbms_chg_profile *profile = &batt_drv->chg_profile;

	if (temp < profile->temp_limits[0] ||
	    temp >= profile->temp_limits[profile->temp_nb_limits - 1]) {
		if (batt_drv->jeita_stop_charging < 0) {
			batt_drv->jeita_stop_charging = 1;
			batt_prlog(BATT_PRLOG_ALWAYS,
				   "MSC_JEITA temp=%d off limits, do not enable charging\n",
				   temp);
		} else if (batt_drv->jeita_stop_charging == 0) {
			batt_prlog(BATT_PRLOG_ALWAYS,
				   "MSC_JEITA temp=%d off limits, disabling charging\n",
				    temp);
		}

		return true;
	}

	return false;
}

/* TODO: only change batt_drv->checked_ov_cnt, an */
static int msc_logic_irdrop(struct batt_drv *batt_drv,
			    int vbatt, int ibatt, int temp_idx,
			    int *vbatt_idx, int *fv_uv,
			    int *update_interval)
{
	const struct gbms_chg_profile *profile = &batt_drv->chg_profile;
	const int vtier = profile->volt_limits[*vbatt_idx];
	const int chg_type = batt_drv->chg_state.f.chg_type;
	const int utv_margin = profile->cv_range_accuracy;
	const int otv_margin = profile->cv_otv_margin;
	const int switch_cnt = profile->cv_tier_switch_cnt;
	int vchg = batt_drv->chg_state.f.vchrg;
	int msc_state = MSC_NONE;
	bool match_enable;

	if (batt_drv->chg_state.f.flags & GBMS_CS_FLAG_NOCOMP)
		vchg = 0;
	match_enable = vchg != 0;

	if ((vbatt - vtier) > otv_margin) {
		/* OVER: vbatt over vtier for more than margin */
		const int cc_max = GBMS_CCCM_LIMITS(profile, temp_idx,
						    *vbatt_idx);

		/*
		 * pullback when over tier voltage, fast poll, penalty
		 * on TAPER_RAISE and no cv debounce (so will consider
		 * switching voltage tiers if the current is right).
		 * NOTE: lowering voltage might cause a small drop in
		 * current (we should remain  under next tier)
		 */
		*fv_uv = gbms_msc_round_fv_uv(profile, vtier,
			*fv_uv - profile->fv_uv_resolution);
		if (*fv_uv < vtier)
			*fv_uv = vtier;

		*update_interval = profile->cv_update_interval;
		batt_drv->checked_ov_cnt = profile->cv_tier_ov_cnt;
		batt_drv->checked_cv_cnt = 0;

		if (batt_drv->checked_tier_switch_cnt > 0 || !match_enable) {
			/* no pullback, next tier if already counting */
			msc_state = MSC_VSWITCH;
			*vbatt_idx = batt_drv->vbatt_idx + 1;

			batt_prlog(BATT_PRLOG_ALWAYS,
				   "MSC_VSWITCH vt=%d vb=%d ibatt=%d me=%d\n",
				   vtier, vbatt, ibatt, match_enable);
		} else if (-ibatt == cc_max) {
			/* pullback, double penalty if at full current */
			msc_state = MSC_VOVER;
			batt_drv->checked_ov_cnt *= 2;

			batt_prlog(BATT_PRLOG_ALWAYS,
				   "MSC_VOVER vt=%d  vb=%d ibatt=%d fv_uv=%d->%d\n",
				   vtier, vbatt, ibatt,
				   batt_drv->fv_uv, *fv_uv);
		} else {
			/* simple pullback */
			msc_state = MSC_PULLBACK;
			batt_prlog(BATT_PRLOG_ALWAYS,
				  "MSC_PULLBACK vt=%d vb=%d ibatt=%d fv_uv=%d->%d\n",
				  vtier, vbatt, ibatt,
				  batt_drv->fv_uv, *fv_uv);
		}

		/*
		 * might get here after windup because algo will track the
		 * voltage drop caused from load as IRDROP.
		 * TODO: make sure that being current limited clear
		 * the taper condition.
		 */

	} else if (chg_type == POWER_SUPPLY_CHARGE_TYPE_FAST) {
		/*
		 * FAST: usual compensation (vchrg is vqcom)
		 * NOTE: there is a race in reading from charger and
		 * data might not be consistent (b/110318684)
		 * NOTE: could add PID loop for management of thermals
		 */
		const int vchrg_ua = vchg * 1000;

		msc_state = MSC_FAST;

		/* invalid or 0 vchg disable IDROP compensation */
		if (vchrg_ua <= 0) {
			/* could keep it steady instead */
			*fv_uv = vtier;
		} else if (vchrg_ua > vbatt) {
			*fv_uv = gbms_msc_round_fv_uv(profile, vtier,
				vtier + (vchrg_ua - vbatt));
		}

		/* no tier switch in fast charge (TODO unless close to tier) */
		if (batt_drv->checked_cv_cnt == 0)
			batt_drv->checked_cv_cnt = 1;

		batt_prlog(BATT_PRLOG_ALWAYS,
			   "MSC_FAST vt=%d vb=%d ib=%d fv_uv=%d->%d vchrg=%d cv_cnt=%d\n",
			   vtier, vbatt, ibatt, batt_drv->fv_uv, *fv_uv,
			   batt_drv->chg_state.f.vchrg,
			   batt_drv->checked_cv_cnt);

	} else if (chg_type == POWER_SUPPLY_CHARGE_TYPE_TRICKLE) {
		/*
		 * Precharge: charging current/voltage are limited in
		 * hardware, no point in applying irdrop compensation.
		 * Just wait for battery voltage to raise over the
		 * precharge to fast charge threshold.
		 */
		msc_state = MSC_TYPE;

		/* no tier switching in trickle */
		if (batt_drv->checked_cv_cnt == 0)
			batt_drv->checked_cv_cnt = 1;

		batt_prlog(BATT_PRLOG_ALWAYS, "MSC_PRE vt=%d vb=%d fv_uv=%d chg_type=%d\n",
			   vtier, vbatt, *fv_uv, chg_type);
	} else if (chg_type != POWER_SUPPLY_CHARGE_TYPE_TAPER_EXT) {
		const int type_margin = utv_margin;

		/*
		 * Not fast, taper or precharge: in *_UNKNOWN and *_NONE.
		 * Set checked_cv_cnt=0 when voltage is withing utv_margin of
		 * vtier (tune marging) to force checking current and avoid
		 * early termination for lack of headroom. Carry on at the
		 * same update_interval otherwise.
		 */
		msc_state = MSC_TYPE;
		if (vbatt > (vtier - type_margin)) {
			*update_interval = profile->cv_update_interval;
			batt_drv->checked_cv_cnt = 0;
		} else {
			batt_drv->checked_cv_cnt = 1;
		}

		batt_prlog(BATT_PRLOG_ALWAYS,
			   "MSC_TYPE vt=%d margin=%d cv_cnt=%d vb=%d fv_uv=%d chg_type=%d\n",
			   vtier, type_margin, batt_drv->checked_cv_cnt, vbatt,
			   *fv_uv, chg_type);

	} else if (batt_drv->checked_ov_cnt) {
		/*
		 * TAPER_DLY: countdown to raise fv_uv and/or check
		 * for tier switch, will keep steady...
		 */
		batt_prlog(BATT_PRLOG_ALWAYS,
			   "MSC_DLY vt=%d vb=%d fv_uv=%d margin=%d cv_cnt=%d, ov_cnt=%d\n",
			   vtier, vbatt, *fv_uv, profile->cv_range_accuracy,
			   batt_drv->checked_cv_cnt,
			   batt_drv->checked_ov_cnt);

		msc_state = MSC_DLY;
		batt_drv->checked_ov_cnt -= 1;
		*update_interval = profile->cv_update_interval;

	} else if ((vtier - vbatt) < utv_margin) {
		const bool log_level = batt_drv->msc_state != MSC_STEADY &&
				      batt_drv->msc_state != MSC_RSTC;

		/* TAPER_STEADY: close enough to tier */

		msc_state = MSC_STEADY;
		*update_interval = profile->cv_update_interval;

		batt_prlog(batt_prlog_level(log_level),
			   "MSC_STEADY vt=%d vb=%d fv_uv=%d margin=%d\n",
			   vtier, vbatt, *fv_uv,
			   profile->cv_range_accuracy);
	} else if (batt_drv->checked_tier_switch_cnt >= (switch_cnt - 1)) {
		/*
		 * TAPER_TIERCNTING: prepare to switch to next tier
		 * so not allow to raise vfloat to prevent battery
		 * voltage over than tier
		 */
		msc_state = MSC_TIERCNTING;
		*update_interval = profile->cv_update_interval;

		batt_prlog(BATT_PRLOG_ALWAYS,
			   "MSC_TIERCNTING vt=%d vb=%d fv_uv=%d margin=%d\n",
			   vtier, vbatt, *fv_uv,
			   profile->cv_range_accuracy);
	} else if (match_enable) {
		/*
		 * TAPER_RAISE: under tier vlim, raise one click &
		 * debounce taper (see above handling of STEADY)
		 */
		msc_state = MSC_RAISE;
		*fv_uv = gbms_msc_round_fv_uv(profile, vtier,
			*fv_uv + profile->fv_uv_resolution);
		*update_interval = profile->cv_update_interval;

		/* debounce next taper voltage adjustment */
		batt_drv->checked_cv_cnt = profile->cv_debounce_cnt;

		batt_prlog(BATT_PRLOG_ALWAYS, "MSC_RAISE vt=%d vb=%d fv_uv=%d->%d\n",
			   vtier, vbatt, batt_drv->fv_uv, *fv_uv);
	} else {
		msc_state = MSC_STEADY;
		batt_prlog(BATT_PRLOG_DEBUG, "MSC_DISB vt=%d vb=%d fv_uv=%d->%d\n",
			vtier, vbatt, batt_drv->fv_uv, *fv_uv);
	}

	return msc_state;
}

/* battery health based charging on SOC */
static enum chg_health_state msc_health_active(const struct batt_drv *batt_drv)
{
	int ssoc, ssoc_threshold = -1;

	ssoc_threshold = CHG_HEALTH_REST_SOC(&batt_drv->chg_health);
	if (ssoc_threshold < 0)
		return CHG_HEALTH_INACTIVE;

	ssoc = ssoc_get_capacity(&batt_drv->ssoc_state);
	if (ssoc >= ssoc_threshold)
		return CHG_HEALTH_ACTIVE;

	return CHG_HEALTH_ENABLED;
}

#define HEALTH_PAUSE_DEBOUNCE 180
#define HEALTH_PAUSE_MAX_SSOC 95
#define HEALTH_PAUSE_TIME 3
static bool msc_health_pause(struct batt_drv *batt_drv, const ktime_t ttf,
			      const ktime_t now,
			      const enum chg_health_state rest_state) {
	const struct gbms_charging_event *ce_data = &batt_drv->ce_data;
	const struct gbms_ce_tier_stats	*h = &ce_data->health_stats;
	struct batt_chg_health *rest = &batt_drv->chg_health;
	const ktime_t deadline = rest->rest_deadline;
	const ktime_t safety_margin = (ktime_t)batt_drv->health_safety_margin;
	/* Note: We only capture ACTIVE time in health stats */
	const ktime_t elap_h = h->time_fast + h->time_taper + h->time_other;
	const int ssoc = ssoc_get_capacity(&batt_drv->ssoc_state);

	/*
	 * the safety marging cannot be less than 0 (it would subtract time from TTF and would
         * cause AC to never meet 100% in time). Use 0<= to disable PAUSE.
	 */
	if (safety_margin <= 0)
		return false;

	/*
	 * Expected behavior:
	 * 1. ACTIVE: small current run a while for ttf
	 * 2. PAUSE: when time is enough to pause
	 * 3. ACTIVE: when time out and back to ACTIVE charge
	 */
	if (rest_state != CHG_HEALTH_ACTIVE && rest_state != CHG_HEALTH_PAUSE)
		return false;

	/*
	 * ssoc: transfer in high soc impact charge full condition, disable pause
	 * behavior in high soc
	 */
	if (ssoc > HEALTH_PAUSE_MAX_SSOC)
		return false;

	/*
	 * elap_h: running active for a while wait status and current stable
	 * need to re-check before re-enter pause, so we need to minus previous
	 * health active time (rest->active_time) for next HEALTH_PAUSE_DEBOUNCE
	 */
	if (elap_h - rest->active_time < HEALTH_PAUSE_DEBOUNCE)
		return false;

	/* prevent enter <---> leave PAUSE too many times */
	if (rest->active_time > (HEALTH_PAUSE_TIME * HEALTH_PAUSE_DEBOUNCE))
		return false;

	/* check if time meets the PAUSE condition or not */
	if (ttf > 0 && deadline > now + ttf + safety_margin)
		return true;

	/* record time for next pause check */
	rest->active_time = elap_h;

	return false;
}


/*
 * for logging, userspace should use
 *   deadline == 0 on fast replug (leave initial deadline ok)
 *   deadline == -1 when the feature is disabled
 *       if charge health was active/enabled, set to -2
 *   deadline == absolute requested deadline (if always_on is set)
 * return true if there was a change
 */
static bool batt_health_set_chg_deadline(struct batt_chg_health *chg_health,
					 long long deadline_s)
{
	enum chg_health_state rest_state = chg_health->rest_state;
	bool new_deadline;

	/* disabled in settings */
	if (deadline_s < 0) {
		new_deadline = chg_health->rest_deadline != deadline_s;
		chg_health->rest_state = CHG_HEALTH_USER_DISABLED;

		/* disabled with notification; assumes that the dialog exists
		 * only if there is a >0 deadline.
		 */
		if (deadline_s == CHG_DEADLINE_DIALOG)
			chg_health->rest_deadline = CHG_DEADLINE_DIALOG;
		else if (chg_health->rest_deadline > 0) /* was active */
			chg_health->rest_deadline = CHG_DEADLINE_SETTING_STOP;
		else
			chg_health->rest_deadline = CHG_DEADLINE_SETTING;

	/* disabled with replug */
	} else if (deadline_s == 0) {
		new_deadline = chg_health->rest_deadline != deadline_s;
		/* ->rest_deadline will be reset to 0 on disconnect */

		/* Don't disable A/C if already done */
		if (chg_health->rest_state != CHG_HEALTH_DONE)
			chg_health->rest_state = CHG_HEALTH_USER_DISABLED;

	} else { /* enabled from any previous state */
		const ktime_t rest_deadline = get_boot_sec() + deadline_s;

		/* ->always_on SOC overrides the deadline */
		new_deadline = chg_health->rest_deadline != rest_deadline;
		chg_health->rest_state = CHG_HEALTH_ENABLED;
		chg_health->rest_deadline = rest_deadline;
	}

	return new_deadline || rest_state != chg_health->rest_state;
}

/* cc_max in ua: capacity in mAh, rest_rate in deciPct */
static int msc_logic_health_get_rate(const struct batt_chg_health *rest,
				     int capacity_ma)
{
	return capacity_ma * rest->rest_rate * 10;
}

/* health based charging trade charging speed for battery cycle life. */
static bool msc_logic_health(struct batt_drv *batt_drv)
{
	const struct gbms_chg_profile *profile = &batt_drv->chg_profile;
	struct batt_chg_health *rest = &batt_drv->chg_health;
	const ktime_t deadline = rest->rest_deadline;
	enum chg_health_state rest_state = rest->rest_state;
	const bool aon_enabled = rest->always_on_soc != -1;
	const ktime_t now = get_boot_sec();
	int fv_uv = -1, cc_max = -1;
	bool changed = false;
	ktime_t ttf = 0;
	int ret;

	/* move to ENABLED if INACTIVE when aon_enabled is set */
	if (aon_enabled && rest_state == CHG_HEALTH_INACTIVE)
		rest_state = CHG_HEALTH_ENABLED;

	/*
	 * on disconnect batt_reset_rest_state() will set rest_state to
	 * CHG_HEALTH_USER_DISABLED if the deadline is negative.
	 */
	if (rest_state == CHG_HEALTH_CCLVL_DISABLED ||
	    rest_state == CHG_HEALTH_BD_DISABLED ||
	    rest_state == CHG_HEALTH_USER_DISABLED ||
	    rest_state == CHG_HEALTH_DISABLED ||
	    rest_state == CHG_HEALTH_INACTIVE)
		goto done_no_op;

	/* Keeps AC enabled after DONE */
	if (rest_state == CHG_HEALTH_DONE)
		goto done_exit;

	/* disable AC because we are running custom charging levels */
	if (batt_drv->chg_state.f.flags & GBMS_CS_FLAG_CCLVL) {
		rest_state = CHG_HEALTH_CCLVL_DISABLED;
		goto done_exit;
	}

	/* disable AC because BD-TEMP triggered */
	if (batt_drv->batt_health == POWER_SUPPLY_HEALTH_OVERHEAT) {
		rest_state = CHG_HEALTH_BD_DISABLED;
		goto done_exit;
	}

	/*
	 * ret < 0 right after plug-in or when the device is discharging due
	 * to a large sysload or an underpowered adapter (or both). Current
	 * strategy leaves everything as is (hoping) that the load is temporary.
	 * The estimate will be negative when BD is triggered and during the
	 * debounce period.
	 */
	ret = batt_ttf_estimate(&ttf, batt_drv);
	if (ret < 0)
		return false;

	/* estimate is 0 at 100%: set to done and keep AC enabled in RL */
	if (ttf == 0) {
		rest_state = CHG_HEALTH_DONE;
		goto done_exit;
	}

	/*
	 * rest_state here is either ENABLED or ACTIVE, transition to DISABLED
	 * when the deadline cannot be met with the current rate. set a new
	 * deadline or reset always_on_soc to re-enable AC for this session.
	 * NOTE: A device with AON enabled might (will) receive a deadline if
	 * plugged in within the AC window: ignore it.
	 * NOTE: cannot have a negative deadline with rest_state different
	 * from CHG_HEALTH_USER_DISABLED.
	 * TODO: consider adding a margin or debounce it.
	 */
	if (aon_enabled == false && rest_state == CHG_HEALTH_ACTIVE &&
	    deadline > 0 && ttf != -1 && now + ttf > deadline) {
		rest_state = CHG_HEALTH_DISABLED;
		goto done_exit;
	}

	/* Decide enter PAUSE state or not by time if not set ACA */
	if (aon_enabled == false &&
	    msc_health_pause(batt_drv, ttf, now, rest_state)) {
		rest_state = CHG_HEALTH_PAUSE;
		goto done_exit;
	}

	/*
	 * rest_state here is either ENABLED or ACTIVE,
	 * NOTE: State might transition from _ACTIVE to _ENABLED after a
	 * discharge cycle that makes the battery fall under the threshold.
	 * State will transition back to _ENABLED after some time unless
	 * the deadline is met.
	 */
	rest_state = msc_health_active(batt_drv);

done_exit:
	if (rest_state == CHG_HEALTH_ACTIVE || rest_state == CHG_HEALTH_DONE) {
		const int capacity_ma = batt_drv->battery_capacity;

		cc_max = msc_logic_health_get_rate(rest, capacity_ma);

		/*
		 * default FV_UV to the last charge tier since fv_uv will be
		 * set to that on _DONE.
		 * NOTE this might need to be adjusted for the actual charge
		 * tiers that have nonzero charging current
		 */
		fv_uv = profile->volt_limits[profile->volt_nb_limits - 1];

		/* TODO: make sure that we wakeup when we are close to ttf */
	} else if (rest_state == CHG_HEALTH_PAUSE) {
		/*
		 * pause charging behavior when the the deadline is longer than
		 * expected charge time. return back to CHG_HEALTH_ACTIVE and
		 * start health charge when now + ttf + margine close to deadline
		*/
		cc_max = 0;
	}

done_no_op:
	/* send a power supply event when rest_state changes */
	changed = rest->rest_state != rest_state;

	/* msc_logic_* will vote on cc_max and fv_uv. */
	rest->rest_cc_max = cc_max;
	rest->rest_fv_uv = fv_uv;

	if (!changed)
		return false;

	batt_prlog(BATT_PRLOG_ALWAYS,
		   "MSC_HEALTH: now=%lld deadline=%lld aon_soc=%d ttf=%lld state=%d->%d fv_uv=%d, cc_max=%d"
		   " safety_margin=%d active_time:%lld\n",
		   now, rest->rest_deadline, rest->always_on_soc, ttf,
		   rest->rest_state, rest_state, fv_uv, cc_max,
		   batt_drv->health_safety_margin, rest->active_time);
	logbuffer_log(batt_drv->ttf_stats.ttf_log,
		      "MSC_HEALTH: now=%lld deadline=%lld aon_soc=%d ttf=%lld state=%d->%d fv_uv=%d, cc_max=%d"
		      " safety_margin=%d active_time:%lld",
		      now, rest->rest_deadline, rest->always_on_soc,
		      ttf, rest->rest_state, rest_state, fv_uv, cc_max,
		      batt_drv->health_safety_margin, rest->active_time);

	rest->rest_state = rest_state;
	memcpy(&batt_drv->ce_data.ce_health, &batt_drv->chg_health,
			sizeof(batt_drv->ce_data.ce_health));
	return true;
}

static int msc_pm_hold(int msc_state)
{
	int pm_state = -1;

	switch (msc_state) {
	case MSC_RAISE:
	case MSC_VOVER:
	case MSC_PULLBACK:
		pm_state = 1; /* __pm_stay_awake */
		break;
	case MSC_SEED:
	case MSC_DSG:
	case MSC_VSWITCH:
	case MSC_NEXT:
	case MSC_LAST:
	case MSC_RSTC:
	case MSC_HEALTH:
	case MSC_HEALTH_PAUSE:
	case MSC_HEALTH_ALWAYS_ON:
	case MSC_WAIT:
	case MSC_FAST:
	case MSC_NYET:
	case MSC_STEADY:
		pm_state = 0;  /* pm_relax */
		break;
	default:
		pr_debug("hold not defined for msc_state=%d\n", msc_state);
		pm_state = 0;  /* pm_relax */
		break;
	}

	return pm_state;
}

/* same as design when under the grace period */
static u32 aacr_get_reference_capacity(const struct batt_drv *batt_drv, int cycle_count)
{
	const int design_capacity = batt_drv->battery_capacity;
	const int aacr_cycle_grace = batt_drv->aacr_cycle_grace;
	const int aacr_cycle_max = batt_drv->aacr_cycle_max;
	int fade10;

	fade10 = gbms_aacr_fade10(&batt_drv->chg_profile, cycle_count);
	if (fade10 >= 0) {
		/* use interpolation between known points */
	} else if (aacr_cycle_max && (cycle_count > aacr_cycle_grace)) {
		/* or use slope from ->aacr_cycle_grace for 20% @ ->aacr_cycle_max */
		fade10 = (200 * (cycle_count -  aacr_cycle_grace)) /
			 (aacr_cycle_max - aacr_cycle_grace);

		pr_debug("%s: aacr_cycle_max=%d, cycle_count=%d fade10=%d\n",
			 __func__, aacr_cycle_max, cycle_count, fade10);
	} else {
		fade10 = 0;
	}

	return design_capacity - (design_capacity * fade10 / 1000);
}

/* 80% of design_capacity min, design_capacity in grace, aacr or negative */
static int aacr_get_capacity_at_cycle(const struct batt_drv *batt_drv, int cycle_count)
{
	const int design_capacity = batt_drv->battery_capacity; /* mAh */
	const int min_capacity = (batt_drv->battery_capacity * 80) / 100;
	int reference_capacity, full_cap_nom, full_capacity;
	struct power_supply *fg_psy = batt_drv->fg_psy;
	int aacr_capacity;

	/* batt_drv->cycle_count might be negative */
	if (cycle_count <= batt_drv->aacr_cycle_grace)
		return design_capacity;

	/* peg at 80% of design when over limit (if set) */
	if (batt_drv->aacr_cycle_max && (cycle_count >= batt_drv->aacr_cycle_max))
		return min_capacity;

	reference_capacity = aacr_get_reference_capacity(batt_drv, cycle_count);
	if (reference_capacity <= 0)
		return design_capacity;

	/* full_cap_nom in uAh, need to scale to mAh */
	full_cap_nom = GPSY_GET_PROP(fg_psy, POWER_SUPPLY_PROP_CHARGE_FULL);
	if (full_cap_nom < 0)
		return full_cap_nom;

	full_cap_nom /= 1000;

	if (batt_drv->aacr_algo == BATT_AACR_ALGO_LOW_B)
		full_capacity = min(min(full_cap_nom, design_capacity), reference_capacity);
	else
		full_capacity = max(min(full_cap_nom, design_capacity), reference_capacity);

	aacr_capacity = max(full_capacity, min_capacity);
	aacr_capacity = (aacr_capacity / 50) * 50; /* 50mAh, ~1% capacity */

	pr_debug("%s: design=%d reference=%d full_cap_nom=%d full=%d aacr=%d algo=%d\n",
		 __func__, design_capacity, reference_capacity, full_cap_nom,
		 full_capacity, aacr_capacity, batt_drv->aacr_algo);

	return aacr_capacity;
}

/* design_capacity when not enabled, never a negative value */
static u32 aacr_get_capacity(struct batt_drv *batt_drv)
{
	int capacity = batt_drv->battery_capacity;
	int cycle_count;

	if (batt_drv->fake_aacr_cc)
		cycle_count = batt_drv->fake_aacr_cc;
	else
		cycle_count = batt_drv->cycle_count;

	if (batt_drv->aacr_state == BATT_AACR_DISABLED)
		goto exit_done;

	if (cycle_count <= batt_drv->aacr_cycle_grace) {
		batt_drv->aacr_state = BATT_AACR_UNDER_CYCLES;
	} else {
		int aacr_capacity;

		aacr_capacity = aacr_get_capacity_at_cycle(batt_drv, cycle_count);
		if (aacr_capacity < 0) {
			batt_drv->aacr_state = BATT_AACR_INVALID_CAP;
		} else {
			batt_drv->aacr_state = BATT_AACR_ENABLED;
			capacity = aacr_capacity;
		}
	}

exit_done:
	return (u32)capacity;
}

/* BHI -------------------------------------------------------------------- */

/* GBMS_PROP_CAPACITY_FADE_RATE access this via GBMS_TAG_HCNT */
static int hist_get_index(int cycle_count, const struct batt_drv *batt_drv)
{
	/* wait for history to be initialized */
	if (batt_drv->hist_data_max_cnt <= 0 || cycle_count <= 0)
		return -ENODATA;

	return cycle_count / batt_drv->hist_delta_cycle_cnt;
}

static int bhi_cap_data_update(struct bhi_data *bhi_data, struct batt_drv *batt_drv)
{
	struct power_supply *fg_psy = batt_drv->fg_psy;
	int cap_fade;

	/* GBMS_PROP_CAPACITY_FADE_RATE is in percent */
	cap_fade = GPSY_GET_PROP(fg_psy, GBMS_PROP_CAPACITY_FADE_RATE);
	if (cap_fade < 0)
		return -ENODATA;
	if (cap_fade > 100)
		cap_fade = 100;

	bhi_data->capacity_fade = cap_fade;

	pr_debug("%s: cap_fade=%d, cycle_count=%d\n", __func__,
		bhi_data->capacity_fade, bhi_data->cycle_count);

	return 0;
}


/*
 * NOTE: make sure that the FG and this code use the same reference value for
 * capacity. Also GBMS_PROP_CAPACITY_FADE_RATE is in percent.
 */
static int bhi_health_get_capacity(int algo, const struct bhi_data *bhi_data)
{
	return bhi_data->capacity_design * (100 - bhi_data->capacity_fade) / 100;
}

/* The limit for capacity is 80% of design */
static int bhi_calc_cap_index(int algo, struct batt_drv *batt_drv)
{
	const struct health_data *health_data = &batt_drv->health_data;
	const struct bhi_data *bhi_data = &health_data->bhi_data;
	int capacity_health, index, capacity_aacr = 0;

	if (algo == BHI_ALGO_DISABLED)
		return BHI_ALGO_FULL_HEALTH;

	if (!bhi_data->capacity_design)
		return -ENODATA;

	capacity_health = bhi_health_get_capacity(algo, bhi_data);

	/* for BHI_ALGO_ACHI_B compare to aacr capacity */
	if (algo == BHI_ALGO_ACHI_B || algo == BHI_ALGO_ACHI_RAVG_B) {
		capacity_aacr = aacr_get_capacity(batt_drv);

		if (capacity_health < capacity_aacr)
			capacity_health = capacity_aacr;
	}

	/*
	 * TODO: compare to google_capacity?
	 * ret = gbms_storage_read(GBMS_TAG_GCFE, &gcap sizeof(gcap));
	 */

	index = (capacity_health * BHI_ALGO_FULL_HEALTH) / bhi_data->capacity_design;
	if (index > BHI_ALGO_FULL_HEALTH)
		index = BHI_ALGO_FULL_HEALTH;

	pr_debug("%s: algo=%d index=%d ch=%d, ca=%d, cd=%d, fr=%d\n", __func__,
		algo, index, capacity_health, capacity_aacr, bhi_data->capacity_design,
		bhi_data->capacity_fade);

	return index;
}

/* read and qualify the battery initial impedance */
static int bhi_imp_read_ai(struct bhi_data *bhi_data, struct power_supply *fg_psy)
{
	int act_impedance;


	/* use ravg if the filter is full? */
	act_impedance = batt_ravg_value(&bhi_data->res_state);

	/* TODO: qualify with filter length */

	return act_impedance;
}

/* hold mutex_unlock(&batt_drv->chg_lock); */
static int bhi_imp_data_update(struct bhi_data *bhi_data, struct power_supply *fg_psy)
{
	const int use_ravg = true;
	int act_impedance = bhi_data->act_impedance;
	int cur_impedance;

	if (!act_impedance) {
		act_impedance = GPSY_GET_PROP(fg_psy, GBMS_PROP_HEALTH_ACT_IMPEDANCE);
		if (act_impedance == -EINVAL) {
			int ret;

			act_impedance = use_ravg ? bhi_imp_read_ai(bhi_data, fg_psy) :
					GPSY_GET_PROP(fg_psy, GBMS_PROP_HEALTH_IMPEDANCE);
			if (act_impedance <= 0)
				goto exit_done;

			ret = GPSY_SET_PROP(fg_psy, GBMS_PROP_HEALTH_ACT_IMPEDANCE,
					    act_impedance);
			if (ret < 0)
				goto exit_done;
		}

		if (act_impedance < 0)
			goto exit_done;

		/* primed, saved */
		bhi_data->act_impedance = act_impedance;
		return 0;
	}


	cur_impedance = batt_ravg_value(&bhi_data->res_state);

	/*
	 *  Can delegate to the FG with:
	 * 	cur_impedance = GPSY_GET_PROP(fg_psy, GBMS_PROP_HEALTH_IMPEDANCE);
	 * if (cur_impedance < 0)
	 * 	goto exit_done;
	 */

	 /* max in this session. Use average maybe? */
	 if (cur_impedance > bhi_data->cur_impedance)
		bhi_data->cur_impedance = cur_impedance;

exit_done:
	pr_debug("%s: cur_impedance=%d, act_impedance=%d\n", __func__,
		 cur_impedance, act_impedance);
	return 0;
}
/* pick the impedance from the algo */
static int bhi_health_get_impedance(int algo, const struct bhi_data *bhi_data)
{
	u32 cur_impedance;

	switch (algo) {
	case BHI_ALGO_DISABLED:
	case BHI_ALGO_CYCLE_COUNT:
	case BHI_ALGO_ACHI_RAVG:
	case BHI_ALGO_ACHI_RAVG_B:
	case BHI_ALGO_MIX_N_MATCH:
		cur_impedance = batt_ravg_value(&bhi_data->res_state);
		break;
	default:
		return 0;
	}

	if (cur_impedance <= 0)
		cur_impedance = bhi_data->act_impedance;

	return cur_impedance;
}

static int bhi_calc_imp_index(int algo, const struct bhi_data *bhi_data)
{
	u32 cur_impedance;
	int imp_index;

	if (!bhi_data->act_impedance)
		return BHI_ALGO_FULL_HEALTH;

	cur_impedance = bhi_health_get_impedance(algo, bhi_data);
	if (cur_impedance == 0)
		return BHI_ALGO_FULL_HEALTH;

	/*
	 * TODO: on algo==*_B bounds check cur_impedance against res10
	 * before calculating the impedance index.
	 */

	/* The limit is 2x of activation. */
	imp_index = (2 * bhi_data->act_impedance - cur_impedance) * BHI_ALGO_FULL_HEALTH /
		    bhi_data->act_impedance;
	if (imp_index < 0)
		imp_index = 0;

	pr_debug("%s: algo=%d index=%d current=%d, activation=%d\n", __func__,
		 algo, imp_index, cur_impedance, bhi_data->act_impedance);

	return imp_index;
}

static int bhi_calc_sd_total(const struct swelling_data *sd)
{
	int i, swell_total = 0;
	ktime_t time_at;

	for (i = 0; i < BATT_TEMP_RECORD_THR ; i++) {
		time_at = sd->chg[i] / 3600;
		time_at += sd->dischg[i] / 3600;
		// TODO: use weights for temperature and soc
		// eg. sd->temp_thr[i]/10, sd->soc_thr[i],
		swell_total += time_at;
	}

	return swell_total;
}

static int bhi_calc_sd_index(int algo, const struct bhi_data *bhi_data)
{
	pr_debug("%s: algo=%d index=%d\n", __func__, algo, bhi_data->ccbin_index);
	return bhi_data->ccbin_index;
}

static int bhi_calc_health_index(int algo, int cap_index, int imp_index, int sd_index)
{
	int ratio, index;
	int w_ci = 0;
	int w_ii = 0;
	int w_sd = 0;

	switch (algo) {
	case BHI_ALGO_DISABLED:
		return BHI_ALGO_FULL_HEALTH;
	case BHI_ALGO_CYCLE_COUNT:
		/* TODO: skip all, just look at cycle count */
		return BHI_ALGO_FULL_HEALTH;
	case BHI_ALGO_ACHI:
	case BHI_ALGO_ACHI_B:
		w_ci = 100;
		w_ii = 0;
		w_sd = 0;
		break;
	case BHI_ALGO_ACHI_RAVG:
	case BHI_ALGO_ACHI_RAVG_B:
		w_ci = 95;
		w_ii = 5;
		w_sd = 0;
		break;
	case BHI_ALGO_MIX_N_MATCH:
		/* TODO: use the weights in health_data */
		w_ci = 90;
		w_ii = 10;
		w_sd = 5;
		break;
	default:
		return -EINVAL;
	}

	if (cap_index < 0)
		w_ci = 0;
	if (imp_index < 0)
		w_ii = 0;
	if (sd_index < 0)
		w_sd = 0;

	/* TODO: check single cell disconnect */

	ratio = w_ci + w_ii + w_sd;
	if (ratio > 100)
		return -ERANGE;
	if (!ratio)
		return 100;

	index = (cap_index * w_ci + imp_index * w_ii + sd_index * w_sd) / ratio;
	pr_debug("%s: algo=%d index=%d cap_index=%d/%d  imp_index=%d/%d sd_index=%d/%d\n",
		 __func__, algo, index, cap_index, w_ci, imp_index, w_ii, sd_index, w_sd);

	return index;
}

static enum bhi_status bhi_calc_health_status(int algo, int health_index,
					      const struct health_data *data)
{
	enum bhi_status health_status;

	if (algo == BHI_ALGO_DISABLED)
		return BH_UNKNOWN;

	if (health_index < 0)
		health_status = BH_UNKNOWN;
	else if (health_index <= data->need_rep_threshold)
		health_status = BH_NEEDS_REPLACEMENT;
	else if (health_index <= data->marginal_threshold)
		health_status = BH_MARGINAL;
	else
		health_status = BH_NOMINAL;

	return health_status;
}

static int batt_bhi_data_save(struct batt_drv *batt_drv)
{
	/* TODO: load save health status, index, cap index, imp index */

	/* TODO: save current impedance if not using RAVG */

	return 0;
}

static int batt_bhi_data_load(struct batt_drv *batt_drv)
{
	/* TODO: load last health status, index, cap index, imp index */
	/* TODO: prime current impedance if not using RAVG */

	return 0;
}

/* call holding mutex_lock(&batt_drv->chg_lock)  */
static int batt_bhi_stats_update(struct batt_drv *batt_drv)
{
	struct health_data *health_data = &batt_drv->health_data;
	struct power_supply *fg_psy = batt_drv->fg_psy;
	const int bhi_algo = health_data->bhi_algo;
	enum bhi_status status;
	bool changed = false;
	int age, index;


	/* age (and cycle count* might be used in the calc */
	age = GPSY_GET_PROP(fg_psy, GBMS_PROP_BATTERY_AGE);
	if (age < 0)
		return -EIO;
	health_data->bhi_data.battery_age = age;

	/* cycle count is cached */
	health_data->bhi_data.cycle_count = batt_drv->cycle_count;

	index = bhi_calc_cap_index(bhi_algo, batt_drv);
	if (index < 0)
		index = BHI_ALGO_FULL_HEALTH;
	changed |= health_data->bhi_cap_index != index;
	health_data->bhi_cap_index = index;

	index = bhi_calc_imp_index(bhi_algo, &health_data->bhi_data);
	if (index < 0)
		index = BHI_ALGO_FULL_HEALTH;
	changed |= health_data->bhi_imp_index != index;
	health_data->bhi_imp_index = index;

	index = bhi_calc_sd_index(bhi_algo, &health_data->bhi_data);
	if (index < 0)
		index = BHI_ALGO_FULL_HEALTH;
	changed |= health_data->bhi_sd_index != index;
	health_data->bhi_sd_index = index;

	index = bhi_calc_health_index(bhi_algo,
				      health_data->bhi_cap_index,
				      health_data->bhi_imp_index,
				      health_data->bhi_sd_index);
	if (index < 0)
		index = BHI_ALGO_FULL_HEALTH;

	changed |= health_data->bhi_index != index;
	health_data->bhi_index = index;

	status = bhi_calc_health_status(bhi_algo, index, health_data);
	changed |= health_data->bhi_status != status;
	health_data->bhi_status = status;

	pr_debug("%s: algo=%d status=%d bhi=%d cap_index=%d, imp_index=%d sd_index=%d (%d)\n", __func__,
		 bhi_algo, health_data->bhi_status, health_data->bhi_index,
		 health_data->bhi_cap_index, health_data->bhi_imp_index,
		 health_data->bhi_sd_index,  changed);


	if (changed) {
		int ret;

		/* TODO: send a power supply event? */

		ret = batt_bhi_data_save(batt_drv);
		if (ret < 0)
			pr_err("BHI: cannot save data (%d)\n", ret);
	}

	return changed;
}

/*
 * calculate the ratio of the time spent at under the soc_limit vs the time
 * spent over the soc_limit in percent.
 * call holding mutex_lock(&batt_drv->chg_lock);
 */
static int bhi_cycle_count_residency(struct gbatt_ccbin_data *ccd , int soc_limit)
{
	int i, under = 0, over = 0;

	for (i = 0; i < GBMS_CCBIN_BUCKET_COUNT; i++) {
		if (ccd->count[i] == 0xFFFF)
			continue;
		if ((i * 10) < soc_limit)
			under += ccd->count[i];
		else
			over += ccd->count[i];
	}

	pr_debug("%s: under=%d, over=%d limit=%d\n", __func__, under, over, soc_limit);
	return (under * BHI_ALGO_FULL_HEALTH) / (under + over);
}

/* call holding mutex_lock(&batt_drv->chg_lock)  */
static int batt_bhi_stats_update_all(struct batt_drv *batt_drv)
{
	struct health_data *health_data = &batt_drv->health_data;
	int ret;

	/* swell probability: cc residecy needs ccd->lock */
	batt_drv->health_data.bhi_data.ccbin_index =
		bhi_cycle_count_residency(&batt_drv->cc_data, BHI_CCBIN_INDEX_LIMIT);
	/* swell cumulative needs a new lock */
	batt_drv->health_data.bhi_data.swell_cumulative =
		bhi_calc_sd_total(&batt_drv->sd);

	pr_debug("BHI: limit=%d%% ccbin_index=%d swell_total=%d\n",
			BHI_CCBIN_INDEX_LIMIT,
			batt_drv->health_data.bhi_data.ccbin_index,
			batt_drv->health_data.bhi_data.swell_cumulative);

	/* impedance should be pretty recent */
	ret = bhi_imp_data_update(&health_data->bhi_data, batt_drv->fg_psy);
	if (ret < 0)
		pr_err("bhi imp data not available (%d)\n", ret);

	/* bhi_capacity_index on disconnect */
	ret = bhi_cap_data_update(&batt_drv->health_data.bhi_data, batt_drv);
	if (ret < 0)
		pr_err("bhi cap data not available (%d)\n", ret);

	batt_bhi_stats_update(batt_drv);

	return 0;
}

/* ------------------------------------------------------------------------ */


/* TODO: factor msc_logic_irdop from the logic about tier switch */
static int msc_logic(struct batt_drv *batt_drv)
{
	bool sw_jeita;
	int msc_state = MSC_NONE;
	struct power_supply *fg_psy = batt_drv->fg_psy;
	struct gbms_chg_profile *profile = &batt_drv->chg_profile;
	int vbatt_idx = batt_drv->vbatt_idx, fv_uv = batt_drv->fv_uv, temp_idx;
	int temp, ibatt, vbatt, ioerr;
	int update_interval = MSC_DEFAULT_UPDATE_INTERVAL;
	const ktime_t now = get_boot_sec();
	ktime_t elap = now - batt_drv->ce_data.last_update;
	bool changed;

	temp = GPSY_GET_INT_PROP(fg_psy, POWER_SUPPLY_PROP_TEMP, &ioerr);
	if (ioerr < 0)
		return -EIO;

	/*
	 * driver state is (was) reset when we hit the SW jeita limit.
	 * NOTE: resetting driver state will release the wake assertion
	 */
	sw_jeita = msc_logic_soft_jeita(batt_drv, temp);
	if (sw_jeita) {
		/* reset batt_drv->jeita_stop_charging to -1 */
		if (batt_drv->jeita_stop_charging == 0)
			batt_reset_chg_drv_state(batt_drv);

		return 0;
	} else if (batt_drv->jeita_stop_charging) {
		batt_prlog(BATT_PRLOG_ALWAYS,
			   "MSC_JEITA temp=%d ok, enabling charging\n",
			   temp);
		batt_drv->jeita_stop_charging = 0;
	}

	ibatt = GPSY_GET_INT_PROP(fg_psy, POWER_SUPPLY_PROP_CURRENT_NOW,
					  &ioerr);
	if (ioerr < 0)
		return -EIO;

	vbatt = GPSY_GET_PROP(fg_psy, POWER_SUPPLY_PROP_VOLTAGE_NOW);
	if (vbatt < 0)
		return -EIO;

	/*
	 * Multi Step Charging with IRDROP compensation when vchrg is != 0
	 * vbatt_idx = batt_drv->vbatt_idx, fv_uv = batt_drv->fv_uv
	 */
	temp_idx = gbms_msc_temp_idx(profile, temp);
	if (temp_idx != batt_drv->temp_idx || batt_drv->fv_uv == -1 ||
		batt_drv->vbatt_idx == -1) {

		msc_state = MSC_SEED;

		/* seed voltage and charging table only on connect, book 0 time */
		if (batt_drv->vbatt_idx == -1)
			vbatt_idx = gbms_msc_voltage_idx(profile, vbatt);

		batt_prlog(BATT_PRLOG_ALWAYS,
			   "MSC_SEED temp=%d vb=%d temp_idx:%d->%d, vbatt_idx:%d->%d\n",
			   temp, vbatt, batt_drv->temp_idx, temp_idx,
			   batt_drv->vbatt_idx, vbatt_idx);

		/* Debounce tier switch only when not already switching */
		if (batt_drv->checked_tier_switch_cnt == 0)
			batt_drv->checked_cv_cnt = profile->cv_debounce_cnt;
	} else if (ibatt > 0) {
		const int vtier = profile->volt_limits[vbatt_idx];
		const bool log_level = batt_drv->msc_state != MSC_DSG ||
				       batt_drv->cc_max != 0;

		/*
		 * Track battery voltage if discharging is due to system load,
		 * low ILIM or lack of headroom; stop charging work and reset
		 * batt_drv state() when discharging is due to disconnect.
		 * NOTE: POWER_SUPPLY_PROP_STATUS return *_DISCHARGING only on
		 * disconnect.
		 * NOTE: same vbat_idx will not change fv_uv
		 */
		msc_state = MSC_DSG;
		vbatt_idx = gbms_msc_voltage_idx(profile, vbatt);

		batt_prlog(batt_prlog_level(log_level),
			   "MSC_DSG vbatt_idx:%d->%d vt=%d fv_uv=%d vb=%d ib=%d cv_cnt=%d ov_cnt=%d\n",
			   batt_drv->vbatt_idx, vbatt_idx, vtier, fv_uv, vbatt, ibatt,
			   batt_drv->checked_cv_cnt, batt_drv->checked_ov_cnt);

	} else if (batt_drv->vbatt_idx == profile->volt_nb_limits - 1) {
		const int chg_type = batt_drv->chg_state.f.chg_type;
		const int vtier = profile->volt_limits[vbatt_idx];
		int log_level;

		/*
		 * will not adjust charger voltage only in the configured
		 * last tier.
		 * NOTE: might not be the "real" last tier since can I have
		 * tiers with max charge current == 0.
		 * NOTE: should I use a voltage limit instead?
		 */

		if (chg_type == POWER_SUPPLY_CHARGE_TYPE_FAST) {
			msc_state = MSC_FAST;
		} else if (chg_type != POWER_SUPPLY_CHARGE_TYPE_TAPER_EXT) {
			msc_state = MSC_TYPE;
		} else {
			msc_state = MSC_LAST;
		}

		log_level = batt_prlog_level(batt_drv->msc_state != msc_state);
		if (log_level != BATT_PRLOG_ALWAYS && msc_state == MSC_LAST) {

			if (batt_drv->last_log_cnt > 0)
				batt_drv->last_log_cnt--;
			if (batt_drv->last_log_cnt == 0) {
				batt_drv->last_log_cnt = BATT_PRLOG_LAST_LOG_COUNT;
				log_level = batt_prlog_level(true);
			}
		}

		batt_prlog(log_level, "MSC_LAST vt=%d fv_uv=%d vb=%d ib=%d\n",
			   vtier, fv_uv, vbatt, ibatt);

	} else {
		const int tier_idx = batt_drv->vbatt_idx;
		const int vtier = profile->volt_limits[vbatt_idx];
		const int switch_cnt = profile->cv_tier_switch_cnt;
		const int cc_next_max = GBMS_CCCM_LIMITS(profile, temp_idx,
							vbatt_idx + 1);

		/* book elapsed time to previous tier & msc_irdrop_state */
		msc_state = msc_logic_irdrop(batt_drv,
					     vbatt, ibatt, temp_idx,
					     &vbatt_idx, &fv_uv,
					     &update_interval);

		if (msc_pm_hold(msc_state) == 1 && !batt_drv->hold_taper_ws) {
			__pm_stay_awake(batt_drv->taper_ws);
			batt_drv->hold_taper_ws = true;
		}

		mutex_lock(&batt_drv->stats_lock);
		batt_chg_stats_tier(&batt_drv->ce_data.tier_stats[tier_idx],
				    batt_drv->msc_irdrop_state, elap);
		batt_drv->msc_irdrop_state = msc_state;
		mutex_unlock(&batt_drv->stats_lock);

		/*
		 * Basic multi step charging: switch to next tier when ibatt
		 * is under next tier cc_max.
		 */
		if (batt_drv->checked_cv_cnt > 0) {
			/* debounce period on tier switch */
			batt_drv->checked_cv_cnt -= 1;

			batt_prlog(batt_prlog_level(msc_state != MSC_FAST),
				   "MSC_WAIT s:%d->%d vt=%d fv_uv=%d vb=%d ib=%d cv_cnt=%d ov_cnt=%d t_cnt=%d\n",
				   msc_state, MSC_WAIT, vtier, fv_uv, vbatt, ibatt,
				   batt_drv->checked_cv_cnt, batt_drv->checked_ov_cnt,
				   batt_drv->checked_tier_switch_cnt);

			if (-ibatt > cc_next_max)
				batt_drv->checked_tier_switch_cnt = 0;

			msc_state = MSC_WAIT;
		} else if (-ibatt > cc_next_max) {

			/* current over next tier, reset tier switch count */
			batt_prlog(BATT_PRLOG_ALWAYS,
				   "MSC_RSTC s:%d->%d vt=%d fv_uv=%d vb=%d ib=%d cc_next_max=%d t_cnt=%d->0\n",
				   msc_state, MSC_RSTC, vtier, fv_uv, vbatt, ibatt, cc_next_max,
				   batt_drv->checked_tier_switch_cnt);

			batt_drv->checked_tier_switch_cnt = 0;
			msc_state = MSC_RSTC;
		} else if (batt_drv->checked_tier_switch_cnt >= switch_cnt) {
			/* next tier, fv_uv detemined at MSC_SET */
			vbatt_idx = batt_drv->vbatt_idx + 1;

			batt_prlog(BATT_PRLOG_ALWAYS,
				   "MSC_NEXT s:%d->%d tier vb=%d ib=%d vbatt_idx=%d->%d\n",
				   msc_state, MSC_NEXT, vbatt, ibatt,
				   batt_drv->vbatt_idx, vbatt_idx);

			msc_state = MSC_NEXT;
		} else {
			/* current under next tier, +1 on tier switch count */
			batt_drv->checked_tier_switch_cnt++;

			batt_prlog(BATT_PRLOG_ALWAYS,
				   "MSC_NYET s:%d->%d vt=%d vb=%d ib=%d cc_next_max=%d t_cnt=%d\n",
				   msc_state, MSC_NYET, vtier, vbatt, ibatt, cc_next_max,
				   batt_drv->checked_tier_switch_cnt);

			msc_state = MSC_NYET;
		}

	}

	if (msc_pm_hold(msc_state) == 0 && batt_drv->hold_taper_ws) {
		batt_drv->hold_taper_ws = false;
		__pm_relax(batt_drv->taper_ws);
	}

	/* need a new fv_uv only on a new voltage tier.  */
	if (vbatt_idx != batt_drv->vbatt_idx) {
		fv_uv = profile->volt_limits[vbatt_idx];
		batt_drv->checked_tier_switch_cnt = 0;
		batt_drv->checked_ov_cnt = 0;
	}

	/*
	 * book elapsed time to previous tier & msc_state
	 * NOTE: temp_idx != -1 but batt_drv->msc_state could be -1
	 */
	mutex_lock(&batt_drv->stats_lock);
	if (vbatt_idx != -1 && vbatt_idx < profile->volt_nb_limits) {
		int tier_idx = batt_chg_vbat2tier(batt_drv->vbatt_idx);

		/* this is the seed after the connect */
		if (tier_idx == -1) {
			tier_idx = batt_chg_vbat2tier(vbatt_idx);
			elap = 0;
		}

		batt_chg_stats_update(batt_drv, temp_idx, tier_idx,
				      ibatt / 1000, temp,
				      elap);

	}

	batt_drv->msc_state = msc_state;
	batt_drv->ce_data.last_update = now;
	mutex_unlock(&batt_drv->stats_lock);

	changed = batt_drv->temp_idx != temp_idx ||
		  batt_drv->vbatt_idx != vbatt_idx ||
		  batt_drv->fv_uv != fv_uv;
	batt_prlog(batt_prlog_level(changed),
		   "MSC_LOGIC temp_idx:%d->%d, vbatt_idx:%d->%d, fv=%d->%d, ui=%d->%d cv_cnt=%d ov_cnt=%d\n",
		   batt_drv->temp_idx, temp_idx, batt_drv->vbatt_idx, vbatt_idx,
		   batt_drv->fv_uv, fv_uv, batt_drv->cc_max, update_interval,
		   batt_drv->checked_cv_cnt, batt_drv->checked_ov_cnt);

	/* next update */
	batt_drv->msc_update_interval = update_interval;
	batt_drv->vbatt_idx = vbatt_idx;
	batt_drv->temp_idx = temp_idx;
	batt_drv->cc_max = GBMS_CCCM_LIMITS(profile, temp_idx, vbatt_idx);
	batt_drv->topoff = profile->topoff_limits[temp_idx];
	batt_drv->fv_uv = fv_uv;

	return 0;
}

/* no ssoc_delta when in overheat */
static int ssoc_get_delta(struct batt_drv *batt_drv)
{
	const bool overheat = batt_drv->batt_health ==
			      POWER_SUPPLY_HEALTH_OVERHEAT;

	return overheat ? 0 : qnum_fromint(batt_drv->ssoc_state.ssoc_delta);
}

/* TODO: handle the whole state buck_enable state */
static void ssoc_change_state(struct batt_ssoc_state *ssoc_state, bool ben)
{
	const ktime_t now = get_boot_sec();

	if (!ben) {
		ssoc_state->disconnect_time = now;
	} else if (ssoc_state->disconnect_time) {
		const u32 trickle_reset = ssoc_state->bd_trickle_reset_sec;
		const long long elap = now - ssoc_state->disconnect_time;

		if (trickle_reset && elap > trickle_reset)
			ssoc_state->bd_trickle_cnt = 0;

		pr_debug("MSC_BD: bd_trickle_cnt=%d dsc_time=%lld elap=%lld\n",
			 ssoc_state->bd_trickle_cnt,
			 ssoc_state->disconnect_time,
			 elap);

		ssoc_state->disconnect_time = 0;
	}

	ssoc_state->buck_enabled = ben;
}

static void bd_trickle_reset(struct batt_ssoc_state *ssoc_state,
			     struct gbms_charging_event *ce_data)
{
	ssoc_state->bd_trickle_cnt = 0;
	ssoc_state->disconnect_time = 0;
	ssoc_state->bd_trickle_full = false;
	ssoc_state->bd_trickle_eoc = false;

	/* Set to false in cev_stats_init */
	ce_data->bd_clear_trickle = true;
}

static void batt_prlog_din(union gbms_charger_state *chg_state, int log_level)
{
	batt_prlog(log_level,
		   "MSC_DIN chg_state=%lx f=0x%x chg_s=%s chg_t=%s vchg=%d icl=%d\n",
		   (unsigned long)chg_state->v,
		   chg_state->f.flags,
		   gbms_chg_status_s(chg_state->f.chg_status),
		   gbms_chg_type_s(chg_state->f.chg_type),
		   chg_state->f.vchrg,
		   chg_state->f.icl);
}

static void google_battery_dump_profile(const struct gbms_chg_profile *profile)
{
	char *buff;

	buff = kzalloc(GBMS_CHG_ALG_BUF, GFP_KERNEL);
	if (buff) {
		gbms_dump_chg_profile(buff, GBMS_CHG_ALG_BUF, profile);
		pr_info("%s", buff);
		kfree(buff);
	}
}

/* cell fault: disconnect of one of the battery cells */
static bool batt_cell_fault_detect(struct batt_bpst *bpst_state)
{
	int bpst_sbd_status;

	/*
	 * fake bpst_sbd_status by "echo 1 > /d/bpst/bpst_sbd_status"
	 * TODO: will implement the code from the algo in b/203019566
	 */
	bpst_sbd_status = bpst_state->bpst_sbd_status;

	return !!bpst_sbd_status && !bpst_state->bpst_detect_disable;
}

static int batt_bpst_detect_begin(struct batt_bpst *bpst_state)
{
	const int bpst_count_threshold = bpst_state->bpst_count_threshold;
	u8 data;
	int ret;

	if (bpst_state->bpst_detect_disable)
		return 0;

	ret = gbms_storage_read(GBMS_TAG_BPST, &data, sizeof(data));
	if (ret < 0)
		return -EINVAL;

	if (data == 0xff) {
		data = 0;
		ret = gbms_storage_write(GBMS_TAG_BPST, &data, sizeof(data));
		if (ret < 0)
			return -EINVAL;
	}
	bpst_state->bpst_count = data;
	if (bpst_count_threshold > 0) {
		bpst_state->bpst_cell_fault = (data >= (u8)bpst_count_threshold);
		pr_debug("%s: MSC_BPST: single battery disconnect %d\n",
			 __func__, bpst_state->bpst_cell_fault);
	}

	/* reset detection status */
	bpst_state->bpst_sbd_status = 0;

	pr_debug("%s: MSC_BPST: %d in connected\n", __func__, data);
	return 0;
}

static int batt_bpst_detect_update(struct batt_drv *batt_drv)
{
	struct batt_bpst *bpst_state = &batt_drv->bpst_state;
	const u8 data = bpst_state->bpst_count + 1;
	int ret;

	if (data < 0xff) {
		ret = gbms_storage_write(GBMS_TAG_BPST, &data, sizeof(data));
		if (ret < 0)
			return -EINVAL;
	}

	pr_debug("%s: MSC_BPST: %d in disconnected\n", __func__, data);
	return 0;
}

static int batt_bpst_reset(struct batt_bpst *bpst_state)
{
	if (bpst_state->bpst_enable) {
		u8 data = 0;

		return gbms_storage_write(GBMS_TAG_BPST, &data, sizeof(data));
	}

	return 0;
}

#define BATT_BPST_DEFAULT_CHG_RATE 100
static int batt_init_bpst_profile(struct batt_drv *batt_drv)
{
	struct batt_bpst *bpst_state = &batt_drv->bpst_state;
	struct device_node *node = batt_drv->device->of_node;
	int ret;

	/* set cell_fault initial status */
	bpst_state->bpst_cell_fault = false;

	bpst_state->bpst_enable = of_property_read_bool(node, "google,bpst-enable");
	if (!bpst_state->bpst_enable)
		return -EINVAL;

	ret = of_property_read_u32(node, "google,bpst-chg-rate", &bpst_state->bpst_chg_rate);
	if (ret < 0)
		bpst_state->bpst_chg_rate = BATT_BPST_DEFAULT_CHG_RATE;

	return 0;
}

/* call holding mutex_lock(&batt_drv->chg_lock); */
static int batt_chg_logic(struct batt_drv *batt_drv)
{
	int rc, err = 0;
	bool jeita_stop;
	bool changed = false;
	const bool disable_votes = batt_drv->disable_votes;
	const int ssoc = ssoc_get_capacity(&batt_drv->ssoc_state);
	union gbms_charger_state *chg_state = &batt_drv->chg_state;
	int log_vote_level = BATT_PRLOG_DEBUG;

	if (!batt_drv->chg_profile.cccm_limits)
		return -EINVAL;

	__pm_stay_awake(batt_drv->msc_ws);

	batt_prlog_din(chg_state, BATT_PRLOG_ALWAYS);

	/* disconnect! */
	if (chg_state_is_disconnected(chg_state)) {
		const qnum_t ssoc_delta = ssoc_get_delta(batt_drv);

		if (batt_drv->ssoc_state.buck_enabled == 0)
			goto msc_logic_exit;

		/* update bpst */
		mutex_lock(&batt_drv->bpst_state.lock);
		if (batt_drv->bpst_state.bpst_enable) {
			bool cell_fault_detect = batt_cell_fault_detect(&batt_drv->bpst_state);

			if (cell_fault_detect) {
				rc = batt_bpst_detect_update(batt_drv);
				pr_info("MSC_BPST: cell_fault_detect in disconnected(%d)\n", rc);
			}
		}
		mutex_unlock(&batt_drv->bpst_state.lock);

		/* here on: disconnect */
		batt_log_csi_info(batt_drv);
		batt_chg_stats_pub(batt_drv, "disconnect", false, false);

		/* change curve before changing the state. */
		ssoc_change_curve(&batt_drv->ssoc_state, ssoc_delta,
				  SSOC_UIC_TYPE_DSG);

		batt_drv->chg_health.rest_deadline = 0;
		batt_reset_chg_drv_state(batt_drv);
		batt_update_cycle_count(batt_drv);
		batt_rl_reset(batt_drv);

		/* trigger google_capacity learning. */
		err = GPSY_SET_PROP(batt_drv->fg_psy,
				    GBMS_PROP_BATT_CE_CTRL,
				    false);
		if (err < 0)
			pr_err("Cannot set the BATT_CE_CTRL.\n");

		/* TODO: move earlier and include the change to the curve */
		ssoc_change_state(&batt_drv->ssoc_state, 0);
		changed = true;

		/* google_resistance: update and stop accumulation. */
		batt_res_work(batt_drv);
		batt_res_state_set(&batt_drv->health_data.bhi_data.res_state, false);

		batt_bhi_stats_update_all(batt_drv);
		goto msc_logic_done;
	}

	/*
	 * here when connected to power supply
	 * The following block one only on start.
	 */
	if (batt_drv->ssoc_state.buck_enabled <= 0) {
		struct bhi_data *bhi_data = &batt_drv->health_data.bhi_data;
		struct device_node *node = batt_drv->device->of_node;
		const qnum_t ssoc_delta = ssoc_get_delta(batt_drv);
		u32 capacity;

		/*
		 * FIX: BatteryDefenderUI needs use a different curve because
		 * bd->bd_voltage_trigger needs now to be 100%. In alternative
		 * we use the regular charge curve and show that charging stop
		 * BEFORE reaching 100%. This is similar to what we do if BD
		 * trigger over bd->bd_voltage_trigger BUT under SSOC=100%
		 */
		ssoc_change_curve(&batt_drv->ssoc_state, ssoc_delta,
				  SSOC_UIC_TYPE_CHG);

		/* google_resistance is calculated while charging */
		if (bhi_data->res_state.estimate_filter)
			batt_res_state_set(&bhi_data->res_state, true);

		capacity = aacr_get_capacity(batt_drv);
		if (capacity != batt_drv->chg_profile.capacity_ma) {
			gbms_init_chg_table(&batt_drv->chg_profile, node, capacity);
			google_battery_dump_profile(&batt_drv->chg_profile);
		}

		batt_chg_stats_start(batt_drv);

		err = GPSY_SET_PROP(batt_drv->fg_psy, GBMS_PROP_BATT_CE_CTRL, true);
		if (err < 0)
			pr_err("Cannot set the BATT_CE_CTRL (%d)\n", err);

		/* released in battery_work() */
		__pm_stay_awake(batt_drv->poll_ws);
		batt_drv->batt_fast_update_cnt = BATT_WORK_FAST_RETRY_CNT;
		mod_delayed_work(system_wq, &batt_drv->batt_work,
				 msecs_to_jiffies(BATT_WORK_FAST_RETRY_MS));

		/* TODO: move earlier and include the change to the curve */
		ssoc_change_state(&batt_drv->ssoc_state, 1);
		changed = true;

		/* start bpst detect */
		mutex_lock(&batt_drv->bpst_state.lock);
		if (batt_drv->bpst_state.bpst_enable) {
			rc = batt_bpst_detect_begin(&batt_drv->bpst_state);
			if (rc < 0)
				pr_err("MSC_BPST: Cannot start bpst detect\n");
		}
		mutex_unlock(&batt_drv->bpst_state.lock);

		/* reset ttf tier */
		ttf_tier_reset(&batt_drv->ttf_stats);
	}

	/*
	 * enter RL in DISCHARGE on charger DONE and enter RL in RECHARGE on
	 * battery FULL (i.e. SSOC==100%). charger DONE forces the discharge
	 * curve while RECHARGE will not modify the current curve.
	 */
	if ((batt_drv->chg_state.f.flags & GBMS_CS_FLAG_DONE) != 0) {
		changed = batt_rl_enter(&batt_drv->ssoc_state,
					BATT_RL_STATUS_DISCHARGE);

		batt_drv->chg_done = true;
		batt_drv->ssoc_state.bd_trickle_eoc = true;
	} else if (batt_drv->batt_full) {
		changed = batt_rl_enter(&batt_drv->ssoc_state,
					BATT_RL_STATUS_RECHARGE);
		batt_drv->ssoc_state.bd_trickle_full = true;
	}

	err = msc_logic(batt_drv);
	if (err < 0) {
		/* NOTE: google charger will poll again. */
		batt_drv->msc_update_interval = -1;

		batt_prlog(BATT_PRLOG_ALWAYS,
			   "MSC_DOUT ERROR=%d fv_uv=%d cc_max=%d update_interval=%d\n",
			   err, batt_drv->fv_uv, batt_drv->cc_max,
			   batt_drv->msc_update_interval);

		goto msc_logic_exit;
	}

	/*
	 * TODO: might need to behave in a different way when health based
	 * charging is active
	 */
	changed |= msc_logic_health(batt_drv);
	if (CHG_HEALTH_REST_IS_AON(&batt_drv->chg_health, ssoc)) {
		batt_drv->msc_state = MSC_HEALTH_ALWAYS_ON;
		batt_drv->fv_uv = 0;
	} else if (CHG_HEALTH_REST_IS_ACTIVE(&batt_drv->chg_health)) {
		batt_drv->msc_state = MSC_HEALTH;
		/* make sure using rest_fv_uv when HEALTH_ACTIVE */
		batt_drv->fv_uv = 0;
	} else if (CHG_HEALTH_REST_IS_PAUSE(&batt_drv->chg_health)) {
		batt_drv->msc_state = MSC_HEALTH_PAUSE;
	}

msc_logic_done:

	/* set ->cc_max = 0 on RL and SW_JEITA, no vote on interval in RL_DSG */
	if (batt_drv->ssoc_state.rl_status == BATT_RL_STATUS_DISCHARGE) {
		log_vote_level = batt_prlog_level(batt_drv->cc_max != 0);
		batt_drv->msc_update_interval = -1;
		batt_drv->cc_max = 0;
	}

	jeita_stop = batt_drv->jeita_stop_charging == 1;
	if (jeita_stop) {
		log_vote_level = batt_prlog_level(batt_drv->cc_max != 0);
		batt_drv->cc_max = 0;
	}

	if (changed)
		log_vote_level = BATT_PRLOG_ALWAYS;
	batt_prlog(log_vote_level,
		   "%s msc_state=%d cv_cnt=%d ov_cnt=%d rl_sts=%d temp_idx:%d, vbatt_idx:%d  fv_uv=%d cc_max=%d update_interval=%d\n",
		   (disable_votes) ? "MSC_DOUT" : "MSC_VOTE",
		   batt_drv->msc_state,
		   batt_drv->checked_cv_cnt, batt_drv->checked_ov_cnt,
		   batt_drv->ssoc_state.rl_status,
		   batt_drv->temp_idx, batt_drv->vbatt_idx,
		   batt_drv->fv_uv, batt_drv->cc_max,
		   batt_drv->msc_update_interval);

	 /*
	  * google_charger has voted(<=0) on msc_interval_votable and the
	  * votes on fcc and fv_uv will not be applied until google_charger
	  * votes a non-zero value.
	  *
	  * SW_JEITA: ->jeita_stop_charging != 0
	  * . ->msc_update_interval = -1 , fv_uv = -1 and ->cc_max = 0
	  * . vote(0) on ->fcc_votable with SW_JEITA_VOTER
	  * BATT_RL: rl_status == BATT_RL_STATUS_DISCHARGE
	  * . ->msc_update_interval = -1 , fv_uv = -1 and ->cc_max = 0
	  * . vote(0) on ->fcc_votable with SW_JEITA_VOTER
	  *
	  * Votes for MSC_LOGIC_VOTER will be all disabled.
	  */
	if (!batt_drv->fv_votable)
		batt_drv->fv_votable =
			gvotable_election_get_handle(VOTABLE_MSC_FV);
	if (batt_drv->fv_votable) {
		const int rest_fv_uv = batt_drv->chg_health.rest_fv_uv;

		gvotable_cast_int_vote(batt_drv->fv_votable,
				       MSC_LOGIC_VOTER, batt_drv->fv_uv,
				       !disable_votes && (batt_drv->fv_uv > 0));

		gvotable_cast_int_vote(batt_drv->fv_votable,
				       MSC_HEALTH_VOTER, rest_fv_uv,
				       !disable_votes && (rest_fv_uv > 0));
	}

	if (!batt_drv->fcc_votable)
		batt_drv->fcc_votable =
			gvotable_election_get_handle(VOTABLE_MSC_FCC);
	if (batt_drv->fcc_votable) {
		enum batt_rl_status rl_status = batt_drv->ssoc_state.rl_status;
		const int rest_cc_max = batt_drv->chg_health.rest_cc_max;
		struct batt_bpst *bpst_state = &batt_drv->bpst_state;

		/* while in RL => ->cc_max != -1 && ->fv_uv != -1 */
		gvotable_cast_int_vote(batt_drv->fcc_votable, RL_STATE_VOTER, 0,
				       !disable_votes &&
				       (rl_status == BATT_RL_STATUS_DISCHARGE));

		/* jeita_stop_charging != 0 => ->fv_uv = -1 && cc_max == -1 */
		gvotable_cast_int_vote(batt_drv->fcc_votable, SW_JEITA_VOTER, 0,
				       !disable_votes && jeita_stop);

		/* health based charging */
		gvotable_cast_int_vote(batt_drv->fcc_votable,
				       MSC_HEALTH_VOTER, rest_cc_max,
				       !disable_votes && (rest_cc_max != -1));

		gvotable_cast_int_vote(batt_drv->fcc_votable,
				       MSC_LOGIC_VOTER, batt_drv->cc_max,
				       !disable_votes &&
				       (batt_drv->cc_max != -1));

		/* bpst detection */
		if (bpst_state->bpst_detect_disable || bpst_state->bpst_cell_fault) {
			const int chg_rate = batt_drv->bpst_state.bpst_chg_rate;
			const int bpst_cc_max = (batt_drv->cc_max == -1) ? batt_drv->cc_max
							: ((batt_drv->cc_max * chg_rate) / 100);

			gvotable_cast_int_vote(batt_drv->fcc_votable,
					       BPST_DETECT_VOTER, bpst_cc_max,
					       !disable_votes &&
					       (bpst_cc_max != -1));
		}
	}

	/* Fan level can be updated only during power transfer */
	if (batt_drv->fan_level_votable) {
		int level = fan_calculate_level(batt_drv);

		gvotable_cast_int_vote(batt_drv->fan_level_votable,
				       "MSC_BATT", level, true);
		pr_debug("MSC_FAN_LVL: level=%d\n", level);
	}

	if (!batt_drv->msc_interval_votable)
		batt_drv->msc_interval_votable =
			gvotable_election_get_handle(VOTABLE_MSC_INTERVAL);
	if (batt_drv->msc_interval_votable)
		gvotable_cast_int_vote(batt_drv->msc_interval_votable,
				       MSC_LOGIC_VOTER,
				       batt_drv->msc_update_interval,
				       !disable_votes &&
				       (batt_drv->msc_update_interval != -1));

	batt_update_csi_info(batt_drv);

msc_logic_exit:

	if (changed) {
		dump_ssoc_state(&batt_drv->ssoc_state, batt_drv->ssoc_log);
		if (batt_drv->psy)
			power_supply_changed(batt_drv->psy);
	}

	__pm_relax(batt_drv->msc_ws);
	return err;
}

static struct device_node *batt_id_node(struct batt_drv *batt_drv)
{
	struct device_node *config_node = batt_drv->device->of_node;
	struct device_node *child_node;
	int ret = 0;
	u32 batt_id, gbatt_id;

	ret = gbms_storage_read(GBMS_TAG_BRID, &batt_id, sizeof(batt_id));
	if (ret < 0) {
		pr_warn("Failed to get batt_id (%d)\n", ret);
		return config_node;
	}

	for_each_child_of_node(config_node, child_node) {
		ret = of_property_read_u32(child_node, "google,batt-id",
					   &gbatt_id);
		if (ret != 0)
			continue;

		if (batt_id == gbatt_id)
			return child_node;
	}

	return config_node;
}

/* charge profile not in battery */
static int batt_init_chg_profile(struct batt_drv *batt_drv)
{
	struct gbms_chg_profile *profile = &batt_drv->chg_profile;
	struct device_node *node = batt_drv->device->of_node;
	int ret = 0;

	/* handle retry */
	if (!profile->cccm_limits) {
		ret = gbms_init_chg_profile(profile, node);
		if (ret < 0)
			return -EINVAL;
	}

	/* this is in mAh */
	ret = of_property_read_u32(node, "google,chg-battery-capacity",
				   &batt_drv->battery_capacity);
	if (ret < 0)
		pr_warn("read chg-battery-capacity from gauge\n");

	/*
	 * use battery FULL design when is not specified in DT. When battery is
	 * not present use default capacity from DT (if present) or disable
	 * charging altogether.
	 */
	if (batt_drv->battery_capacity == 0) {
		u32 fc = 0;
		struct power_supply *fg_psy = batt_drv->fg_psy;

		if (batt_drv->batt_present) {
			fc = GPSY_GET_PROP(fg_psy, POWER_SUPPLY_PROP_CHARGE_FULL_DESIGN);
			if (fc == -EAGAIN)
				return -EPROBE_DEFER;
			if (fc > 0) {
				pr_info("successfully read charging profile:\n");
				/* convert uA to mAh*/
				batt_drv->battery_capacity = fc / 1000;
			}

		}

		if (batt_drv->battery_capacity == 0) {
			struct device_node *node = batt_drv->device->of_node;

			ret = of_property_read_u32(node,
					"google,chg-battery-default-capacity",
						&batt_drv->battery_capacity);
			if (ret < 0)
				pr_warn("battery not present, no default capacity, zero charge table\n");
			else
				pr_warn("battery not present, using default capacity\n");
		}
	}

	/* TODO: dump the AACR table if supported */
	ret = gbms_read_aacr_limits(profile, batt_id_node(batt_drv));
	if (ret == 0)
		pr_info("AACR: supported\n");

	/* aacr tables enable AACR by default UNLESS explicitly disabled */
	ret = of_property_read_bool(node, "google,aacr-disable");
	if (!ret && profile->aacr_nb_limits)
		batt_drv->aacr_state = BATT_AACR_ENABLED;

	ret = of_property_read_u32(node, "google,aacr-algo", &batt_drv->aacr_algo);
	if (ret < 0)
		batt_drv->aacr_algo = BATT_AACR_ALGO_DEFAULT;

	/* NOTE: with NG charger tolerance is applied from "charger" */
	gbms_init_chg_table(profile, node, aacr_get_capacity(batt_drv));

	return 0;
}

/* ------------------------------------------------------------------------- */

/* call holding mutex_unlock(&ccd->lock); */
static int batt_cycle_count_store(struct gbatt_ccbin_data *ccd)
{
	int ret;

	ret = gbms_storage_write(GBMS_TAG_BCNT, ccd->count, sizeof(ccd->count));
	if (ret < 0 && ret != -ENOENT) {
		pr_err("failed to set bin_counts ret=%d\n", ret);
		return ret;
	}

	return 0;
}

/* call holding mutex_unlock(&ccd->lock); */
static int batt_cycle_count_load(struct gbatt_ccbin_data *ccd)
{
	int ret, i;

	ret = gbms_storage_read(GBMS_TAG_BCNT, ccd->count, sizeof(ccd->count));
	if (ret < 0 && ret != -ENOENT) {
		pr_err("failed to get bin_counts ret=%d\n", ret);
		return ret;
	}

	for (i = 0; i < GBMS_CCBIN_BUCKET_COUNT; i++)
		if (ccd->count[i] == 0xFFFF)
			ccd->count[i] = 0;

	ccd->prev_soc = -1;
	return 0;
}

/* update only when SSOC is increasing, not need to check charging */
static void batt_cycle_count_update(struct batt_drv *batt_drv, int soc)
{
	struct gbatt_ccbin_data *ccd = &batt_drv->cc_data;

	if (soc < 0 || soc > 100)
		return;

	mutex_lock(&ccd->lock);

	if (ccd->prev_soc != -1 && soc > ccd->prev_soc) {
		int bucket, cnt;

		for (cnt = soc ; cnt > ccd->prev_soc ; cnt--) {
			/* cnt decremented by 1 for bucket symmetry */
			bucket = (cnt - 1) * GBMS_CCBIN_BUCKET_COUNT / 100;
			ccd->count[bucket]++;
		}

		/* NOTE: could store on FULL or disconnect instead */
		(void)batt_cycle_count_store(ccd);
	}

	ccd->prev_soc = soc;

	mutex_unlock(&ccd->lock);
}

/* ------------------------------------------------------------------------- */

#ifdef CONFIG_DEBUG_FS

static ssize_t cycle_counts_store(struct device *dev,
				  struct device_attribute *attr,
				  const char *buf, size_t count)
{
	struct power_supply *psy = container_of(dev, struct power_supply, dev);
	struct batt_drv *batt_drv = power_supply_get_drvdata(psy);
	int ret;

	mutex_lock(&batt_drv->cc_data.lock);

	ret = gbms_cycle_count_sscan(batt_drv->cc_data.count, buf);
	if (ret == 0) {
		ret = batt_cycle_count_store(&batt_drv->cc_data);
		if (ret < 0)
			pr_err("cannot store bin count ret=%d\n", ret);
	}

	if (ret == 0)
		ret = count;

	mutex_unlock(&batt_drv->cc_data.lock);

	return ret;
}

static ssize_t cycle_counts_show(struct device *dev,
				 struct device_attribute *attr,
				 char *buff)
{
	struct power_supply *psy = container_of(dev, struct power_supply, dev);
	struct batt_drv *batt_drv = power_supply_get_drvdata(psy);
	int len;

	mutex_lock(&batt_drv->cc_data.lock);
	len = gbms_cycle_count_cstr(buff, PAGE_SIZE, batt_drv->cc_data.count);
	mutex_unlock(&batt_drv->cc_data.lock);

	return len;
}

static const DEVICE_ATTR_RW(cycle_counts);

static ssize_t resistance_show(struct device *dev,
				   struct device_attribute *attr,
				   char *buff)
{
	struct power_supply *psy = container_of(dev, struct power_supply, dev);
	struct batt_drv *batt_drv = power_supply_get_drvdata(psy);
	int value = -1;

	if (batt_drv->fg_psy)
		value = GPSY_GET_PROP(batt_drv->fg_psy, GBMS_PROP_RESISTANCE);

	return scnprintf(buff, PAGE_SIZE, "%d\n", value);
}

static const DEVICE_ATTR_RO(resistance);

static ssize_t resistance_avg_show(struct device *dev,
				   struct device_attribute *attr,
				   char *buff)
{
	struct power_supply *psy = container_of(dev, struct power_supply, dev);
	struct batt_drv *batt_drv = power_supply_get_drvdata(psy);

	/* resistance_avg is scaled */
	return scnprintf(buff, PAGE_SIZE, "%d\n",
			 batt_ravg_value(&batt_drv->health_data.bhi_data.res_state));
}

static const DEVICE_ATTR_RO(resistance_avg);

static ssize_t charge_full_estimate_show(struct device *dev,
				   struct device_attribute *attr,
				   char *buff)
{
	struct power_supply *psy = container_of(dev, struct power_supply, dev);
	struct batt_drv *batt_drv = power_supply_get_drvdata(psy);
	int value = -1;

	if (batt_drv->fg_psy)
		value = GPSY_GET_PROP(batt_drv->fg_psy, GBMS_PROP_CHARGE_FULL_ESTIMATE);

	return scnprintf(buff, PAGE_SIZE, "%d\n", value);
}

static const DEVICE_ATTR_RO(charge_full_estimate);


static int cycle_count_bins_store(void *data, u64 val)
{
	struct batt_drv *batt_drv = (struct batt_drv *)data;
	int ret;

	mutex_lock(&batt_drv->cc_data.lock);
	ret = batt_cycle_count_store(&batt_drv->cc_data);
	if (ret < 0)
		pr_err("cannot store bin count ret=%d\n", ret);
	mutex_unlock(&batt_drv->cc_data.lock);

	return ret;
}

static int cycle_count_bins_reload(void *data, u64 *val)
{
	struct batt_drv *batt_drv = (struct batt_drv *)data;
	int ret;

	mutex_lock(&batt_drv->cc_data.lock);
	ret = batt_cycle_count_load(&batt_drv->cc_data);
	if (ret < 0)
		pr_err("cannot restore bin count ret=%d\n", ret);
	mutex_unlock(&batt_drv->cc_data.lock);
	*val = ret;

	return ret;
}

DEFINE_SIMPLE_ATTRIBUTE(cycle_count_bins_sync_fops,
				cycle_count_bins_reload,
				cycle_count_bins_store, "%llu\n");


static int debug_get_ssoc_gdf(void *data, u64 *val)
{
	struct batt_drv *batt_drv = (struct batt_drv *)data;
	*val = batt_drv->ssoc_state.ssoc_gdf;
	return 0;
}

DEFINE_SIMPLE_ATTRIBUTE(debug_ssoc_gdf_fops, debug_get_ssoc_gdf, NULL, "%llu\n");


static int debug_get_ssoc_uic(void *data, u64 *val)
{
	struct batt_drv *batt_drv = (struct batt_drv *)data;
	*val = batt_drv->ssoc_state.ssoc_uic;
	return 0;
}

DEFINE_SIMPLE_ATTRIBUTE(debug_ssoc_uic_fops, debug_get_ssoc_uic, NULL, "%llu\n");

static int debug_get_ssoc_rls(void *data, u64 *val)
{
	struct batt_drv *batt_drv = (struct batt_drv *)data;

	mutex_lock(&batt_drv->chg_lock);
	*val = batt_drv->ssoc_state.rl_status;
	mutex_unlock(&batt_drv->chg_lock);

	return 0;
}

static int debug_set_ssoc_rls(void *data, u64 val)
{
	struct batt_drv *batt_drv = (struct batt_drv *)data;

	if (val < 0 || val > 2)
		return -EINVAL;

	mutex_lock(&batt_drv->chg_lock);
	batt_drv->ssoc_state.rl_status = val;
	if (!batt_drv->fcc_votable)
		batt_drv->fcc_votable =
			gvotable_election_get_handle(VOTABLE_MSC_FCC);
	if (batt_drv->fcc_votable)
		gvotable_cast_int_vote(batt_drv->fcc_votable, RL_STATE_VOTER, 0,
				       batt_drv->ssoc_state.rl_status ==
				       BATT_RL_STATUS_DISCHARGE);
	mutex_unlock(&batt_drv->chg_lock);

	return 0;
}

DEFINE_SIMPLE_ATTRIBUTE(debug_ssoc_rls_fops,
				debug_get_ssoc_rls, debug_set_ssoc_rls, "%llu\n");


static ssize_t debug_get_ssoc_uicurve(struct file *filp,
					   char __user *buf,
					   size_t count, loff_t *ppos)
{
	struct batt_drv *batt_drv = (struct batt_drv *)filp->private_data;
	char tmp[UICURVE_BUF_SZ] = { 0 };

	mutex_lock(&batt_drv->chg_lock);
	ssoc_uicurve_cstr(tmp, sizeof(tmp), batt_drv->ssoc_state.ssoc_curve);
	mutex_unlock(&batt_drv->chg_lock);

	return simple_read_from_buffer(buf, count, ppos, tmp, strlen(tmp));
}

static ssize_t debug_set_ssoc_uicurve(struct file *filp,
					 const char __user *user_buf,
					 size_t count, loff_t *ppos)
{
	struct batt_drv *batt_drv = (struct batt_drv *)filp->private_data;
	int ret, curve_type;
	char buf[8];

	ret = simple_write_to_buffer(buf, sizeof(buf), ppos, user_buf, count);
	if (!ret)
		return -EFAULT;

	mutex_lock(&batt_drv->chg_lock);

	/* FIX: BatteryDefenderUI doesn't really handle this yet */
	curve_type = (int)simple_strtoull(buf, NULL, 10);
	if (curve_type >= -1 && curve_type <= 1)
		ssoc_change_curve(&batt_drv->ssoc_state, 0, curve_type);
	else
		ret = -EINVAL;

	mutex_unlock(&batt_drv->chg_lock);

	if (ret == 0)
		ret = count;

	return 0;
}

BATTERY_DEBUG_ATTRIBUTE(debug_ssoc_uicurve_cstr_fops,
					debug_get_ssoc_uicurve,
					debug_set_ssoc_uicurve);

static int debug_force_psy_update(void *data, u64 val)
{
	struct batt_drv *batt_drv = (struct batt_drv *)data;

	if (!batt_drv->psy)
		return -EINVAL;

	power_supply_changed(batt_drv->psy);
	return 0;
}

DEFINE_SIMPLE_ATTRIBUTE(debug_force_psy_update_fops,
				NULL, debug_force_psy_update, "%llu\n");

/* Adaptive Charging */
static int debug_chg_health_rest_rate_read(void *data, u64 *val)
{
	struct batt_drv *batt_drv = (struct batt_drv *)data;

	if (!batt_drv->psy)
		return -EINVAL;

	*val = batt_drv->chg_health.rest_rate;
	return 0;
}

/* Adaptive Charging */
static int debug_chg_health_rest_rate_write(void *data, u64 val)
{
	struct batt_drv *batt_drv = (struct batt_drv *)data;

	if (!batt_drv->psy)
		return -EINVAL;

	batt_drv->chg_health.rest_rate = val;
	return 0;
}

/* Adaptive Charging */
DEFINE_SIMPLE_ATTRIBUTE(debug_chg_health_rest_rate_fops,
			debug_chg_health_rest_rate_read,
			debug_chg_health_rest_rate_write, "%llu\n");

/* Adaptive Charging */
static int debug_chg_health_thr_soc_read(void *data, u64 *val)
{
	struct batt_drv *batt_drv = (struct batt_drv *)data;

	if (!batt_drv->psy)
		return -EINVAL;

	*val = batt_drv->chg_health.rest_soc;
	return 0;
}

/* Adaptive Charging */
static int debug_chg_health_thr_soc_write(void *data, u64 val)
{
	struct batt_drv *batt_drv = (struct batt_drv *)data;

	if (!batt_drv->psy)
		return -EINVAL;

	batt_drv->chg_health.rest_soc = val;
	return 0;
}

/* Adaptive Charging */
DEFINE_SIMPLE_ATTRIBUTE(debug_chg_health_thr_soc_fops,
			debug_chg_health_thr_soc_read,
			debug_chg_health_thr_soc_write, "%llu\n");

/* Adaptive Charging */
static int debug_chg_health_set_stage(void *data, u64 val)
{
	struct batt_drv *batt_drv = (struct batt_drv *)data;

	if (!batt_drv->psy)
		return -EINVAL;

	switch (val) {
	case CHG_HEALTH_DISABLED:
	case CHG_HEALTH_INACTIVE:
	case CHG_HEALTH_ENABLED:
	case CHG_HEALTH_ACTIVE:
	case CHG_HEALTH_DONE:
		break;
	default:
		return -EINVAL;
	}

	batt_drv->chg_health.rest_state = val;
	return 0;
}

/* Adaptive Charging */
DEFINE_SIMPLE_ATTRIBUTE(debug_chg_health_stage_fops, NULL,
			debug_chg_health_set_stage, "%llu\n");

/* debug variable */
static int raw_profile_cycles;

static ssize_t debug_get_chg_raw_profile(struct file *filp,
					 char __user *buf,
					 size_t count, loff_t *ppos)
{
	struct batt_drv *batt_drv = (struct batt_drv *)filp->private_data;
	char *tmp;
	int len;

	tmp = kzalloc(PAGE_SIZE, GFP_KERNEL);
	if (!tmp)
		return -ENOMEM;

	if (raw_profile_cycles) {
		struct gbms_chg_profile profile;
		int count;

		len = gbms_init_chg_profile(&profile, batt_drv->device->of_node);
		if (len < 0)
			goto exit_done;

		/* len is the capacity */
		len = aacr_get_capacity_at_cycle(batt_drv, raw_profile_cycles);
		if (len <= 0) {
			gbms_free_chg_profile(&profile);
			goto exit_done;
		}

		count = scnprintf(tmp, PAGE_SIZE, "AACR Profile at %d cycles\n",
				  raw_profile_cycles);
		gbms_init_chg_table(&profile, batt_drv->device->of_node, len);
		gbms_dump_chg_profile(&tmp[count], PAGE_SIZE - count, &profile);
		gbms_free_chg_profile(&profile);
	} else {
		gbms_dump_chg_profile(tmp, PAGE_SIZE, &batt_drv->chg_profile);
	}

	len = simple_read_from_buffer(buf, count, ppos, tmp, strlen(tmp));

exit_done:
	kfree(tmp);
	return len;
}

static ssize_t debug_set_chg_raw_profile(struct file *filp,
					 const char __user *user_buf,
					 size_t count, loff_t *ppos)
{
	int ret = 0, val;
	char buf[8];

	ret = simple_write_to_buffer(buf, sizeof(buf), ppos, user_buf, count);
	if (!ret)
		return -EFAULT;

	buf[ret] = '\0';
	ret = kstrtoint(buf, 0, &val);
	if (ret < 0)
		return ret;

	raw_profile_cycles = val;
	return count;
}

BATTERY_DEBUG_ATTRIBUTE(debug_chg_raw_profile_fops,
			debug_get_chg_raw_profile,
			debug_set_chg_raw_profile);

static ssize_t debug_get_power_metrics(struct file *filp, char __user *buf,
				       size_t count, loff_t *ppos)
{
	struct batt_drv *batt_drv = (struct batt_drv *)filp->private_data;
	char *tmp;
	int idx, len = 0;

	tmp = kzalloc(PAGE_SIZE, GFP_KERNEL);
	if (!tmp)
		return -ENOMEM;

	for(idx = 0; idx < POWER_METRICS_MAX_DATA; idx++) {
		len += scnprintf(&tmp[len], PAGE_SIZE - len, "%2d: %8ld/%8ld - %5lld\n", idx,
				 batt_drv->power_metrics.data[idx].voltage,
				 batt_drv->power_metrics.data[idx].charge_count,
				 batt_drv->power_metrics.data[idx].time);
	}

	len = simple_read_from_buffer(buf, count, ppos, tmp, strlen(tmp));
	kfree(tmp);

	return len;
}

BATTERY_DEBUG_ATTRIBUTE(debug_power_metrics_fops, debug_get_power_metrics, NULL);

static int debug_bpst_sbd_status_read(void *data, u64 *val)
{
	struct batt_drv *batt_drv = (struct batt_drv *)data;

	*val = batt_drv->bpst_state.bpst_sbd_status;
	return 0;
}

static int debug_bpst_sbd_status_write(void *data, u64 val)
{
	struct batt_drv *batt_drv = (struct batt_drv *)data;

	if (val < 0 || val > 1)
		return -EINVAL;

	mutex_lock(&batt_drv->bpst_state.lock);
	batt_drv->bpst_state.bpst_sbd_status = val;
	mutex_unlock(&batt_drv->bpst_state.lock);

	return 0;
}

DEFINE_SIMPLE_ATTRIBUTE(debug_bpst_sbd_status_fops,
			debug_bpst_sbd_status_read,
			debug_bpst_sbd_status_write, "%llu\n");

static int debug_ravg_fops_write(void *data, u64 val)
{
	struct batt_drv *batt_drv = (struct batt_drv *)data;
	struct batt_res *res_state = &batt_drv->health_data.bhi_data.res_state;
	int resistance_avg = val / 100, filter_count = 1;
	int ret;

	mutex_lock(&batt_drv->chg_lock);

	batt_res_state_set(res_state, false);
	res_state->resistance_avg = resistance_avg;
	res_state->filter_count = filter_count;

	/* reset storage to defaults */
	if (val == 0) {
		resistance_avg = 0xffff;
		filter_count = 0xffff;
	}

	ret = batt_ravg_write(resistance_avg, filter_count);
	pr_info("RAVG: update val=%d, resistance_avg=%x filter_count=%x (%d)\n",
		(int)val, resistance_avg, filter_count, ret);
	mutex_unlock(&batt_drv->chg_lock);

	return 0;
}

DEFINE_SIMPLE_ATTRIBUTE(debug_ravg_fops, NULL, debug_ravg_fops_write, "%llu\n");


#endif

/* ------------------------------------------------------------------------- */

static ssize_t debug_get_fake_temp(struct file *filp,
					   char __user *buf,
					   size_t count, loff_t *ppos)
{
	struct batt_drv *batt_drv = (struct batt_drv *)filp->private_data;
	char tmp[8];

	mutex_lock(&batt_drv->chg_lock);
	scnprintf(tmp, sizeof(tmp), "%d\n", batt_drv->fake_temp);
	mutex_unlock(&batt_drv->chg_lock);

	return simple_read_from_buffer(buf, count, ppos, tmp, strlen(tmp));
}

static ssize_t debug_set_fake_temp(struct file *filp,
					 const char __user *user_buf,
					 size_t count, loff_t *ppos)
{
	struct batt_drv *batt_drv = (struct batt_drv *)filp->private_data;
	int ret = 0, val;
	char buf[8];

	ret = simple_write_to_buffer(buf, sizeof(buf), ppos, user_buf, count);
	if (!ret)
		return -EFAULT;

	buf[ret] = '\0';
	ret = kstrtoint(buf, 0, &val);
	if (ret < 0)
		return ret;

	mutex_lock(&batt_drv->chg_lock);
	batt_drv->fake_temp = val;
	mutex_unlock(&batt_drv->chg_lock);

	return count;
}

BATTERY_DEBUG_ATTRIBUTE(debug_fake_temp_fops, debug_get_fake_temp,
			debug_set_fake_temp);


static enum batt_paired_state
batt_reset_pairing_state(const struct batt_drv *batt_drv)
{
	char dev_info[GBMS_DINF_LEN];
	int ret = 0;

	memset(dev_info, 0xff, sizeof(dev_info));
	ret = gbms_storage_write(GBMS_TAG_DINF, dev_info, sizeof(dev_info));
	if (ret < 0)
		return -EIO;

	return 0;
}

static ssize_t debug_set_pairing_state(struct file *filp,
					 const char __user *user_buf,
					 size_t count, loff_t *ppos)
{
	struct batt_drv *batt_drv = (struct batt_drv *)filp->private_data;
	int ret = 0, val;
	char buf[8];

	ret = simple_write_to_buffer(buf, sizeof(buf), ppos, user_buf, count);
	if (ret <= 0)
		return ret;

	buf[ret] = '\0';
	ret = kstrtoint(buf, 0, &val);
	if (ret < 0)
		return ret;

	mutex_lock(&batt_drv->chg_lock);

	if (val == BATT_PAIRING_ENABLED) {
		batt_drv->pairing_state = BATT_PAIRING_ENABLED;
		mod_delayed_work(system_wq, &batt_drv->batt_work, 0);
	} else if (val == BATT_PAIRING_RESET) {

		/* send a paring enable to re-pair OR reboot */
		ret = batt_reset_pairing_state(batt_drv);
		if (ret == 0)
			batt_drv->pairing_state = BATT_PAIRING_DISABLED;
		else
			count = -EIO;
	} else {
		count = -EINVAL;
	}
	mutex_unlock(&batt_drv->chg_lock);

	return count;
}

BATTERY_DEBUG_ATTRIBUTE(debug_pairing_fops, 0, debug_set_pairing_state);

/* TODO: add write to stop/start collection, erase history etc. */
static ssize_t debug_get_blf_state(struct file *filp, char __user *buf,
				   size_t count, loff_t *ppos)
{
	struct batt_drv *batt_drv = (struct batt_drv *)filp->private_data;
	char tmp[8];

	mutex_lock(&batt_drv->chg_lock);
	scnprintf(tmp, sizeof(tmp), "%d\n", batt_drv->blf_state);
	mutex_unlock(&batt_drv->chg_lock);

	return simple_read_from_buffer(buf, count, ppos, tmp, strlen(tmp));
}
BATTERY_DEBUG_ATTRIBUTE(debug_blf_state_fops, debug_get_blf_state, 0);

/* TODO: add writes to restart pairing (i.e. provide key) */
static ssize_t batt_pairing_state_show(struct device *dev,
				       struct device_attribute *attr,
				       char *buf)
{
	struct power_supply *psy = container_of(dev, struct power_supply, dev);
	struct batt_drv *batt_drv = power_supply_get_drvdata(psy);
	int len;

	mutex_lock(&batt_drv->chg_lock);
	len = scnprintf(buf, PAGE_SIZE, "%d\n", batt_drv->pairing_state);
	mutex_unlock(&batt_drv->chg_lock);
	return len;
}

static const DEVICE_ATTR(pairing_state, 0444, batt_pairing_state_show, NULL);


static ssize_t batt_ctl_chg_stats_actual(struct device *dev,
					 struct device_attribute *attr,
					 const char *buf, size_t count)
{
	struct power_supply *psy = container_of(dev, struct power_supply, dev);
	struct batt_drv *batt_drv =(struct batt_drv *)
					power_supply_get_drvdata(psy);

	if (count < 1)
		return -ENODATA;

	switch (buf[0]) {
	case 'p': /* publish data to qual */
	case 'P': /* force publish data to qual */
		batt_chg_stats_pub(batt_drv, "debug cmd", buf[0] == 'P', false);
		break;
	default:
		count = -EINVAL;
		break;
	}

	return count;
}

static ssize_t batt_show_chg_stats_actual(struct device *dev,
				   struct device_attribute *attr, char *buf)
{
	struct power_supply *psy = container_of(dev, struct power_supply, dev);
	struct batt_drv *batt_drv =(struct batt_drv *)
					power_supply_get_drvdata(psy);
	int len;

	mutex_lock(&batt_drv->stats_lock);
	len = batt_chg_stats_cstr(buf, PAGE_SIZE, &batt_drv->ce_data, false);
	mutex_unlock(&batt_drv->stats_lock);

	return len;
}

static const DEVICE_ATTR(charge_stats_actual, 0664,
					     batt_show_chg_stats_actual,
					     batt_ctl_chg_stats_actual);

static ssize_t batt_ctl_chg_stats(struct device *dev,
				  struct device_attribute *attr,
				  const char *buf, size_t count)
{
	struct power_supply *psy = container_of(dev, struct power_supply, dev);
	struct batt_drv *batt_drv =(struct batt_drv *)
					power_supply_get_drvdata(psy);

	if (count < 1)
		return -ENODATA;

	mutex_lock(&batt_drv->stats_lock);
	switch (buf[0]) {
	case 0:
	case '0': /* invalidate current qual */
		cev_stats_init(&batt_drv->ce_qual, &batt_drv->chg_profile);
		break;
	}
	mutex_unlock(&batt_drv->stats_lock);

	return count;
}

/* regular and health stats */
static ssize_t batt_chg_qual_stats_cstr(char *buff, int size,
					struct gbms_charging_event *ce_qual,
					bool verbose)
{
	ssize_t len = 0;

	len += batt_chg_stats_cstr(&buff[len], size - len, ce_qual, verbose);
	if (ce_qual->ce_health.rest_state != CHG_HEALTH_INACTIVE)
		len += batt_health_stats_cstr(&buff[len], size - len,
					      ce_qual, verbose);
	return len;
}

static ssize_t batt_show_chg_stats(struct device *dev,
				   struct device_attribute *attr, char *buf)
{
	struct power_supply *psy = container_of(dev, struct power_supply, dev);
	struct batt_drv *batt_drv =(struct batt_drv *)
					power_supply_get_drvdata(psy);
	struct gbms_charging_event *ce_qual = &batt_drv->ce_qual;
	int len = -ENODATA;

	mutex_lock(&batt_drv->stats_lock);
	if (ce_qual->last_update - ce_qual->first_update)
		len = batt_chg_qual_stats_cstr(buf, PAGE_SIZE, ce_qual, false);
	mutex_unlock(&batt_drv->stats_lock);

	return len;
}

static const DEVICE_ATTR(charge_stats, 0664, batt_show_chg_stats,
					     batt_ctl_chg_stats);

/* show current/active and qual data */
static ssize_t batt_show_chg_details(struct device *dev,
				     struct device_attribute *attr, char *buf)
{
	struct power_supply *psy = container_of(dev, struct power_supply, dev);
	struct batt_drv *batt_drv =(struct batt_drv *)
					power_supply_get_drvdata(psy);
	struct gbms_charging_event *ce_data = &batt_drv->ce_data;
	const bool qual_valid = (batt_drv->ce_qual.last_update -
				batt_drv->ce_qual.first_update) != 0;
	int len = 0;

	mutex_lock(&batt_drv->stats_lock);

	/* this is the current one */
	len += batt_chg_stats_cstr(&buf[len], PAGE_SIZE - len, ce_data, true);

	/*
	 * stats are accumulated in ce_data->health_stats, rest_* fields
	 * are set on stats_close()
	 */
	if (batt_drv->chg_health.rest_state != CHG_HEALTH_INACTIVE) {
		const struct gbms_ce_tier_stats *h = &batt_drv->ce_data.health_stats;
		const struct gbms_ce_tier_stats *p = &batt_drv->ce_data.health_pause_stats;
		const long elap_h = h->time_fast + h->time_taper + h->time_other;
		const long elap_p = p->time_fast + p->time_taper + p->time_other;
		const ktime_t now = get_boot_sec();
		int vti;

		vti = batt_chg_health_vti(&batt_drv->chg_health);
		len += scnprintf(&buf[len], PAGE_SIZE - len,
				"\nH: %d %d %ld %ld %lld %lld %d",
				batt_drv->chg_health.rest_state,
				vti, elap_h, elap_p, now,
				batt_drv->chg_health.rest_deadline,
				batt_drv->chg_health.always_on_soc);

		/* NOTE: vtier_idx is -1, can also check elap  */
		if (h->soc_in != -1)
			len += batt_chg_tier_stats_cstr(&buf[len],
							PAGE_SIZE - len, h, !!elap_h);
		if (p->soc_in != -1)
			len += batt_chg_tier_stats_cstr(&buf[len],
							PAGE_SIZE - len, p, !!elap_p);
	}

	len += scnprintf(&buf[len], PAGE_SIZE - len, "\n");

	/* this was the last one (if present) */
	if (qual_valid) {
		len += batt_chg_qual_stats_cstr(&buf[len], PAGE_SIZE - len,
						&batt_drv->ce_qual, true);
		len += scnprintf(&buf[len], PAGE_SIZE - len, "\n");
	}

	mutex_unlock(&batt_drv->stats_lock);

	return len;
}

static const DEVICE_ATTR(charge_details, 0444, batt_show_chg_details,
					       NULL);

/* tier and soc details */
static ssize_t batt_show_ttf_details(struct device *dev,
				     struct device_attribute *attr, char *buf)
{
	struct power_supply *psy = container_of(dev, struct power_supply, dev);
	struct batt_drv *batt_drv = (struct batt_drv *)
					power_supply_get_drvdata(psy);
	struct batt_ttf_stats *ttf_stats;
	int len;

	if (!batt_drv->ssoc_state.buck_enabled)
		return -ENODATA;

	ttf_stats = kzalloc(sizeof(*ttf_stats), GFP_KERNEL);
	if (!ttf_stats)
		return -ENOMEM;

	mutex_lock(&batt_drv->stats_lock);
	/* update a private copy of ttf stats */
	ttf_stats_update(ttf_stats_dup(ttf_stats, &batt_drv->ttf_stats),
			 &batt_drv->ce_data, false);
	mutex_unlock(&batt_drv->stats_lock);

	len = ttf_dump_details(buf, PAGE_SIZE, ttf_stats,
			       batt_drv->ce_data.last_soc);
	kfree(ttf_stats);

	return len;
}

static const DEVICE_ATTR(ttf_details, 0444, batt_show_ttf_details, NULL);

/* house stats */
static ssize_t batt_show_ttf_stats(struct device *dev,
				   struct device_attribute *attr, char *buf)
{
	struct power_supply *psy = container_of(dev, struct power_supply, dev);
	struct batt_drv *batt_drv =(struct batt_drv *)
					power_supply_get_drvdata(psy);
	const int verbose = true;
	int i, len = 0;

	mutex_lock(&batt_drv->stats_lock);

	for (i = 0; i < GBMS_STATS_TIER_COUNT; i++)
		len += ttf_tier_cstr(&buf[len], PAGE_SIZE,
				     &batt_drv->ttf_stats.tier_stats[i]);

	len += scnprintf(&buf[len], PAGE_SIZE - len, "\n");

	if (verbose)
		len += ttf_soc_cstr(&buf[len], PAGE_SIZE - len,
				    &batt_drv->ttf_stats.soc_stats,
				    0, 99);

	mutex_unlock(&batt_drv->stats_lock);

	return len;
}

/* userspace restore the TTF data with this */
static ssize_t batt_ctl_ttf_stats(struct device *dev,
				  struct device_attribute *attr,
				  const char *buf, size_t count)
{
	int res;
	struct power_supply *psy = container_of(dev, struct power_supply, dev);
	struct batt_drv *batt_drv =(struct batt_drv *)
					power_supply_get_drvdata(psy);

	if (count < 1)
		return -ENODATA;
	if (!batt_drv->ssoc_state.buck_enabled)
		return -ENODATA;

	mutex_lock(&batt_drv->stats_lock);
	switch (buf[0]) {
	case 'u':
	case 'U': /* force update */
		ttf_stats_update(&batt_drv->ttf_stats, &batt_drv->ce_data,
				 (buf[0] == 'U'));
		break;
	default:
		/* TODO: userspace restore of the data */
		res = ttf_stats_sscan(&batt_drv->ttf_stats, buf, count);
		if (res < 0)
			count = res;
		break;
	}
	mutex_unlock(&batt_drv->stats_lock);

	return count;
}

static const DEVICE_ATTR(ttf_stats, 0664, batt_show_ttf_stats,
					  batt_ctl_ttf_stats);

/* ------------------------------------------------------------------------- */

static ssize_t chg_health_show_stage(struct device *dev,
				     struct device_attribute *attr, char *buf)
{
	struct power_supply *psy = container_of(dev, struct power_supply, dev);
	struct batt_drv *batt_drv = (struct batt_drv *)
					power_supply_get_drvdata(psy);
	const char *s = "Inactive";

	mutex_lock(&batt_drv->chg_lock);
	switch (batt_drv->chg_health.rest_state) {
	case CHG_HEALTH_DISABLED:
		s = "Disabled";
		break;
	case CHG_HEALTH_ENABLED:
		s = "Enabled";
		break;
	case CHG_HEALTH_PAUSE:
	case CHG_HEALTH_ACTIVE:
		s = "Active";
		break;
	case CHG_HEALTH_DONE:
		s = "Done";
		break;
	default:
		break;
	}
	mutex_unlock(&batt_drv->chg_lock);

	return scnprintf(buf, PAGE_SIZE, "%s\n", s);
}

static const DEVICE_ATTR(charge_stage, 0444, chg_health_show_stage, NULL);

static ssize_t chg_health_charge_limit_get(struct device *dev,
					   struct device_attribute *attr,
					   char *buf)
{
	struct power_supply *psy = container_of(dev, struct power_supply, dev);
	struct batt_drv *batt_drv =(struct batt_drv *)
					power_supply_get_drvdata(psy);

	return scnprintf(buf, PAGE_SIZE, "%d\n",
			 batt_drv->chg_health.always_on_soc);
}
/* setting disable (deadline = -1) or replug (deadline == 0) will disable */
static ssize_t chg_health_charge_limit_set(struct device *dev,
					   struct device_attribute *attr,
					   const char *buf, size_t count)
{
	struct power_supply *psy = container_of(dev, struct power_supply, dev);
	struct batt_drv *batt_drv =(struct batt_drv *)
					power_supply_get_drvdata(psy);
	const int always_on_soc = simple_strtol(buf, NULL, 10);
	enum chg_health_state rest_state;

	/* Always enable AC when SOC is over trigger */
	if (always_on_soc < -1 || always_on_soc > 99)
		return -EINVAL;

	mutex_lock(&batt_drv->chg_lock);

	/*
	 * There are interesting overlaps with the AC standard behavior since
	 * the aon limit can be set at any time (and while AC limit is active)
	 * TODO: fully document the state machine
	 */
	rest_state = batt_drv->chg_health.rest_state;

	if (always_on_soc != -1) {
		switch (rest_state) {
		case CHG_HEALTH_DISABLED: /* didn't meet deadline */
		case CHG_HEALTH_INACTIVE: /* deadline was not provided */
			rest_state = CHG_HEALTH_ENABLED;
			break;
		default:
			/* _DONE, _ENABLED, _ACTIVE, _USER_DISABLED */
			break;
		}
	} else if (batt_drv->chg_health.always_on_soc != -1) {

		switch (rest_state) {
		case CHG_HEALTH_ENABLED: /* waiting for always_on_soc */
		case CHG_HEALTH_ACTIVE: /* activated at always_on_soc */
			if (batt_drv->chg_health.rest_deadline > 0)
				rest_state = CHG_HEALTH_ENABLED;
			else
				rest_state = CHG_HEALTH_INACTIVE;
			break;
		default:
			/* _DONE, _DISABLED, _USER_DISABLED */
			break;
		}
	}

	batt_drv->chg_health.always_on_soc = always_on_soc;
	batt_drv->chg_health.rest_state = rest_state;

	mutex_unlock(&batt_drv->chg_lock);
	power_supply_changed(batt_drv->psy);
	return count;
}

static DEVICE_ATTR(charge_limit, 0660, chg_health_charge_limit_get,
		   chg_health_charge_limit_set);

static ssize_t batt_show_chg_deadline(struct device *dev,
				      struct device_attribute *attr, char *buf)
{
	struct power_supply *psy = container_of(dev, struct power_supply, dev);
	struct batt_drv *batt_drv =(struct batt_drv *)
					power_supply_get_drvdata(psy);
	const struct batt_chg_health *rest = &batt_drv->chg_health;
	const bool aon_enabled = rest->always_on_soc != -1;
	const ktime_t now = get_boot_sec();
	long long deadline = 0;
	ktime_t ttf = 0;
	int ret = 0;

	mutex_lock(&batt_drv->chg_lock);

	/*
	 * = (rest_deadline <= 0) means state is either Inactive or Disabled
	 * = (rest_deadline < now) means state is either Done or Disabled
	 *
	 * State becomes Disabled from Enabled or Active when/if msc_logic()
	 * determines that the device cannot reach full before the deadline.
	 *
	 * UI checks for:
	 *   (stage == 'Active' || stage == 'Enabled') && deadline > 0
	 */
	deadline = batt_drv->chg_health.rest_deadline;

	/* ACA: show time to full when ACA triggered */
	if (aon_enabled && rest->rest_state == CHG_HEALTH_ACTIVE) {
		ret = batt_ttf_estimate(&ttf, batt_drv);
		if (ret < 0)
			pr_debug("unable to get ttf (%d)\n", ret);
		else
			deadline = now + ttf;
	}

	if (deadline > 0 && deadline > now)
		deadline -= now;
	else if (deadline > 0)
		deadline = 0;

	mutex_unlock(&batt_drv->chg_lock);

	/*
	 * deadline < 0 feature disabled. deadline = 0 expired or disabled for
	 * this session, deadline > 0 time to deadline otherwise.
	 */
	return scnprintf(buf, PAGE_SIZE, "%lld\n", (long long)deadline);
}

/* userspace restore the TTF data with this */
static ssize_t batt_set_chg_deadline(struct device *dev,
				     struct device_attribute *attr,
				     const char *buf, size_t count)
{
	struct power_supply *psy = container_of(dev, struct power_supply, dev);
	struct batt_drv *batt_drv =(struct batt_drv *)
					power_supply_get_drvdata(psy);
	long long deadline_s;
	bool changed;

	/* API works in seconds */
	deadline_s = simple_strtoll(buf, NULL, 10);

	mutex_lock(&batt_drv->chg_lock);
	/* Let deadline < 0 pass to set stats */
	if (!batt_drv->ssoc_state.buck_enabled && deadline_s >= 0) {
		mutex_unlock(&batt_drv->chg_lock);
		return -EINVAL;
	}

	changed = batt_health_set_chg_deadline(&batt_drv->chg_health,
					       deadline_s);
	mutex_unlock(&batt_drv->chg_lock);

	if (changed)
		power_supply_changed(batt_drv->psy);

	pr_info("MSC_HEALTH deadline_s=%lld deadline at %lld\n",
		deadline_s, batt_drv->chg_health.rest_deadline);
	logbuffer_log(batt_drv->ttf_stats.ttf_log,
		     "MSC_HEALTH: deadline_s=%ld deadline at %ld",
		     deadline_s, batt_drv->chg_health.rest_deadline);

	return count;
}

static const DEVICE_ATTR(charge_deadline, 0664, batt_show_chg_deadline,
						batt_set_chg_deadline);

static ssize_t charge_deadline_dryrun_store(struct device *dev,
					    struct device_attribute *attr,
					    const char *buf, size_t count)
{
	struct power_supply *psy = container_of(dev, struct power_supply, dev);
	struct batt_drv *batt_drv =
		(struct batt_drv *)power_supply_get_drvdata(psy);
	long long deadline_s;

	/* API works in seconds */
	deadline_s = simple_strtoll(buf, NULL, 10);

	mutex_lock(&batt_drv->chg_lock);
	if (!batt_drv->ssoc_state.buck_enabled || deadline_s < 0) {
		mutex_unlock(&batt_drv->chg_lock);
		return -EINVAL;
	}
	batt_drv->chg_health.dry_run_deadline = get_boot_sec() + deadline_s;
	mutex_unlock(&batt_drv->chg_lock);

	return count;
}

static DEVICE_ATTR_WO(charge_deadline_dryrun);

enum batt_ssoc_status {
	BATT_SSOC_STATUS_UNKNOWN = 0,
	BATT_SSOC_STATUS_CONNECTED = 1,
	BATT_SSOC_STATUS_DISCONNECTED = 2,
	BATT_SSOC_STATUS_FULL = 3,
};

static ssize_t ssoc_details_show(struct device *dev,
				 struct device_attribute *attr, char *buf)
{
	struct power_supply *psy = container_of(dev, struct power_supply, dev);
	struct batt_drv *batt_drv = power_supply_get_drvdata(psy);
	struct batt_ssoc_state *ssoc_state = &batt_drv->ssoc_state;
	int len = 0;
	enum batt_ssoc_status status = BATT_SSOC_STATUS_UNKNOWN;
	char buff[UICURVE_BUF_SZ] = { 0 };

	mutex_lock(&batt_drv->chg_lock);

	if (ssoc_state->buck_enabled == 0) {
		status = BATT_SSOC_STATUS_DISCONNECTED;
	} else if (ssoc_state->buck_enabled == 1) {
		if (batt_drv->batt_full)
			status = BATT_SSOC_STATUS_FULL;
		else
			status = BATT_SSOC_STATUS_CONNECTED;
	}

	len = scnprintf(
		buf, sizeof(ssoc_state->ssoc_state_cstr),
		"soc: l=%d%% gdf=%d.%02d uic=%d.%02d rl=%d.%02d\n"
		"curve:%s\n"
		"status: ct=%d rl=%d s=%d\n",
		ssoc_get_capacity(ssoc_state), qnum_toint(ssoc_state->ssoc_gdf),
		qnum_fracdgt(ssoc_state->ssoc_gdf),
		qnum_toint(ssoc_state->ssoc_uic),
		qnum_fracdgt(ssoc_state->ssoc_uic),
		qnum_toint(ssoc_state->ssoc_rl),
		qnum_fracdgt(ssoc_state->ssoc_rl),
		ssoc_uicurve_cstr(buff, sizeof(buff), ssoc_state->ssoc_curve),
		ssoc_state->ssoc_curve_type, ssoc_state->rl_status, status);

	mutex_unlock(&batt_drv->chg_lock);

	return len;
}

static const DEVICE_ATTR_RO(ssoc_details);

static ssize_t show_bd_trickle_enable(struct device *dev,
				      struct device_attribute *attr,
				      char *buf)
{
	struct power_supply *psy = container_of(dev, struct power_supply, dev);
	struct batt_drv *batt_drv = power_supply_get_drvdata(psy);

	return scnprintf(buf, PAGE_SIZE, "%d\n",
			 batt_drv->ssoc_state.bd_trickle_enable);
}

static ssize_t set_bd_trickle_enable(struct device *dev,
				     struct device_attribute *attr,
				     const char *buf, size_t count)
{
	struct power_supply *psy = container_of(dev, struct power_supply, dev);
	struct batt_drv *batt_drv = power_supply_get_drvdata(psy);
	int ret = 0, val;

	ret = kstrtoint(buf, 0, &val);
	if (ret < 0)
		return ret;

	batt_drv->ssoc_state.bd_trickle_enable = !!val;

	return count;
}

static DEVICE_ATTR(bd_trickle_enable, 0660,
		   show_bd_trickle_enable, set_bd_trickle_enable);

static ssize_t show_bd_trickle_cnt(struct device *dev,
				   struct device_attribute *attr, char *buf)
{
	struct power_supply *psy = container_of(dev, struct power_supply, dev);
	struct batt_drv *batt_drv = power_supply_get_drvdata(psy);

	return scnprintf(buf, PAGE_SIZE, "%d\n",
			 batt_drv->ssoc_state.bd_trickle_cnt);
}

static ssize_t set_bd_trickle_cnt(struct device *dev,
				  struct device_attribute *attr,
				  const char *buf, size_t count)
{
	struct power_supply *psy = container_of(dev, struct power_supply, dev);
	struct batt_drv *batt_drv = power_supply_get_drvdata(psy);
	int ret = 0, val;

	ret = kstrtoint(buf, 0, &val);
	if (ret < 0)
		return ret;

	batt_drv->ssoc_state.bd_trickle_cnt = val;

	return count;
}

static DEVICE_ATTR(bd_trickle_cnt, 0660,
		   show_bd_trickle_cnt, set_bd_trickle_cnt);

static ssize_t show_bd_trickle_recharge_soc(struct device *dev,
					    struct device_attribute *attr,
					    char *buf)
{
	struct power_supply *psy = container_of(dev, struct power_supply, dev);
	struct batt_drv *batt_drv = power_supply_get_drvdata(psy);

	return scnprintf(buf, PAGE_SIZE, "%d\n",
			 batt_drv->ssoc_state.bd_trickle_recharge_soc);
}

#define BD_RL_SOC_FULL		100
#define BD_RL_SOC_LOW		50
static ssize_t set_bd_trickle_recharge_soc(struct device *dev,
					   struct device_attribute *attr,
					   const char *buf, size_t count)
{
	struct power_supply *psy = container_of(dev, struct power_supply, dev);
	struct batt_drv *batt_drv = power_supply_get_drvdata(psy);
	int ret = 0, val;

	ret = kstrtoint(buf, 0, &val);
	if (ret < 0)
		return ret;

	if ((val >= BD_RL_SOC_FULL) || (val < BD_RL_SOC_LOW))
		return count;

	batt_drv->ssoc_state.bd_trickle_recharge_soc = val;

	return count;
}

static DEVICE_ATTR(bd_trickle_recharge_soc, 0660,
		   show_bd_trickle_recharge_soc, set_bd_trickle_recharge_soc);

static ssize_t show_bd_trickle_dry_run(struct device *dev,
				       struct device_attribute *attr, char *buf)
{
	struct power_supply *psy = container_of(dev, struct power_supply, dev);
	struct batt_drv *batt_drv = power_supply_get_drvdata(psy);

	return scnprintf(buf, PAGE_SIZE, "%d\n",
			 batt_drv->ssoc_state.bd_trickle_dry_run);
}

static ssize_t set_bd_trickle_dry_run(struct device *dev,
				      struct device_attribute *attr,
				      const char *buf, size_t count)
{
	struct power_supply *psy = container_of(dev, struct power_supply, dev);
	struct batt_drv *batt_drv = power_supply_get_drvdata(psy);
	int ret = 0, val;

	ret = kstrtoint(buf, 0, &val);
	if (ret < 0)
		return ret;

	batt_drv->ssoc_state.bd_trickle_dry_run = val ? true : false;

	return count;
}

static DEVICE_ATTR(bd_trickle_dry_run, 0660,
		   show_bd_trickle_dry_run, set_bd_trickle_dry_run);

static ssize_t show_bd_trickle_reset_sec(struct device *dev,
					 struct device_attribute *attr,
					 char *buf)
{
	struct power_supply *psy = container_of(dev, struct power_supply, dev);
	struct batt_drv *batt_drv = power_supply_get_drvdata(psy);

	return scnprintf(buf, PAGE_SIZE, "%d\n",
			 batt_drv->ssoc_state.bd_trickle_reset_sec);
}

static ssize_t set_bd_trickle_reset_sec(struct device *dev,
					struct device_attribute *attr,
					const char *buf, size_t count)
{
	struct power_supply *psy = container_of(dev, struct power_supply, dev);
	struct batt_drv *batt_drv = power_supply_get_drvdata(psy);
	unsigned int val;
	int ret = 0;

	ret = kstrtouint(buf, 0, &val);
	if (ret < 0)
		return ret;

	batt_drv->ssoc_state.bd_trickle_reset_sec = val;

	return count;
}

static DEVICE_ATTR(bd_trickle_reset_sec, 0660,
		   show_bd_trickle_reset_sec, set_bd_trickle_reset_sec);

static ssize_t bd_clear_store(struct device *dev,
			      struct device_attribute *attr,
			      const char *buf, size_t count)
{
	struct power_supply *psy = container_of(dev, struct power_supply, dev);
	struct batt_drv *batt_drv = power_supply_get_drvdata(psy);
	int ret = 0, val = 0;

	ret = kstrtoint(buf, 0, &val);
	if (ret < 0)
		return ret;

	if (val)
		bd_trickle_reset(&batt_drv->ssoc_state, &batt_drv->ce_data);

	return count;
}

static DEVICE_ATTR_WO(bd_clear);

static ssize_t batt_show_time_to_ac(struct device *dev,
				    struct device_attribute *attr, char *buf)
{
	struct power_supply *psy = container_of(dev, struct power_supply, dev);
	struct batt_drv *batt_drv =(struct batt_drv *)
					power_supply_get_drvdata(psy);
	const int soc = CHG_HEALTH_REST_SOC(&batt_drv->chg_health);
	qnum_t soc_raw = ssoc_get_capacity_raw(&batt_drv->ssoc_state);
	qnum_t soc_health = qnum_fromint(soc);
	ktime_t estimate;
	int rc;

	rc = ttf_soc_estimate(&estimate, &batt_drv->ttf_stats,
			      &batt_drv->ce_data, soc_raw,
			      soc_health - qnum_rconst(SOC_ROUND_BASE));
	if (rc < 0)
		estimate = -1;

	if (estimate == -1)
		return -ERANGE;

	return scnprintf(buf, PAGE_SIZE, "%lld\n", (long long)estimate);
}

static const DEVICE_ATTR(time_to_ac, 0444, batt_show_time_to_ac, NULL);

static ssize_t batt_show_ac_soc(struct device *dev,
				    struct device_attribute *attr, char *buf)
{
	struct power_supply *psy = container_of(dev, struct power_supply, dev);
	struct batt_drv *batt_drv =(struct batt_drv *)
					power_supply_get_drvdata(psy);

	return scnprintf(buf, PAGE_SIZE, "%d\n",
			 CHG_HEALTH_REST_SOC(&batt_drv->chg_health));
}

static const DEVICE_ATTR(ac_soc, 0444, batt_show_ac_soc, NULL);


static ssize_t batt_show_charger_state(struct device *dev,
				       struct device_attribute *attr, char *buf)
{
	struct power_supply *psy = container_of(dev, struct power_supply, dev);
	struct batt_drv *batt_drv = power_supply_get_drvdata(psy);

	return scnprintf(buf, PAGE_SIZE, "0x%llx\n", batt_drv->chg_state.v);
}

static const DEVICE_ATTR(charger_state, 0444, batt_show_charger_state, NULL);


static ssize_t batt_show_charge_type(struct device *dev,
				       struct device_attribute *attr, char *buf)
{
	struct power_supply *psy = container_of(dev, struct power_supply, dev);
	struct batt_drv *batt_drv = power_supply_get_drvdata(psy);

	return scnprintf(buf, PAGE_SIZE, "%d\n", batt_drv->chg_state.f.chg_type);
}

static const DEVICE_ATTR(charge_type, 0444, batt_show_charge_type, NULL);


static ssize_t batt_show_constant_charge_current(struct device *dev,
				       struct device_attribute *attr, char *buf)
{
	struct power_supply *psy = container_of(dev, struct power_supply, dev);
	struct batt_drv *batt_drv = power_supply_get_drvdata(psy);

	return scnprintf(buf, PAGE_SIZE, "%d\n", batt_drv->cc_max);
}

static const DEVICE_ATTR(constant_charge_current, 0444,
			 batt_show_constant_charge_current, NULL);


static ssize_t batt_show_constant_charge_voltage(struct device *dev,
				       struct device_attribute *attr, char *buf)
{
	struct power_supply *psy = container_of(dev, struct power_supply, dev);
	struct batt_drv *batt_drv = power_supply_get_drvdata(psy);

	return scnprintf(buf, PAGE_SIZE, "%d\n", batt_drv->fv_uv);
}

static const DEVICE_ATTR(constant_charge_voltage, 0444,
			 batt_show_constant_charge_voltage, NULL);

static ssize_t fan_level_store(struct device *dev,
			       struct device_attribute *attr,
			       const char *buf, size_t count) {
	struct power_supply *psy = container_of(dev, struct power_supply, dev);
	struct batt_drv *batt_drv = power_supply_get_drvdata(psy);
	int ret = 0;
	int level;

	ret = kstrtoint(buf, 0, &level);
	if (ret < 0)
		return ret;

	if ((level < FAN_LVL_UNKNOWN) || (level > FAN_LVL_ALARM))
		return -ERANGE;

	batt_drv->fan_level = level;

	/* always send a power supply event when forcing the value */
	if (batt_drv->psy)
		power_supply_changed(batt_drv->psy);

	return count;
}

static ssize_t fan_level_show(struct device *dev,
			      struct device_attribute *attr, char *buf)
{
	struct power_supply *psy = container_of(dev, struct power_supply, dev);
	struct batt_drv *batt_drv = power_supply_get_drvdata(psy);
	int result = 0;

	if (batt_drv->fan_level == -1 && batt_drv->fan_level_votable)
		result = gvotable_get_current_int_vote(
				batt_drv->fan_level_votable);
	else
		result = batt_drv->fan_level;

	return scnprintf(buf, PAGE_SIZE, "%d\n", result);
}

static const DEVICE_ATTR_RW(fan_level);

static ssize_t show_health_safety_margin(struct device *dev,
				   struct device_attribute *attr, char *buf)
{
	struct power_supply *psy = container_of(dev, struct power_supply, dev);
	struct batt_drv *batt_drv = power_supply_get_drvdata(psy);

	return scnprintf(buf, PAGE_SIZE, "%d\n",
			 batt_drv->health_safety_margin);
}

static ssize_t set_health_safety_margin(struct device *dev,
				  struct device_attribute *attr,
				  const char *buf, size_t count)
{
	struct power_supply *psy = container_of(dev, struct power_supply, dev);
	struct batt_drv *batt_drv = power_supply_get_drvdata(psy);
	int ret = 0, val;

	ret = kstrtoint(buf, 0, &val);
	if (ret < 0)
		return ret;

	/*
	 * less than 0 is not accaptable: we will not reach full in time.
	 * set to 0 to disable PAUSE but keep AC charge
	 */
	if (val < 0)
		val = 0;

	batt_drv->health_safety_margin = val;

	return count;
}

static DEVICE_ATTR(health_safety_margin, 0660,
		    show_health_safety_margin, set_health_safety_margin);

/* BPST ------------------------------------------------------------------- */

static ssize_t bpst_reset_store(struct device *dev,
			      struct device_attribute *attr,
			      const char *buf, size_t count)
{
	struct power_supply *psy = container_of(dev, struct power_supply, dev);
	struct batt_drv *batt_drv = power_supply_get_drvdata(psy);
	struct batt_bpst *bpst_state = &batt_drv->bpst_state;
	int ret = 0, val = 0;

	ret = kstrtoint(buf, 0, &val);
	if (ret < 0)
		return ret;

	if (val) {
		ret = batt_bpst_reset(bpst_state);
		if (ret < 0)
			pr_err("%s: MSC_BPST: Cannot reset GBMS_TAG_BPST (%d)\n", __func__, ret);
	}

	return count;
}

static DEVICE_ATTR_WO(bpst_reset);

static ssize_t show_bpst_detect_disable(struct device *dev,
				        struct device_attribute *attr, char *buf)
{
	struct power_supply *psy = container_of(dev, struct power_supply, dev);
	struct batt_drv *batt_drv = power_supply_get_drvdata(psy);

	return scnprintf(buf, PAGE_SIZE, "%d\n",
			 batt_drv->bpst_state.bpst_detect_disable);
}

static ssize_t set_bpst_detect_disable(struct device *dev,
				       struct device_attribute *attr,
				       const char *buf, size_t count)
{
	struct power_supply *psy = container_of(dev, struct power_supply, dev);
	struct batt_drv *batt_drv = power_supply_get_drvdata(psy);
	int ret = 0, val;

	ret = kstrtoint(buf, 0, &val);
	if (ret < 0)
		return ret;

	mutex_lock(&batt_drv->bpst_state.lock);
	batt_drv->bpst_state.bpst_detect_disable = !!val;
	mutex_unlock(&batt_drv->bpst_state.lock);
	if (batt_drv->psy)
		power_supply_changed(batt_drv->psy);

	return count;
}

static DEVICE_ATTR(bpst_detect_disable, 0660,
		   show_bpst_detect_disable, set_bpst_detect_disable);

/* AACR ------------------------------------------------------------------- */

static ssize_t aacr_state_store(struct device *dev,
			       struct device_attribute *attr,
			       const char *buf, size_t count) {
	struct power_supply *psy = container_of(dev, struct power_supply, dev);
	struct batt_drv *batt_drv = power_supply_get_drvdata(psy);
	int val, state, algo, ret = 0;

	ret = kstrtoint(buf, 0, &val);
	if (ret < 0)
		return ret;

	if (val < BATT_AACR_DISABLED) /* not allow minus value */
		return -ERANGE;

	switch (val) {
	case BATT_AACR_DISABLED:
		state = BATT_AACR_DISABLED;
		break;
	case BATT_AACR_ENABLED:
		state = BATT_AACR_ENABLED;
		algo = BATT_AACR_ALGO_DEFAULT;
		break;
	case BATT_AACR_ALGO_LOW_B:
		state = BATT_AACR_ENABLED;
		algo = BATT_AACR_ALGO_LOW_B;
		break;
	default:
		return -ERANGE;
	}

	if (batt_drv->aacr_state == state && batt_drv->aacr_algo == algo)
		return count;

	pr_info("aacr_state: %d -> %d, aacr_algo: %d -> %d\n",
		batt_drv->aacr_state, state, batt_drv->aacr_algo, algo);
	batt_drv->aacr_state = state;
	batt_drv->aacr_algo = algo;
	return count;
}

static ssize_t aacr_state_show(struct device *dev,
			      struct device_attribute *attr, char *buf)
{
	struct power_supply *psy = container_of(dev, struct power_supply, dev);
	struct batt_drv *batt_drv = power_supply_get_drvdata(psy);

	return scnprintf(buf, PAGE_SIZE, "%d\n", batt_drv->aacr_state);
}

static const DEVICE_ATTR_RW(aacr_state);


static ssize_t aacr_cycle_grace_store(struct device *dev,
				      struct device_attribute *attr,
				      const char *buf, size_t count)
{
	struct power_supply *psy = container_of(dev, struct power_supply, dev);
	struct batt_drv *batt_drv = power_supply_get_drvdata(psy);
	int value, ret = 0;

	ret = kstrtoint(buf, 0, &value);
	if (ret < 0)
		return ret;

	batt_drv->aacr_cycle_grace = value;
	return count;
}

static ssize_t aacr_cycle_grace_show(struct device *dev,
				     struct device_attribute *attr, char *buf)
{
	struct power_supply *psy = container_of(dev, struct power_supply, dev);
	struct batt_drv *batt_drv = power_supply_get_drvdata(psy);

	return scnprintf(buf, PAGE_SIZE, "%d\n", batt_drv->aacr_cycle_grace);
}

static const DEVICE_ATTR_RW(aacr_cycle_grace);


static ssize_t aacr_cycle_max_store(struct device *dev,
				    struct device_attribute *attr,
				    const char *buf, size_t count)
{
	struct power_supply *psy = container_of(dev, struct power_supply, dev);
	struct batt_drv *batt_drv = power_supply_get_drvdata(psy);
	int value, ret = 0;

	ret = kstrtoint(buf, 0, &value);
	if (ret < 0)
		return ret;

	batt_drv->aacr_cycle_max = value;
	return count;
}

static ssize_t aacr_cycle_max_show(struct device *dev,
				     struct device_attribute *attr, char *buf)
{
	struct power_supply *psy = container_of(dev, struct power_supply, dev);
	struct batt_drv *batt_drv = power_supply_get_drvdata(psy);

	return scnprintf(buf, PAGE_SIZE, "%d\n", batt_drv->aacr_cycle_max);
}

static const DEVICE_ATTR_RW(aacr_cycle_max);

static ssize_t aacr_algo_show(struct device *dev,
			      struct device_attribute *attr, char *buf)
{
	struct power_supply *psy = container_of(dev, struct power_supply, dev);
	struct batt_drv *batt_drv = power_supply_get_drvdata(psy);

	return scnprintf(buf, PAGE_SIZE, "%d\n", batt_drv->aacr_algo);
}

static const DEVICE_ATTR_RO(aacr_algo);

/* Swelling  --------------------------------------------------------------- */

static ssize_t swelling_data_show(struct device *dev,
				 struct device_attribute *attr, char *buf)
{
	struct power_supply *psy = container_of(dev, struct power_supply, dev);
	struct batt_drv *batt_drv = power_supply_get_drvdata(psy);
	struct swelling_data *sd = &batt_drv->sd;
	int len = 0, i;

	len += scnprintf(&buf[len], PAGE_SIZE - len,
			 "temp/soc\tcharge(s)\tdischarge(s)\n");
	for (i = 0; i < BATT_TEMP_RECORD_THR ; i++) {
		len += scnprintf(&buf[len], PAGE_SIZE - len,
				 "%d/%d\t%llu\t%llu\n",
				 sd->temp_thr[i]/10, sd->soc_thr[i],
				 sd->chg[i], sd->dischg[i]);
	}

	return len;
}

static const DEVICE_ATTR_RO(swelling_data);

/* BHI --------------------------------------------------------------------- */

static ssize_t health_index_show(struct device *dev,
				 struct device_attribute *attr, char *buf)
{
	struct power_supply *psy = container_of(dev, struct power_supply, dev);
	struct batt_drv *batt_drv = power_supply_get_drvdata(psy);

	return scnprintf(buf, PAGE_SIZE, "%d\n",
			 BHI_ROUND_INDEX(batt_drv->health_data.bhi_index));
}

static const DEVICE_ATTR_RO(health_index);

static ssize_t health_status_show(struct device *dev,
				  struct device_attribute *attr, char *buf)
{
	struct power_supply *psy = container_of(dev, struct power_supply, dev);
	struct batt_drv *batt_drv = power_supply_get_drvdata(psy);

	return scnprintf(buf, PAGE_SIZE, "%d\n", batt_drv->health_data.bhi_status);
}

static const DEVICE_ATTR_RO(health_status);

static ssize_t health_impedance_index_show(struct device *dev,
				      struct device_attribute *attr, char *buf)
{
	struct power_supply *psy = container_of(dev, struct power_supply, dev);
	struct batt_drv *batt_drv = power_supply_get_drvdata(psy);

	return scnprintf(buf, PAGE_SIZE, "%d\n",
			 BHI_ROUND_INDEX(batt_drv->health_data.bhi_imp_index));
}

static const DEVICE_ATTR_RO(health_impedance_index);

static ssize_t health_capacity_index_show(struct device *dev,
				      struct device_attribute *attr, char *buf)
{
	struct power_supply *psy = container_of(dev, struct power_supply, dev);
	struct batt_drv *batt_drv = power_supply_get_drvdata(psy);

	return scnprintf(buf, PAGE_SIZE, "%d\n",
			 BHI_ROUND_INDEX(batt_drv->health_data.bhi_cap_index));
}

static const DEVICE_ATTR_RO(health_capacity_index);

static ssize_t health_index_stats_show(struct device *dev,
				 struct device_attribute *attr, char *buf)
{
	struct power_supply *psy = container_of(dev, struct power_supply, dev);
	struct batt_drv *batt_drv = power_supply_get_drvdata(psy);
	struct bhi_data *bhi_data = &batt_drv->health_data.bhi_data;
	struct health_data  *health_data = &batt_drv->health_data;
	int len = 0, i;

	mutex_lock(&batt_drv->chg_lock);

	for (i = 0; i < BHI_ALGO_MAX; i++) {
		int health_index, health_status, cap_index, imp_index, sd_index;

		cap_index = bhi_calc_cap_index(i, batt_drv);
		imp_index = bhi_calc_imp_index(i, bhi_data);
		sd_index = bhi_calc_sd_index(i, bhi_data);
		health_index = bhi_calc_health_index(i, cap_index, imp_index, sd_index);
		health_status = bhi_calc_health_status(i, BHI_ROUND_INDEX(health_index), health_data);
		if (health_index < 0)
			continue;

		pr_debug("bhi: %d: %d, %d,%d,%d %d,%d,%d %d,%d\n", i,
			 health_status, health_index, cap_index, imp_index,
			 bhi_data->swell_cumulative,
			 bhi_health_get_capacity(i, bhi_data),
			 bhi_health_get_impedance(i, bhi_data),
			 bhi_data->battery_age,
			 bhi_data->cycle_count);


		len += scnprintf(&buf[len], PAGE_SIZE - len,
				 "%d: %d, %d,%d,%d %d,%d,%d %d,%d, %d\n",
				 i, health_status,
				 BHI_ROUND_INDEX(health_index),
				 BHI_ROUND_INDEX(cap_index),
				 BHI_ROUND_INDEX(imp_index),
				 bhi_data->swell_cumulative,
				 bhi_health_get_capacity(i, bhi_data),
				 bhi_health_get_impedance(i, bhi_data),
				 bhi_data->battery_age,
				 bhi_data->cycle_count,
				 batt_bpst_stats_update(batt_drv));
	}

	mutex_unlock(&batt_drv->chg_lock);

	return len;
}

static const DEVICE_ATTR_RO(health_index_stats);

static ssize_t health_algo_store(struct device *dev,
				 struct device_attribute *attr,
				 const char *buf, size_t count)
{
	struct power_supply *psy = container_of(dev, struct power_supply, dev);
	struct batt_drv *batt_drv = power_supply_get_drvdata(psy);
	int value, ret;

	ret = kstrtoint(buf, 0, &value);
	if (ret < 0)
		return ret;

	mutex_lock(&batt_drv->chg_lock);
	batt_drv->health_data.bhi_algo = value;
	ret = batt_bhi_stats_update_all(batt_drv);
	mutex_unlock(&batt_drv->chg_lock);

	if (ret < 0)
		return ret;

	return count;
}

static ssize_t health_algo_show(struct device *dev,
				struct device_attribute *attr, char *buf)
{
	struct power_supply *psy = container_of(dev, struct power_supply, dev);
	struct batt_drv *batt_drv = power_supply_get_drvdata(psy);

	return scnprintf(buf, PAGE_SIZE, "%d\n", batt_drv->health_data.bhi_algo);
}

static const DEVICE_ATTR_RW(health_algo);

/* CSI --------------------------------------------------------------------- */

static ssize_t charging_speed_store(struct device *dev,
				 struct device_attribute *attr,
				 const char *buf, size_t count)
{
	struct power_supply *psy = container_of(dev, struct power_supply, dev);
	struct batt_drv *batt_drv = power_supply_get_drvdata(psy);
	int value, ret;

	ret = kstrtoint(buf, 0, &value);
	if (ret < 0)
		return ret;

	pr_info("fake_charging_speed: %d -> %d\n", batt_drv->fake_charging_speed, value);
	batt_drv->fake_charging_speed = value;

	return count;
}

static ssize_t charging_speed_show(struct device *dev,
				   struct device_attribute *attr, char *buf)
{
	struct power_supply *psy = container_of(dev, struct power_supply, dev);
	struct batt_drv *batt_drv = power_supply_get_drvdata(psy);

	return scnprintf(buf, PAGE_SIZE, "%d\n", batt_drv->csi_current_speed);
}

static const DEVICE_ATTR_RW(charging_speed);

static ssize_t power_metrics_polling_rate_store(struct device *dev,
						struct device_attribute *attr,
						const char *buf, size_t count)
{
	struct power_supply *psy = container_of(dev, struct power_supply, dev);
	struct batt_drv *batt_drv = power_supply_get_drvdata(psy);
	unsigned int value, ret = 0;

	ret = kstrtouint(buf, 0, &value);
	if (ret < 0)
		return ret;
	if (value <= 0)
		return -EINVAL;

	batt_drv->power_metrics.polling_rate = value;
	return count;
}

static ssize_t power_metrics_polling_rate_show(struct device *dev,
					       struct device_attribute *attr, char *buf)
{
	struct power_supply *psy = container_of(dev, struct power_supply, dev);
	struct batt_drv *batt_drv = power_supply_get_drvdata(psy);

	return scnprintf(buf, PAGE_SIZE, "%d\n", batt_drv->power_metrics.polling_rate);
}

static const DEVICE_ATTR_RW(power_metrics_polling_rate);

static ssize_t power_metrics_interval_store(struct device *dev,
					    struct device_attribute *attr,
					    const char *buf, size_t count)
{
	struct power_supply *psy = container_of(dev, struct power_supply, dev);
	struct batt_drv *batt_drv = power_supply_get_drvdata(psy);
	unsigned int value, ret = 0;
	const int polling_rate = batt_drv->power_metrics.polling_rate;

	ret = kstrtouint(buf, 0, &value);
	if (ret < 0)
		return ret;
	if ((value >= polling_rate * POWER_METRICS_MAX_DATA) || value < polling_rate)
		return -EINVAL;

	batt_drv->power_metrics.interval = value;
	return count;
}

static ssize_t power_metrics_interval_show(struct device *dev,
					   struct device_attribute *attr, char *buf)
{
	struct power_supply *psy = container_of(dev, struct power_supply, dev);
	struct batt_drv *batt_drv = power_supply_get_drvdata(psy);

	return scnprintf(buf, PAGE_SIZE, "%d\n", batt_drv->power_metrics.interval);
}

static const DEVICE_ATTR_RW(power_metrics_interval);

static long power_metrics_delta_cc(struct batt_drv *batt_drv, int idx1, int idx2)
{
	return batt_drv->power_metrics.data[idx1].charge_count -
	    batt_drv->power_metrics.data[idx2].charge_count;
}

static long power_metrics_avg_vbat(struct batt_drv *batt_drv, int idx1, int idx2)
{
	unsigned long v1 = batt_drv->power_metrics.data[idx1].voltage;
	unsigned long v2 = batt_drv->power_metrics.data[idx2].voltage;

	return (v1 + v2) / 2;
}

static long power_metrics_delta_time(struct batt_drv *batt_drv, int idx1, int idx2)
{
	return batt_drv->power_metrics.data[idx1].time -
	    batt_drv->power_metrics.data[idx2].time;
}

static ssize_t power_metrics_power_show(struct device *dev,
					struct device_attribute *attr, char *buf)
{
	struct power_supply *psy = container_of(dev, struct power_supply, dev);
	struct batt_drv *batt_drv = power_supply_get_drvdata(psy);
	const unsigned int polling_rate = batt_drv->power_metrics.polling_rate;
	const unsigned int interval = batt_drv->power_metrics.interval;
	const unsigned int pm_idx = batt_drv->power_metrics.idx;
	unsigned int step, idx, idx_prev, i;
	long cc, vbat, time, time_prev;
	long power_avg = 0;

	step = interval / polling_rate;
	if (step == 0)
		return scnprintf(buf, PAGE_SIZE, "Error interval.\n");

	idx_prev = pm_idx;
	for (i = 1; i <= step; i++) {
		if (i > pm_idx)
			idx = pm_idx + POWER_METRICS_MAX_DATA - i;
		else
			idx = pm_idx - i;

		if (batt_drv->power_metrics.data[idx].voltage == 0)
			return scnprintf(buf, PAGE_SIZE, "Not enough data.\n");
		if (power_metrics_delta_time(batt_drv, idx_prev, idx) <= 0)
			return scnprintf(buf, PAGE_SIZE, "Time stamp error.\n");

		time = power_metrics_delta_time(batt_drv, pm_idx, idx);
		if (time < interval) {
			/* P += (dCC * V / dT) * (dT / interval) */
			cc = power_metrics_delta_cc(batt_drv, idx_prev, idx);
			vbat = power_metrics_avg_vbat(batt_drv, idx_prev, idx);
			power_avg += (cc * vbat) / interval;
			idx_prev = idx;
			continue;
		}

		if (i == 1) {
			/* P = dCC * V / dT */
			cc = power_metrics_delta_cc(batt_drv, pm_idx, idx);
			vbat = power_metrics_avg_vbat(batt_drv, pm_idx, idx);
			power_avg = cc * vbat / time;
		} else {
			/* P += (dCC * V / dT) * (the left time to interval / interval) */
			cc = power_metrics_delta_cc(batt_drv, idx_prev, idx);
			vbat = power_metrics_avg_vbat(batt_drv, idx_prev, idx);
			time = power_metrics_delta_time(batt_drv, idx_prev, idx);
			time_prev = power_metrics_delta_time(batt_drv, pm_idx, idx_prev);
			power_avg += (cc * vbat * (interval - time_prev) / time ) / interval;
		}

		break;
	}

	return scnprintf(buf, PAGE_SIZE, "%ld\n", power_avg / 1000000);
}

static const DEVICE_ATTR_RO(power_metrics_power);

static ssize_t power_metrics_current_show(struct device *dev,
					  struct device_attribute *attr, char *buf)
{
	struct power_supply *psy = container_of(dev, struct power_supply, dev);
	struct batt_drv *batt_drv = power_supply_get_drvdata(psy);
	const unsigned int polling_rate = batt_drv->power_metrics.polling_rate;
	const unsigned int interval = batt_drv->power_metrics.interval;
	const unsigned int pm_idx = batt_drv->power_metrics.idx;
	unsigned int step, idx, idx_prev, i;
	long cc, time, time_prev;
	long current_avg = 0;

	step = interval / polling_rate;
	if (step == 0)
		return scnprintf(buf, PAGE_SIZE, "Error interval.\n");

	idx_prev = pm_idx;
	for (i = 1; i <= step; i++) {
		if (i > pm_idx)
			idx = pm_idx + POWER_METRICS_MAX_DATA - i;
		else
			idx = pm_idx - i;

		if (batt_drv->power_metrics.data[idx].voltage == 0)
			return scnprintf(buf, PAGE_SIZE, "Not enough data.\n");
		if (power_metrics_delta_time(batt_drv, idx_prev, idx) <= 0)
			return scnprintf(buf, PAGE_SIZE, "Time stamp error.\n");

		time = power_metrics_delta_time(batt_drv, pm_idx, idx);
		if (time < interval) {
			/* I += (dCC / dT) * (dT / interval) */
			cc = power_metrics_delta_cc(batt_drv, idx_prev, idx);
			current_avg += cc / interval;
			idx_prev = idx;
			continue;
		}

		if (i == 1) {
			/* I = dCC / dT */
			cc = power_metrics_delta_cc(batt_drv, pm_idx, idx);
			current_avg = cc / time;
		} else {
			 /* I += (dCC / dT) * (the left time to interval / interval) */
			cc = power_metrics_delta_cc(batt_drv, idx_prev, idx);
			time = power_metrics_delta_time(batt_drv, idx_prev, idx);
			time_prev = power_metrics_delta_time(batt_drv, pm_idx, idx_prev);
			current_avg += (cc * (interval - time_prev) / time) / interval;
		}

		break;
	}

	return scnprintf(buf, PAGE_SIZE, "%ld\n", current_avg);
}

static const DEVICE_ATTR_RO(power_metrics_current);

static ssize_t dev_sn_store(struct device *dev,
			    struct device_attribute *attr,
			    const char *buf, size_t count)
{
	struct power_supply *psy = container_of(dev, struct power_supply, dev);
	struct batt_drv *batt_drv = power_supply_get_drvdata(psy);

	memcpy(batt_drv->dev_sn, buf, strlen(buf));

	return count;
}

static ssize_t dev_sn_show(struct device *dev,
			   struct device_attribute *attr, char *buf)
{
	struct power_supply *psy = container_of(dev, struct power_supply, dev);
	struct batt_drv *batt_drv = power_supply_get_drvdata(psy);

	return scnprintf(buf, PAGE_SIZE, "%s\n", batt_drv->dev_sn);
}

static const DEVICE_ATTR_RW(dev_sn);

/* ------------------------------------------------------------------------- */

static int batt_init_fs(struct batt_drv *batt_drv)
{
	int ret;

	/* stats */
	ret = device_create_file(&batt_drv->psy->dev, &dev_attr_charge_stats);
	if (ret)
		dev_err(&batt_drv->psy->dev, "Failed to create charge_stats\n");

	ret = device_create_file(&batt_drv->psy->dev, &dev_attr_charge_stats_actual);
	if (ret)
		dev_err(&batt_drv->psy->dev, "Failed to create charge_stats_actual\n");

	ret = device_create_file(&batt_drv->psy->dev, &dev_attr_charge_details);
	if (ret)
		dev_err(&batt_drv->psy->dev, "Failed to create charge_details\n");

	ret = device_create_file(&batt_drv->psy->dev, &dev_attr_ssoc_details);
	if (ret)
		dev_err(&batt_drv->psy->dev, "Failed to create ssoc_details\n");

	/* adaptive charging */
	ret = device_create_file(&batt_drv->psy->dev, &dev_attr_charge_deadline);
	if (ret)
		dev_err(&batt_drv->psy->dev, "Failed to create chg_deadline\n");

	ret = device_create_file(&batt_drv->psy->dev, &dev_attr_charge_stage);
	if (ret)
		dev_err(&batt_drv->psy->dev, "Failed to create charge_stage\n");

	ret = device_create_file(&batt_drv->psy->dev, &dev_attr_charge_limit);
	if (ret != 0)
		dev_err(&batt_drv->psy->dev, "Failed to create charge_limit\n");

	ret = device_create_file(&batt_drv->psy->dev, &dev_attr_time_to_ac);
	if (ret != 0)
		dev_err(&batt_drv->psy->dev, "Failed to create time_to_ac\n");

	ret = device_create_file(&batt_drv->psy->dev, &dev_attr_ac_soc);
	if (ret != 0)
		dev_err(&batt_drv->psy->dev, "Failed to create ac_soc\n");

	ret = device_create_file(&batt_drv->psy->dev, &dev_attr_charge_deadline_dryrun);
	if (ret != 0)
		dev_err(&batt_drv->psy->dev, "Failed to create chg_deadline_dryrun\n");

	/* time to full */
	ret = device_create_file(&batt_drv->psy->dev, &dev_attr_ttf_stats);
	if (ret)
		dev_err(&batt_drv->psy->dev, "Failed to create ttf_stats\n");

	ret = device_create_file(&batt_drv->psy->dev, &dev_attr_ttf_details);
	if (ret)
		dev_err(&batt_drv->psy->dev, "Failed to create ttf_details\n");

	/* TRICKLE-DEFEND */
	ret = device_create_file(&batt_drv->psy->dev, &dev_attr_bd_trickle_enable);
	if (ret)
		dev_err(&batt_drv->psy->dev, "Failed to create bd_trickle_enable\n");

	ret = device_create_file(&batt_drv->psy->dev, &dev_attr_bd_trickle_cnt);
	if (ret)
		dev_err(&batt_drv->psy->dev, "Failed to create bd_trickle_cnt\n");

	ret = device_create_file(&batt_drv->psy->dev, &dev_attr_bd_trickle_recharge_soc);
	if (ret)
		dev_err(&batt_drv->psy->dev, "Failed to create bd_trickle_recharge_soc\n");

	ret = device_create_file(&batt_drv->psy->dev, &dev_attr_bd_trickle_dry_run);
	if (ret)
		dev_err(&batt_drv->psy->dev, "Failed to create bd_trickle_dry_run\n");

	ret = device_create_file(&batt_drv->psy->dev, &dev_attr_bd_trickle_reset_sec);
	if (ret)
		dev_err(&batt_drv->psy->dev, "Failed to create bd_trickle_reset_sec\n");

	ret = device_create_file(&batt_drv->psy->dev, &dev_attr_bd_clear);
	if (ret)
		dev_err(&batt_drv->psy->dev, "Failed to create bd_clear\n");

	ret = device_create_file(&batt_drv->psy->dev, &dev_attr_pairing_state);
	if (ret)
		dev_err(&batt_drv->psy->dev, "Failed to create pairing_state\n");

	ret = device_create_file(&batt_drv->psy->dev, &dev_attr_cycle_counts);
	if (ret)
		dev_err(&batt_drv->psy->dev, "Failed to create cycle_counts\n");

	ret = device_create_file(&batt_drv->psy->dev, &dev_attr_charge_full_estimate);
	if (ret)
		dev_err(&batt_drv->psy->dev, "Failed to create chage_full_estimate\n");

	/* google_resistance and resistance */
	ret = device_create_file(&batt_drv->psy->dev, &dev_attr_resistance_avg);
	if (ret)
		dev_err(&batt_drv->psy->dev, "Failed to create resistance_avg\n");

	ret = device_create_file(&batt_drv->psy->dev, &dev_attr_resistance);
	if (ret)
		dev_err(&batt_drv->psy->dev, "Failed to create resistance\n");

	/* monitoring */
	ret = device_create_file(&batt_drv->psy->dev, &dev_attr_charger_state);
	if (ret)
		dev_err(&batt_drv->psy->dev, "Failed to create charger state\n");
	ret = device_create_file(&batt_drv->psy->dev, &dev_attr_charge_type);
	if (ret)
		dev_err(&batt_drv->psy->dev, "Failed to create charge_type\n");
	ret = device_create_file(&batt_drv->psy->dev, &dev_attr_constant_charge_current);
	if (ret)
		dev_err(&batt_drv->psy->dev, "Failed to create constant charge current\n");
	ret = device_create_file(&batt_drv->psy->dev, &dev_attr_constant_charge_voltage);
	if (ret)
		dev_err(&batt_drv->psy->dev, "Failed to create constant charge voltage\n");
	ret = device_create_file(&batt_drv->psy->dev, &dev_attr_fan_level);
	if (ret)
		dev_err(&batt_drv->psy->dev, "Failed to create fan level\n");
	ret = device_create_file(&batt_drv->psy->dev, &dev_attr_health_safety_margin);
	if (ret)
		dev_err(&batt_drv->psy->dev, "Failed to create health safety margin\n");
	/* aacr */
	ret = device_create_file(&batt_drv->psy->dev, &dev_attr_aacr_state);
	if (ret)
		dev_err(&batt_drv->psy->dev, "Failed to create aacr state\n");
	ret = device_create_file(&batt_drv->psy->dev, &dev_attr_aacr_cycle_grace);
	if (ret)
		dev_err(&batt_drv->psy->dev, "Failed to create aacr cycle grace\n");
	ret = device_create_file(&batt_drv->psy->dev, &dev_attr_aacr_cycle_max);
	if (ret)
		dev_err(&batt_drv->psy->dev, "Failed to create aacr cycle max\n");
	ret = device_create_file(&batt_drv->psy->dev, &dev_attr_aacr_algo);
	if (ret)
		dev_err(&batt_drv->psy->dev, "Failed to create aacr algo\n");

	/* health and health index */
	ret = device_create_file(&batt_drv->psy->dev, &dev_attr_swelling_data);
	if (ret)
		dev_err(&batt_drv->psy->dev, "Failed to create swelling_data\n");
	ret = device_create_file(&batt_drv->psy->dev, &dev_attr_health_index);
	if (ret)
		dev_err(&batt_drv->psy->dev, "Failed to create health index\n");
	ret = device_create_file(&batt_drv->psy->dev, &dev_attr_health_status);
	if (ret)
		dev_err(&batt_drv->psy->dev, "Failed to create health status\n");
	ret = device_create_file(&batt_drv->psy->dev, &dev_attr_health_capacity_index);
	if (ret)
		dev_err(&batt_drv->psy->dev, "Failed to create health capacity index\n");
	ret = device_create_file(&batt_drv->psy->dev, &dev_attr_health_index_stats);
	if (ret)
		dev_err(&batt_drv->psy->dev, "Failed to create health index stats\n");
	ret = device_create_file(&batt_drv->psy->dev, &dev_attr_health_impedance_index);
	if (ret)
		dev_err(&batt_drv->psy->dev, "Failed to create health perf index\n");
	ret = device_create_file(&batt_drv->psy->dev, &dev_attr_health_algo);
	if (ret)
		dev_err(&batt_drv->psy->dev, "Failed to create health algo\n");

	/* csi */
	ret = device_create_file(&batt_drv->psy->dev, &dev_attr_charging_speed);
	if (ret)
		dev_err(&batt_drv->psy->dev, "Failed to create charging speed\n");
	ret = device_create_file(&batt_drv->psy->dev, &dev_attr_power_metrics_polling_rate);
	if (ret)
		dev_err(&batt_drv->psy->dev, "Failed to create power_metrics_polling_rate\n");
	ret = device_create_file(&batt_drv->psy->dev, &dev_attr_power_metrics_interval);
	if (ret)
		dev_err(&batt_drv->psy->dev, "Failed to create power_metrics_interval\n");
	ret = device_create_file(&batt_drv->psy->dev, &dev_attr_power_metrics_power);
	if (ret)
		dev_err(&batt_drv->psy->dev, "Failed to create power_metrics_power\n");
	ret = device_create_file(&batt_drv->psy->dev, &dev_attr_power_metrics_current);
	if (ret)
		dev_err(&batt_drv->psy->dev, "Failed to create power_metrics_current\n");
	ret = device_create_file(&batt_drv->psy->dev, &dev_attr_dev_sn);
	if (ret)
		dev_err(&batt_drv->psy->dev, "Failed to create dev sn\n");

	return 0;

}

static int batt_init_debugfs(struct batt_drv *batt_drv)
{
	struct dentry *de = NULL;

	de = debugfs_create_dir("google_battery", 0);
	if (IS_ERR_OR_NULL(de))
		return 0;

	debugfs_create_u32("debug_level", 0644, de, &debug_printk_prlog);
	debugfs_create_file("cycle_count_sync", 0600, de, batt_drv,
			    &cycle_count_bins_sync_fops);
	debugfs_create_file("ssoc_gdf", 0644, de, batt_drv, &debug_ssoc_gdf_fops);
	debugfs_create_file("ssoc_uic", 0644, de, batt_drv, &debug_ssoc_uic_fops);
	debugfs_create_file("ssoc_rls", 0444, de, batt_drv, &debug_ssoc_rls_fops);
	debugfs_create_file("ssoc_uicurve", 0644, de, batt_drv,
			    &debug_ssoc_uicurve_cstr_fops);
	debugfs_create_file("force_psy_update", 0400, de, batt_drv,
			    &debug_force_psy_update_fops);
	debugfs_create_file("pairing_state", 0200, de, batt_drv, &debug_pairing_fops);
	debugfs_create_file("temp", 0400, de, batt_drv, &debug_fake_temp_fops);
	debugfs_create_u32("battery_present", 0600, de,
			   &batt_drv->fake_battery_present);

	/* history */
	debugfs_create_file("blf_state", 0400, de, batt_drv, &debug_blf_state_fops);
	debugfs_create_u32("blf_collect_now", 0600, de, &batt_drv->blf_collect_now);

	/* defender */
	debugfs_create_u32("fake_capacity", 0600, de,
			    &batt_drv->fake_capacity);

	/* aacr test */
	debugfs_create_u32("fake_aacr_cc", 0600, de,
			    &batt_drv->fake_aacr_cc);

	/* health charging (adaptive charging) */
	debugfs_create_file("chg_health_thr_soc", 0600, de, batt_drv,
			    &debug_chg_health_thr_soc_fops);
	debugfs_create_file("chg_health_rest_rate", 0600, de, batt_drv,
			    &debug_chg_health_rest_rate_fops);
	debugfs_create_file("chg_health_stage", 0600, de, batt_drv,
			    &debug_chg_health_stage_fops);

	/* charging table */
	debugfs_create_file("chg_raw_profile", 0644, de, batt_drv,
			    &debug_chg_raw_profile_fops);

	/* battery virtual sensor*/
	debugfs_create_u32("batt_vs_w", 0600, de, &batt_drv->batt_vs_w);

	/* power metrics */
	debugfs_create_file("power_metrics", 0400, de, batt_drv, &debug_power_metrics_fops);

	/* bhi fullcapnom count */
	debugfs_create_u32("bhi_w_ci", 0644, de, &batt_drv->health_data.bhi_w_ci);
	debugfs_create_u32("bhi_w_pi", 0644, de, &batt_drv->health_data.bhi_w_ci);
	debugfs_create_u32("bhi_w_sd", 0644, de, &batt_drv->health_data.bhi_w_ci);
	debugfs_create_u32("act_impedance", 0644, de,
			   &batt_drv->health_data.bhi_data.act_impedance);

	/* google_resistance, tuning */
	debugfs_create_u32("ravg_temp_low", 0644, de,
			   &batt_drv->health_data.bhi_data.res_state.res_temp_low);
	debugfs_create_u32("ravg_temp_high", 0644, de,
			   &batt_drv->health_data.bhi_data.res_state.res_temp_high);
	debugfs_create_u32("ravg_soc_low", 0644, de,
			   &batt_drv->health_data.bhi_data.res_state.ravg_soc_low);
	debugfs_create_u32("ravg_soc_high", 0644, de,
			   &batt_drv->health_data.bhi_data.res_state.ravg_soc_high);
	debugfs_create_file("ravg", 0400, de,  batt_drv, &debug_ravg_fops);

	return 0;
}

/* bpst detection */
static int batt_bpst_init_fs(struct batt_drv *batt_drv)
{
	int ret;

	if (!batt_drv->bpst_state.bpst_enable)
		return 0;

	ret = device_create_file(&batt_drv->psy->dev, &dev_attr_bpst_reset);
	if (ret)
		dev_err(&batt_drv->psy->dev, "Failed to create bpst_reset\n");
	ret = device_create_file(&batt_drv->psy->dev, &dev_attr_bpst_detect_disable);
	if (ret)
		dev_err(&batt_drv->psy->dev, "Failed to create bpst_detect_disable\n");

	return 0;

}

static int batt_bpst_init_debugfs(struct batt_drv *batt_drv)
{
	struct dentry *de = NULL;

	de = debugfs_create_dir("bpst", 0);
	if (IS_ERR_OR_NULL(de))
		return 0;

	debugfs_create_file("bpst_sbd_status", 0600, de, batt_drv,
			    &debug_bpst_sbd_status_fops);
	debugfs_create_u32("bpst_count_threshold", 0600, de,
			    &batt_drv->bpst_state.bpst_count_threshold);
	debugfs_create_u32("bpst_chg_rate", 0600, de,
			    &batt_drv->bpst_state.bpst_chg_rate);

	return 0;
}

/* ------------------------------------------------------------------------- */

/* could also use battery temperature, age */
static bool gbatt_check_dead_battery(const struct batt_drv *batt_drv)
{
	return ssoc_get_capacity(&batt_drv->ssoc_state) == 0;
}

#define SSOC_LEVEL_FULL		SSOC_SPOOF
#define SSOC_LEVEL_HIGH		80
#define SSOC_LEVEL_NORMAL	30
#define SSOC_LEVEL_LOW		0

/*
 * could also use battery temperature, age.
 * NOTE: this implementation looks at the SOC% but it might be looking to
 * other quantities or flags.
 * NOTE: CRITICAL_LEVEL implies BATTERY_DEAD but BATTERY_DEAD doesn't imply
 * CRITICAL.
 */
static int gbatt_get_capacity_level(struct batt_ssoc_state *ssoc_state,
				    int fg_status)
{
	const int soc = ssoc_get_real(ssoc_state);
	int capacity_level;

	if (soc >= SSOC_LEVEL_FULL) {
		capacity_level = POWER_SUPPLY_CAPACITY_LEVEL_FULL;
	} else if (soc > SSOC_LEVEL_HIGH) {
		capacity_level = POWER_SUPPLY_CAPACITY_LEVEL_HIGH;
	} else if (soc > SSOC_LEVEL_NORMAL) {
		capacity_level = POWER_SUPPLY_CAPACITY_LEVEL_NORMAL;
	} else if (soc > SSOC_LEVEL_LOW) {
		capacity_level = POWER_SUPPLY_CAPACITY_LEVEL_LOW;
	} else if (ssoc_state->buck_enabled == 0) {
		capacity_level = POWER_SUPPLY_CAPACITY_LEVEL_CRITICAL;
	} else if (ssoc_state->buck_enabled == -1) {
		/* only at startup, this should not happen */
		capacity_level = POWER_SUPPLY_CAPACITY_LEVEL_UNKNOWN;
	} else if (fg_status == POWER_SUPPLY_STATUS_DISCHARGING ||
		   fg_status == POWER_SUPPLY_STATUS_UNKNOWN) {
		capacity_level = POWER_SUPPLY_CAPACITY_LEVEL_CRITICAL;
	} else {
		capacity_level = POWER_SUPPLY_CAPACITY_LEVEL_LOW;
	}

	return capacity_level;
}

static int gbatt_get_temp(const struct batt_drv *batt_drv, int *temp)
{
	int err = 0;
	union power_supply_propval val;

	if (batt_drv->fake_temp) {
		*temp = batt_drv->fake_temp;
	} else if (!batt_drv->fg_psy) {
		err = -EINVAL;
	} else {
		err = power_supply_get_property(batt_drv->fg_psy,
						POWER_SUPPLY_PROP_TEMP, &val);
		if (err == 0)
			*temp = val.intval;
	}

	return err;
}

static void bat_log_ttf_estimate(const char *label, int ssoc,
				 struct batt_drv *batt_drv)
{
	int cc, err;
	ktime_t res = 0;
	u64 hours;
	int remaining_sec;

	err = batt_ttf_estimate(&res, batt_drv);
	if (err < 0) {
		logbuffer_log(batt_drv->ttf_stats.ttf_log,
			      "%s ssoc=%d time=%ld err=%d",
			      (label) ? label : "", ssoc, get_boot_sec(), err);
		return;
	}

	hours = div_u64_rem(res, 3600, &remaining_sec);

	cc = GPSY_GET_PROP(batt_drv->fg_psy, POWER_SUPPLY_PROP_CHARGE_COUNTER);
	logbuffer_log(batt_drv->ttf_stats.ttf_log,
		      "%s ssoc=%d cc=%d time=%ld %d:%d:%d (est=%ld, max_ratio=%d)",
		      (label) ? label : "", ssoc, cc / 1000, get_boot_sec(),
		      hours, remaining_sec / 60, remaining_sec % 60,
		      res, err);
}

static int batt_do_md5(const u8 *data, unsigned int len, u8 *result)
{
	struct crypto_shash *tfm;
	struct shash_desc *shash;
	int size, ret = 0;

	tfm = crypto_alloc_shash("md5", 0, 0);
	if (IS_ERR(tfm)) {
		pr_err("Error MD5 transform: %ld\n", PTR_ERR(tfm));
		return PTR_ERR(tfm);
	}

	size = sizeof(struct shash_desc) + crypto_shash_descsize(tfm);
	shash = kmalloc(size, GFP_KERNEL);
	if (!shash)
		return -ENOMEM;

	shash->tfm = tfm;
	ret = crypto_shash_digest(shash, data, len, result);
	kfree(shash);
	crypto_free_shash(tfm);

	return ret;
}

/* called with a lock on ->chg_lock */
static enum batt_paired_state batt_check_pairing_state(struct batt_drv *batt_drv)
{
	char dev_info[GBMS_DINF_LEN];
	char mfg_info[GBMS_MINF_LEN];
	u8 *dev_info_check = batt_drv->dev_info_check;
	int ret, len;

	len = strlen(batt_drv->dev_sn);

	/* No dev_sn, return current state */
	if (len == 0)
		return batt_drv->pairing_state;

	ret = gbms_storage_read(GBMS_TAG_DINF, dev_info, GBMS_DINF_LEN);
	if (ret < 0) {
		pr_err("Read device pairing info failed, ret=%d\n", ret);
		return BATT_PAIRING_READ_ERROR;
	}

	if (batt_drv->dev_info_check[0] == 0) {
		char data[DEV_SN_LENGTH + GBMS_MINF_LEN];

		ret = gbms_storage_read(GBMS_TAG_MINF, mfg_info, GBMS_MINF_LEN);
		if (ret < 0) {
			pr_err("read mfg info. fail, ret=%d\n", ret);
			return BATT_PAIRING_READ_ERROR;
		}

		memcpy(data, batt_drv->dev_sn, len);
		memcpy(&data[len], mfg_info, GBMS_MINF_LEN);

		ret = batt_do_md5(data, len + GBMS_MINF_LEN, dev_info_check);
		if (ret < 0) {
			pr_err("execute batt_do_md5 fail, ret=%d\n", ret);
			return BATT_PAIRING_MISMATCH;
		}
	}

	/* new battery: pair the battery to this device */
	if (dev_info[0] == 0xFF) {

		ret = gbms_storage_write(GBMS_TAG_DINF, dev_info_check, GBMS_DINF_LEN);
		if (ret < 0) {
			pr_err("Pairing to this device failed, ret=%d\n", ret);
			return BATT_PAIRING_WRITE_ERROR;
		}

	/* recycled battery */
	} else if (strncmp(dev_info, dev_info_check, strlen(dev_info_check))) {
		pr_warn("Battery paired to a different device\n");

		return BATT_PAIRING_MISMATCH;
	}

	return BATT_PAIRING_PAIRED;
}

/*  TODO: handle history collection, use storage */
static int batt_hist_data_collect(void *h, int idx)
{
	int cnt;

	cnt = gbms_storage_read(GBMS_TAG_CLHI, h, 0);
	if (cnt > 0)
		cnt = gbms_storage_write_data(GBMS_TAG_HIST, h, cnt, idx);

	return cnt;
}

/* TODO: handle history collection, use storage */
static void batt_hist_free_data(void *p)
{
	if (p)
		kfree(p);
}

/* save data in hours */
#define SAVE_UNIT 3600
static void gbatt_save_sd(struct swelling_data *sd)
{
	u16 sd_saved[BATT_SD_SAVE_SIZE];
	bool update_save_data = false;
	int i, j, ret = 0;

	/* Change seconds to hours */
	for (i = 0; i < BATT_TEMP_RECORD_THR; i++) {
		j = i + SD_DISCHG_START;

		sd_saved[i] = ktime_divns(sd->chg[i], SAVE_UNIT) < BATT_SD_MAX_HOURS ?
			      ktime_divns(sd->chg[i], SAVE_UNIT) : BATT_SD_MAX_HOURS;

		sd_saved[j] = ktime_divns(sd->dischg[i], SAVE_UNIT) < BATT_SD_MAX_HOURS ?
			      ktime_divns(sd->dischg[i], SAVE_UNIT) : BATT_SD_MAX_HOURS;

		if (sd_saved[i] > sd->saved[i] ||
		    sd_saved[j] > sd->saved[j]) {
			sd->saved[i] = sd_saved[i];
			sd->saved[j] = sd_saved[j];
			update_save_data = true;
		}
	}

	if (!update_save_data)
		return;

	ret = gbms_storage_write(GBMS_TAG_STRD, &sd->saved, sizeof(sd->saved));
	if (ret < 0)
		pr_warn("Failed to save swelling data, ret=%d\n", ret);
}

static void gbatt_record_over_temp(struct batt_drv *batt_drv)
{
	struct swelling_data *sd = &batt_drv->sd;
	struct batt_ssoc_state *ssoc_state = &batt_drv->ssoc_state;
	const bool charge = batt_drv->fg_status == POWER_SUPPLY_STATUS_CHARGING ||
			    (batt_drv->fg_status == POWER_SUPPLY_STATUS_FULL &&
			    !batt_drv->chg_done);
	const int temp = batt_drv->batt_temp;
	const int soc = ssoc_get_real(ssoc_state);
	const ktime_t now = get_boot_sec();
	const ktime_t elap = now - sd->last_update;
	bool update_data = false;
	int i;

	for (i = 0; i < BATT_TEMP_RECORD_THR; i++) {
		/*
		 *  thresholds table:
		 *  | i        | 0      | 1      | 2      |
		 *  |----------|--------|--------|--------|
		 *  | temp_thr | 30degC | 35degC | 40degC |
		 *  | soc_thr  | 90%    | 90%    | 95%    |
		 */
		if (temp < sd->temp_thr[i] || soc < sd->soc_thr[i])
			continue;

		if (charge)
			sd->chg[i] += elap;
		else
			sd->dischg[i] += elap;

		update_data = true;
	}

	if (update_data)
		gbatt_save_sd(&batt_drv->sd);

	sd->last_update = now;
}

static int gbatt_save_capacity(struct batt_ssoc_state *ssoc_state)
{
	const int ui_soc = ssoc_get_capacity(ssoc_state);
	const int gdf_soc = ssoc_get_real(ssoc_state);
	int ret = 0, save_now;

	if (!ssoc_state->save_soc_available)
		return ret;

	if (ui_soc == gdf_soc)
		save_now = 0;
	else
		save_now = ui_soc;

	if (ssoc_state->save_soc != (u16)save_now) {
		ssoc_state->save_soc = (u16)save_now;
		ret = gbms_storage_write(GBMS_TAG_RSOC, &ssoc_state->save_soc,
							sizeof(ssoc_state->save_soc));
	}

	return ret;
}

/* battery history data collection */
static int batt_history_data_work(struct batt_drv *batt_drv)
{
	int cycle_cnt, idx, ret;

	/* TODO: google_battery caches cycle count, should use that */
	cycle_cnt = GPSY_GET_PROP(batt_drv->fg_psy,
				  POWER_SUPPLY_PROP_CYCLE_COUNT);
	if (cycle_cnt < 0)
		return -EIO;

	if (batt_drv->blf_collect_now) {
		pr_info("MSC_HIST cycle_cnt:%d->%d saved_cnt=%d\n",
			cycle_cnt, batt_drv->blf_collect_now,
			batt_drv->hist_data_saved_cnt);

		cycle_cnt = batt_drv->blf_collect_now;
		batt_drv->hist_data_saved_cnt = cycle_cnt - 1;
		batt_drv->blf_collect_now = 0;
	}

	if (cycle_cnt <= batt_drv->hist_data_saved_cnt)
		return 0;

	idx = cycle_cnt / batt_drv->hist_delta_cycle_cnt;

	/* check if the cycle_cnt is valid */
	if (idx >= batt_drv->hist_data_max_cnt)
		return -ENOENT;

	ret = batt_hist_data_collect(batt_drv->hist_data, idx);
	if (ret < 0)
		return ret;

	batt_drv->hist_data_saved_cnt = cycle_cnt;

	pr_info("MSC_HIST Update data with cnt:%d\n", cycle_cnt);

	return 0;
}

/* TODO: read from the HIST tag */
#define BATT_ONE_HIST_LEN	12

static int google_battery_init_hist_work(struct batt_drv *batt_drv )
{
	const int one_hist_len = BATT_ONE_HIST_LEN; /* TODO: read from the tag */
	int cnt;

	/*
	 * Determine the max number of history entries
	 * NOTE: gbms_storage will return -EPROBE_DEFER during init
	 */
	cnt = gbms_storage_read_data(GBMS_TAG_HIST, NULL, 0, 0);
	if (cnt == -EPROBE_DEFER)
		return -EAGAIN;

	if (cnt <= 0) {
		pr_err("MSC_HIST collect history data not available (%d)\n", cnt);
		batt_drv->blf_state = BATT_LFCOLLECT_NOT_AVAILABLE;
		return -ENODATA;
	}

	batt_drv->hist_data = kzalloc(one_hist_len, GFP_KERNEL);
	if (!batt_drv->hist_data) {
		pr_err("MSC_HIST cannot allocate buffer of size=%d\n",
		       one_hist_len);
		batt_drv->blf_state = BATT_LFCOLLECT_NOT_AVAILABLE;
	} else {
		batt_drv->blf_state = BATT_LFCOLLECT_COLLECT;
		batt_drv->hist_data_max_cnt = cnt;
		batt_drv->hist_data_saved_cnt = -1;
	}

	pr_info("MSC_HIST init_hist_work done, state:%d, cnt:%d",
		 batt_drv->blf_state, cnt);

	return 0;
}


/*
 * poll the battery, run SOC%, dead battery, critical.
 * scheduled from psy_changed and from timer
 */

#define UPDATE_INTERVAL_AT_FULL_FACTOR	4

static void google_battery_work(struct work_struct *work)
{
	struct batt_drv *batt_drv =
	    container_of(work, struct batt_drv, batt_work.work);
	struct power_supply *fg_psy = batt_drv->fg_psy;
	struct batt_ssoc_state *ssoc_state = &batt_drv->ssoc_state;
	int update_interval = batt_drv->batt_update_interval;
	const int prev_ssoc = ssoc_get_capacity(ssoc_state);
	int present, fg_status, batt_temp, ret;
	bool notify_psy_changed = false;

	pr_debug("battery work item\n");

	__pm_stay_awake(batt_drv->batt_ws);

	/* chg_lock protect msc_logic */
	mutex_lock(&batt_drv->chg_lock);

	present = GPSY_GET_PROP(fg_psy, POWER_SUPPLY_PROP_PRESENT);
	if (present && !batt_drv->batt_present) {
		pr_debug("%s: change of battery state %d->%d\n",
			 __func__, batt_drv->batt_present, present);

		batt_drv->batt_present = true;
		notify_psy_changed = true;
	} else if (!present && batt_drv->batt_present) {
		pr_debug("%s: change of battery state %d->%d\n",
			 __func__, batt_drv->batt_present, present);

		batt_drv->batt_present = false;

		/* add debounce? */
		notify_psy_changed = true;
		mutex_unlock(&batt_drv->chg_lock);
		goto reschedule;
	}

	fg_status = GPSY_GET_INT_PROP(fg_psy, POWER_SUPPLY_PROP_STATUS, &ret);
	if (ret < 0) {
		mutex_unlock(&batt_drv->chg_lock);
		goto reschedule;
	}

	/* batt_lock protect SSOC code etc. */
	mutex_lock(&batt_drv->batt_lock);

	/* TODO: poll rate should be min between ->batt_update_interval and
	 * whatever ssoc_work() decides (typically rls->rl_delta_max_time)
	 */
	ret = ssoc_work(ssoc_state, fg_psy);
	if (ret < 0) {
		update_interval = BATT_WORK_ERROR_RETRY_MS;
	} else {
		bool full;
		int ssoc, level;

		/* handle charge/recharge */
		batt_rl_update_status(batt_drv);

		ssoc = ssoc_get_capacity(ssoc_state);
		if (prev_ssoc != ssoc) {
			pr_debug("%s: change of ssoc %d->%d\n", __func__,
				 prev_ssoc, ssoc);

			if (ssoc > prev_ssoc)
				bat_log_ttf_estimate("SSOC", ssoc, batt_drv);

			dump_ssoc_state(ssoc_state, batt_drv->ssoc_log);
			batt_log_csi_info(batt_drv);
			notify_psy_changed = true;
		}

		/* TODO(b/138860602): clear ->chg_done to enforce the
		 * same behavior during the transition 99 -> 100 -> Full
		 */

		level = gbatt_get_capacity_level(&batt_drv->ssoc_state,
						 fg_status);
		if (level != batt_drv->capacity_level) {
			pr_debug("%s: change of capacity level %d->%d\n",
				 __func__, batt_drv->capacity_level,
				 level);

			batt_drv->capacity_level = level;
			notify_psy_changed = true;
		}

		if (batt_drv->dead_battery) {
			batt_drv->dead_battery = gbatt_check_dead_battery(batt_drv);
			if (!batt_drv->dead_battery) {
				pr_debug("%s: dead_battery 1->0\n", __func__);
				notify_psy_changed = true;
			}
		}

		/* fuel gauge triggered recharge logic. */
		full = (ssoc == SSOC_FULL);
		if (full && !batt_drv->batt_full) {
			bat_log_ttf_estimate("Full", ssoc, batt_drv);
			batt_chg_stats_pub(batt_drv, "100%", false, true);
		}
		batt_drv->batt_full = full;

		/* update resistance all the time and capacity on disconnect */
		ret = bhi_imp_data_update(&batt_drv->health_data.bhi_data, fg_psy);
		if (ret < 0 && ret != -ENODATA)
			pr_warn("cannot update perf index ret=%d\n", ret);

		/* restore SSOC after reboot */
		ret = gbatt_save_capacity(&batt_drv->ssoc_state);
		if (ret < 0)
			pr_warn("write save_soc fail, ret=%d\n", ret);

		/* debounce fg_status changes at 100% */
		if (fg_status != batt_drv->fg_status) {

			pr_debug("%s: ssoc=%d full=%d change of fg_status %d->%d\n",
				 __func__, ssoc, full, batt_drv->fg_status, fg_status);
			if (!full)
				notify_psy_changed = true;
		}

		/* slow down the updates at full */
		if (full && batt_drv->chg_done)
			update_interval *= UPDATE_INTERVAL_AT_FULL_FACTOR;
	}

	/* notifications for this are debounced  */
	batt_drv->fg_status = fg_status;

	/* TODO: poll other data here if needed */

	ret = gbatt_get_temp(batt_drv, &batt_temp);
	if (ret == 0 && batt_temp != batt_drv->batt_temp) {
		const int limit = batt_drv->batt_update_high_temp_threshold;

		batt_drv->batt_temp = batt_temp;
		if (batt_drv->batt_temp > limit) {
			pr_debug("%s: temperature over limit %d > %d\n",
				 __func__, batt_temp, limit);
			notify_psy_changed = true;
		}
	}

	if (batt_drv->sd.is_enable)
		gbatt_record_over_temp(batt_drv);

	mutex_unlock(&batt_drv->batt_lock);

	/*
	 * wait for timeout or state equal to CHARGING, FULL or UNKNOWN
	 * (which will likely not happen) even on ssoc error. msc_logic
	 * hold poll_ws wakelock during this time.
	 * Delay the estimates for time to full for BATT_WORK_DEBOUNCE_RETRY_MS
	 * after the device start charging.
	 */
	if (batt_drv->batt_fast_update_cnt) {

		if (fg_status != POWER_SUPPLY_STATUS_DISCHARGING &&
		    fg_status != POWER_SUPPLY_STATUS_NOT_CHARGING) {
			batt_drv->batt_fast_update_cnt = 0;
			update_interval = BATT_WORK_DEBOUNCE_RETRY_MS;
		} else {
			update_interval = BATT_WORK_FAST_RETRY_MS;
			batt_drv->batt_fast_update_cnt -= 1;
		}
	} else if (batt_drv->ttf_debounce) {
		batt_drv->ttf_debounce = 0;
		bat_log_ttf_estimate("Start", prev_ssoc, batt_drv);
	}

	/* acquired in msc_logic */
	if (batt_drv->batt_fast_update_cnt == 0)
		__pm_relax(batt_drv->poll_ws);

	/* set a connect */
	if (batt_drv->health_data.bhi_data.res_state.estimate_requested)
		batt_res_work(batt_drv);

	/* check only once and when/if the pairing state is reset */
	if (batt_drv->pairing_state == BATT_PAIRING_ENABLED) {
		enum batt_paired_state state;

		state = batt_check_pairing_state(batt_drv);
		switch (state) {
		/* somethig is wrong with eeprom comms, HW problem? */
		case BATT_PAIRING_READ_ERROR:
			break;
		/* somethig is wrong with eeprom, HW problem? */
		case BATT_PAIRING_WRITE_ERROR:
			break;
		default:
			batt_drv->pairing_state = state;
			break;
		}
	}

	mutex_unlock(&batt_drv->chg_lock);

	/* TODO: we might not need to do this all the time */
	batt_cycle_count_update(batt_drv, ssoc_get_real(ssoc_state));

reschedule:

	if (notify_psy_changed)
		power_supply_changed(batt_drv->psy);

	if (batt_drv->blf_state == BATT_LFCOLLECT_ENABLED) {

		ret = google_battery_init_hist_work(batt_drv);
		if (ret == -EAGAIN)
			update_interval = BATT_WORK_DEBOUNCE_RETRY_MS;

		if (batt_drv->blf_state == BATT_LFCOLLECT_COLLECT) {
			ret = batt_history_data_work(batt_drv);
			if (ret < 0)
				pr_err("BHI: cannot prime history (%d)\n", ret);

			mutex_lock(&batt_drv->chg_lock);
			ret = batt_bhi_stats_update_all(batt_drv);
			if (ret < 0)
				pr_err("BHI: cannot init stats (%d)\n", ret);
			mutex_unlock(&batt_drv->chg_lock);
		}
	}

	if (batt_drv->blf_state == BATT_LFCOLLECT_COLLECT) {
		ret = batt_history_data_work(batt_drv);
		if (ret == -ENOENT) {
			batt_drv->blf_state = BATT_LFCOLLECT_NOT_AVAILABLE;
			pr_info("MSC_HIST Battery data collection disabled\n");
		}  else if (ret < 0) {
			pr_debug("MSC_HIST cannot collect battery data %d\n", ret);
		}
	}

	if (update_interval) {
		pr_debug("rerun battery work in %d ms\n", update_interval);
		schedule_delayed_work(&batt_drv->batt_work,
				      msecs_to_jiffies(update_interval));
	}


	__pm_relax(batt_drv->batt_ws);
}

static void power_metrics_data_work(struct work_struct *work)
{
	struct batt_drv *batt_drv = container_of(work, struct batt_drv,
						 power_metrics.work.work);
	const unsigned int idx = batt_drv->power_metrics.idx;
	unsigned long cc, vbat;
	unsigned int next_work = batt_drv->power_metrics.polling_rate * 1000;
	ktime_t now = get_boot_sec();

	if (!batt_drv->fg_psy)
		goto error;

	cc = GPSY_GET_PROP(batt_drv->fg_psy, POWER_SUPPLY_PROP_CHARGE_COUNTER);
	vbat = GPSY_GET_PROP(batt_drv->fg_psy, POWER_SUPPLY_PROP_VOLTAGE_NOW);

	if ((cc < 0) || (vbat < 0)) {
		if ((cc == -EAGAIN) || (vbat == -EAGAIN))
			next_work = 100;
		goto error;
	}

	if ((idx == 0) && (batt_drv->power_metrics.data[idx].voltage == 0))
		batt_drv->power_metrics.idx = 0;
	else
		batt_drv->power_metrics.idx++;
	if (batt_drv->power_metrics.idx >= POWER_METRICS_MAX_DATA)
		batt_drv->power_metrics.idx = 0;

	batt_drv->power_metrics.data[batt_drv->power_metrics.idx].charge_count = cc;
	batt_drv->power_metrics.data[batt_drv->power_metrics.idx].voltage = vbat;
	batt_drv->power_metrics.data[batt_drv->power_metrics.idx].time = now;

error:
	schedule_delayed_work(&batt_drv->power_metrics.work, msecs_to_jiffies(next_work));
}

/* ------------------------------------------------------------------------- */

/*
 * Keep the number of properties under UEVENT_NUM_ENVP (minus # of
 * standard uevent variables) i.e 26.
 *
 * Removed the following from sysnodes
 * GBMS_PROP_ADAPTER_DETAILS			gbms
 * POWER_SUPPLY_PROP_CONSTANT_CHARGE_CURRENT	gbms
 * POWER_SUPPLY_PROP_CONSTANT_CHARGE_VOLTAGE	gbms
 *
 * POWER_SUPPLY_PROP_CHARGE_TYPE,
 * POWER_SUPPLY_PROP_CURRENT_AVG,
 * POWER_SUPPLY_PROP_VOLTAGE_AVG,
 * POWER_SUPPLY_PROP_VOLTAGE_MAX_DESIGN,
 * POWER_SUPPLY_PROP_VOLTAGE_MIN_DESIGN,
 * POWER_SUPPLY_PROP_VOLTAGE_OCV,
 */

static enum power_supply_property gbatt_battery_props[] = {
	POWER_SUPPLY_PROP_CAPACITY,
	POWER_SUPPLY_PROP_CAPACITY_LEVEL,
	POWER_SUPPLY_PROP_CHARGE_COUNTER,
	POWER_SUPPLY_PROP_CHARGE_FULL,
	POWER_SUPPLY_PROP_CHARGE_FULL_DESIGN,
	POWER_SUPPLY_PROP_CURRENT_AVG,
	POWER_SUPPLY_PROP_CURRENT_NOW,
	POWER_SUPPLY_PROP_CYCLE_COUNT,
	POWER_SUPPLY_PROP_HEALTH,
	POWER_SUPPLY_PROP_PRESENT,
	POWER_SUPPLY_PROP_SERIAL_NUMBER,
	POWER_SUPPLY_PROP_STATUS,
	POWER_SUPPLY_PROP_TEMP,
	POWER_SUPPLY_PROP_TECHNOLOGY,
	POWER_SUPPLY_PROP_TIME_TO_EMPTY_AVG,	/* No need for this? */
	POWER_SUPPLY_PROP_TIME_TO_FULL_NOW,
	POWER_SUPPLY_PROP_VOLTAGE_NOW,		/* 23 */
	POWER_SUPPLY_PROP_VOLTAGE_OCV,

	/*  hard limit to 26 */
};

static bool temp_defend_dry_run(struct gvotable_election *temp_dryrun_votable)
{
	bool dry_run = 1;

	if (!temp_dryrun_votable)
		temp_dryrun_votable =
			gvotable_election_get_handle(VOTABLE_TEMP_DRYRUN);
	if (temp_dryrun_votable)
		dry_run = !!gvotable_get_current_int_vote(temp_dryrun_votable);

	return dry_run;
}

/*
 * status is:
 * . _UNKNOWN during init
 * . _DISCHARGING when not connected
 * when connected to a power supply status is
 * . _FULL (until disconnect) after the charger flags DONE if SSOC=100%
 * . _CHARGING if FG reports _FULL but SSOC < 100% (should not happen)
 * . _CHARGING if FG reports _NOT_CHARGING
 * . _NOT_CHARGING if FG report _DISCHARGING
 * . same as FG state otherwise
 */
static int gbatt_get_status(struct batt_drv *batt_drv,
			    union power_supply_propval *val)
{
	int err, ssoc;

	if (batt_drv->ssoc_state.buck_enabled == 0) {
		val->intval = POWER_SUPPLY_STATUS_DISCHARGING;
		return 0;
	}

	if (batt_drv->ssoc_state.buck_enabled == -1) {
		val->intval = POWER_SUPPLY_STATUS_UNKNOWN;
		return 0;
	}

	/* ->buck_enabled = 1, from here ownward device is connected */

	if (batt_drv->batt_health == POWER_SUPPLY_HEALTH_OVERHEAT &&
	    !temp_defend_dry_run(batt_drv->temp_dryrun_votable)) {
		val->intval = POWER_SUPPLY_STATUS_NOT_CHARGING;
		return 0;
	}

	if (batt_drv->msc_state == MSC_HEALTH_PAUSE) {
		/* Expect AC to discharge in PAUSE. However, UI must persist */
		val->intval = POWER_SUPPLY_STATUS_CHARGING;
		return 0;
	}

	if (!batt_drv->fg_psy)
		return -EINVAL;

	ssoc = ssoc_get_capacity(&batt_drv->ssoc_state);

	/* FULL when the charger said so and SSOC == 100% */
	if (batt_drv->chg_done && ssoc == SSOC_FULL) {
		val->intval = POWER_SUPPLY_STATUS_FULL;
		return 0;
	}

	err = power_supply_get_property(batt_drv->fg_psy,
					POWER_SUPPLY_PROP_STATUS,
					val);
	if (err != 0)
		return err;

	if (val->intval == POWER_SUPPLY_STATUS_FULL) {

		/* not full unless the charger says so */
		if (!batt_drv->chg_done)
			val->intval = POWER_SUPPLY_STATUS_CHARGING;

		/* NOTE: FG driver could flag FULL before GDF is at 100% when
		 * gauge is not tuned or when capacity estimates are wrong.
		 */
		if (ssoc != SSOC_FULL)
			val->intval = POWER_SUPPLY_STATUS_CHARGING;

	} else if (val->intval == POWER_SUPPLY_STATUS_NOT_CHARGING) {
		/* smooth transition between charging and full */
		val->intval = POWER_SUPPLY_STATUS_CHARGING;
	} else if (val->intval == POWER_SUPPLY_STATUS_DISCHARGING) {
		/* connected and discharging is NOT charging */
		val->intval = POWER_SUPPLY_STATUS_NOT_CHARGING;
	}

	return 0;
}

/* lock batt_drv->batt_lock */
static int gbatt_get_capacity(struct batt_drv *batt_drv)
{
	struct batt_ssoc_state *ssoc_state = &batt_drv->ssoc_state;
	int capacity;

	if (batt_drv->fake_capacity >= 0 && batt_drv->fake_capacity <= 100)
		capacity = batt_drv->fake_capacity;
	else
		capacity = ssoc_get_capacity(ssoc_state);

	return capacity;
}


static void gbatt_reset_curve(struct batt_drv *batt_drv, int ssoc_cap)
{
	struct batt_ssoc_state *ssoc_state = &batt_drv->ssoc_state;
	const qnum_t cap = qnum_fromint(ssoc_cap);
	const qnum_t gdf = ssoc_state->ssoc_gdf;
	enum ssoc_uic_type type;

	if (gdf < cap) {
		type = SSOC_UIC_TYPE_DSG;
	} else {
		type = SSOC_UIC_TYPE_CHG;
	}

	pr_info("reset curve at gdf=%d.%d cap=%d.%d type=%d\n",
		qnum_toint(gdf), qnum_fracdgt(gdf),
		qnum_toint(cap), qnum_fracdgt(cap),
		type);

	/* current is the drop point on the discharge curve */
	ssoc_change_curve_at_gdf(ssoc_state, gdf, cap, type);
	ssoc_work(ssoc_state, batt_drv->fg_psy);
	dump_ssoc_state(ssoc_state, batt_drv->ssoc_log);
}

/* splice the curve at point when the SSOC is removed */
static void gbatt_set_capacity(struct batt_drv *batt_drv, int capacity)
{
	if (capacity < 0)
		capacity = -EINVAL;

	if (batt_drv->batt_health != POWER_SUPPLY_HEALTH_OVERHEAT) {
		/* just set the value if not in overheat  */
	} else if (capacity < 0 && batt_drv->fake_capacity >= 0) {
		gbatt_reset_curve(batt_drv, batt_drv->fake_capacity);
	} else if (capacity > 0) {
		/* TODO: convergence to the new capacity? */
	}

	batt_drv->fake_capacity = capacity;
}

static int gbatt_set_health(struct batt_drv *batt_drv, int health)
{
	if (health > POWER_SUPPLY_HEALTH_HOT ||
	    health < POWER_SUPPLY_HEALTH_UNKNOWN)
		return -EINVAL;

	batt_drv->batt_health = health;

	/* disable health charging if in overheat */
	if (health == POWER_SUPPLY_HEALTH_OVERHEAT)
		msc_logic_health(batt_drv);

	return 0;
}

#define RESTORE_SOC_THRESHOLD	5
static int gbatt_restore_capacity(struct batt_drv *batt_drv)
{
	struct batt_ssoc_state *ssoc_state = &batt_drv->ssoc_state;
	int ret = 0, save_soc, gdf_soc;

	ret = gbms_storage_read(GBMS_TAG_RSOC, &ssoc_state->save_soc,
						sizeof(ssoc_state->save_soc));

	if (ret < 0)
		return ret;

	if (ssoc_state->save_soc) {
		save_soc = (int)ssoc_state->save_soc;
		gdf_soc = qnum_toint(ssoc_state->ssoc_gdf);
		pr_info("save_soc:%d, gdf:%d", save_soc, gdf_soc);

		if ((save_soc < gdf_soc) ||
		    (save_soc - gdf_soc) > RESTORE_SOC_THRESHOLD)
			return ret;

		gbatt_reset_curve(batt_drv, save_soc);
	}

	return ret;
}

#define TTF_REPORT_MAX_RATIO	300
static int gbatt_get_property(struct power_supply *psy,
				 enum power_supply_property psp,
				 union power_supply_propval *val)
{
	struct batt_drv *batt_drv = (struct batt_drv *)
					power_supply_get_drvdata(psy);
	int rc, err = 0;

	pm_runtime_get_sync(batt_drv->device);
	if (!batt_drv->init_complete || !batt_drv->resume_complete) {
		pm_runtime_put_sync(batt_drv->device);
		return -EAGAIN;
	}
	pm_runtime_put_sync(batt_drv->device);

	switch (psp) {
	case GBMS_PROP_ADAPTER_DETAILS:
		val->intval = batt_drv->ce_data.adapter_details.v;
		break;

	case GBMS_PROP_DEAD_BATTERY:
		val->intval = batt_drv->dead_battery;
		break;
	/*
	 * ng charging:
	 * 1) write to GBMS_PROP_CHARGE_CHARGER_STATE,
	 * 2) read POWER_SUPPLY_PROP_CONSTANT_CHARGE_CURRENT and
	 *    POWER_SUPPLY_PROP_CONSTANT_CHARGE_VOLTAGE
	 */
	case GBMS_PROP_CHARGE_CHARGER_STATE:
		val->intval = batt_drv->chg_state.v;
		break;

	case POWER_SUPPLY_PROP_CYCLE_COUNT:
		if (batt_drv->cycle_count < 0)
			err = batt_drv->cycle_count;
		else
			val->intval = batt_drv->cycle_count;
		break;

	case POWER_SUPPLY_PROP_CAPACITY:
		mutex_lock(&batt_drv->batt_lock);
		val->intval = gbatt_get_capacity(batt_drv);
		mutex_unlock(&batt_drv->batt_lock);
		break;

	case POWER_SUPPLY_PROP_CAPACITY_LEVEL:
		if (batt_drv->fake_capacity >= 0 &&
				batt_drv->fake_capacity <= 100)
			val->intval = POWER_SUPPLY_CAPACITY_LEVEL_NORMAL;
		else
			val->intval = batt_drv->capacity_level;
		break;

	case POWER_SUPPLY_PROP_CONSTANT_CHARGE_CURRENT:
		mutex_lock(&batt_drv->chg_lock);
		val->intval = batt_drv->cc_max;
		mutex_unlock(&batt_drv->chg_lock);
		break;
	case POWER_SUPPLY_PROP_CONSTANT_CHARGE_VOLTAGE:
		mutex_lock(&batt_drv->chg_lock);
		val->intval = batt_drv->fv_uv;
		mutex_unlock(&batt_drv->chg_lock);
		break;

	/*
	 * POWER_SUPPLY_PROP_CHARGE_DONE comes from the charger BUT battery
	 * has also an idea about it.
	 *	mutex_lock(&batt_drv->chg_lock);
	 *	val->intval = batt_drv->chg_done;
	 *	mutex_unlock(&batt_drv->chg_lock);
	 */

	/*
	 * compat: POWER_SUPPLY_PROP_CHARGE_TYPE comes from the charger so
	 * using the last value reported from the CHARGER. This (of course)
	 * means that NG charging needs to be enabled.
	 */
	case POWER_SUPPLY_PROP_CHARGE_TYPE:
		mutex_lock(&batt_drv->chg_lock);
		val->intval = batt_drv->chg_state.f.chg_type;
		mutex_unlock(&batt_drv->chg_lock);
		break;

	case POWER_SUPPLY_PROP_STATUS:
		err = gbatt_get_status(batt_drv, val);
		break;

	/* health */
	case POWER_SUPPLY_PROP_HEALTH:
		if (batt_drv->batt_health == POWER_SUPPLY_HEALTH_OVERHEAT &&
		    temp_defend_dry_run(batt_drv->temp_dryrun_votable)) {
			val->intval = POWER_SUPPLY_HEALTH_GOOD;
		} else if (batt_drv->batt_health !=
			   POWER_SUPPLY_HEALTH_UNKNOWN) {
			val->intval = batt_drv->batt_health;
		} else if (!batt_drv->fg_psy) {
			val->intval = POWER_SUPPLY_HEALTH_UNKNOWN;
		} else {
			rc = power_supply_get_property(batt_drv->fg_psy,
							psp, val);
			if (rc < 0)
				val->intval = POWER_SUPPLY_HEALTH_UNKNOWN;
			batt_drv->soh = val->intval;
		}
		if (batt_drv->report_health != val->intval) {
			/* Log health change for debug */
			logbuffer_log(batt_drv->ttf_stats.ttf_log,
				      "h:%d->%d batt_health:%d dry_run:%d soh:%d",
				      batt_drv->report_health, val->intval, batt_drv->batt_health,
				      temp_defend_dry_run(batt_drv->temp_dryrun_votable),
				      batt_drv->soh);
			batt_drv->report_health = val->intval;
		}
		break;

	/* cannot set err, negative estimate will revert to HAL */
	case POWER_SUPPLY_PROP_TIME_TO_FULL_NOW: {
		ktime_t res;
		int max_ratio;

		max_ratio = batt_ttf_estimate(&res, batt_drv);
		if (max_ratio >= TTF_REPORT_MAX_RATIO) {
			val->intval = 0;
		} else if (max_ratio >= 0) {
			if (res < 0)
				res = 0;
			val->intval = res;
		} else if (!batt_drv->fg_psy) {
			val->intval = -1;
		} else {
			rc = power_supply_get_property(batt_drv->fg_psy,
							psp, val);
			if (rc < 0)
				val->intval = -1;
		}
	} break;

	case POWER_SUPPLY_PROP_TEMP:
		err = gbatt_get_temp(batt_drv, &val->intval);
		break;

	case POWER_SUPPLY_PROP_CURRENT_AVG:
	case POWER_SUPPLY_PROP_CURRENT_NOW:
		if (!batt_drv->fg_psy)
			return -EINVAL;
		err = power_supply_get_property(batt_drv->fg_psy, psp, val);
		if (err == 0)
			val->intval = -val->intval;
		break;

	/* Can force the state here */
	case POWER_SUPPLY_PROP_PRESENT:
		if (batt_drv->fake_battery_present != -1) {
			val->intval = batt_drv->fake_battery_present;
		} else if (batt_drv->fg_psy) {

			/* TODO: use the cached value? */
			rc = power_supply_get_property(batt_drv->fg_psy,
						       psp, val);
			if (rc < 0)
				val->intval = 0;
		} else {
			err = -EINVAL;
		}
		break;

	case POWER_SUPPLY_PROP_CHARGE_TERM_CURRENT:
		if (batt_drv->topoff)
			val->intval = batt_drv->topoff;
		else
			val->intval = -1;
		break;

	default:
		if (!batt_drv->fg_psy)
			return -EINVAL;
		err = power_supply_get_property(batt_drv->fg_psy, psp, val);
		break;
	}

	if (err < 0) {
		pr_debug("gbatt: get_prop cannot read psp=%d\n", psp);
		return err;
	}

	return 0;
}

static int gbatt_set_property(struct power_supply *psy,
				 enum power_supply_property psp,
				 const union power_supply_propval *val)
{
	struct batt_drv *batt_drv = (struct batt_drv *)
					power_supply_get_drvdata(psy);
	int ret = 0;

	pm_runtime_get_sync(batt_drv->device);
	if (!batt_drv->init_complete || !batt_drv->resume_complete) {
		pm_runtime_put_sync(batt_drv->device);
		return -EAGAIN;
	}
	pm_runtime_put_sync(batt_drv->device);

	switch (psp) {
	case GBMS_PROP_ADAPTER_DETAILS:
		mutex_lock(&batt_drv->stats_lock);
		batt_drv->ce_data.adapter_details.v = val->intval;
		mutex_unlock(&batt_drv->stats_lock);
	break;

	/* NG Charging, where it all begins */
	case GBMS_PROP_CHARGE_CHARGER_STATE:
		mutex_lock(&batt_drv->chg_lock);
		batt_drv->chg_state.v = gbms_propval_int64val(val);
		ret = batt_chg_logic(batt_drv);
		mutex_unlock(&batt_drv->chg_lock);
		break;

	case POWER_SUPPLY_PROP_CAPACITY:
		mutex_lock(&batt_drv->chg_lock);
		if (val->intval != batt_drv->fake_capacity) {
			gbatt_set_capacity(batt_drv, val->intval);
			if (batt_drv->psy)
				power_supply_changed(batt_drv->psy);
		}
		mutex_unlock(&batt_drv->chg_lock);
		break;

	case POWER_SUPPLY_PROP_TIME_TO_FULL_NOW:
		if (val->intval <= 0)
			batt_drv->ttf_stats.ttf_fake = -1;
		else
			batt_drv->ttf_stats.ttf_fake = val->intval;
		pr_info("time_to_full = %lld\n", batt_drv->ttf_stats.ttf_fake);
		if (batt_drv->psy)
			power_supply_changed(batt_drv->psy);
		break;
	case POWER_SUPPLY_PROP_HEALTH:
		mutex_lock(&batt_drv->chg_lock);
		if (batt_drv->batt_health != val->intval) {
			ret = gbatt_set_health(batt_drv, val->intval);
			if (ret == 0 && batt_drv->psy)
				power_supply_changed(batt_drv->psy);
		}
		mutex_unlock(&batt_drv->chg_lock);
		break;
	default:
		ret = -EINVAL;
		break;
	}

	if (ret < 0) {
		pr_debug("gbatt: get_prop cannot write psp=%d\n", psp);
		return ret;
	}


	return 0;
}

static int gbatt_property_is_writeable(struct power_supply *psy,
					  enum power_supply_property psp)
{
	switch (psp) {
	case GBMS_PROP_CHARGE_CHARGER_STATE:
	case POWER_SUPPLY_PROP_CAPACITY:
	case GBMS_PROP_ADAPTER_DETAILS:
	case POWER_SUPPLY_PROP_TIME_TO_FULL_NOW:
	case POWER_SUPPLY_PROP_HEALTH:
		return 1;
	default:
		break;
	}

	return 0;
}

static struct power_supply_desc gbatt_psy_desc = {
	.name = "battery",
	.type = POWER_SUPPLY_TYPE_BATTERY,
	.get_property = gbatt_get_property,
	.set_property = gbatt_set_property,
	.property_is_writeable = gbatt_property_is_writeable,
	.properties = gbatt_battery_props,
	.num_properties = ARRAY_SIZE(gbatt_battery_props),
};

/* ------------------------------------------------------------------------ */

static int batt_init_sd(struct swelling_data *sd)
{
	int ret, i, j;

	if (!sd->is_enable)
		return 0;

	ret = gbms_storage_read(GBMS_TAG_STRD, &sd->saved,
				sizeof(sd->saved));
	if (ret < 0)
		return ret;

	if (sd->saved[SD_CHG_START] == 0xFFFF) {
		/* Empty EEPROM, initial sd_saved */
		for (i = 0; i < BATT_SD_SAVE_SIZE; i++)
			sd->saved[i] = 0;
	} else {
		/* Available data, restore */
		for (i = 0; i < BATT_TEMP_RECORD_THR; i++) {
			j = i + SD_DISCHG_START;
			sd->chg[i] = sd->saved[i] * SAVE_UNIT;
			sd->dischg[i] = sd->saved[j] * SAVE_UNIT;
		}
	}

	return ret;
}

/* bhi_init */
static int batt_bhi_init(struct batt_drv *batt_drv)
{
	struct health_data *health_data = &batt_drv->health_data;
	int ret;

	/* see enum bhi_algo */
	ret = of_property_read_u32(batt_drv->device->of_node, "google,bhi-algo-ver",
				   &health_data->bhi_algo);
	if (ret < 0)
		health_data->bhi_algo = BHI_ALGO_DISABLED;
	/* default weights */
	ret = of_property_read_u32(batt_drv->device->of_node, "google,bhi-w_ci",
				   &health_data->bhi_w_ci);
	if (ret < 0)
		health_data->bhi_w_ci = 100;
	ret = of_property_read_u32(batt_drv->device->of_node, "google,bhi-w_pi",
				   &health_data->bhi_w_pi);
	if (ret < 0)
		health_data->bhi_w_pi = 0;
	ret = of_property_read_u32(batt_drv->device->of_node, "google,bhi-w_sd",
				   &health_data->bhi_w_sd);
	if (ret < 0)
		health_data->bhi_w_sd = 0;
	/* default thresholds */
	ret = of_property_read_u32(batt_drv->device->of_node, "google,bhi-status-marginal",
				   &health_data->marginal_threshold);
	if (ret < 0)
		health_data->marginal_threshold = BHI_MARGINAL_THRESHOLD_DEFAULT;

	ret = of_property_read_u32(batt_drv->device->of_node, "google,bhi-status-need-rep",
				   &health_data->need_rep_threshold);
	if (ret < 0)
		health_data->need_rep_threshold = BHI_NEED_REP_THRESHOLD_DEFAULT;

	/* design is the value used to build the charge table */
	health_data->bhi_data.capacity_design = batt_drv->battery_capacity;

	return 0;
}


static int batt_prop_iter(int index, gbms_tag_t *tag, void *ptr)
{
	static gbms_tag_t keys[] = {GBMS_TAG_HCNT};
	const int count = ARRAY_SIZE(keys);

	if (index >= 0 && index < count) {
		*tag = keys[index];
		return 0;
	}

	return -ENOENT;
}

static int batt_prop_read(gbms_tag_t tag, void *buff, size_t size, void *ptr)
{
	struct batt_drv *batt_drv = ptr;
	int index, ret = 0;

	switch (tag) {
	case GBMS_TAG_HCNT:
		if (size != sizeof(u16))
			return -ERANGE;
		/* history needs to be enabled for this */
		index = hist_get_index(batt_drv->hist_data_saved_cnt, batt_drv);
		if (index < 0)
			return index;
		*(u16 *)buff = index;
		break;
	default:
		ret = -ENOENT;
		break;
	}

	return ret;
}

static struct gbms_storage_desc batt_prop_dsc = {
	.iter = batt_prop_iter,
	.read = batt_prop_read,
};


static void google_battery_init_work(struct work_struct *work)
{
	struct batt_drv *batt_drv = container_of(work, struct batt_drv,
						 init_work.work);
	struct device_node *node = batt_drv->device->of_node;
	struct power_supply *fg_psy = batt_drv->fg_psy;
	const char *batt_vs_tz_name = NULL;
	int ret = 0;

	batt_rl_reset(batt_drv);
	batt_drv->dead_battery = true; /* clear in batt_work() */
	batt_drv->capacity_level = POWER_SUPPLY_CAPACITY_LEVEL_UNKNOWN;
	batt_drv->ssoc_state.buck_enabled = -1;
	batt_drv->hold_taper_ws = false;
	batt_drv->fake_temp = 0;
	batt_drv->fake_battery_present = -1;
	batt_reset_chg_drv_state(batt_drv);

	mutex_init(&batt_drv->chg_lock);
	mutex_init(&batt_drv->batt_lock);
	mutex_init(&batt_drv->stats_lock);
	mutex_init(&batt_drv->cc_data.lock);
	mutex_init(&batt_drv->bpst_state.lock);

	if (!batt_drv->fg_psy) {

		fg_psy = power_supply_get_by_name(batt_drv->fg_psy_name);
		if (!fg_psy) {
			pr_info("failed to get \"%s\" power supply, retrying...\n",
				batt_drv->fg_psy_name);
			goto retry_init_work;
		}

		batt_drv->fg_psy = fg_psy;
	}

	if (!batt_drv->batt_present) {
		ret = GPSY_GET_PROP(fg_psy, POWER_SUPPLY_PROP_PRESENT);
		if (ret == -EAGAIN)
			goto retry_init_work;

		batt_drv->batt_present = (ret > 0);
		if (!batt_drv->batt_present)
			pr_warn("battery not present (ret=%d)\n", ret);
	}

	ret = of_property_read_u32(node, "google,recharge-soc-threshold",
				   &batt_drv->ssoc_state.rl_soc_threshold);
	if (ret < 0)
		batt_drv->ssoc_state.rl_soc_threshold =
				DEFAULT_BATT_DRV_RL_SOC_THRESHOLD;

	ret = of_property_read_u32(node, "google,bd-trickle-recharge-soc",
				   &batt_drv->ssoc_state.bd_trickle_recharge_soc);
	if (ret < 0)
		batt_drv->ssoc_state.bd_trickle_recharge_soc =
				DEFAULT_BD_TRICKLE_RL_SOC_THRESHOLD;

	batt_drv->ssoc_state.bd_trickle_dry_run = false;

	ret = of_property_read_u32(node, "google,bd-trickle-reset-sec",
				   &batt_drv->ssoc_state.bd_trickle_reset_sec);
	if (ret < 0)
		batt_drv->ssoc_state.bd_trickle_reset_sec =
				DEFAULT_BD_TRICKLE_RESET_SEC;

	batt_drv->ssoc_state.bd_trickle_enable =
		of_property_read_bool(node, "google,bd-trickle-enable");

	ret = of_property_read_u32(node, "google,ssoc-delta",
				   &batt_drv->ssoc_state.ssoc_delta);
	if (ret < 0)
		batt_drv->ssoc_state.ssoc_delta = SSOC_DELTA;

	ret = of_property_read_u32(node, "google,health-safety-margin",
				   &batt_drv->health_safety_margin);
	if (ret < 0)
		batt_drv->health_safety_margin = DEFAULT_HEALTH_SAFETY_MARGIN;

	ret = of_property_read_u32_array(node, "google,temp-record-thr",
					 batt_drv->sd.temp_thr,
					 BATT_TEMP_RECORD_THR);
	if (ret == 0) {
		ret = of_property_read_u32_array(node, "google,soc-record-thr",
						 batt_drv->sd.soc_thr,
						 BATT_TEMP_RECORD_THR);
		if (ret == 0)
			batt_drv->sd.is_enable = true;
	}

	ret = batt_init_sd(&batt_drv->sd);
	if (ret < 0) {
		pr_err("Unable to read swelling data, ret=%d\n", ret);
		batt_drv->sd.is_enable = false;
	}

	/* init bpst setting */
	ret = batt_init_bpst_profile(batt_drv);
	if (ret < 0)
		pr_err("bpst profile disabled, ret=%d\n", ret);

	/* cycle count is cached: read here bc SSOC, chg_profile might use it */
	batt_update_cycle_count(batt_drv);

	ret = ssoc_init(&batt_drv->ssoc_state, node, fg_psy);
	if (ret < 0 && batt_drv->batt_present)
		goto retry_init_work;

	dump_ssoc_state(&batt_drv->ssoc_state, batt_drv->ssoc_log);

	ret = gbatt_restore_capacity(batt_drv);
	if (ret < 0)
		pr_warn("unable to restore capacity, ret=%d\n", ret);
	else
		batt_drv->ssoc_state.save_soc_available = true;

	/* could read EEPROM and history here */

	/* chg_profile will use cycle_count when aacr is enabled */
	ret = batt_init_chg_profile(batt_drv);
	if (ret == -EPROBE_DEFER)
		goto retry_init_work;

	if (ret < 0) {
		pr_err("charging profile disabled, ret=%d\n", ret);
	} else if (batt_drv->battery_capacity) {
		google_battery_dump_profile(&batt_drv->chg_profile);
	}

	cev_stats_init(&batt_drv->ce_data, &batt_drv->chg_profile);
	cev_stats_init(&batt_drv->ce_qual, &batt_drv->chg_profile);

	batt_drv->fg_nb.notifier_call = psy_changed;
	ret = power_supply_reg_notifier(&batt_drv->fg_nb);
	if (ret < 0)
		pr_err("cannot register power supply notifer, ret=%d\n",
			ret);

	batt_drv->batt_ws = wakeup_source_register(NULL, gbatt_psy_desc.name);
	batt_drv->taper_ws = wakeup_source_register(NULL, "Taper");
	batt_drv->poll_ws = wakeup_source_register(NULL, "Poll");
	batt_drv->msc_ws = wakeup_source_register(NULL, "MSC");
	if (!batt_drv->batt_ws || !batt_drv->taper_ws ||
			!batt_drv->poll_ws || !batt_drv->msc_ws)
		pr_err("failed to register wakeup sources\n");

	mutex_lock(&batt_drv->cc_data.lock);
	ret = batt_cycle_count_load(&batt_drv->cc_data);
	if (ret < 0)
		pr_err("cannot restore bin count ret=%d\n", ret);
	mutex_unlock(&batt_drv->cc_data.lock);

	batt_drv->fake_capacity = (batt_drv->batt_present) ? -EINVAL
						: DEFAULT_BATT_FAKE_CAPACITY;

	/* charging configuration */
	ret = of_property_read_u32(node, "google,update-interval",
				   &batt_drv->batt_update_interval);
	if (ret < 0)
		batt_drv->batt_update_interval = DEFAULT_BATT_UPDATE_INTERVAL;

	/* high temperature notify configuration */
	ret = of_property_read_u32(batt_drv->device->of_node,
				   "google,update-high-temp-threshold",
				   &batt_drv->batt_update_high_temp_threshold);
	if (ret < 0)
		batt_drv->batt_update_high_temp_threshold =
					DEFAULT_HIGH_TEMP_UPDATE_THRESHOLD;
	/* charge statistics */
	ret = of_property_read_u32(node, "google,chg-stats-qual-time",
				   &batt_drv->chg_sts_qual_time);
	if (ret < 0)
		batt_drv->chg_sts_qual_time =
					DEFAULT_CHG_STATS_MIN_QUAL_TIME;

	ret = of_property_read_u32(node, "google,chg-stats-delta-soc",
				   &batt_drv->chg_sts_delta_soc);
	if (ret < 0)
		batt_drv->chg_sts_delta_soc =
					DEFAULT_CHG_STATS_MIN_DELTA_SOC;

	/* time to full */
	ret = ttf_stats_init(&batt_drv->ttf_stats, batt_drv->device,
			     batt_drv->battery_capacity);
	if (ret < 0)
		pr_info("time to full not available\n");

	/* TTF log is used report more things nowadays */
	batt_drv->ttf_stats.ttf_log = logbuffer_register("ttf");
	if (IS_ERR(batt_drv->ttf_stats.ttf_log)) {
		ret = PTR_ERR(batt_drv->ttf_stats.ttf_log);
		dev_err(batt_drv->device, "failed to create ttf_log, ret=%d\n", ret);

		batt_drv->ttf_stats.ttf_log = NULL;
	}

	/* RAVG: google_resistance  */
	ret = batt_res_load_data(&batt_drv->health_data.bhi_data.res_state,
				 batt_drv->fg_psy);
	if (ret < 0)
		dev_warn(batt_drv->device, "RAVG not available (%d)\n", ret);
	batt_res_dump_logs(&batt_drv->health_data.bhi_data.res_state);

	/* health based charging, triggers */
	batt_drv->chg_health.always_on_soc = -1;

	ret = of_property_read_u32(batt_drv->device->of_node,
				   "google,chg-rest-soc",
				   &batt_drv->chg_health.rest_soc);
	if (ret < 0)
		batt_drv->chg_health.rest_soc = -1;

	ret = of_property_read_u32(batt_drv->device->of_node,
				   "google,chg-rest-rate",
				   &batt_drv->chg_health.rest_rate);
	if (ret < 0)
		batt_drv->chg_health.rest_rate = 0;

	/* override setting google,battery-roundtrip = 0 in device tree */
	batt_drv->disable_votes =
		of_property_read_bool(node, "google,disable-votes");
	if (batt_drv->disable_votes)
		pr_info("battery votes disabled\n");

	/* pairing battery vs. device */
	if (of_property_read_bool(node, "google,eeprom-pairing"))
		batt_drv->pairing_state = BATT_PAIRING_ENABLED;
	else
		batt_drv->pairing_state = BATT_PAIRING_DISABLED;

	/* use delta cycle count to adjust collecting period */
	ret = of_property_read_u32(batt_drv->device->of_node,
					"google,history-delta-cycle-count",
					&batt_drv->hist_delta_cycle_cnt);
	if (ret < 0)
		batt_drv->hist_delta_cycle_cnt = HCC_DEFAULT_DELTA_CYCLE_CNT;

	/* battery virtual sensor */
	ret = of_property_read_string(batt_drv->device->of_node,
				      "google,batt-vs-tz-name",
				      &batt_vs_tz_name);
	if (ret == 0) {
		batt_drv->batt_vs_tz =
		    thermal_zone_device_register(batt_vs_tz_name, 0, 0,
						 batt_drv, &batt_vs_tz_ops, NULL, 0, 0);
		if (IS_ERR(batt_drv->batt_vs_tz)) {
			pr_err("batt_vs tz register failed. err:%ld\n",
			       PTR_ERR(batt_drv->batt_vs_tz));
			batt_drv->batt_vs_tz = NULL;
		} else {
			thermal_zone_device_update(batt_drv->batt_vs_tz, THERMAL_DEVICE_UP);
		}
		batt_drv->batt_vs_w = 88;

		pr_info("google,batt-vs-tz-name is %s\n", batt_vs_tz_name);
	}

	/* debugfs */
	(void)batt_init_debugfs(batt_drv);

	/* single battery disconnect */
	(void)batt_bpst_init_debugfs(batt_drv);

	/* these don't require nvm storage */
	ret = gbms_storage_register(&batt_prop_dsc, "battery", batt_drv);
	if (ret == -EBUSY)
		ret = 0;

	/* use delta cycle count != 0 to enable collecting history */
	if (batt_drv->hist_delta_cycle_cnt)
		batt_drv->blf_state = BATT_LFCOLLECT_ENABLED;

	/* google_battery expose history via a standard device */
	batt_drv->history = gbms_storage_create_device("battery_history",
						       GBMS_TAG_HIST);
	if (!batt_drv->history)
		pr_err("history not available\n");

	/* BHI: might need RAVG and battery history */
	ret = batt_bhi_init(batt_drv);
	if (ret < 0) {
		dev_warn(batt_drv->device, "BHI: not supported (%d)\n", ret);
	} else {
		/* reload the last estimates,  */
		ret = batt_bhi_data_load(batt_drv);
		if (ret < 0)
			dev_err(batt_drv->device, "BHI: invalid data, starting fresh (%d)\n", ret);
	}

	/* power metrics */
	schedule_delayed_work(&batt_drv->power_metrics.work,
			      msecs_to_jiffies(batt_drv->power_metrics.polling_rate * 1000));

	pr_info("google_battery init_work done\n");

	batt_drv->init_complete = true;
	batt_drv->resume_complete = true;

	schedule_delayed_work(&batt_drv->batt_work, 0);

	return;

retry_init_work:
	schedule_delayed_work(&batt_drv->init_work,
			      msecs_to_jiffies(BATT_DELAY_INIT_MS));
}

static struct thermal_zone_of_device_ops google_battery_tz_ops = {
	.get_temp = google_battery_tz_get_cycle_count,
};

static int batt_ravg_init(struct batt_res *res_state, struct device_node *node)
{
	int ret;

	if (of_property_read_bool(node, "google,no-ravg"))
		return -ENOENT;

	/* Resistance Estimation configuration */
	ret = of_property_read_u32(node, "google,res-temp-hi",
				   &res_state->res_temp_high);
	if (ret < 0)
		res_state->res_temp_high = DEFAULT_RES_TEMP_HIGH;

	ret = of_property_read_u32(node, "google,res-temp-lo",
				   &res_state->res_temp_low);
	if (ret < 0)
		res_state->res_temp_low = DEFAULT_RES_TEMP_LOW;

	ret = of_property_read_u32(node, "google,res-soc-thresh",
				   &res_state->ravg_soc_high);
	if (ret < 0)
		res_state->ravg_soc_high = DEFAULT_RAVG_SOC_HIGH;
	ret = of_property_read_u32(node, "google,ravg-soc-low",
				   &res_state->ravg_soc_low);
	if (ret < 0)
		res_state->ravg_soc_low = DEFAULT_RAVG_SOC_LOW;

	ret = of_property_read_u32(node, "google,res-filt-length",
				   &res_state->estimate_filter);
	if (ret < 0)
		res_state->estimate_filter = DEFAULT_RES_FILT_LEN;

	return 0;
}

static int google_battery_probe(struct platform_device *pdev)
{
	const char *fg_psy_name, *psy_name = NULL;
	struct batt_drv *batt_drv;
	int ret;
	struct power_supply_config psy_cfg = {};

	batt_drv = devm_kzalloc(&pdev->dev, sizeof(*batt_drv), GFP_KERNEL);
	if (!batt_drv)
		return -ENOMEM;

	batt_drv->device = &pdev->dev;

	ret = of_property_read_string(pdev->dev.of_node, "google,fg-psy-name",
				      &fg_psy_name);
	if (ret != 0) {
		pr_err("cannot read google,fg-psy-name, ret=%d\n", ret);
		return -EINVAL;
	}

	batt_drv->fg_psy_name = devm_kstrdup(&pdev->dev, fg_psy_name,
					     GFP_KERNEL);
	if (!batt_drv->fg_psy_name)
		return -ENOMEM;

	/* change name and type for debug/test */
	if (of_property_read_bool(pdev->dev.of_node, "google,psy-type-unknown"))
		gbatt_psy_desc.type = POWER_SUPPLY_TYPE_UNKNOWN;

	ret = of_property_read_string(pdev->dev.of_node,
				      "google,psy-name", &psy_name);
	if (ret == 0) {
		gbatt_psy_desc.name =
		    devm_kstrdup(&pdev->dev, psy_name, GFP_KERNEL);
	}

	INIT_DELAYED_WORK(&batt_drv->init_work, google_battery_init_work);
	INIT_DELAYED_WORK(&batt_drv->batt_work, google_battery_work);
	INIT_DELAYED_WORK(&batt_drv->power_metrics.work, power_metrics_data_work);
	platform_set_drvdata(pdev, batt_drv);

	psy_cfg.drv_data = batt_drv;
	psy_cfg.of_node = pdev->dev.of_node;

	batt_drv->psy = devm_power_supply_register(batt_drv->device,
						   &gbatt_psy_desc, &psy_cfg);
	if (IS_ERR(batt_drv->psy)) {
		ret = PTR_ERR(batt_drv->psy);
		if (ret == -EPROBE_DEFER)
			return -EPROBE_DEFER;

		/* TODO: fail with -ENODEV */
		dev_err(batt_drv->device,
			"Couldn't register as power supply, ret=%d\n", ret);
	}

	batt_drv->ssoc_log = logbuffer_register("ssoc");
	if (IS_ERR(batt_drv->ssoc_log)) {
		ret = PTR_ERR(batt_drv->ssoc_log);
		dev_err(batt_drv->device,
			"failed to create ssoc_log, ret=%d\n", ret);
		batt_drv->ssoc_log = NULL;
	}

	/* RAVG: google_resistance */
	ret = batt_ravg_init(&batt_drv->health_data.bhi_data.res_state,
			     pdev->dev.of_node);
	if (ret < 0)
		dev_info(batt_drv->device, "RAVG: not available\n");

	batt_drv->tz_dev = thermal_zone_of_sensor_register(batt_drv->device,
				0, batt_drv, &google_battery_tz_ops);
	if (IS_ERR(batt_drv->tz_dev)) {
		pr_err("battery tz register failed. err:%ld\n",
			PTR_ERR(batt_drv->tz_dev));
		ret = PTR_ERR(batt_drv->tz_dev);
		batt_drv->tz_dev = NULL;
	} else {
		thermal_zone_device_update(batt_drv->tz_dev, THERMAL_DEVICE_UP);
	}

	batt_drv->fan_level = -1;
	batt_drv->fan_last_level = -1;
	batt_drv->fan_level_votable =
		gvotable_create_int_election(NULL, gvotable_comparator_int_max,
					     fan_level_cb, batt_drv);
	if (IS_ERR_OR_NULL(batt_drv->fan_level_votable)) {
		ret = PTR_ERR(batt_drv->fan_level_votable);
		dev_err(batt_drv->device, "Fail to create fan_level_votable\n");
		batt_drv->fan_level_votable = NULL;
	} else {
		gvotable_set_vote2str(batt_drv->fan_level_votable,
				      gvotable_v2s_int);
		gvotable_election_set_name(batt_drv->fan_level_votable,
					   VOTABLE_FAN_LEVEL);
		gvotable_cast_long_vote(batt_drv->fan_level_votable,
					"DEFAULT", FAN_LVL_UNKNOWN, true);
	}

	/* charge speed interface: status and type */
	batt_drv->csi_status_votable =
		gvotable_create_int_election(NULL, gvotable_comparator_int_min,
					     csi_status_cb, batt_drv);
	if (IS_ERR_OR_NULL(batt_drv->csi_status_votable)) {
		ret = PTR_ERR(batt_drv->csi_status_votable);
		batt_drv->csi_status_votable = NULL;
	}

	gvotable_set_default(batt_drv->csi_status_votable, (void *)CSI_STATUS_UNKNOWN);
	gvotable_set_vote2str(batt_drv->csi_status_votable, gvotable_v2s_int);
	gvotable_election_set_name(batt_drv->csi_status_votable, VOTABLE_CSI_STATUS);

	batt_drv->csi_type_votable =
		gvotable_create_int_election(NULL, gvotable_comparator_int_min,
					     csi_type_cb, batt_drv);
	if (IS_ERR_OR_NULL(batt_drv->csi_type_votable)) {
		ret = PTR_ERR(batt_drv->csi_type_votable);
		batt_drv->csi_type_votable = NULL;
	}

	gvotable_set_default(batt_drv->csi_type_votable, (void *)CSI_TYPE_UNKNOWN);
	gvotable_set_vote2str(batt_drv->csi_type_votable, gvotable_v2s_int);
	gvotable_election_set_name(batt_drv->csi_type_votable, VOTABLE_CSI_TYPE);

	/* AACR server side */
	batt_drv->aacr_cycle_grace = AACR_START_CYCLE_DEFAULT;
	batt_drv->aacr_cycle_max = AACR_MAX_CYCLE_DEFAULT;
	batt_drv->aacr_state = BATT_AACR_DISABLED;

	/* create the sysfs node */
	batt_init_fs(batt_drv);
	batt_bpst_init_fs(batt_drv);

	/* give time to fg driver to start */
	schedule_delayed_work(&batt_drv->init_work,
					msecs_to_jiffies(BATT_DELAY_INIT_MS));

	/* power metrics */
	batt_drv->power_metrics.polling_rate = 30;
	batt_drv->power_metrics.interval = 120;

	return 0;
}

static int google_battery_remove(struct platform_device *pdev)
{
	struct batt_drv *batt_drv = platform_get_drvdata(pdev);

	if (!batt_drv)
		return 0;

	if (batt_drv->ssoc_log)
		logbuffer_unregister(batt_drv->ssoc_log);
	if (batt_drv->ttf_stats.ttf_log)
		logbuffer_unregister(batt_drv->ttf_stats.ttf_log);
	if (batt_drv->tz_dev)
		thermal_zone_of_sensor_unregister(batt_drv->device,
				batt_drv->tz_dev);
	if (batt_drv->history)
		gbms_storage_cleanup_device(batt_drv->history);

	if (batt_drv->fg_psy)
		power_supply_put(batt_drv->fg_psy);

	batt_hist_free_data(batt_drv->hist_data);

	gbms_free_chg_profile(&batt_drv->chg_profile);

	wakeup_source_unregister(batt_drv->msc_ws);
	wakeup_source_unregister(batt_drv->batt_ws);
	wakeup_source_unregister(batt_drv->taper_ws);
	wakeup_source_unregister(batt_drv->poll_ws);

	gvotable_destroy_election(batt_drv->fan_level_votable);
	gvotable_destroy_election(batt_drv->csi_status_votable);
	gvotable_destroy_election(batt_drv->csi_type_votable);

	batt_drv->fan_level_votable = NULL;
	batt_drv->csi_status_votable = NULL;
	batt_drv->csi_type_votable = NULL;

	return 0;
}

#ifdef SUPPORT_PM_SLEEP
static int gbatt_pm_suspend(struct device *dev)
{
	struct platform_device *pdev = to_platform_device(dev);
	struct batt_drv *batt_drv = platform_get_drvdata(pdev);

	pm_runtime_get_sync(batt_drv->device);
	batt_drv->resume_complete = false;
	pm_runtime_put_sync(batt_drv->device);

	return 0;
}

static int gbatt_pm_resume(struct device *dev)
{
	struct platform_device *pdev = to_platform_device(dev);
	struct batt_drv *batt_drv = platform_get_drvdata(pdev);

	pm_runtime_get_sync(batt_drv->device);
	batt_drv->resume_complete = true;
	pm_runtime_put_sync(batt_drv->device);

	mod_delayed_work(system_wq, &batt_drv->batt_work, 0);

	return 0;
}

static const struct dev_pm_ops gbatt_pm_ops = {
	SET_SYSTEM_SLEEP_PM_OPS(gbatt_pm_suspend, gbatt_pm_resume)
};
#endif


static const struct of_device_id google_charger_of_match[] = {
	{.compatible = "google,battery"},
	{},
};
MODULE_DEVICE_TABLE(of, google_charger_of_match);


static struct platform_driver google_battery_driver = {
	.driver = {
		   .name = "google,battery",
		   .owner = THIS_MODULE,
		   .of_match_table = google_charger_of_match,
		   .probe_type = PROBE_PREFER_ASYNCHRONOUS,
#ifdef SUPPORT_PM_SLEEP
		   .pm = &gbatt_pm_ops,
#endif
		   },
	.probe = google_battery_probe,
	.remove = google_battery_remove,
};

module_platform_driver(google_battery_driver);

MODULE_DESCRIPTION("Google Battery Driver");
MODULE_AUTHOR("AleX Pelosi <apelosi@google.com>");
MODULE_LICENSE("GPL");<|MERGE_RESOLUTION|>--- conflicted
+++ resolved
@@ -1341,13 +1341,8 @@
 	int i, len = 0;
 
 	len += scnprintf(&buff[len], sizeof(buff) - len,
-<<<<<<< HEAD
-			 "MSC_TTF: est:%lldmin, max_ratio:%d ", ktime_divns(estimate, 60),
-				max_ratio);
-=======
 			 "MSC_TTF: est:%lld(%lldmin), max_ratio:%d ",
-			 estimate, estimate / 60, max_ratio);
->>>>>>> 021118f8
+			 estimate, ktime_divns(estimate, 60), max_ratio);
 
 	for (i = 0; i < GBMS_STATS_TIER_COUNT; i++) {
 		elap = ce_data->tier_stats[i].time_fast +
