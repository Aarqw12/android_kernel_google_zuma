/* SPDX-License-Identifier: GPL-2.0 */
/*
 * Copyright 2018-2022 Google LLC
 *
 * This program is free software; you can redistribute it and/or modify
 * it under the terms of the GNU General Public License as published by
 * the Free Software Foundation; either version 2 of the License, or
 * (at your option) any later version.
 *
 * This program is distributed in the hope that it will be useful,
 * but WITHOUT ANY WARRANTY; without even the implied warranty of
 * MERCHANTABILITY or FITNESS FOR A PARTICULAR PURPOSE.  See the
 * GNU General Public License for more details.
 */

#define pr_fmt(fmt) KBUILD_MODNAME ": " fmt

#ifdef CONFIG_PM_SLEEP
#define SUPPORT_PM_SLEEP 1
#endif

#include <linux/kernel.h>
#include <linux/printk.h>
#include <linux/module.h>
#include <linux/of.h>
#include <linux/pm_runtime.h>
#include <linux/platform_device.h>
#include <linux/thermal.h>
#include <linux/slab.h>
#include <linux/rtc.h>
#include "gbms_power_supply.h"
#include "google_bms.h"
#include "google_psy.h"
#include "qmath.h"
#include <crypto/hash.h>

#include <linux/debugfs.h>

#define BATT_DELAY_INIT_MS		250
#define BATT_WORK_FAST_RETRY_CNT	30
#define BATT_WORK_FAST_RETRY_MS		1000
#define BATT_WORK_DEBOUNCE_RETRY_MS	3000
#define BATT_WORK_ERROR_RETRY_MS	1000

#define DEFAULT_BATT_FAKE_CAPACITY		50
#define DEFAULT_BATT_UPDATE_INTERVAL		47000
#define DEFAULT_BATT_DRV_RL_SOC_THRESHOLD	95
#define DEFAULT_BD_TRICKLE_RL_SOC_THRESHOLD	90
#define DEFAULT_BD_TRICKLE_RESET_SEC		(5 * 60)
#define DEFAULT_HIGH_TEMP_UPDATE_THRESHOLD	550
#define DEFAULT_CV_MAX_TEMPERATURE		0

#define DEFAULT_HEALTH_SAFETY_MARGIN	(30 * 60)

#define MSC_ERROR_UPDATE_INTERVAL		5000
#define MSC_DEFAULT_UPDATE_INTERVAL		30000


/* AACR default slope is disabled by default */
#define AACR_START_CYCLE_DEFAULT	400
#define AACR_MAX_CYCLE_DEFAULT		0 /* disabled */

/* qual time is 0 minutes of charge or 0% increase in SOC */
#define DEFAULT_CHG_STATS_MIN_QUAL_TIME		0
#define DEFAULT_CHG_STATS_MIN_DELTA_SOC		0

/* Voters */
#define MSC_LOGIC_VOTER	"msc_logic"
#define SW_JEITA_VOTER	"sw_jeita"
#define RL_STATE_VOTER	"rl_state"
#define MSC_HEALTH_VOTER "chg_health"
#define BPST_DETECT_VOTER "bpst_detect"

#define UICURVE_MAX	3

/* sync from google/logbuffer.c */
#define LOG_BUFFER_ENTRY_SIZE	256

/* Initial data of history cycle count */
#define HCC_DEFAULT_DELTA_CYCLE_CNT	10

#define BHI_HEALTH_INDEX_DEFAULT	100
#define BHI_MARGINAL_THRESHOLD_DEFAULT	80
#define BHI_NEED_REP_THRESHOLD_DEFAULT	70
#define BHI_CCBIN_INDEX_LIMIT		90
#define BHI_ALGO_FULL_HEALTH		10000
#define BHI_ALGO_ROUND_INDEX		50
#define BHI_CC_MARGINAL_THRESHOLD_DEFAULT	800
#define BHI_CC_NEED_REP_THRESHOLD_DEFAULT	1000
#define BHI_CAPACITY_MIN 		0
#define BHI_CAPACITY_MAX 		0xFFFF

#define BHI_ROUND_INDEX(index) 		\
	(((index) + BHI_ALGO_ROUND_INDEX) / 100)


/* TODO: this is for Adaptive charging, rename */
enum batt_health_ui {
	/* Internal value used when health is cleared via dialog */
	CHG_DEADLINE_DIALOG = -3,
	/* Internal value used when health is settings disabled while running */
	CHG_DEADLINE_SETTING_STOP = -2,
	/* Internal value used when health is settings disabled */
	CHG_DEADLINE_SETTING = -1,
	/* Internal value used when health is cleared via alarms/re-plug */
	CHG_DEADLINE_CLEARED = 0,
};

#if (GBMS_CCBIN_BUCKET_COUNT < 1) || (GBMS_CCBIN_BUCKET_COUNT > 100)
#error "GBMS_CCBIN_BUCKET_COUNT needs to be a value from 1-100"
#endif

struct ssoc_uicurve {
	qnum_t real;
	qnum_t ui;
};

enum batt_rl_status {
	BATT_RL_STATUS_NONE = 0,
	BATT_RL_STATUS_DISCHARGE = -1,
	BATT_RL_STATUS_RECHARGE = 1,
};

#define RL_DELTA_SOC_MAX	8

struct batt_ssoc_rl_state {
	/* rate limiter state */
	qnum_t rl_ssoc_target;
	ktime_t rl_ssoc_last_update;

	/* rate limiter flags */
	bool rl_no_zero;
	int rl_fast_track;
	int rl_track_target;
	/* rate limiter config */
	int rl_delta_max_time;
	qnum_t rl_delta_max_soc;

	int rl_delta_soc_ratio[RL_DELTA_SOC_MAX];
	qnum_t rl_delta_soc_limit[RL_DELTA_SOC_MAX];
	int rl_delta_soc_cnt;

	qnum_t rl_ft_low_limit;
	qnum_t rl_ft_delta_limit;
};

#define SSOC_STATE_BUF_SZ 128
#define SSOC_DELTA 3

struct batt_ssoc_state {
	/* output of gauge data filter */
	qnum_t ssoc_gdf;
	/*  UI Curves */
	int ssoc_curve_type;    /*<0 dsg, >0 chg, 0? */
	struct ssoc_uicurve ssoc_curve[UICURVE_MAX];
	qnum_t ssoc_uic;
	/* output of rate limiter */
	qnum_t ssoc_rl;
	struct batt_ssoc_rl_state ssoc_rl_state;
	int ssoc_delta;

	/* output of rate limiter */
	int rl_rate;
	int rl_last_ssoc;
	ktime_t rl_last_update;

	/* connected or disconnected */
	ktime_t disconnect_time;
	int buck_enabled;

	/* recharge logic */
	int rl_soc_threshold;
	enum batt_rl_status rl_status;

	/* trickle defender */
	bool bd_trickle_enable;
	int bd_trickle_recharge_soc;
	int bd_trickle_cnt;
	bool bd_trickle_dry_run;
	bool bd_trickle_full;
	bool bd_trickle_eoc;
	u32 bd_trickle_reset_sec;

	/* buff */
	char ssoc_state_cstr[SSOC_STATE_BUF_SZ];

	/* Save/Restore fake capacity */
	bool save_soc_available;
	u16 save_soc;

	/* adjust SOC */
	int point_full_ui_soc;
};

struct gbatt_ccbin_data {
	u16 count[GBMS_CCBIN_BUCKET_COUNT];
	char cyc_ctr_cstr[GBMS_CCBIN_CSTR_SIZE];
	struct mutex lock;
	int prev_soc;
};

#define DEFAULT_RES_TEMP_LOW	350
#define DEFAULT_RES_TEMP_HIGH	390
#define DEFAULT_RAVG_SOC_LOW	5
#define DEFAULT_RAVG_SOC_HIGH	75
#define DEFAULT_RES_FILT_LEN	10

struct batt_res {
	bool estimate_requested;

	/* samples */
	int sample_accumulator;
	int sample_count;

	/* registers */
	int filter_count;
	int resistance_avg;

	/* configuration */
	int estimate_filter;
	int ravg_soc_low;
	int ravg_soc_high;
	int res_temp_low;
	int res_temp_high;
};

/* TODO: move single cell disconnect to bhi_data */
enum bpst_batt_status {
	BPST_BATT_UNKNOWN = 0,
	BPST_BATT_CONNECT = 1,
	BPST_BATT_DISCONNECT = 2,
	BPST_BATT_CELL_FAULT = 3,
};

struct batt_bpst {
	struct mutex lock;
	bool bpst_enable;
	bool bpst_detect_disable;
	bool bpst_cell_fault;
	/* single battery disconnect status */
	int bpst_sbd_status;
	int bpst_count_threshold;
	int bpst_chg_rate;
	u8 bpst_count;
};

#define DEV_SN_LENGTH 20
#define PAIRING_RETRIES 20
enum batt_paired_state {
	BATT_PAIRING_WRITE_ERROR = -4,
	BATT_PAIRING_READ_ERROR = -3,
	BATT_PAIRING_MISMATCH = -2,
	BATT_PAIRING_DISABLED = -1,
	BATT_PAIRING_ENABLED = 0,
	BATT_PAIRING_PAIRED = 1,
	BATT_PAIRING_RESET = 2,
};

enum batt_lfcollect_status {
	BATT_LFCOLLECT_NOT_AVAILABLE = 0,
	BATT_LFCOLLECT_ENABLED = 1,
	BATT_LFCOLLECT_COLLECT = 2,
};

enum batt_aacr_state {
	BATT_AACR_UNKNOWN = -3,
	BATT_AACR_INVALID_CAP = -2,
	BATT_AACR_UNDER_CYCLES = -1,
	BATT_AACR_DISABLED = 0,
	BATT_AACR_ENABLED = 1,
	BATT_AACR_ALGO_DEFAULT = BATT_AACR_ENABLED,
	BATT_AACR_ALGO_LOW_B, /* lower bound */
	BATT_AACR_MAX,
};

#define BATT_TEMP_RECORD_THR 3
/* discharge saved after charge */
#define SD_CHG_START 0
#define SD_DISCHG_START BATT_TEMP_RECORD_THR
#define BATT_SD_SAVE_SIZE (BATT_TEMP_RECORD_THR * 2)
#define BATT_SD_MAX_HOURS 15120 /* 90 weeks */

/* TODO: move swelling_data to bhi_data  */
struct swelling_data {
	/* Time in different temperature */
	bool is_enable;
	u32 temp_thr[BATT_TEMP_RECORD_THR];
	u32 soc_thr[BATT_TEMP_RECORD_THR];
	/*
	 * cumulative time array format:
	 * | saved  | 0                | 1                | 2                |
	 * |--------| Charge           | Charge           | Charge           |
	 * | Content| > 30degC & > 90% | > 35degC & > 90% | > 40degC & > 95% |
	 *
	 * | saved  | 3                | 4                | 5                |
	 * |--------| Discharge        | Discharge        | Discharge        |
	 * | Content| > 30degC & > 90% | > 35degC & > 90% | > 40degC & > 95% |
	 */
	u16 saved[BATT_SD_SAVE_SIZE];
	ktime_t chg[BATT_TEMP_RECORD_THR];
	ktime_t dischg[BATT_TEMP_RECORD_THR];
	ktime_t last_update;
};


struct bhi_weight bhi_w[] = {
	[BHI_ALGO_ACHI] = {100, 0, 0},
	[BHI_ALGO_ACHI_B] = {100, 0, 0},
	[BHI_ALGO_ACHI_RAVG] = {95, 5, 0},
	[BHI_ALGO_ACHI_RAVG_B] = {95, 5, 0},
	[BHI_ALGO_MIX_N_MATCH] = {90, 10, 5},
};

struct bm_date {
	u8 bm_y;
	u8 bm_m;
	u8 bm_d;
	u8 reserve;
};

#define BHI_TREND_POINTS_SIZE 10
struct bhi_capacity_bound
{
	u16 limit[BHI_TREND_POINTS_SIZE];
	u16 trigger[BHI_TREND_POINTS_SIZE];
};

struct bhi_data
{
	/* context */
	int cycle_count;		/* from the FG */
	int battery_age;		/* from the FG, time in field */

	/* capacity metrics */
	int pack_capacity;		/* mAh, from the FG or from charge table */
	int capacity_fade;		/* from the FG */

	/* impedance */
	u32 act_impedance;		/* resistance, qualified */
	u32 cur_impedance;		/* resistance, qualified */
	struct batt_res res_state;	/* google_resistance */

	/* swell probability */
	int swell_cumulative;		/* from swell data */
	int ccbin_index;		/* from SOC residency */

	/* battery manufacture and activation date */
	struct bm_date bm_date;		/* from eeprom SN */
	u8 act_date[BATT_EEPROM_TAG_XYMD_LEN];
	int first_usage_date;

	/* set trend points and boundaries */
	u16 trend[BHI_TREND_POINTS_SIZE];
	struct bhi_capacity_bound lower_bound;
	struct bhi_capacity_bound upper_bound;
};

struct health_data
{
	/* current algorithm */
	int bhi_algo;
	int bhi_w_ci;
	int bhi_w_pi;
	int bhi_w_sd;
	/* current health index and status */
	int bhi_index;
	enum bhi_status bhi_status;
	int marginal_threshold;
	int need_rep_threshold;
	/* cycle count threshold */
	int cycle_count_marginal_threshold;
	int cycle_count_need_rep_threshold;
	/* current health metrics */
	int bhi_cap_index;
	int bhi_imp_index;
	int bhi_sd_index;
	/* debug health metrics */
	int bhi_debug_cycle_count;
	int bhi_debug_cap_index;
	int bhi_debug_imp_index;
	int bhi_debug_sd_index;
	int bhi_debug_health_index;
	int bhi_debug_health_status;
	/* algo BHI_ALGO_INDI capacity threshold */
	int bhi_indi_cap;
	/* algo BHI_ALGO_ACHI_B bounds check */
	int bhi_cycle_grace;

	/* current battery state */
	struct bhi_data bhi_data;

	/* recalibration */
	u8 cal_mode;
	u8 cal_state;
	int cal_target;
};

#define POWER_METRICS_MAX_DATA	50

struct power_metrics_data {
	unsigned long charge_count;
	unsigned long voltage;
	ktime_t time;
};

struct power_metrics {
	unsigned int polling_rate;
	unsigned int interval;
	unsigned int idx;
	struct power_metrics_data data[POWER_METRICS_MAX_DATA];
	struct delayed_work work;
};

#define CSI_THERMAL_SEVERITY_MAX 5
struct csi_stats {
	int ssoc;

	int csi_speed_min;
	int csi_speed_max;

	int csi_current_status;
	int csi_current_type;

	ktime_t csi_time_sum;
	int speed_sum;

	ktime_t last_update;

	uint8_t ad_type;
	uint8_t ad_voltage;
	uint8_t ad_amperage;
	uint16_t ssoc_in;
	uint16_t ssoc_out;
	ktime_t time_sum;
	ktime_t time_effective;
	ktime_t time_stat_last_update;
	uint16_t aggregate_status;
	uint16_t aggregate_type;
	int8_t temp_min;
	int8_t temp_max;
	uint16_t vol_in;
	uint16_t vol_out;
	uint16_t cc_in;
	uint16_t cc_out;
	ktime_t thermal_severity[CSI_THERMAL_SEVERITY_MAX];
	int thermal_lvl_max;
	int thermal_lvl_min;
};

#define TEMP_SAMPLE_SIZE 5
struct batt_temp_filter {
	struct delayed_work work;
	struct mutex lock;
	bool enable;
	bool force_update;
	bool resume_delay;
	int sample[TEMP_SAMPLE_SIZE];
	int default_interval;
	int fast_interval;
	int resume_delay_time;
	int last_idx;
};
#define NB_FAN_BT_LIMITS 4
/* battery driver state */
struct batt_drv {
	struct device *device;
	struct power_supply *psy;

	const char *fg_psy_name;
	struct power_supply *fg_psy;
	struct notifier_block fg_nb;

	struct delayed_work init_work;
	struct delayed_work batt_work;

	struct wakeup_source *msc_ws;
	struct wakeup_source *batt_ws;
	struct wakeup_source *taper_ws;
	struct wakeup_source *poll_ws;
	bool hold_taper_ws;

	/* TODO: b/111407333, will likely need to adjust SOC% on wakeup */
	bool init_complete;
	bool resume_complete;
	bool batt_present;
	u32 fake_battery_present;

	struct mutex batt_lock;
	struct mutex chg_lock;
	struct mutex hda_tz_lock;

	/* battery work */
	int fg_status;
	int batt_fast_update_cnt;
	u32 batt_update_interval;
	/* update high temperature in time */
	int batt_temp;
	u32 batt_update_high_temp_threshold;
	/* max temperature for cv mode before stopping charging*/
	u32 cv_max_temp;
	/* fake battery temp for thermal testing */
	int fake_temp;
	/* triger for recharge logic next update from charger */
	bool batt_full;
	struct batt_ssoc_state ssoc_state;
	/* bin count */
	struct gbatt_ccbin_data cc_data;
	/* fg cycle count */
	int cycle_count;
	/* for testing */
	int fake_aacr_cc;

	/* props */
	int soh;
	int fake_capacity;
	int batt_health;	/* health of battery, triggers defender UI */
	int report_health;	/* log health changes for debug */
	bool dead_battery;
	int capacity_level;
	bool chg_done;

	/* temp outside the charge table */
	int jeita_stop_charging;
	/* health based charging */
	struct batt_chg_health chg_health;

	/* MSC charging */
	u32 battery_capacity;	/* in mAh */
	struct gbms_chg_profile chg_profile;
	union gbms_charger_state chg_state;

	int temp_idx;
	int vbatt_idx;
	int profile_vbatt_idx;
	int checked_cv_cnt;
	int checked_ov_cnt;
	int checked_tier_switch_cnt;
	int last_log_cnt;

	int fv_uv;
	int cc_max;
	int topoff;
	int msc_update_interval;
	int cc_max_pullback;

	bool disable_votes;
	struct gvotable_election *msc_interval_votable;
	struct gvotable_election *fcc_votable;
	struct gvotable_election *fv_votable;
	struct gvotable_election *temp_dryrun_votable;
	struct gvotable_election *msc_last_votable;
	struct gvotable_election *point_full_ui_soc_votable;

	/* FAN level */
	struct gvotable_election *fan_level_votable;
	int fan_last_level;

	/* stats */
	int msc_state;
	int msc_irdrop_state;
	struct mutex stats_lock;
	struct gbms_charging_event ce_data;
	struct gbms_charging_event ce_qual;
	uint32_t chg_sts_qual_time;
	uint32_t chg_sts_delta_soc;

	/* health charge margin time */
	int health_safety_margin;

	/* time to full */
	struct batt_ttf_stats ttf_stats;
	bool ttf_debounce;
	ktime_t ttf_est;

	/* logging */
	struct logbuffer *ssoc_log;

	/* thermal */
	struct thermal_zone_device *tz_dev;

	/* battery virtual sensor */
	struct thermal_zone_device *batt_vs_tz;
	struct thermal_zone_device *batt_vs_mp_tz;
	struct thermal_zone_device *batt_vs_hda_tz;
	struct gvotable_election *hda_tz_votable;
	int hda_tz_limit;
	int hda_tz_vote;
	int batt_vs_w;
	int soc_mp_limit_low;
	int soc_mp_limit_high;
	int therm_mp_limit;
	int max_ratio_mp_limit;
	bool mp_debounce;
	bool need_mp;

	/* used to detect battery replacements and reset statistics */
	enum batt_paired_state pairing_state;
	char dev_sn[DEV_SN_LENGTH];
	uint8_t pairing_state_retry_cnt;

	/* collect battery history/lifetime data (history) */
	enum batt_lfcollect_status blf_state;
	u32 blf_collect_now;
	int hist_delta_cycle_cnt;
	int hist_data_max_cnt;
	int hist_data_saved_cnt;
	void *hist_data;

	/* Battery device info */
	u8 dev_info_check[GBMS_DINF_LEN];

	/* History Device */
	struct gbms_storage_device *history;

	/* Fan control */
	int fan_level;
	int fan_bt_limits[NB_FAN_BT_LIMITS];

	/* AACR: Aged Adjusted Charging Rate */
	enum batt_aacr_state aacr_state;
	int aacr_cycle_grace;
	int aacr_cycle_max;
	int aacr_algo;

	/* BHI: updated on disconnect, EOC */
	struct health_data health_data;
	struct swelling_data sd;

	/* CSI: charging speed */
	struct csi_stats csi_stats;
	struct gvotable_election *csi_status_votable;
	int csi_current_status;
	struct gvotable_election *csi_type_votable;
	int csi_current_type;
	int csi_current_speed;
	int fake_charging_speed;
	struct gvotable_election *thermal_level_votable;

	/* battery power metrics */
	struct power_metrics power_metrics;

	/* battery pack status */
	struct batt_bpst bpst_state;

	/* irdrop for DC */
	bool dc_irdrop;

	bool pullback_current;
	bool allow_higher_fv;

	/* shutdown flag */
	int boot_to_os_attempts;

	/* battery critical level */
	int batt_critical_voltage;

	/* battery temperature filter */
	struct batt_temp_filter temp_filter;

	/* charging policy */
	struct gvotable_election *charging_policy_votable;
	int charging_policy;

	int batt_id;

	/* for testing drain battery not shutdown */
	int restrict_level_critical;
};

static int gbatt_get_temp(struct batt_drv *batt_drv, int *temp);

static int gbatt_get_capacity(struct batt_drv *batt_drv);
static int ssoc_get_capacity(const struct batt_ssoc_state *ssoc);
static int batt_ttf_estimate(ktime_t *res, struct batt_drv *batt_drv);

static int gbatt_restore_capacity(struct batt_drv *batt_drv);

static int batt_get_filter_temp(struct batt_temp_filter *temp_filter)
{
	int sum = 0, max, min, i;

	mutex_lock(&temp_filter->lock);
	max = min = temp_filter->sample[0];
	for (i = 0; i < TEMP_SAMPLE_SIZE; i++) {
		if (temp_filter->sample[i] > max)
			max = temp_filter->sample[i];
		if (temp_filter->sample[i] < min)
			min = temp_filter->sample[i];
		sum += temp_filter->sample[i];
	}
	mutex_unlock(&temp_filter->lock);

	return (sum - max - min) / (TEMP_SAMPLE_SIZE - 2);
}

static int gbatt_get_raw_temp(struct batt_drv *batt_drv, int *temp)
{
	int err = 0;
	union power_supply_propval val;

	if (batt_drv->temp_filter.enable) {
		*temp = batt_get_filter_temp(&batt_drv->temp_filter);
		return err;
	}

	if (!batt_drv->fg_psy)
		return -EINVAL;

	err = power_supply_get_property(batt_drv->fg_psy, POWER_SUPPLY_PROP_TEMP, &val);
	if (err == 0)
		*temp = val.intval;

	return err;
}

static inline void batt_update_cycle_count(struct batt_drv *batt_drv)
{
	batt_drv->cycle_count = GPSY_GET_PROP(batt_drv->fg_psy,
					      POWER_SUPPLY_PROP_CYCLE_COUNT);
}

static int google_battery_tz_get_cycle_count(struct thermal_zone_device *tz, int *cycle_count)
{
	struct batt_drv *batt_drv = (struct batt_drv *)tz->devdata;

	if (!cycle_count) {
		pr_err("Cycle Count NULL");
		return -EINVAL;
	}

	if (batt_drv->cycle_count < 0)
		return batt_drv->cycle_count;

	*cycle_count = batt_drv->cycle_count;

	return 0;
}

static int batt_vs_tz_get(struct thermal_zone_device *tzd, int *batt_vs)
{
	struct batt_drv *batt_drv = tzd->devdata;
	int temp, rc;
	unsigned int ibat;
	unsigned long vs_tmp;

	if (!batt_vs)
		return -EINVAL;

	rc = gbatt_get_raw_temp(batt_drv, &temp);
	if (rc)
		return -EINVAL;

	temp = temp * 100;

	ibat = abs(GPSY_GET_INT_PROP(batt_drv->fg_psy, POWER_SUPPLY_PROP_CURRENT_AVG, &rc));
	if (rc)
		return -EINVAL;

	vs_tmp = div64_u64(mul_u32_u32(ibat, ibat) * batt_drv->batt_vs_w, 1000000000000);

	*batt_vs = temp - vs_tmp;

	return 0;
}

static struct thermal_zone_device_ops batt_vs_tz_ops = {
	.get_temp = batt_vs_tz_get,
};

#define SOC_MP_LIMIT_LOW	(50)
#define SOC_MP_LIMIT_HIGH	(80)
#define THERM_MP_LIMIT		(0)
#define MAX_RATIO_MP_LIMIT	(70)

static int batt_get_thermal_level(struct batt_drv *batt_drv)
{
	int thermal_level = -1;
	if (!batt_drv->thermal_level_votable)
		batt_drv->thermal_level_votable = gvotable_election_get_handle(VOTABLE_THERMAL_LVL);
	if (batt_drv->thermal_level_votable)
		thermal_level = gvotable_get_current_int_vote(batt_drv->thermal_level_votable);
	return thermal_level;
}

static bool batt_mp_adapter_qual(struct batt_drv *batt_drv)
{
	union gbms_ce_adapter_details ad;
	int demand = (batt_drv->cc_max * 75) / 100;
	int adapter_cap;

	/* can adapter provide 75% of demand */
	ad.v = batt_drv->ce_data.adapter_details.v;
	adapter_cap = ad.ad_amperage * 100000;
	if (adapter_cap <= demand) {
		dev_dbg(batt_drv->device, "%s: adapter power insuff: capability: %d, demand: %d\n",
			__func__, adapter_cap, demand);
		return false;
	}
	return true;
}

static bool batt_mp_ttf_qual(struct batt_drv *batt_drv)
{
	ktime_t res = 0;
	const int max_ratio = batt_ttf_estimate(&res, batt_drv);

	if (max_ratio < MAX_RATIO_MP_LIMIT) {
		dev_dbg(batt_drv->device, "%s: max_ratio under limit: max_ratio: %d, limit: %d\n",
			__func__, max_ratio, MAX_RATIO_MP_LIMIT);
		return false;
	}

	return true;
}

/* returns true if need more power allocation for batt charging */
static bool batt_needs_more_power(struct batt_drv *batt_drv, int ibatt)
{
	int capacity, thermal_level;

	dev_dbg(batt_drv->device, "%s: Start. \n", __func__);
	if (batt_drv->chg_state.f.chg_status != POWER_SUPPLY_STATUS_CHARGING) {
		dev_dbg(batt_drv->device, "%s: Status not = CHARGING %d\n", __func__,
			batt_drv->chg_state.f.chg_status);
		goto done;
	}

	if (batt_drv->chg_health.rest_state != CHG_HEALTH_DISABLED) {
		dev_dbg(batt_drv->device, "%s: rest state not _DISABLED %d\n", __func__,
			batt_drv->chg_health.rest_state);
		goto done;
	}

	if (ibatt > batt_drv->cc_max / 10) {
		dev_dbg(batt_drv->device, "%s: current less than 10 percent demand ibatt: %d, cc_max: %d\n",
			__func__, ibatt, batt_drv->cc_max);
		goto done;
	}

	thermal_level = batt_get_thermal_level(batt_drv);
	if (thermal_level > batt_drv->therm_mp_limit) {
		dev_dbg(batt_drv->device, "%s: thermal level under limit lvl: %d, limit: %d\n",
			__func__, thermal_level, batt_drv->therm_mp_limit);
		goto done;
	}

	capacity = gbatt_get_capacity(batt_drv);
	if (capacity >= batt_drv->soc_mp_limit_high)
		batt_drv->mp_debounce = true;
	else if (capacity <= batt_drv->soc_mp_limit_low)
		batt_drv->mp_debounce = false;
	if (batt_drv->mp_debounce) {
		dev_dbg(batt_drv->device, "%s: in capacity debounce capacity[now:%d, low:%d, high:%d]\n",
			__func__, capacity, batt_drv->soc_mp_limit_low, batt_drv->soc_mp_limit_high);
		goto done;
	}

	if (!batt_mp_adapter_qual(batt_drv))
		goto done;

	if (!batt_mp_ttf_qual(batt_drv))
		goto done;

	dev_dbg(batt_drv->device, "%s: Need more power\n", __func__);
	return true;
done:
	dev_dbg(batt_drv->device, "%s: Don't need more power\n", __func__);
	return false;
}

static int batt_vs_mp_tz_get(struct thermal_zone_device *tzd, int *batt_vs)
{
	struct batt_drv *batt_drv = tzd->devdata;

	if (!batt_vs)
		return -EINVAL;

	*batt_vs = batt_drv->need_mp;
	return 0;
}

static struct thermal_zone_device_ops batt_vs_mp_tz_ops = {
	.get_temp = batt_vs_mp_tz_get,
};

static int hda_tz_cb(struct gvotable_election *el,
			      const char *reason, void *vote)
{
	struct batt_drv *batt_drv = gvotable_get_data(el);

	mutex_lock(&batt_drv->hda_tz_lock);
	batt_drv->hda_tz_vote = GVOTABLE_PTR_TO_INT(vote);
	dev_dbg(batt_drv->device, "%s reason: %s, vote: %d\n", __func__,
		reason, batt_drv->hda_tz_vote);
	mutex_unlock(&batt_drv->hda_tz_lock);
	return 0;
}

static int batt_vs_hda_tz_get(struct thermal_zone_device *tzd, int *batt_vs)
{
	struct batt_drv *batt_drv = tzd->devdata;

	if (!batt_vs)
		return -EINVAL;

	mutex_lock(&batt_drv->hda_tz_lock);
	if (!batt_drv->hda_tz_limit)
		*batt_vs = batt_drv->hda_tz_vote;
	else
		*batt_vs = batt_drv->hda_tz_vote >= batt_drv->hda_tz_limit ? 1 : 0;
	mutex_unlock(&batt_drv->hda_tz_lock);
	return 0;
}

static struct thermal_zone_device_ops batt_vs_hda_tz_ops = {
	.get_temp = batt_vs_hda_tz_get,
};

static int psy_changed(struct notifier_block *nb,
		       unsigned long action, void *data)
{
	struct power_supply *psy = data;
	struct batt_drv *batt_drv = container_of(nb, struct batt_drv, fg_nb);

	pr_debug("name=%s evt=%lu\n", psy->desc->name, action);

	if ((action != PSY_EVENT_PROP_CHANGED) ||
	    (psy == NULL) || (psy->desc == NULL) || (psy->desc->name == NULL))
		return NOTIFY_OK;

	if (action == PSY_EVENT_PROP_CHANGED &&
	    (!strcmp(psy->desc->name, batt_drv->fg_psy_name))) {
		mod_delayed_work(system_wq, &batt_drv->batt_work, 0);
	}

	return NOTIFY_OK;
}

/* ------------------------------------------------------------------------- */


#define BATT_PRLOG_DEBUG  0
#define BATT_PRLOG_ALWAYS 1
#define BATT_PRLOG_LAST_LOG_COUNT 10

static int debug_printk_prlog = LOGLEVEL_INFO;

static inline int batt_prlog_level(bool level)
{
	return level ? BATT_PRLOG_ALWAYS : BATT_PRLOG_DEBUG;
}

__printf(2,3)
static void batt_prlog__(int info_level, const char *format, ...)
{
	const int level = info_level == BATT_PRLOG_ALWAYS ? LOGLEVEL_INFO : LOGLEVEL_DEBUG;

	if (level <= debug_printk_prlog) {
		va_list args;

		va_start(args, format);
			vprintk(format, args);
		va_end(args);
	}

}

#define batt_prlog(l, fmt, ...) batt_prlog__(l, pr_fmt(fmt), ##__VA_ARGS__)

/* ------------------------------------------------------------------------- */

#define SSOC_TRUE 15
#define SSOC_SPOOF 95
#define SSOC_FULL 100
#define UICURVE_BUF_SZ	(UICURVE_MAX * 15 + 1)
#define SSOC_HIGH_SOC 90

enum ssoc_uic_type {
	SSOC_UIC_TYPE_DSG  = -1,
	SSOC_UIC_TYPE_NONE = 0,
	SSOC_UIC_TYPE_CHG  = 1,
};

const qnum_t ssoc_point_true = qnum_rconst(SSOC_TRUE);
const qnum_t ssoc_point_spoof = qnum_rconst(SSOC_SPOOF);
const qnum_t ssoc_point_full = qnum_rconst(SSOC_FULL);

static struct ssoc_uicurve chg_curve[UICURVE_MAX] = {
	{ ssoc_point_true, ssoc_point_true },
	{ ssoc_point_spoof, ssoc_point_spoof },
	{ ssoc_point_full, ssoc_point_full },
};

static struct ssoc_uicurve dsg_curve[UICURVE_MAX] = {
	{ ssoc_point_true, ssoc_point_true },
	{ ssoc_point_spoof, ssoc_point_full },
	{ ssoc_point_full, ssoc_point_full },
};

static char *ssoc_uicurve_cstr(char *buff, size_t size,
			       struct ssoc_uicurve *curve)
{
	int i, len = 0;

	for (i = 0; i < UICURVE_MAX ; i++) {
		len += scnprintf(&buff[len], size - len,
				"[" QNUM_CSTR_FMT " " QNUM_CSTR_FMT "]",
				qnum_toint(curve[i].real),
				qnum_fracdgt(curve[i].real),
				qnum_toint(curve[i].ui),
				qnum_fracdgt(curve[i].ui));
		if (len >= size)
			break;
	}

	buff[len] = 0;
	return buff;
}

/* NOTE: no bounds checks on this one */
static int ssoc_uicurve_find(qnum_t real, struct ssoc_uicurve *curve)
{
	int i;

	for (i = 1; i < UICURVE_MAX ; i++) {
		if (real == curve[i].real)
			return i;
		if (real > curve[i].real)
			continue;
		break;
	}

	return i-1;
}

static qnum_t ssoc_uicurve_map(qnum_t real, struct ssoc_uicurve *curve)
{
	qnum_t slope = 0, delta_ui, delta_re;
	int i;

	if (real < curve[0].real)
		return real;
	if (real >= curve[UICURVE_MAX - 1].ui)
		return curve[UICURVE_MAX - 1].ui;

	i = ssoc_uicurve_find(real, curve);
	if (curve[i].real == real)
		return curve[i].ui;

	delta_ui = curve[i + 1].ui - curve[i].ui;
	delta_re =  curve[i + 1].real - curve[i].real;
	if (delta_re)
		slope = qnum_div(delta_ui, delta_re);

	return curve[i].ui + qnum_mul(slope, (real - curve[i].real));
}

/* "optimized" to work on 3 element curves */
static void ssoc_uicurve_splice(struct ssoc_uicurve *curve, qnum_t real,
				qnum_t ui)
{
	if (real < curve[0].real || real > curve[2].real)
		return;

#if UICURVE_MAX != 3
#error ssoc_uicurve_splice() only support UICURVE_MAX == 3
#endif

	/* splice only when real is within the curve range */
	curve[1].real = real;
	curve[1].ui = ui;

	if (curve[1].real > curve[UICURVE_MAX - 1].real)
		curve[UICURVE_MAX - 1].real = ssoc_point_full;
}

static void ssoc_uicurve_dup(struct ssoc_uicurve *dst,
			     struct ssoc_uicurve *curve)
{
	if (dst != curve)
		memcpy(dst, curve, sizeof(*dst)*UICURVE_MAX);
}

/* "optimized" to work on 3 element curves */
static void ssoc_uicurve_splice_full(struct ssoc_uicurve *curve,
				     qnum_t real,qnum_t ui)
{
	/*
	 * for case: curve:[15.00 15.00][99.00 99.00][98.00 100.00]
	 * the calculation in ssoc_uicurve_map causes minus value
	 */
	if (curve[1].real > real)
		return;

	curve[UICURVE_MAX - 1].real = real;
	curve[UICURVE_MAX - 1].ui = ui;
}



/* ------------------------------------------------------------------------- */

/* could also use the rate of change for this */
static qnum_t ssoc_rl_max_delta(const struct batt_ssoc_rl_state *rls,
				int bucken, ktime_t delta_time)
{
	int i;
	qnum_t max_delta;

	if (delta_time > rls->rl_delta_max_time &&
		((qnum_toint(rls->rl_delta_max_soc) * delta_time) / rls->rl_delta_max_time) > 100) {
		return qnum_fromint(100);
	}

	max_delta = div_s64(((qnumd_t)rls->rl_delta_max_soc * delta_time),
				  (rls->rl_delta_max_time ? rls->rl_delta_max_time : 1));

	if (rls->rl_fast_track)
		return max_delta;

	/* might have one table for charging and one for discharging */
	for (i = 0; i < rls->rl_delta_soc_cnt; i++) {
		if (rls->rl_delta_soc_limit[i] == 0)
			break;

		if (rls->rl_ssoc_target < rls->rl_delta_soc_limit[i])
			return div_s64(((qnumd_t)max_delta * 10),
				rls->rl_delta_soc_ratio[i]);
	}

	return max_delta;
}

static qnum_t ssoc_apply_rl(struct batt_ssoc_state *ssoc)
{
	const ktime_t now = get_boot_sec();
	struct batt_ssoc_rl_state *rls = &ssoc->ssoc_rl_state;
	qnum_t rl_val;

	/* track ssoc_uic when buck is enabled or the minimum value of uic */
	if (ssoc->buck_enabled ||
	    (!ssoc->buck_enabled && ssoc->ssoc_uic < rls->rl_ssoc_target))
		rls->rl_ssoc_target = ssoc->ssoc_uic;

	/* sanity on the target */
	if (rls->rl_ssoc_target > qnum_fromint(100))
		rls->rl_ssoc_target = qnum_fromint(100);
	if (rls->rl_ssoc_target < qnum_fromint(0))
		rls->rl_ssoc_target = qnum_fromint(0);

	/* closely track target */
	if (rls->rl_track_target) {
		rl_val = rls->rl_ssoc_target;
	} else {
		qnum_t step;
		const ktime_t delta_time = now - rls->rl_ssoc_last_update;
		const qnum_t max_delta = ssoc_rl_max_delta(rls,
							   ssoc->buck_enabled,
							   delta_time);

		/* apply the rate limiter, delta_soc to target */
		step = rls->rl_ssoc_target - ssoc->ssoc_rl;
		if (step < -max_delta)
			step = -max_delta;
		else if (step > max_delta)
			step = max_delta;

		rl_val = ssoc->ssoc_rl + step;
	}

	/* do not increase when not connected */
	if (!ssoc->buck_enabled && rl_val > ssoc->ssoc_rl)
		rl_val = ssoc->ssoc_rl;

	/* will report 0% when rl_no_zero clears */
	if (rls->rl_no_zero && rl_val <= qnum_fromint(1))
		rl_val = qnum_fromint(1);

	rls->rl_ssoc_last_update = now;
	return rl_val;
}

/* ------------------------------------------------------------------------- */

static int ssoc_get_real_raw(const struct batt_ssoc_state *ssoc)
{
	return ssoc->ssoc_gdf;
}

/* a statement :-) */
static qnum_t ssoc_get_capacity_raw(const struct batt_ssoc_state *ssoc)
{
	return ssoc->ssoc_rl;
}

static int ssoc_get_real(const struct batt_ssoc_state *ssoc)
{
	const qnum_t real_raw = ssoc_get_real_raw(ssoc);

	return qnum_toint(real_raw);
}

#define SOC_ROUND_BASE	0.5

/* reported to userspace: call while holding batt_lock */
static int ssoc_get_capacity(const struct batt_ssoc_state *ssoc)
{
	const qnum_t raw = ssoc_get_capacity_raw(ssoc);

	return qnum_roundint(raw, SOC_ROUND_BASE);
}

/* ------------------------------------------------------------------------- */

static void dump_ssoc_state(struct batt_ssoc_state *ssoc_state,
			    struct logbuffer *log)
{
	char buff[UICURVE_BUF_SZ] = { 0 };

	scnprintf(ssoc_state->ssoc_state_cstr,
		  sizeof(ssoc_state->ssoc_state_cstr),
		  "SSOC: l=%d%% gdf=%d.%02d uic=%d.%02d rl=%d.%02d ct=%d curve:%s rls=%d bd_cnt=%d",
		  ssoc_get_capacity(ssoc_state),
		  qnum_toint(ssoc_state->ssoc_gdf),
		  qnum_fracdgt(ssoc_state->ssoc_gdf),
		  qnum_toint(ssoc_state->ssoc_uic),
		  qnum_fracdgt(ssoc_state->ssoc_uic),
		  qnum_toint(ssoc_state->ssoc_rl),
		  qnum_fracdgt(ssoc_state->ssoc_rl),
		  ssoc_state->ssoc_curve_type,
		  ssoc_uicurve_cstr(buff, sizeof(buff), ssoc_state->ssoc_curve),
		  ssoc_state->rl_status,
		  ssoc_state->bd_trickle_cnt);

	logbuffer_log(log, "%s", ssoc_state->ssoc_state_cstr);
	pr_debug("%s\n", ssoc_state->ssoc_state_cstr);
}

/* ------------------------------------------------------------------------- */

/* call while holding batt_lock */
static void ssoc_update(struct batt_ssoc_state *ssoc, qnum_t soc)
{
	struct batt_ssoc_rl_state *rls =  &ssoc->ssoc_rl_state;
	qnum_t delta;

	/* low pass filter */
	ssoc->ssoc_gdf = soc;
	/* spoof UI @ EOC */
	ssoc->ssoc_uic = ssoc_uicurve_map(ssoc->ssoc_gdf, ssoc->ssoc_curve);

	/* first target is current UIC */
	if (rls->rl_ssoc_target == -1) {
		rls->rl_ssoc_target = ssoc->ssoc_uic;
		ssoc->ssoc_rl = ssoc->ssoc_uic;
	}

	/* enable fast track when target under configured limit */
	rls->rl_fast_track |= rls->rl_ssoc_target < rls->rl_ft_low_limit;

	/*
	 * delta fast tracking during charge
	 * NOTE: might use the stats from TTF to determine the maximum rate
	 */
	delta = rls->rl_ssoc_target - ssoc->ssoc_rl;
	if (rls->rl_ft_delta_limit && ssoc->buck_enabled && delta > 0) {
		/* only when SOC increase */
		rls->rl_fast_track |= delta > rls->rl_ft_delta_limit;
	} else if (rls->rl_ft_delta_limit && !ssoc->buck_enabled && delta < 0) {
		/* enable fast track when target under configured limit */
		rls->rl_fast_track |= -delta > rls->rl_ft_delta_limit;
	}

	/*
	 * Right now a simple test on target metric falling under 0.5%
	 * TODO: add a filter that decrements no_zero when a specific
	 * condition is met (ex rl_ssoc_target < 1%).
	 */
	if (rls->rl_no_zero)
		rls->rl_no_zero = rls->rl_ssoc_target > qnum_from_q8_8(128);

	/*  monotonicity and rate of change */
	ssoc->ssoc_rl = ssoc_apply_rl(ssoc);
}

/*
 * Maxim could need:
 *	1fh AvCap, 10h FullCap. 23h FullCapNom
 * QC could need:
 *	QG_CC_SOC, QG_Raw_SOC, QG_Bat_SOC, QG_Sys_SOC, QG_Mon_SOC
 */
#define DISABLE_POINT_FULL_UI_SOC (-1)
static int ssoc_work(struct batt_ssoc_state *ssoc_state,
		     struct power_supply *fg_psy)
{
	int soc_q8_8;
	qnum_t soc_raw;

	/*
	 * TODO: GBMS_PROP_CAPACITY_RAW should return a qnum_t
	 * TODO: add an array here configured in DT with the properties
	 * to query and their weights, make soc_raw come from fusion.
	 */
	soc_q8_8 = GPSY_GET_PROP(fg_psy, GBMS_PROP_CAPACITY_RAW);
	if (soc_q8_8 < 0)
		return -EINVAL;

	/*
	 * soc_raw can come from fusion:
	 *    soc_raw = m1 * w1 + m2 * w2 + ...
	 *
	 * where m1, m2 are gauge metrics, w1,w1 are weights that change
	 * with temperature, state of charge, battery health etc.
	 */
	soc_raw = qnum_from_q8_8(soc_q8_8);

	ssoc_update(ssoc_state, soc_raw);
	return 0;
}

static void ssoc_change_curve_at_gdf(struct batt_ssoc_state *ssoc_state,
				     qnum_t gdf, qnum_t capacity,
				     enum ssoc_uic_type type)
{
	struct ssoc_uicurve *new_curve;

	new_curve = (type == SSOC_UIC_TYPE_DSG) ? dsg_curve : chg_curve;
	ssoc_uicurve_dup(ssoc_state->ssoc_curve, new_curve);
	ssoc_state->ssoc_curve_type = type;

	/* splice at (->ssoc_gdf,->ssoc_rl) because past spoof */
	ssoc_uicurve_splice(ssoc_state->ssoc_curve, gdf, capacity);
}

/*
 * Called on connect and disconnect to adjust the UI curve. On disconnect
 * splice at GDF less a fixed delta while UI is at 100% (i.e. in RL) to
 * avoid showing 100% for "too long" after disconnect.
 */
static void ssoc_change_curve(struct batt_ssoc_state *ssoc_state, qnum_t delta,
			      enum ssoc_uic_type type)
{
	qnum_t ssoc_level = ssoc_get_capacity(ssoc_state);
	qnum_t gdf = ssoc_state->ssoc_gdf; /* actual battery level */

	/* force dsg curve when connect/disconnect with battery at 100% */
	if (ssoc_level >= SSOC_FULL) {
		const qnum_t rlt = qnum_fromint(ssoc_state->rl_soc_threshold);

		/* bounds GDF - DELTA to prevent SSOC/GDF from diverging significantly */
		gdf = gdf > rlt ? gdf : rlt;

		type = SSOC_UIC_TYPE_DSG;
		gdf -=  delta;
	}

	/* adjust gdf to update curve[1].real in ssoc_uicurve_splice() */
	if (gdf > ssoc_point_full)
		gdf = ssoc_point_full;

	ssoc_change_curve_at_gdf(ssoc_state, gdf,
				 ssoc_get_capacity_raw(ssoc_state), type);
}

/* Fan levels limits from battery temperature */
#define FAN_BT_LIMIT_NOT_CARE	320
#define FAN_BT_LIMIT_LOW	420
#define FAN_BT_LIMIT_MED	460
#define FAN_BT_LIMIT_HIGH	480
/* Fan levels limits from charge rate */
#define FAN_CHG_LIMIT_NOT_CARE	10
#define FAN_CHG_LIMIT_LOW	50
#define FAN_CHG_LIMIT_MED	70

static int fan_bt_calculate_level(struct batt_drv *batt_drv)
{
	int level, temp, ret;

	ret = gbatt_get_temp(batt_drv, &temp);
	if (ret < 0) {

		if (batt_drv->temp_idx < 2)
			level = FAN_LVL_NOT_CARE;
		else if (batt_drv->temp_idx == 3)
			level = FAN_LVL_MED;
		else
			level = FAN_LVL_HIGH;

		pr_warn("FAN_LEVEL: level=%d from temp_idx=%d (%d)\n",
			level, batt_drv->temp_idx, ret);
		return level;
	}

	if (temp <= batt_drv->fan_bt_limits[0])
		level = FAN_LVL_NOT_CARE;
	else if (temp <= batt_drv->fan_bt_limits[1])
		level = FAN_LVL_LOW;
	else if (temp <= batt_drv->fan_bt_limits[2])
		level = FAN_LVL_MED;
	else if (temp <= batt_drv->fan_bt_limits[3])
		level = FAN_LVL_HIGH;
	else
		level = FAN_LVL_ALARM;

	return level;
}

static int fan_calculate_level(struct batt_drv *batt_drv)
{
	int charging_rate, fan_level, chg_fan_level, cc_max;

	if (batt_drv->jeita_stop_charging == 1)
		return FAN_LVL_ALARM;

	/* defender limits from google_charger */
	fan_level = fan_bt_calculate_level(batt_drv);

	cc_max = gvotable_get_current_int_vote(batt_drv->fcc_votable);
	if (cc_max <= 0 || batt_drv->battery_capacity == 0)
		return fan_level;

	/* cc_max is -1 when disconnected */
	charging_rate = cc_max / batt_drv->battery_capacity / 10;
	if (charging_rate < FAN_CHG_LIMIT_NOT_CARE)
		chg_fan_level = FAN_LVL_NOT_CARE;
	else if (charging_rate <= FAN_CHG_LIMIT_LOW)
		chg_fan_level = FAN_LVL_LOW;
	else if (charging_rate <= FAN_CHG_LIMIT_MED)
		chg_fan_level = FAN_LVL_MED;
	else
		chg_fan_level = FAN_LVL_HIGH;

	/* Charge rate can increase the level */
	if (chg_fan_level > fan_level)
		fan_level = chg_fan_level;

	return fan_level;
}

static void fan_level_reset(const struct batt_drv *batt_drv)
{

	if (batt_drv->fan_level_votable)
		gvotable_cast_int_vote(batt_drv->fan_level_votable,
				       "MSC_BATT", 0, false);
}

static int fan_level_cb(struct gvotable_election *el,
			const char *reason, void *vote)
{
	struct batt_drv *batt_drv = gvotable_get_data(el);
	const int last_lvl = batt_drv->fan_last_level;
	int lvl = GVOTABLE_PTR_TO_INT(vote);
	const union gbms_ce_adapter_details *ad = &batt_drv->ce_data.adapter_details;

	if (!batt_drv)
		return 0;

	if (batt_drv->fan_last_level == lvl)
		return 0;

	if (ad->ad_type != CHG_EV_ADAPTER_TYPE_WLC &&
	    ad->ad_type != CHG_EV_ADAPTER_TYPE_WLC_EPP &&
	    ad->ad_type != CHG_EV_ADAPTER_TYPE_WLC_SPP)
		return 0;

	pr_debug("FAN_LEVEL %d->%d reason=%s\n",
		batt_drv->fan_last_level, lvl, reason ? reason : "<>");

	batt_drv->fan_last_level = lvl;

	if (!chg_state_is_disconnected(&batt_drv->chg_state)) {

		logbuffer_log(batt_drv->ttf_stats.ttf_log,
			"FAN_LEVEL %d->%d reason=%s",
			last_lvl, lvl,
			reason ? reason : "<>");

		/*
		 * Send the uevent by kobject API to distinguish the uevent sent by
                 * power_supply_changed() since fan_level is not a standard power_supply_property
		 */
		kobject_uevent(&batt_drv->device->kobj, KOBJ_CHANGE);
	}

	return 0;
}
/* ------------------------------------------------------------------------- */

/*
 * enter recharge logic in BATT_RL_STATUS_DISCHARGE on charger_DONE,
 * enter BATT_RL_STATUS_RECHARGE on Fuel Gauge FULL
 * NOTE: batt_rl_update_status() doesn't call this, it flip from DISCHARGE
 * to recharge on its own.
 * NOTE: call holding chg_lock
 * FIX: BatteryDefenderUI different rules when battery defender is enabled
 * @pre rl_status != BATT_RL_STATUS_NONE
 */
static bool batt_rl_enter(struct batt_ssoc_state *ssoc_state,
			  enum batt_rl_status rl_status)
{
	const int rl_current = ssoc_state->rl_status;
	const bool enable = ssoc_state->bd_trickle_enable;
	const bool dry_run = ssoc_state->bd_trickle_dry_run;

	/*
	 * NOTE: NO_OP when RL=DISCHARGE since batt_rl_update_status() flip
	 * between BATT_RL_STATUS_DISCHARGE and BATT_RL_STATUS_RECHARGE
	 * directly.
	 */
	if (rl_current == rl_status || rl_current == BATT_RL_STATUS_DISCHARGE)
		return false;

	/*
	 * NOTE: rl_status transition from *->DISCHARGE on charger FULL (during
	 * charge or at the end of recharge) and transition from
	 * NONE->RECHARGE when battery is full (SOC==100%) before charger is.
	 */
	if (rl_status == BATT_RL_STATUS_DISCHARGE) {
		if (enable && !dry_run && ssoc_state->bd_trickle_cnt > 0) {
			ssoc_change_curve(ssoc_state, 0, SSOC_UIC_TYPE_DSG);
		} else {
			ssoc_uicurve_dup(ssoc_state->ssoc_curve, dsg_curve);
			ssoc_state->ssoc_curve_type = SSOC_UIC_TYPE_DSG;
		}
	}

	ssoc_update(ssoc_state, ssoc_state->ssoc_gdf);
	ssoc_state->rl_status = rl_status;

	return true;
}

static int ssoc_rl_read_dt(struct batt_ssoc_rl_state *rls,
			   struct device_node *node)
{
	u32 tmp, delta_soc[RL_DELTA_SOC_MAX];
	int ret, i;

	ret = of_property_read_u32(node, "google,rl_delta-max-soc", &tmp);
	if (ret == 0)
		rls->rl_delta_max_soc = qnum_fromint(tmp);

	ret = of_property_read_u32(node, "google,rl_delta-max-time", &tmp);
	if (ret == 0)
		rls->rl_delta_max_time = tmp;

	if (!rls->rl_delta_max_soc || !rls->rl_delta_max_time)
		return -EINVAL;

	rls->rl_no_zero = of_property_read_bool(node, "google,rl_no-zero");
	rls->rl_track_target = of_property_read_bool(node,
						     "google,rl_track-target");

	ret = of_property_read_u32(node, "google,rl_ft-low-limit", &tmp);
	if (ret == 0)
		rls->rl_ft_low_limit = qnum_fromint(tmp);

	ret = of_property_read_u32(node, "google,rl_ft-delta-limit", &tmp);
	if (ret == 0)
		rls->rl_ft_delta_limit = qnum_fromint(tmp);

	rls->rl_delta_soc_cnt = of_property_count_elems_of_size(node,
					      "google,rl_soc-limits",
					      sizeof(u32));
	tmp = of_property_count_elems_of_size(node, "google,rl_soc-rates",
					      sizeof(u32));
	if (rls->rl_delta_soc_cnt != tmp || tmp == 0) {
		rls->rl_delta_soc_cnt = 0;
		goto done;
	}

	if (rls->rl_delta_soc_cnt > RL_DELTA_SOC_MAX)
		return -EINVAL;

	ret = of_property_read_u32_array(node, "google,rl_soc-limits",
					 delta_soc,
					 rls->rl_delta_soc_cnt);
	if (ret < 0)
		return ret;

	for (i = 0; i < rls->rl_delta_soc_cnt; i++)
		rls->rl_delta_soc_limit[i] = qnum_fromint(delta_soc[i]);

	ret = of_property_read_u32_array(node, "google,rl_soc-rates",
					 delta_soc,
					 rls->rl_delta_soc_cnt);
	if (ret < 0)
		return ret;

	for (i = 0; i < rls->rl_delta_soc_cnt; i++)
		rls->rl_delta_soc_ratio[i] = delta_soc[i];

done:
	return 0;
}


/*
 * NOTE: might need to use SOC from bootloader as starting point to avoid UI
 * SSOC jumping around or taking long time to coverge. Could technically read
 * charger voltage and estimate SOC% based on empty and full voltage.
 */
static int ssoc_init(struct batt_drv *batt_drv)
{
	struct batt_ssoc_state *ssoc_state = &batt_drv->ssoc_state;
	int ret, capacity;

	ret = ssoc_rl_read_dt(&ssoc_state->ssoc_rl_state, batt_drv->device->of_node);
	if (ret < 0)
		ssoc_state->ssoc_rl_state.rl_track_target = 1;
	ssoc_state->ssoc_rl_state.rl_ssoc_target = -1;

	/*
	 * ssoc_work() needs a curve: start with the charge curve to prevent
	 * SSOC% from increasing after a reboot. Curve type must be NONE until
	 * battery knows the charger BUCK_EN state.
	 */
	ssoc_uicurve_dup(ssoc_state->ssoc_curve, chg_curve);
	ssoc_state->ssoc_curve_type = SSOC_UIC_TYPE_NONE;

	ret = ssoc_work(ssoc_state, batt_drv->fg_psy);
	if (ret < 0)
		return -EIO;

	capacity = ssoc_get_capacity(ssoc_state);
	if (capacity >= SSOC_FULL) {
		/* consistent behavior when booting without adapter */
		ssoc_uicurve_dup(ssoc_state->ssoc_curve, dsg_curve);
	} else if (capacity < SSOC_TRUE) {
		/* no split */
	} else if (capacity < SSOC_SPOOF) {
		/* mark the initial point if under spoof */
		ssoc_uicurve_splice(ssoc_state->ssoc_curve,
						ssoc_state->ssoc_gdf,
						ssoc_state->ssoc_rl);

	}

	dump_ssoc_state(&batt_drv->ssoc_state, batt_drv->ssoc_log);

	ret = gbatt_restore_capacity(batt_drv);
	if (ret < 0)
		dev_warn(batt_drv->device, "unable to restore capacity, ret=%d\n", ret);
	else
		ssoc_state->save_soc_available = true;

	return 0;
}

/* ------------------------------------------------------------------------- */

/*
 * just reset state, no PS notifications no changes in the UI curve. This is
 * called on startup and on disconnect when the charge driver state is reset
 * NOTE: call holding chg_lock
 */
static void batt_rl_reset(struct batt_drv *batt_drv)
{
	batt_drv->ssoc_state.rl_status = BATT_RL_STATUS_NONE;
}

/*
 * RL recharge: call after SSOC work, restart charging when gdf hit the
 * recharge threshold.
 * NOTE: call holding chg_lock
 */
static void batt_rl_update_status(struct batt_drv *batt_drv)
{
	struct batt_ssoc_state *ssoc_state = &batt_drv->ssoc_state;
	const bool bd_dry_run = ssoc_state->bd_trickle_dry_run;
	const int bd_cnt = ssoc_state->bd_trickle_cnt;
	int soc, rl_soc_threshold;

	/* already in _RECHARGE or _NONE, done */
	if (ssoc_state->rl_status != BATT_RL_STATUS_DISCHARGE)
		return;
	/* no threashold (why I am here???) */
	if (!ssoc_state->rl_soc_threshold)
		return;
	/* recharge logic work on real soc */
	soc = ssoc_get_real(ssoc_state);

	if (ssoc_state->bd_trickle_enable)
		rl_soc_threshold = ((bd_cnt > 0) && !bd_dry_run) ?
			ssoc_state->bd_trickle_recharge_soc :
			ssoc_state->rl_soc_threshold;
	else
		rl_soc_threshold = ssoc_state->rl_soc_threshold;

	if (soc > rl_soc_threshold)
		return;

	/* change state (will restart charge) on trigger */
	ssoc_state->rl_status = BATT_RL_STATUS_RECHARGE;
	if (batt_drv->psy)
		power_supply_changed(batt_drv->psy);

	if (ssoc_state->bd_trickle_full && ssoc_state->bd_trickle_eoc) {
		ssoc_state->bd_trickle_cnt++;
		ssoc_state->bd_trickle_full = false;
		ssoc_state->bd_trickle_eoc = false;
	}

	dump_ssoc_state(&batt_drv->ssoc_state, batt_drv->ssoc_log);
}

/* ------------------------------------------------------------------------- */

static void bat_log_ttf_change(ktime_t estimate, int max_ratio, struct batt_drv *batt_drv)
{
	const struct gbms_charging_event *ce_data = &batt_drv->ce_data;
	char buff[LOG_BUFFER_ENTRY_SIZE];
	long elap, ibatt_avg, icl_avg;
	int i, len = 0;

	len += scnprintf(&buff[len], sizeof(buff) - len,
			 "MSC_TTF: est:%lld(%lldmin), max_ratio:%d ",
			 estimate, ktime_divns(estimate, 60), max_ratio);

	for (i = 0; i < GBMS_STATS_TIER_COUNT; i++) {
		elap = ce_data->tier_stats[i].time_fast +
				  ce_data->tier_stats[i].time_taper +
				  ce_data->tier_stats[i].time_other;
		if (elap) {
			ibatt_avg = div64_s64(ce_data->tier_stats[i].ibatt_sum, elap);
			icl_avg = div64_s64(ce_data->tier_stats[i].icl_sum, elap);
		} else {
			ibatt_avg = 0;
			icl_avg = 0;
		}

		len += scnprintf(&buff[len], sizeof(buff) - len,
				 "[%d:%ld,%ld,%ld]", i, elap / 60, ibatt_avg, icl_avg);
	}

	pr_info("%s", buff);

	batt_drv->ttf_est = estimate;
}

/*
 * msc_logic_health() sync ce_data->ce_health to batt_drv->chg_health
 * . return -EINVAL when the device is not connected to power -ERANGE when
 *   ttf_soc_estimate() returns a negative value (invalid parameters, or
 *   corrupted internal data)
 * . the estimate is 0 when the device is at 100%.
 * . the estimate is negative during debounce, when in overheat, when
 *   custom charge levels are active.
 */
#define MIN_DELTA_FOR_LOG_S 60
static int batt_ttf_estimate(ktime_t *res, struct batt_drv *batt_drv)
{
	qnum_t raw_full = ssoc_point_full - qnum_rconst(SOC_ROUND_BASE);
	qnum_t soc_raw = ssoc_get_real_raw(&batt_drv->ssoc_state);
	ktime_t estimate = 0;
	int rc = 0, max_ratio = 0;

	if (batt_drv->ssoc_state.buck_enabled != 1)
		return -EINVAL;

	if (batt_drv->ttf_stats.ttf_fake != -1) {
		estimate = batt_drv->ttf_stats.ttf_fake;
		goto done;
	}

	/* TTF is 0 when UI shows 100% */
	if (ssoc_get_capacity(&batt_drv->ssoc_state) == SSOC_FULL) {
		estimate = 0;
		goto done;
	}

	/* no estimates during debounce or with special profiles */
	if (batt_drv->ttf_debounce ||
	    batt_drv->batt_health == POWER_SUPPLY_HEALTH_OVERHEAT ||
	    batt_drv->chg_state.f.flags & GBMS_CS_FLAG_CCLVL) {
		estimate = -1;
		goto done;
	}

	/*
	 * Handle rounding (removing it from the end)
	 * example: 96.64% with SOC_ROUND_BASE = 0.5 -> UI = 97
	 *    ttf = elap[96] * 0.36 + elap[97] + elap[98] +
	 * 	    elap[99] * (1 - 0.5)
	 *
	 * negative return value (usually) means data corruption
	 */
	rc = ttf_soc_estimate(&estimate, &batt_drv->ttf_stats,
			      &batt_drv->ce_data, soc_raw, raw_full);
	if (rc < 0)
		estimate = -1;
	else
		max_ratio = rc;

	/* Log data when changed over 1 min */
	if (abs(batt_drv->ttf_est - estimate) > MIN_DELTA_FOR_LOG_S)
		bat_log_ttf_change(estimate, max_ratio, batt_drv);

done:
	*res = estimate;
	return max_ratio;
}

/* ------------------------------------------------------------------------- */
/* CEV = Charging EVent */
static void cev_stats_init(struct gbms_charging_event *ce_data,
			   const struct gbms_chg_profile *profile)
{
	int i;

	memset(ce_data, 0, sizeof(*ce_data));

	ce_data->chg_profile = profile;
	ce_data->charging_stats.voltage_in = -1;
	ce_data->charging_stats.ssoc_in = -1;
	ce_data->charging_stats.voltage_out = -1;
	ce_data->charging_stats.ssoc_out = -1;

	ttf_soc_init(&ce_data->soc_stats);
	ce_data->last_soc = -1;

	for (i = 0; i < GBMS_STATS_TIER_COUNT ; i++)
		gbms_tier_stats_init(&ce_data->tier_stats[i], i);

	/* batt_chg_health_stats_close() will fix this */
	gbms_tier_stats_init(&ce_data->health_stats, GBMS_STATS_AC_TI_INVALID);
	gbms_tier_stats_init(&ce_data->health_pause_stats, GBMS_STATS_AC_TI_PAUSE);
	gbms_tier_stats_init(&ce_data->health_dryrun_stats, GBMS_STATS_AC_TI_V2_PREDICT);

	gbms_tier_stats_init(&ce_data->full_charge_stats, GBMS_STATS_AC_TI_FULL_CHARGE);
	gbms_tier_stats_init(&ce_data->high_soc_stats, GBMS_STATS_AC_TI_HIGH_SOC);
	gbms_tier_stats_init(&ce_data->overheat_stats, GBMS_STATS_BD_TI_OVERHEAT_TEMP);
	gbms_tier_stats_init(&ce_data->cc_lvl_stats, GBMS_STATS_BD_TI_CUSTOM_LEVELS);
	gbms_tier_stats_init(&ce_data->trickle_stats, GBMS_STATS_BD_TI_TRICKLE_CLEARED);
	gbms_tier_stats_init(&ce_data->temp_filter_stats, GBMS_STATS_TEMP_FILTER);
}

static void batt_chg_stats_start(struct batt_drv *batt_drv)
{
	union gbms_ce_adapter_details ad;
	struct gbms_charging_event *ce_data = &batt_drv->ce_data;
	const ktime_t now = get_boot_sec();
	int vin, cc_in;

	mutex_lock(&batt_drv->stats_lock);
	ad.v = batt_drv->ce_data.adapter_details.v;
	cev_stats_init(ce_data, &batt_drv->chg_profile);
	batt_drv->ce_data.adapter_details.v = ad.v;

	vin = GPSY_GET_PROP(batt_drv->fg_psy, POWER_SUPPLY_PROP_VOLTAGE_NOW);
	ce_data->charging_stats.voltage_in = (vin < 0) ? -1 : vin / 1000;
	ce_data->charging_stats.ssoc_in =
				ssoc_get_capacity(&batt_drv->ssoc_state);
	cc_in = GPSY_GET_PROP(batt_drv->fg_psy,
				POWER_SUPPLY_PROP_CHARGE_COUNTER);
	ce_data->charging_stats.cc_in = (cc_in < 0) ? -1 : cc_in / 1000;

	ce_data->charging_stats.ssoc_out = -1;
	ce_data->charging_stats.voltage_out = -1;

	ce_data->first_update = now;
	ce_data->last_update = now;

	mutex_unlock(&batt_drv->stats_lock);
}

/* call holding stats_lock */
static bool batt_chg_stats_qual(const struct batt_drv *batt_drv)
{
	const struct gbms_charging_event *ce_data = &batt_drv->ce_data;
	const long elap = ce_data->last_update - ce_data->first_update;
	const long ssoc_delta = ce_data->charging_stats.ssoc_out -
				ce_data->charging_stats.ssoc_in;

	return elap >= batt_drv->chg_sts_qual_time ||
	    ssoc_delta >= batt_drv->chg_sts_delta_soc;
}

/* call holding stats_lock */
static void batt_chg_stats_soc_update(struct gbms_charging_event *ce_data,
				      qnum_t soc, ktime_t elap, int tier_index,
				      int cc)
{
	int index;
	const int last_soc = ce_data->last_soc;

	index = qnum_toint(soc);
	if (index < 0)
		index = 0;
	if (index > 100)
		index = 100;
	if (index < last_soc)
		return;

	if (ce_data->soc_stats.elap[index] == 0) {
		ce_data->soc_stats.ti[index] = tier_index;
		ce_data->soc_stats.cc[index] = cc;
	}

	if (last_soc != -1)
		ce_data->soc_stats.elap[last_soc] += elap;

	ce_data->last_soc = index;
}

/* call holding stats_lock */
static void batt_chg_stats_update(struct batt_drv *batt_drv, int temp_idx,
				  int tier_idx, int ibatt_ma, int temp,
				  ktime_t elap)
{
	const int soc_real = ssoc_get_real(&batt_drv->ssoc_state);
	const int msc_state = batt_drv->msc_state; /* last msc_state */
	struct gbms_charging_event *ce_data = &batt_drv->ce_data;
	struct gbms_ce_tier_stats *tier = NULL;
	int cc, soc_in;

	if (elap == 0)
		return;

	/* TODO: read at start of tier and update cc_total of previous */
	cc = GPSY_GET_PROP(batt_drv->fg_psy, POWER_SUPPLY_PROP_CHARGE_COUNTER);
	if (cc < 0) {
		pr_debug("MSC_STAT cannot read cc=%d\n", cc);
		return;
	}
	cc = cc / 1000;

	soc_in = GPSY_GET_PROP(batt_drv->fg_psy, GBMS_PROP_CAPACITY_RAW);
	if (soc_in < 0) {
		pr_info("MSC_STAT cannot read soc_in=%d\n", soc_in);
		/* We still want to update initialized tiers. */
		soc_in = -1;
	}

	/* Note: To log new voltage tiers, add to list in go/pixel-vtier-defs */
	/* ---  Log tiers in PARALLEL below ---  */

	if (soc_real >= SSOC_HIGH_SOC)
		gbms_stats_update_tier(temp_idx, ibatt_ma, temp, elap, cc,
				       &batt_drv->chg_state, msc_state, soc_in,
				       &ce_data->high_soc_stats);

	if (batt_drv->chg_health.dry_run_deadline > 0)
		gbms_stats_update_tier(temp_idx, ibatt_ma, temp, elap, cc,
				       &batt_drv->chg_state, msc_state, soc_in,
				       &ce_data->health_dryrun_stats);

	/* --- Log tiers in SERIES below --- */
	if (batt_drv->batt_full) {

		/* Override regular charge tiers when fully charged */
		gbms_stats_update_tier(temp_idx, ibatt_ma, temp, elap, cc,
				       &batt_drv->chg_state, msc_state, soc_in,
				       &ce_data->full_charge_stats);

	} else if (msc_state == MSC_HEALTH_PAUSE) {

		/*
		 * We log the pause tier in different AC tier groups so that we
		 * can capture pause time separately.
		 */
		gbms_stats_update_tier(temp_idx, ibatt_ma, temp, elap, cc,
				       &batt_drv->chg_state, msc_state, soc_in,
				       &ce_data->health_pause_stats);

	} else if (msc_state == MSC_HEALTH || msc_state == MSC_HEALTH_ALWAYS_ON) {
		/*
		 * It works because msc_logic call BEFORE updating msc_state.
		 * NOTE: that OVERHEAT and CCLVL disable AC, I should not be
		 * here if either of them are set.
		 * NOTE: We currently only log time when AC is ACTIVE.
		 * Thus, when disconnecting in ENABLED state, we will log a
		 * GBMS_STATS_AC_TI_ENABLED tier with no time, and the regular
		 * charge time is accumulated in normal charge tiers.
		 * Similarly, once we reach 100%, we stop counting time in the
		 * health tier and we rely on the full_charge_stats.
		 */

		/* tier used for TTF during HC, check msc_logic_health() */
		gbms_stats_update_tier(temp_idx, ibatt_ma, temp, elap, cc,
				       &batt_drv->chg_state, msc_state, soc_in,
				       &ce_data->health_stats);
	} else {
		const qnum_t soc = ssoc_get_capacity_raw(&batt_drv->ssoc_state);

		/* book to previous soc unless discharging */
		if (msc_state != MSC_DSG) {
			/* TODO: should I use ssoc instead? */
			batt_chg_stats_soc_update(ce_data, soc, elap,
						  tier_idx, cc);
		}

		/*
		 * ce_data.tier_stats[tier_idx] are used for time to full.
		 * Do not book to them if we are in overheat or LVL
		 */
		tier = &ce_data->tier_stats[tier_idx];
	}

	/* --- Log tiers in PARALLEL that MUST NULL normal tiers below --- */

	/* batt_drv->batt_health is protected with chg_lock, */
	if (batt_drv->batt_health == POWER_SUPPLY_HEALTH_OVERHEAT) {
		gbms_stats_update_tier(temp_idx, ibatt_ma, temp, elap, cc,
				       &batt_drv->chg_state, msc_state, soc_in,
				       &ce_data->overheat_stats);
		tier = NULL;
	}

	/* custom charge levels (DWELL-DEFEND or RETAIL) */
	if (batt_drv->chg_state.f.flags & GBMS_CS_FLAG_CCLVL) {
		gbms_stats_update_tier(temp_idx, ibatt_ma, temp, elap, cc,
				       &batt_drv->chg_state, msc_state, soc_in,
				       &ce_data->cc_lvl_stats);
		tier = NULL;
	}

	if (batt_drv->temp_filter.enable) {
		struct batt_temp_filter *temp_filter = &batt_drv->temp_filter;
		int no_filter_temp = temp_filter->sample[temp_filter->last_idx];
		gbms_stats_update_tier(temp_idx, ibatt_ma, no_filter_temp, elap, cc,
				       &batt_drv->chg_state, msc_state, soc_in,
				       &ce_data->temp_filter_stats);
		tier = NULL;
	}

	/*
	 * Time/current spent in OVERHEAT or at CustomLevel should not
	 * be booked to ce_data.tier_stats[tier_idx]
	 */
	if (!tier)
		return;

	gbms_stats_update_tier(temp_idx, ibatt_ma, temp, elap, cc,
			       &batt_drv->chg_state, msc_state, soc_in, tier);
}

static int batt_chg_health_vti(const struct batt_chg_health *chg_health)
{
	enum chg_health_state rest_state = chg_health->rest_state;
	ktime_t rest_deadline = chg_health->rest_deadline;
	int tier_idx = GBMS_STATS_AC_TI_INVALID;
	bool aon_enabled = chg_health->always_on_soc != -1;

	switch (rest_state) {
	/* battery defender did it */
	case CHG_HEALTH_BD_DISABLED:
	case CHG_HEALTH_CCLVL_DISABLED:
		tier_idx = GBMS_STATS_AC_TI_DEFENDER;
		break;
	/* user disabled with deadline */
	case CHG_HEALTH_USER_DISABLED:
		if (rest_deadline == CHG_DEADLINE_SETTING)
			tier_idx = GBMS_STATS_AC_TI_DISABLE_SETTING;
		else if (rest_deadline == CHG_DEADLINE_SETTING_STOP)
			tier_idx = GBMS_STATS_AC_TI_DISABLE_SETTING_STOP;
		else if (rest_deadline == CHG_DEADLINE_DIALOG)
			tier_idx = GBMS_STATS_AC_TI_DISABLE_DIALOG;
		else
			tier_idx = GBMS_STATS_AC_TI_DISABLE_MISC;
		break;
	/* missed the deadline, TODO: log the deadline */
	case CHG_HEALTH_DISABLED:
		tier_idx = GBMS_STATS_AC_TI_DISABLED;
		break;
	/* disconnected in active mode, TODO: log the deadline */
	case CHG_HEALTH_ACTIVE:
	case CHG_HEALTH_PAUSE:
		if (aon_enabled)
			tier_idx = GBMS_STATS_AC_TI_ACTIVE_AON;
		else
			tier_idx = GBMS_STATS_AC_TI_ACTIVE;
		break;
	/* never became active */
	case CHG_HEALTH_ENABLED:
		if (aon_enabled)
			tier_idx = GBMS_STATS_AC_TI_ENABLED_AON;
		else
			tier_idx = GBMS_STATS_AC_TI_ENABLED;
		break;
	/* active, worked */
	case CHG_HEALTH_DONE:
		if (aon_enabled)
			tier_idx = GBMS_STATS_AC_TI_DONE_AON;
		else
			tier_idx = GBMS_STATS_AC_TI_VALID;
		break;
	default:
		break;
	}

	return tier_idx;
}

static int batt_chg_vbat2tier(const int vbatt_idx)
{
	return vbatt_idx < GBMS_STATS_TIER_COUNT ?
		vbatt_idx : GBMS_STATS_TIER_COUNT - 1;
}

static int batt_bpst_stats_update(struct batt_drv *batt_drv)
{
	struct batt_bpst *bpst_state = &batt_drv->bpst_state;

	if (!bpst_state->bpst_enable)
		return BPST_BATT_UNKNOWN;

	if (bpst_state->bpst_cell_fault)
		return BPST_BATT_CELL_FAULT;

	if (bpst_state->bpst_sbd_status)
		return BPST_BATT_DISCONNECT;

	return BPST_BATT_CONNECT;
}

/* Only the qualified copy gets the timestamp and the exit voltage. */
static bool batt_chg_stats_close(struct batt_drv *batt_drv,
				 char *reason,
				 bool force)
{
	bool publish;
	const int vout = GPSY_GET_PROP(batt_drv->fg_psy,
				POWER_SUPPLY_PROP_VOLTAGE_NOW);
	const int cc_out = GPSY_GET_PROP(batt_drv->fg_psy,
				POWER_SUPPLY_PROP_CHARGE_COUNTER);
	const ktime_t now = get_boot_sec();
	const ktime_t dry_run_deadline = batt_drv->chg_health.dry_run_deadline;

	/* book last period to the current tier
	 * NOTE: profile_vbatt_idx != -1 -> temp_idx != -1
	 */
	if (batt_drv->profile_vbatt_idx != -1 && batt_drv->temp_idx != -1) {
		const ktime_t elap = now - batt_drv->ce_data.last_update;
		const int tier_idx = batt_chg_vbat2tier(batt_drv->profile_vbatt_idx);
		int ibatt, temp, rc = 0;

		/* use default value to close charging session when read fail */
		ibatt = GPSY_GET_INT_PROP(batt_drv->fg_psy, POWER_SUPPLY_PROP_CURRENT_NOW, &rc);
		if (rc != 0)
			ibatt = 0;

		rc = gbatt_get_raw_temp(batt_drv, &temp);
		if (rc != 0)
			temp = 250;

		batt_chg_stats_update(batt_drv,
				      batt_drv->temp_idx, tier_idx,
				      ibatt / 1000, temp, elap);
		batt_drv->ce_data.last_update = now;
	}

	/* record the closing in data (and qual) */
	batt_drv->ce_data.charging_stats.voltage_out =
				(vout < 0) ? -1 : vout / 1000;
	batt_drv->ce_data.charging_stats.ssoc_out =
				ssoc_get_capacity(&batt_drv->ssoc_state);
	batt_drv->ce_data.charging_stats.cc_out =
				(cc_out < 0) ? -1 : cc_out / 1000;

	/* close/fix heath charge data (if enabled) */
	memcpy(&batt_drv->ce_data.ce_health, &batt_drv->chg_health,
	       sizeof(batt_drv->ce_data.ce_health));
	batt_drv->ce_data.health_stats.vtier_idx =
				batt_chg_health_vti(&batt_drv->chg_health);
	batt_drv->ce_data.health_dryrun_stats.vtier_idx =
		(now > dry_run_deadline) ? GBMS_STATS_AC_TI_V2_PREDICT_SUCCESS :
						 GBMS_STATS_AC_TI_V2_PREDICT;

	/* TODO: add a field to ce_data to qual weird charge sessions */
	publish = force || batt_chg_stats_qual(batt_drv);
	if (publish) {
		struct gbms_charging_event *ce_qual = &batt_drv->ce_qual;

		/* all charge tiers including health */
		memcpy(ce_qual, &batt_drv->ce_data, sizeof(*ce_qual));

		pr_info("MSC_STAT %s: elap=%lld ssoc=%d->%d v=%d->%d c=%d->%d hdl=%lld hrs=%d hti=%d/%d\n",
			reason,
			ce_qual->last_update - ce_qual->first_update,
			ce_qual->charging_stats.ssoc_in,
			ce_qual->charging_stats.ssoc_out,
			ce_qual->charging_stats.voltage_in,
			ce_qual->charging_stats.voltage_out,
			ce_qual->charging_stats.cc_in,
			ce_qual->charging_stats.cc_out,
			ce_qual->ce_health.rest_deadline,
			ce_qual->ce_health.rest_state,
			ce_qual->health_stats.vtier_idx,
			ce_qual->health_pause_stats.vtier_idx);
	}

	return publish;
}

static int batt_chg_stats_soc_next(const struct gbms_charging_event *ce_data,
				   int i)
{
	int soc_next;

	if (i == GBMS_STATS_TIER_COUNT -1)
		return ce_data->last_soc;

	soc_next = ce_data->tier_stats[i + 1].soc_in >> 8;
	if (soc_next <= 0)
		return ce_data->last_soc;

	return soc_next;
}

static void bat_log_chg_stats(struct logbuffer *log,
			      const struct gbms_charging_event *ce_data)
{
	const char *adapter_name =
		gbms_chg_ev_adapter_s(ce_data->adapter_details.ad_type);
	int i;

	logbuffer_log(log, "A: %s,%d,%d,%d",
			adapter_name,
			ce_data->adapter_details.ad_type,
			ce_data->adapter_details.ad_voltage * 100,
			ce_data->adapter_details.ad_amperage * 100);

	logbuffer_log(log, "S: %hu,%hu, %hu,%hu %hu,%hu %ld,%ld, %u",
			ce_data->charging_stats.ssoc_in,
			ce_data->charging_stats.voltage_in,
			ce_data->charging_stats.ssoc_out,
			ce_data->charging_stats.voltage_out,
			ce_data->charging_stats.cc_in,
			ce_data->charging_stats.cc_out,
			ce_data->first_update,
			ce_data->last_update,
			ce_data->chg_profile->capacity_ma);

	for (i = 0; i < GBMS_STATS_TIER_COUNT; i++) {
		const int soc_next = batt_chg_stats_soc_next(ce_data, i);
		const int soc_in = ce_data->tier_stats[i].soc_in >> 8;
		const long elap = ce_data->tier_stats[i].time_fast +
				  ce_data->tier_stats[i].time_taper +
				  ce_data->tier_stats[i].time_other;
		/* retrun len in below functions sometimes more than 256 */
		char buff[LOG_BUFFER_ENTRY_SIZE * 2] = {0};
		int len = 0;

		/* Do not output tiers without time */
		if (!elap)
			continue;

		len = gbms_tier_stats_cstr(buff, sizeof(buff),
						&ce_data->tier_stats[i], true);
		gbms_log_cstr_handler(log, buff, len);

		if (soc_next) {
			len = ttf_soc_cstr(buff, sizeof(buff),
					   &ce_data->soc_stats,
					   soc_in, soc_next);
			gbms_log_cstr_handler(log, buff, len);
		}
	}
}

/* End of charging: close stats, qualify event publish data */
static void batt_chg_stats_pub(struct batt_drv *batt_drv, char *reason,
			       bool force, bool skip_uevent)
{
	bool publish;

	mutex_lock(&batt_drv->stats_lock);
	publish = batt_chg_stats_close(batt_drv, reason, force);
	if (publish) {
		ttf_stats_update(&batt_drv->ttf_stats,
				 &batt_drv->ce_qual, false);

		if (skip_uevent == false)
			kobject_uevent(&batt_drv->device->kobj, KOBJ_CHANGE);
	}

	bat_log_chg_stats(batt_drv->ttf_stats.ttf_log, &batt_drv->ce_data);
	mutex_unlock(&batt_drv->stats_lock);
}

/* health_stats->tier_index is set on stats_close() */
static int batt_health_stats_cstr(char *buff, int size,
				  const struct gbms_charging_event *ce_data,
				  bool verbose)
{
	const struct gbms_ce_tier_stats *health_stats = &ce_data->health_stats;
	const int vti = batt_chg_health_vti(&ce_data->ce_health);
	int len = 0;

	len += scnprintf(&buff[len], size - len, "\nH: %d %d %lld %d\n",
			 ce_data->ce_health.rest_state, vti,
			 ce_data->ce_health.rest_deadline,
			 ce_data->ce_health.always_on_soc);

	/* no additional tier stats when vti is invalid */
	if (vti == GBMS_STATS_AC_TI_INVALID)
		return len;

	len += gbms_tier_stats_cstr(&buff[len], size - len,
				    health_stats, verbose);

	/* Only add pause tier logging if there is pause time */
	if (ce_data->health_pause_stats.soc_in != -1)
		len += gbms_tier_stats_cstr(&buff[len], size - len,
					    &ce_data->health_pause_stats,
					    verbose);

	return len;
}

/* doesn't output hc stats */
static int batt_chg_stats_cstr(char *buff, int size,
			       const struct gbms_charging_event *ce_data,
			       bool verbose, int state_capacity)
{
	int i, len = 0;

	if (verbose) {
		const char *adapter_name =
			gbms_chg_ev_adapter_s(ce_data->adapter_details.ad_type);

		len += scnprintf(&buff[len], size - len, "A: %s,",
				adapter_name);
	}

	len += scnprintf(&buff[len], size - len, "%d,%d,%d",
				ce_data->adapter_details.ad_type,
				ce_data->adapter_details.ad_voltage * 100,
				ce_data->adapter_details.ad_amperage * 100);

	len += scnprintf(&buff[len], size - len, "%s%hu,%hu, %hu,%hu %d",
				(verbose) ?  "\nS: " : ", ",
				ce_data->charging_stats.ssoc_in,
				ce_data->charging_stats.voltage_in,
				ce_data->charging_stats.ssoc_out,
				ce_data->charging_stats.voltage_out,
				state_capacity);


	if (verbose) {
		len += scnprintf(&buff[len], size - len, " %hu,%hu",
				ce_data->charging_stats.cc_in,
				ce_data->charging_stats.cc_out);

		len += scnprintf(&buff[len], size - len, " %lld,%lld",
				ce_data->first_update,
				ce_data->last_update);
	}

	for (i = 0; i < GBMS_STATS_TIER_COUNT; i++) {
		const int soc_next = batt_chg_stats_soc_next(ce_data, i);
		const int soc_in = ce_data->tier_stats[i].soc_in >> 8;
		const long elap = ce_data->tier_stats[i].time_fast +
				  ce_data->tier_stats[i].time_taper +
				  ce_data->tier_stats[i].time_other;

		/* Do not output tiers without time */
		if (!elap)
			continue;

		len += gbms_tier_stats_cstr(&buff[len], size - len,
					    &ce_data->tier_stats[i],
					    verbose);

		if (soc_next)
			len += ttf_soc_cstr(&buff[len], size - len,
					    &ce_data->soc_stats,
					    soc_in, soc_next);
	}

	/* Does not currently check MSC_HEALTH */
	if (ce_data->health_dryrun_stats.soc_in != -1)
		len += gbms_tier_stats_cstr(&buff[len], size - len,
					    &ce_data->health_dryrun_stats,
					    verbose);

	if (ce_data->full_charge_stats.soc_in != -1)
		len += gbms_tier_stats_cstr(&buff[len], size - len,
					    &ce_data->full_charge_stats,
					    verbose);

	if (ce_data->high_soc_stats.soc_in != -1)
		len += gbms_tier_stats_cstr(&buff[len], size - len,
					    &ce_data->high_soc_stats,
					    verbose);

	if (ce_data->overheat_stats.soc_in != -1)
		len += gbms_tier_stats_cstr(&buff[len], size - len,
					    &ce_data->overheat_stats,
					    verbose);

	if (ce_data->cc_lvl_stats.soc_in != -1)
		len += gbms_tier_stats_cstr(&buff[len], size - len,
					    &ce_data->cc_lvl_stats,
					    verbose);

	if (ce_data->temp_filter_stats.soc_in != -1)
		len += gbms_tier_stats_cstr(&buff[len], size - len,
					    &ce_data->temp_filter_stats,
					    verbose);

	/* If bd_clear triggers, we need to know about it even if trickle hasn't
	 * triggered
	 */
	if (ce_data->trickle_stats.soc_in != -1 || ce_data->bd_clear_trickle)
		len += gbms_tier_stats_cstr(&buff[len], size - len,
					    &ce_data->trickle_stats,
					    verbose);

	return len;
}

/* ------------------------------------------------------------------------- */

static int batt_ravg_value(const struct batt_res *rstate)
{
	return rstate->resistance_avg * 100;
}

static void batt_res_dump_logs(const struct batt_res *rstate)
{
	pr_info("RAVG: req:%d, sample:%d[%d], filt_cnt:%d, res_avg:%d\n",
		rstate->estimate_requested, rstate->sample_accumulator,
		rstate->sample_count, rstate->filter_count,
		rstate->resistance_avg);
}

static void batt_res_state_set(struct batt_res *rstate, bool breq)
{
	rstate->estimate_requested = breq;
	rstate->sample_accumulator = 0;
	rstate->sample_count = 0;
}

static int batt_ravg_write(int resistance_avg, int filter_count)
{
	const u16 ravg = (resistance_avg > 0xffff ) ?  0xffff : resistance_avg;
	const u16 rfcn = filter_count & 0xffff;
	int ret;

	ret = gbms_storage_write(GBMS_TAG_RAVG, &ravg, sizeof(ravg));
	if (ret < 0) {
		pr_debug("RAVG: failed to write RAVG (%d)\n", ret);
		return -EIO;
	}

	/*
	 * filter_count <= estimate_filter
	 * TODO: we might not need this...
	 * TODO: check the error path (ravg saved but filter count not saved)
	 */
	ret = gbms_storage_write(GBMS_TAG_RFCN, &rfcn, sizeof(rfcn));
	if (ret < 0) {
		pr_debug("RAVG: failed to write RFCN (%d)\n", ret);
		return -EIO;
	}

	return 0;
}

static void batt_res_update(struct batt_res *rstate)
{
	int filter_estimate = 0;
	int total_estimate = 0;
	long new_estimate = 0;

	/* accumulator is scaled */
	new_estimate = rstate->sample_accumulator / rstate->sample_count;
	filter_estimate = rstate->resistance_avg * rstate->filter_count;

	rstate->filter_count++;
	if (rstate->filter_count > rstate->estimate_filter) {
		rstate->filter_count = rstate->estimate_filter;
		filter_estimate -= rstate->resistance_avg;
	}

	total_estimate = filter_estimate + new_estimate;
	rstate->resistance_avg = total_estimate / rstate->filter_count;
}

static int batt_res_load_data(struct batt_res *rstate,
			      struct power_supply *fg_psy)
{
	u16 resistance_avg = 0, filter_count = 0;
	int ret;

	ret = gbms_storage_read(GBMS_TAG_RAVG, &resistance_avg,
				sizeof(resistance_avg));
	if (ret < 0) {
		pr_err("failed to get resistance_avg(%d)\n", ret);
		goto error_done;
	}

	ret = gbms_storage_read(GBMS_TAG_RFCN, &filter_count,
				sizeof(filter_count));
	if (ret < 0) {
		pr_err("failed to get resistance filt_count(%d)\n", ret);
		goto error_done;
	}

	/* no value in storage: start now (or start over) */
	if (resistance_avg == 0xffff || filter_count == 0xffff) {
		resistance_avg = 0;
		filter_count = 0;
	}

error_done:
	rstate->resistance_avg = resistance_avg;
	rstate->filter_count = filter_count;
	return 0;
}

/*
 * accumulate and resistance when SOC is between ravg_soc_low and ravg_soc_high
 * and temperature is in the right range. Discard the new sample if the device
 * is disconencted.
 * hold mutex_unlock(&batt_drv->chg_lock);
 */
static void batt_res_work(struct batt_drv *batt_drv)
{
	struct batt_res *rstate = &batt_drv->health_data.bhi_data.res_state;
	const int soc = ssoc_get_real(&batt_drv->ssoc_state);
	struct power_supply *fg_psy = batt_drv->fg_psy;
	int ret, temp, resistance;

	if (soc >= rstate->ravg_soc_high) {

		/* done: recalculate resistance_avg and save it */
		if (rstate->sample_count > 0) {
			batt_res_update(rstate);

			ret = batt_ravg_write(rstate->resistance_avg,
					      rstate->filter_count);
			if (ret == 0)
				batt_res_dump_logs(rstate);
		}

		/* loose the new data when it cannot save */
		batt_res_state_set(rstate, false);
		return;
	}

	/* wait for it */
	if (soc < rstate->ravg_soc_low)
		return;

	/* do not collect samples when temperature is outside the range */
	ret = gbatt_get_raw_temp(batt_drv, &temp);
	if (ret < 0 || temp < rstate->res_temp_low || temp > rstate->res_temp_high)
		return;

	/* resistance in mOhm, skip read errors */
	resistance = GPSY_GET_INT_PROP(fg_psy, GBMS_PROP_RESISTANCE, &ret);
	if (ret < 0)
		return;

	/* accumulate samples if temperature and SOC are within range */
	rstate->sample_accumulator += resistance / 100;
	rstate->sample_count++;
	pr_debug("RAVG: sample:%d[%d], filt_cnt:%d\n",
		 rstate->sample_accumulator, rstate->sample_count,
		 rstate->filter_count);
}

/* ------------------------------------------------------------------------- */

static uint16_t batt_csi_status_mask(int status)
{
	uint16_t status_mask = 0;

	switch (status) {
	case CSI_STATUS_UNKNOWN:
		status_mask = CSI_STATUS_MASK_UNKNOWN;
		break;
	case CSI_STATUS_Health_Cold:
		status_mask = CSI_STATUS_MASK_HEALTH_COLD;
		break;
	case CSI_STATUS_Health_Hot:
		status_mask = CSI_STATUS_MASK_HEALTH_HOT;
		break;
	case CSI_STATUS_System_Thermals:
		status_mask = CSI_STATUS_MASK_SYS_THERMALS;
		break;
	case CSI_STATUS_System_Load:
		status_mask = CSI_STATUS_MASK_SYS_LOAD;
		break;
	case CSI_STATUS_Adapter_Auth:
		status_mask = CSI_STATUS_MASK_ADA_AUTH;
		break;
	case CSI_STATUS_Adapter_Power:
		status_mask = CSI_STATUS_MASK_ADA_POWER;
		break;
	case CSI_STATUS_Adapter_Quality:
		status_mask = CSI_STATUS_MASK_ADA_QUALITY;
		break;
	case CSI_STATUS_Defender_Temp:
		status_mask = CSI_STATUS_MASK_DEFEND_TEMP;
		break;
	case CSI_STATUS_Defender_Dwell:
		status_mask = CSI_STATUS_MASK_DEFEND_DWELL;
		break;
	case CSI_STATUS_Defender_Trickle:
		status_mask = CSI_STATUS_MASK_DEFEND_TRICLE;
		break;
	case CSI_STATUS_Defender_Dock:
		status_mask = CSI_STATUS_MASK_DEFEND_DOCK;
		break;
	case CSI_STATUS_NotCharging:
		status_mask = CSI_STATUS_MASK_NOTCHARGING;
		break;
	case CSI_STATUS_Charging:
		status_mask = CSI_STATUS_MASK_CHARGING;
		break;
	default:
		break;
	}

	return status_mask;
}

static uint16_t batt_csi_type_mask(int type)
{
	uint16_t type_mask = 0;

	switch (type) {
	case CSI_TYPE_UNKNOWN:
		type_mask = CSI_TYPE_MASK_UNKNOWN;
		break;
	case CSI_TYPE_None:
		type_mask = CSI_TYPE_MASK_NONE;
		break;
	case CSI_TYPE_Fault:
		type_mask = CSI_TYPE_MASK_FAULT;
		break;
	case CSI_TYPE_JEITA:
		type_mask = CSI_TYPE_MASK_JEITA;
		break;
	case CSI_TYPE_LongLife:
		type_mask = CSI_TYPE_MASK_LONGLIFE;
		break;
	case CSI_TYPE_Adaptive:
		type_mask = CSI_TYPE_MASK_ADAPTIVE;
		break;
	case CSI_TYPE_Normal:
		type_mask = CSI_TYPE_MASK_NORMAL;
		break;
	default:
		break;
	}

	return type_mask;
}

static void batt_init_csi_stat(struct batt_drv *batt_drv)
{
	struct csi_stats *csi_stats = &batt_drv->csi_stats;

	csi_stats->vol_in = 0;
	csi_stats->cc_in = 0;
	csi_stats->ssoc_in = 0;
	csi_stats->cc_out = 0;
	csi_stats->vol_out = 0;
	csi_stats->ssoc_out = 0;
	csi_stats->temp_min = 0;
	csi_stats->temp_max = 0;
	csi_stats->time_sum = 0;
	csi_stats->time_effective = 0;
	csi_stats->time_stat_last_update = 0;
	csi_stats->aggregate_type = 0;
	csi_stats->aggregate_status = 0;
	memset(csi_stats->thermal_severity, 0,
	       sizeof(csi_stats->thermal_severity));


}

static void batt_update_csi_stat(struct batt_drv *batt_drv)
{
	const union gbms_ce_adapter_details *ad = &batt_drv->ce_data.adapter_details;
	const int ssoc = ssoc_get_capacity(&batt_drv->ssoc_state);
	struct csi_stats *csi_stats = &batt_drv->csi_stats;
	struct power_supply *fg_psy = batt_drv->fg_psy;
	const int8_t batt_temp = batt_drv->batt_temp / 10;
	const ktime_t now = get_boot_sec();
	int thermal_level = 0;
	ktime_t elap;

	if (chg_state_is_disconnected(&batt_drv->chg_state)) {
		/* Only update CSI stats when plugged and charging */
		if(csi_stats->time_stat_last_update == 0)
			return;

		/* update disconnected data */
		if(csi_stats->vol_in != 0) {
			const int vol_out = GPSY_GET_PROP(fg_psy, POWER_SUPPLY_PROP_VOLTAGE_NOW);
			const int cc_out = GPSY_GET_PROP(fg_psy, POWER_SUPPLY_PROP_CHARGE_COUNTER);

			if (vol_out < 0 || cc_out < 0)
				return;

			csi_stats->vol_out = vol_out / 1000;
			csi_stats->cc_out = cc_out / 1000;
			csi_stats->ssoc_out = ssoc;

			logbuffer_log(batt_drv->ttf_stats.ttf_log,
				"csi_stats: %s,%d,%d,%d,%d,%lld,%d,%d,%lld,%d,%d,%d,%d,%d,%d,%d,%d,%d,%d,%d",
				 gbms_chg_ev_adapter_s(csi_stats->ad_type), csi_stats->ad_voltage * 100,
				 csi_stats->ad_amperage * 100, csi_stats->ssoc_in, csi_stats->ssoc_out,
				 csi_stats->time_sum / 60, csi_stats->aggregate_type, csi_stats->aggregate_status,
				 csi_stats->time_effective / 60, csi_stats->temp_min, csi_stats->temp_max,
				 csi_stats->vol_in, csi_stats->vol_out, csi_stats->cc_in, csi_stats->cc_out,
				 (int)(csi_stats->thermal_severity[0] * 100 / csi_stats->time_sum),
				 (int)(csi_stats->thermal_severity[1] * 100 / csi_stats->time_sum),
				 (int)(csi_stats->thermal_severity[2] * 100 / csi_stats->time_sum),
				 (int)(csi_stats->thermal_severity[3] * 100 / csi_stats->time_sum),
				 (int)(csi_stats->thermal_severity[4] * 100 / csi_stats->time_sum));
			return;
		}
	}

	/* initial connected data */
	if (csi_stats->time_stat_last_update == 0) {
		const int vol_in = GPSY_GET_PROP(fg_psy, POWER_SUPPLY_PROP_VOLTAGE_NOW);
		const int cc_in = GPSY_GET_PROP(fg_psy, POWER_SUPPLY_PROP_CHARGE_COUNTER);

		if (vol_in < 0 || cc_in < 0)
			return;

		csi_stats->ssoc_in = ssoc;
		csi_stats->temp_min = batt_temp;
		csi_stats->temp_max = batt_temp;
		csi_stats->vol_in =  vol_in / 1000;
		csi_stats->cc_in = cc_in / 1000;
		csi_stats->time_stat_last_update = now;
	}

	csi_stats->aggregate_status |= batt_csi_status_mask(batt_drv->csi_current_status);
	csi_stats->aggregate_type |= batt_csi_type_mask(batt_drv->csi_current_type);
	elap = now - csi_stats->time_stat_last_update;
	csi_stats->time_sum += elap;
	csi_stats->ad_type = ad->ad_type;
	csi_stats->ad_voltage = ad->ad_voltage;
	csi_stats->ad_amperage = ad->ad_amperage;
	if (batt_drv->csi_current_type == CSI_TYPE_Normal && ssoc != 100)
		csi_stats->time_effective += elap;

	if (batt_temp < csi_stats->temp_min)
		csi_stats->temp_min = batt_temp;
	if (batt_temp > csi_stats->temp_max)
		csi_stats->temp_max = batt_temp;

	thermal_level = batt_get_thermal_level(batt_drv);
	if (thermal_level >= CSI_THERMAL_SEVERITY_MAX)
		thermal_level = CSI_THERMAL_SEVERITY_MAX - 1;
	if (thermal_level < 0)
		thermal_level = 0;

	csi_stats->thermal_severity[thermal_level] += elap;
	csi_stats->time_stat_last_update = now;
}

static void batt_log_csi_ttf_info(struct batt_drv *batt_drv)
{
	struct csi_stats *csi_stats = &batt_drv->csi_stats;
	const bool same_type_and_status =
		csi_stats->csi_current_type == batt_drv->csi_current_type &&
		csi_stats->csi_current_status == batt_drv->csi_current_status;
	int current_speed = batt_drv->csi_current_speed;
	int min_speed = csi_stats->csi_speed_min;
	int max_speed = csi_stats->csi_speed_max;
	const ktime_t right_now = get_boot_sec();
	int ssoc = -1;

	if (!batt_drv->init_complete)
		return;

	/* if record disconnected data, wait clear for next session */
	if (csi_stats->vol_out == 0)
		batt_update_csi_stat(batt_drv);

	if (chg_state_is_disconnected(&batt_drv->chg_state))
		goto log_and_done;

	ssoc = ssoc_get_capacity(&batt_drv->ssoc_state);
	if (ssoc == csi_stats->ssoc && same_type_and_status) {
		const ktime_t elap = right_now - csi_stats->last_update;

		csi_stats->last_update = right_now;

		/* accumulate only positive*/
		if (current_speed < 0)
			return;

		if (min_speed == max_speed && max_speed == 0)
			min_speed = max_speed = current_speed;
		else if (current_speed < min_speed)
			min_speed = current_speed;
		else if (current_speed > max_speed)
			max_speed = current_speed;

		csi_stats->csi_speed_min = min_speed;
		csi_stats->csi_speed_max = max_speed;
		csi_stats->speed_sum += current_speed * elap;
		csi_stats->csi_time_sum += elap;
		return;
	}

log_and_done:
	csi_stats->csi_current_status = batt_drv->csi_current_status;
	csi_stats->csi_current_type = batt_drv->csi_current_type;

	if (csi_stats->ssoc != -1) {
		const int csi_speed_avg = csi_stats->csi_time_sum == 0 ?
					  ((csi_stats->csi_speed_min + csi_stats->csi_speed_max) / 2) :
					  (csi_stats->speed_sum / csi_stats->csi_time_sum);
		const int cc = GPSY_GET_PROP(batt_drv->fg_psy, POWER_SUPPLY_PROP_CHARGE_COUNTER);
		ktime_t res = 0;
		const int max_ratio = batt_ttf_estimate(&res, batt_drv);
		u64 hours = 0;
		u32 remaining_sec = 0;

		if (max_ratio < 0)
			res = 0;
		if (res > 0)
			hours = div_u64_rem(res, 3600, &remaining_sec);

		gbms_logbuffer_prlog(batt_drv->ttf_stats.ttf_log, LOGLEVEL_INFO, 0, LOGLEVEL_DEBUG,
				     "ssoc=%d temp=%d CSI[speed=%d,%d,%d type=%d status=%d lvl=%d,%d"
				     " TTF[cc=%d time=%lld %lld:%d:%d (est=%lld max_ratio=%d)]",
				     csi_stats->ssoc, batt_drv->batt_temp, csi_speed_avg,
				     csi_stats->csi_speed_min, csi_stats->csi_speed_max,
				     csi_stats->csi_current_type, csi_stats->csi_current_status,
				     csi_stats->thermal_lvl_min, csi_stats->thermal_lvl_max,
				     cc / 1000, right_now, hours, remaining_sec / 60,
				     remaining_sec % 60, res, max_ratio);

	}

	/* ssoc == -1 on disconnect */
	if (ssoc == -1 || current_speed < 0)
		current_speed = 0;

	if (ssoc == -1 || ssoc != csi_stats->ssoc) {
		csi_stats->thermal_lvl_min = 0;
		csi_stats->thermal_lvl_max = 0;
	}

	csi_stats->ssoc = ssoc;
	csi_stats->csi_speed_min = current_speed;
	csi_stats->csi_speed_max = current_speed;

	/* ssoc == -1 on disconnect */
	if (ssoc == -1) {
		csi_stats->thermal_lvl_min = 0;
		csi_stats->thermal_lvl_max = 0;
	}

	csi_stats->csi_time_sum = 0;
	csi_stats->speed_sum = 0;
	csi_stats->last_update = right_now;
}

static int csi_status_cb(struct gvotable_election *el, const char *reason,
			 void *value)
{
	struct batt_drv *batt_drv = gvotable_get_data(el);
	int status = GVOTABLE_PTR_TO_INT(value);

	if (!batt_drv || batt_drv->csi_current_status == status)
		return 0;

	batt_drv->csi_current_status = status;
	batt_log_csi_ttf_info(batt_drv);

	if (batt_drv->psy)
		power_supply_changed(batt_drv->psy);

	return 0;
}

static int csi_type_cb(struct gvotable_election *el, const char *reason,
		       void *value)
{
	struct batt_drv *batt_drv = gvotable_get_data(el);
	int type = GVOTABLE_PTR_TO_INT(value);

	if (!batt_drv || batt_drv->csi_current_type == type)
		return 0;

	batt_drv->csi_current_type = type;
	batt_log_csi_ttf_info(batt_drv);

	if (batt_drv->psy)
		power_supply_changed(batt_drv->psy);

	return 0;
}
static bool batt_is_trickle(struct batt_ssoc_state *ssoc_state)
{
	return ssoc_state->bd_trickle_cnt > 0 &&
		ssoc_state->bd_trickle_enable &&
		!ssoc_state->bd_trickle_dry_run;
}

static bool batt_csi_status_is_dock(const struct batt_drv *batt_drv)
{
	int dock_status;

	if (!batt_drv->csi_status_votable)
		return false;

	dock_status = gvotable_get_int_vote(batt_drv->csi_status_votable, "CSI_STATUS_DEFEND_DOCK");
	return dock_status == CSI_STATUS_Defender_Dock;
}

/* all reset on disconnect */
static void batt_update_csi_type(struct batt_drv *batt_drv)
{
	const bool is_disconnected = chg_state_is_disconnected(&batt_drv->chg_state);
	const bool is_trickle = batt_is_trickle(&batt_drv->ssoc_state);
	const bool is_ac = batt_drv->msc_state == MSC_HEALTH ||
			batt_drv->msc_state == MSC_HEALTH_PAUSE ||
			batt_drv->msc_state == MSC_HEALTH_ALWAYS_ON;
	const bool is_dock = batt_csi_status_is_dock(batt_drv);

	if (!batt_drv->csi_type_votable) {
		batt_drv->csi_type_votable =
			gvotable_election_get_handle(VOTABLE_CSI_TYPE);
		if (!batt_drv->csi_type_votable)
			return;
	}

	/* normal or full if connected, nothing otherwise */
	gvotable_cast_long_vote(batt_drv->csi_type_votable, "CSI_TYPE_CONNECTED",
				(is_disconnected && !is_dock) ? CSI_TYPE_None : CSI_TYPE_Normal,
				true);

	/* SW JEITA */
	gvotable_cast_long_vote(batt_drv->csi_type_votable, "CSI_TYPE_JEITA",
				CSI_TYPE_JEITA,
				!is_disconnected && batt_drv->jeita_stop_charging == 1);

	/* Longlife is set on TEMP, DWELL and TRICKLE */
	gvotable_cast_long_vote(batt_drv->csi_type_votable, "CSI_TYPE_TRICKLE",
				CSI_TYPE_LongLife,
				!is_disconnected && is_trickle);

	/* Adaptive charging, individually */
	gvotable_cast_long_vote(batt_drv->csi_type_votable, "CSI_TYPE_AC",
				CSI_TYPE_Adaptive,
				!is_disconnected && is_ac);

	/* CSI_TYPE_Fault is permanent TODO: check single cell disconnect */
	gvotable_cast_long_vote(batt_drv->csi_type_votable, "CSI_TYPE_SINGLE_CELL",
				CSI_TYPE_Fault, false);
}

static bool batt_csi_check_ad_qual(const struct batt_drv *chg_drv)
{
	return false; /* TODO */
}

/*
 * these are absolute values: an underpowered adapter is a problem when
 * charging speed falls under 80%.
 */
static bool batt_csi_check_ad_power(const union gbms_ce_adapter_details *ad)
{
	const unsigned int ad_mw = (ad->ad_voltage * ad->ad_amperage) * 10000;
	unsigned int limit_mw = 9000 * 2000;	/* 18 Watts: it changes with the device */

	switch (ad->ad_type) {
		case CHG_EV_ADAPTER_TYPE_USB:
		case CHG_EV_ADAPTER_TYPE_USB_SDP:
		case CHG_EV_ADAPTER_TYPE_USB_CDP:
		case CHG_EV_ADAPTER_TYPE_USB_ACA:
		case CHG_EV_ADAPTER_TYPE_USB_C:
		case CHG_EV_ADAPTER_TYPE_USB_PD:
		case CHG_EV_ADAPTER_TYPE_USB_PD_DRP:
		case CHG_EV_ADAPTER_TYPE_USB_PD_PPS:
		case CHG_EV_ADAPTER_TYPE_USB_BRICKID:
		case CHG_EV_ADAPTER_TYPE_USB_HVDCP:
		case CHG_EV_ADAPTER_TYPE_USB_HVDCP3:
			break;
		case CHG_EV_ADAPTER_TYPE_WLC:
		case CHG_EV_ADAPTER_TYPE_WLC_EPP:
		case CHG_EV_ADAPTER_TYPE_WLC_SPP:
			limit_mw = 7500000;
			break;
		case CHG_EV_ADAPTER_TYPE_EXT:
		case CHG_EV_ADAPTER_TYPE_EXT1:
		case CHG_EV_ADAPTER_TYPE_EXT2:
		case CHG_EV_ADAPTER_TYPE_EXT_UNKNOWN:
			limit_mw = 10500 * 1250;
			break;
		default:
			break;
	}

	return ad_mw < limit_mw;
}

/*
 * COLD and HOT are only at the limits, we might want to flag anything that is
 * not the reference tier instead.
 */
static void batt_update_csi_status(struct batt_drv *batt_drv)
{
	const struct gbms_chg_profile *profile = &batt_drv->chg_profile;
	const int temp_hot_idx = profile->temp_nb_limits - 1;
	const bool is_cold = batt_drv->batt_temp < profile->temp_limits[0];
	const bool is_hot = batt_drv->batt_temp >= profile->temp_limits[temp_hot_idx];
	const bool is_trickle = batt_is_trickle(&batt_drv->ssoc_state);
	const bool is_disconnected = chg_state_is_disconnected(&batt_drv->chg_state);
	const union gbms_ce_adapter_details *ad = &batt_drv->ce_data.adapter_details;

	if (!batt_drv->csi_status_votable) {
		batt_drv->csi_status_votable =
			gvotable_election_get_handle(VOTABLE_CSI_STATUS);
		if (!batt_drv->csi_status_votable)
			return;
	}

	/*
	 * discharging when the battery current is negative. There will likely
	 * be a more specific reason (e.g System_* or Adapter_* or one of
	 * Defender_*).
	 */

	/* Charging Status Health_Cold */
	gvotable_cast_long_vote(batt_drv->csi_status_votable, "CSI_STATUS_COLD",
				CSI_STATUS_Health_Cold,
				!is_disconnected && is_cold);

	/* Charging Status Health_Hot */
	gvotable_cast_long_vote(batt_drv->csi_status_votable, "CSI_STATUS_HOT",
				CSI_STATUS_Health_Hot,
				!is_disconnected && is_hot);

	/* looks at absolute power, it could look also look at golden adapter */
	gvotable_cast_long_vote(batt_drv->csi_status_votable, "CSI_STATUS_ADA_POWR",
				CSI_STATUS_Adapter_Power,
				!is_disconnected && !batt_drv->chg_done &&
				batt_csi_check_ad_power(ad));

	/* Adapter quality looks at input voltage and current */
	gvotable_cast_long_vote(batt_drv->csi_status_votable, "CSI_STATUS_ADA_QUAL",
				CSI_STATUS_Adapter_Quality,
				!is_disconnected && batt_csi_check_ad_qual(batt_drv));

	/* Charging Status Defender_Trickle */
	gvotable_cast_long_vote(batt_drv->csi_status_votable, "CSI_STATUS_DEFEND_TRICKLE",
				CSI_STATUS_Defender_Trickle,
				!is_disconnected && is_trickle);

	gvotable_cast_long_vote(batt_drv->csi_status_votable, "CSI_STATUS_DSG",
				CSI_STATUS_NotCharging,
				!is_disconnected && batt_drv->msc_state == MSC_DSG &&
				!batt_drv->chg_done);

	gvotable_cast_long_vote(batt_drv->csi_status_votable, "CSI_STATUS_100",
				CSI_STATUS_Charging,
				!is_disconnected && batt_drv->batt_full && !batt_drv->chg_done);

	gvotable_cast_long_vote(batt_drv->csi_status_votable, "CSI_STATUS_CHG",
				CSI_STATUS_Charging, !is_disconnected);
}

#define CSI_CHG_SPEED_MAX 100
#define CSI_CHG_SPEED_MIN 0

/*
 * slowing down due to batt_drv->temp_idx != from reference is reported
 * in status as CSI_STATUS_COLD or CSI_STATUS_HOT.
 *
 *	cc_max = GBMS_CCCM_LIMITS(profile, batt_drv->temp_idx, batt_drv->vbatt_idx);
 *	if (cc_max && cc_max < nominal_demand)
 *		nominal_demand = cc_max;
 */
static int batt_calc_charging_speed(struct batt_drv *batt_drv)
{
	const struct gbms_chg_profile *profile = &batt_drv->chg_profile;
	const int soc = ssoc_get_capacity(&batt_drv->ssoc_state);
	const int chg_type = batt_drv->chg_state.f.chg_type;
	int cc_max, vbatt_idx, ibatt, nominal_demand;
	int chg_speed = -1;

	if (chg_state_is_disconnected(&batt_drv->chg_state))
		return -1;

	if (batt_drv->fake_charging_speed)
		return batt_drv->fake_charging_speed;

	/* if the battery is the limit, speed is 100% */
	if (chg_type == POWER_SUPPLY_CHARGE_TYPE_TAPER_EXT)
		return 100;

	/* Get average current via tiers. */
	vbatt_idx = ttf_pwr_vtier_idx(&batt_drv->ttf_stats, soc);

	/* Wait 1 min to get avg_ibat */
	ibatt = ttf_pwr_ibatt(&batt_drv->ce_data.tier_stats[vbatt_idx]);
	if (ibatt == 0)
		return -1;

	/* Get nominal demand current via ttf table */
	nominal_demand = ttf_ref_cc(&batt_drv->ttf_stats, soc);
	if (nominal_demand <= 0)
		return -1;

	/*
	 * Adjust demand to battery temperature when batt_drv->temp_idx is
	 * different from the reference. Here status will either be *_COLD
	 * or *_HOT.
	 */
	cc_max = GBMS_CCCM_LIMITS(profile, batt_drv->temp_idx, batt_drv->vbatt_idx) / 1000;
	if (cc_max && cc_max < nominal_demand)
		nominal_demand = cc_max;

	chg_speed = ibatt * 100 / nominal_demand;

	pr_debug("chg_speed=%d ibatt=%d nominal_demand=%d cc_max=%d",
		 chg_speed, ibatt, nominal_demand, cc_max);

	/* bound in [0,100] */
	if (chg_speed > CSI_CHG_SPEED_MAX)
		chg_speed = CSI_CHG_SPEED_MAX;
	else if (chg_speed < CSI_CHG_SPEED_MIN)
		chg_speed = CSI_CHG_SPEED_MIN;

	return chg_speed;
}

static void batt_update_thermal_lvl(struct batt_drv *batt_drv)
{
	struct csi_stats *csi_stats = &batt_drv->csi_stats;
	int thermal_level = 0;

	if (chg_state_is_disconnected(&batt_drv->chg_state))
		return;

	if (!batt_drv->thermal_level_votable)
		batt_drv->thermal_level_votable = gvotable_election_get_handle(VOTABLE_THERMAL_LVL);
	if (batt_drv->thermal_level_votable)
		thermal_level = gvotable_get_current_int_vote(batt_drv->thermal_level_votable);

	if (thermal_level < 0)
		return;

	if (csi_stats->thermal_lvl_max == 0 && csi_stats->thermal_lvl_min == 0)
		csi_stats->thermal_lvl_max = csi_stats->thermal_lvl_min = thermal_level;
	else if (thermal_level > csi_stats->thermal_lvl_max)
		csi_stats->thermal_lvl_max = thermal_level;
	else if (thermal_level < csi_stats->thermal_lvl_min)
		csi_stats->thermal_lvl_min = thermal_level;
}

static void batt_update_csi_info(struct batt_drv *batt_drv)
{
	int charging_speed;

	batt_update_csi_type(batt_drv);
	batt_update_csi_status(batt_drv);
	batt_update_thermal_lvl(batt_drv);

	charging_speed = batt_calc_charging_speed(batt_drv);
	if (batt_drv->csi_current_speed != charging_speed) {
		batt_drv->csi_current_speed = charging_speed;
		batt_log_csi_ttf_info(batt_drv);
	}
}

/* ------------------------------------------------------------------------- */

/* NOTE: should not reset always_on_soc */
static inline void batt_reset_rest_state(struct batt_chg_health *chg_health)
{
	chg_health->rest_cc_max = -1;
	chg_health->rest_fv_uv = -1;

	/* Keep negative deadlines (they mean user has disabled via settings)
	 * NOTE: CHG_DEADLINE_DIALOG needs to be applied only for the current
	 * session. Therefore, it should be cleared on disconnect.
	 */
	if (chg_health->rest_deadline < 0 &&
	    chg_health->rest_deadline != CHG_DEADLINE_DIALOG) {
		chg_health->rest_state = CHG_HEALTH_USER_DISABLED;
	} else {
		chg_health->rest_state = CHG_HEALTH_INACTIVE;
		chg_health->rest_deadline = 0;
	}

	chg_health->dry_run_deadline = 0;
	chg_health->active_time = 0;
}

/* should not reset rl state */
static inline void batt_reset_chg_drv_state(struct batt_drv *batt_drv)
{
	/* the wake assertion will be released on disconnect and on SW JEITA */
	if (batt_drv->hold_taper_ws) {
		batt_drv->hold_taper_ws = false;
		__pm_relax(batt_drv->taper_ws);
	}

	/* polling */
	batt_drv->batt_fast_update_cnt = 0;
	batt_drv->ttf_debounce = 1;
	batt_drv->fg_status = POWER_SUPPLY_STATUS_UNKNOWN;
	batt_drv->chg_done = false;
	batt_drv->ssoc_state.bd_trickle_full = false;
	batt_drv->ssoc_state.bd_trickle_eoc = false;
	/* algo */
	batt_drv->temp_idx = -1;
	batt_drv->vbatt_idx = -1;
	batt_drv->profile_vbatt_idx = -1;
	batt_drv->fv_uv = -1;
	batt_drv->cc_max = -1;
	batt_drv->cc_max_pullback = -1;
	batt_drv->msc_update_interval = -1;
	batt_drv->jeita_stop_charging = -1;
	/* timers */
	batt_drv->checked_cv_cnt = 0;
	batt_drv->checked_ov_cnt = 0;
	batt_drv->checked_tier_switch_cnt = 0;
	/* stats and logs */
	batt_drv->msc_state = -1;
	batt_drv->last_log_cnt = 0;
	/* health */
	batt_reset_rest_state(&batt_drv->chg_health);
	/* fan level */
	fan_level_reset(batt_drv);
}

/*
 * software JEITA, disable charging when outside the charge table.
 * NOTE: ->jeita_stop_charging is either -1 (init or reset), 1 (disable) or 0
 * TODO: need to be able to disable (leave to HW)
 */
static bool msc_logic_soft_jeita(struct batt_drv *batt_drv, int temp)
{
	const struct gbms_chg_profile *profile = &batt_drv->chg_profile;

	if (temp < profile->temp_limits[0] ||
	    temp >= profile->temp_limits[profile->temp_nb_limits - 1]) {
		if (batt_drv->jeita_stop_charging < 0) {
			batt_drv->jeita_stop_charging = 1;
			batt_prlog(BATT_PRLOG_ALWAYS,
				   "MSC_JEITA temp=%d off limits, do not enable charging\n",
				   temp);
		} else if (batt_drv->jeita_stop_charging == 0) {
			batt_prlog(BATT_PRLOG_ALWAYS,
				   "MSC_JEITA temp=%d off limits, disabling charging\n",
				    temp);
		}

		return true;
	}

	return false;
}

/* TODO: only change batt_drv->checked_ov_cnt, an */
static int msc_logic_irdrop(struct batt_drv *batt_drv,
			    int vbatt, int ibatt, int temp_idx,
			    int *vbatt_idx, int *fv_uv,
			    int *update_interval, int *p_cc_max_pullback)
{
	const struct gbms_chg_profile *profile = &batt_drv->chg_profile;
	const int vtier = profile->volt_limits[*vbatt_idx];
	const int chg_type = batt_drv->chg_state.f.chg_type;
	const int utv_margin = profile->cv_range_accuracy;
	const int otv_margin = profile->cv_otv_margin;
	const int switch_cnt = profile->cv_tier_switch_cnt;
	int vchg = batt_drv->chg_state.f.vchrg;
	int msc_state = MSC_NONE;
	bool match_enable;
	bool no_back_down = false;

	if (batt_drv->chg_state.f.flags & GBMS_CS_FLAG_DIRECT_CHG) {
		if (batt_drv->dc_irdrop)
			no_back_down = true;
		else
			vchg = 0;
	}
	match_enable = vchg != 0;

	if ((vbatt - vtier) > otv_margin) {
		/* OVER: vbatt over vtier for more than margin */
		const int cc_max = GBMS_CCCM_LIMITS(profile, temp_idx,
						    *vbatt_idx);

		/*
		 * pullback when over tier voltage, fast poll, penalty
		 * on TAPER_RAISE and no cv debounce (so will consider
		 * switching voltage tiers if the current is right).
		 * NOTE: lowering voltage might cause a small drop in
		 * current (we should remain  under next tier)
		 * TODO: the fv_uv_resolution might be different in
		 * main charger and CP (should separate them)
		 */
		*fv_uv = gbms_msc_round_fv_uv(profile, vtier,
					      *fv_uv - profile->fv_uv_resolution,
					      no_back_down ? cc_max : 0,
					      batt_drv->allow_higher_fv);
		if (*fv_uv < vtier)
			*fv_uv = vtier;

		*update_interval = profile->cv_update_interval;
		batt_drv->checked_ov_cnt = profile->cv_tier_ov_cnt;
		batt_drv->checked_cv_cnt = 0;

		if (batt_drv->checked_tier_switch_cnt > 0 || !match_enable) {
			/* no pullback, next tier if already counting */
			msc_state = MSC_VSWITCH;
			*vbatt_idx = batt_drv->vbatt_idx + 1;

			batt_prlog(BATT_PRLOG_ALWAYS,
				   "MSC_VSWITCH vt=%d vb=%d ibatt=%d me=%d\n",
				   vtier, vbatt, ibatt, match_enable);
		} else if (-ibatt == cc_max) {
			/* pullback, double penalty if at full current */
			msc_state = MSC_VOVER;
			batt_drv->checked_ov_cnt *= 2;

			batt_prlog(BATT_PRLOG_ALWAYS,
				   "MSC_VOVER vt=%d  vb=%d ibatt=%d fv_uv=%d->%d\n",
				   vtier, vbatt, ibatt,
				   batt_drv->fv_uv, *fv_uv);
		} else {
			/* simple pullback */
			msc_state = MSC_PULLBACK;
			if (no_back_down) {
				*fv_uv = batt_drv->fv_uv;
				if (batt_drv->pullback_current)
					*p_cc_max_pullback = -ibatt;
			}
			batt_prlog(BATT_PRLOG_ALWAYS,
				  "MSC_PULLBACK vt=%d vb=%d ibatt=%d fv_uv=%d->%d no_back=%d\n",
				  vtier, vbatt, ibatt,
				  batt_drv->fv_uv, *fv_uv, no_back_down);
		}

		/*
		 * might get here after windup because algo will track the
		 * voltage drop caused from load as IRDROP.
		 * TODO: make sure that being current limited clear
		 * the taper condition.
		 */

	} else if (chg_type == POWER_SUPPLY_CHARGE_TYPE_FAST) {
		/*
		 * FAST: usual compensation (vchrg is vqcom)
		 * NOTE: there is a race in reading from charger and
		 * data might not be consistent (b/110318684)
		 * NOTE: could add PID loop for management of thermals
		 */
		const int vchrg_uv = vchg * 1000;
		const int pre_fv = *fv_uv;

		msc_state = MSC_FAST;

		/* invalid or 0 vchg disable IDROP compensation */
		if (vchrg_uv <= 0) {
			/* could keep it steady instead */
			*fv_uv = vtier;
		} else if (vchrg_uv > vbatt) {
			const int cc_max = GBMS_CCCM_LIMITS(profile, temp_idx, *vbatt_idx);

			*fv_uv = gbms_msc_round_fv_uv(profile, vtier, vtier + (vchrg_uv - vbatt),
						      no_back_down ? cc_max : 0,
						      batt_drv->allow_higher_fv);
		}

		/* not allow to reduce fv in DC to avoid the VSWITCH */
		if (no_back_down && (pre_fv > *fv_uv))
			*fv_uv = pre_fv;

		/* no tier switch in fast charge (TODO unless close to tier) */
		if (batt_drv->checked_cv_cnt == 0)
			batt_drv->checked_cv_cnt = 1;

		batt_prlog(BATT_PRLOG_ALWAYS,
			   "MSC_FAST vt=%d vb=%d ib=%d fv_uv=%d->%d vchrg=%d cv_cnt=%d no_back=%d\n",
			   vtier, vbatt, ibatt, batt_drv->fv_uv, *fv_uv,
			   batt_drv->chg_state.f.vchrg,
			   batt_drv->checked_cv_cnt, no_back_down);

	} else if (chg_type == POWER_SUPPLY_CHARGE_TYPE_TRICKLE) {
		/*
		 * Precharge: charging current/voltage are limited in
		 * hardware, no point in applying irdrop compensation.
		 * Just wait for battery voltage to raise over the
		 * precharge to fast charge threshold.
		 */
		msc_state = MSC_TYPE;

		/* no tier switching in trickle */
		if (batt_drv->checked_cv_cnt == 0)
			batt_drv->checked_cv_cnt = 1;

		batt_prlog(BATT_PRLOG_ALWAYS, "MSC_PRE vt=%d vb=%d fv_uv=%d chg_type=%d\n",
			   vtier, vbatt, *fv_uv, chg_type);
	} else if (chg_type != POWER_SUPPLY_CHARGE_TYPE_TAPER_EXT) {
		const int type_margin = utv_margin;

		/*
		 * Not fast, taper or precharge: in *_UNKNOWN and *_NONE.
		 * Set checked_cv_cnt=0 when voltage is withing utv_margin of
		 * vtier (tune marging) to force checking current and avoid
		 * early termination for lack of headroom. Carry on at the
		 * same update_interval otherwise.
		 */
		msc_state = MSC_TYPE;
		if (vbatt > (vtier - type_margin)) {
			*update_interval = profile->cv_update_interval;
			batt_drv->checked_cv_cnt = 0;
		} else {
			batt_drv->checked_cv_cnt = 1;
		}

		batt_prlog(BATT_PRLOG_ALWAYS,
			   "MSC_TYPE vt=%d margin=%d cv_cnt=%d vb=%d fv_uv=%d chg_type=%d\n",
			   vtier, type_margin, batt_drv->checked_cv_cnt, vbatt,
			   *fv_uv, chg_type);

	} else if (batt_drv->checked_ov_cnt) {
		/*
		 * TAPER_DLY: countdown to raise fv_uv and/or check
		 * for tier switch, will keep steady...
		 */
		batt_prlog(BATT_PRLOG_ALWAYS,
			   "MSC_DLY vt=%d vb=%d fv_uv=%d margin=%d cv_cnt=%d, ov_cnt=%d\n",
			   vtier, vbatt, *fv_uv, profile->cv_range_accuracy,
			   batt_drv->checked_cv_cnt,
			   batt_drv->checked_ov_cnt);

		msc_state = MSC_DLY;
		batt_drv->checked_ov_cnt -= 1;
		*update_interval = profile->cv_update_interval;

	} else if ((vtier - vbatt) < utv_margin) {
		const bool log_level = batt_drv->msc_state != MSC_STEADY &&
				      batt_drv->msc_state != MSC_RSTC;

		/* TAPER_STEADY: close enough to tier */

		msc_state = MSC_STEADY;
		*update_interval = profile->cv_update_interval;

		batt_prlog(batt_prlog_level(log_level),
			   "MSC_STEADY vt=%d vb=%d fv_uv=%d margin=%d\n",
			   vtier, vbatt, *fv_uv,
			   profile->cv_range_accuracy);
	} else if (batt_drv->checked_tier_switch_cnt >= (switch_cnt - 1)) {
		/*
		 * TAPER_TIERCNTING: prepare to switch to next tier
		 * so not allow to raise vfloat to prevent battery
		 * voltage over than tier
		 */
		msc_state = MSC_TIERCNTING;
		*update_interval = profile->cv_update_interval;

		batt_prlog(BATT_PRLOG_ALWAYS,
			   "MSC_TIERCNTING vt=%d vb=%d fv_uv=%d margin=%d\n",
			   vtier, vbatt, *fv_uv,
			   profile->cv_range_accuracy);
	} else if (match_enable) {
		/*
		 * TAPER_RAISE: under tier vlim, raise one click &
		 * debounce taper (see above handling of STEADY)
		 */
		const int cc_max = GBMS_CCCM_LIMITS(profile, temp_idx, *vbatt_idx);

		msc_state = MSC_RAISE;
		*fv_uv = gbms_msc_round_fv_uv(profile, vtier,
					      *fv_uv + profile->fv_uv_resolution,
					      no_back_down ? cc_max : 0,
					      batt_drv->allow_higher_fv);
		*update_interval = profile->cv_update_interval;

		/* debounce next taper voltage adjustment */
		batt_drv->checked_cv_cnt = profile->cv_debounce_cnt;

		batt_prlog(BATT_PRLOG_ALWAYS, "MSC_RAISE vt=%d vb=%d fv_uv=%d->%d\n",
			   vtier, vbatt, batt_drv->fv_uv, *fv_uv);
	} else {
		msc_state = MSC_STEADY;
		batt_prlog(BATT_PRLOG_DEBUG, "MSC_DISB vt=%d vb=%d fv_uv=%d->%d\n",
			vtier, vbatt, batt_drv->fv_uv, *fv_uv);
	}

	return msc_state;
}

/* battery health based charging on SOC */
static enum chg_health_state msc_health_active(const struct batt_drv *batt_drv)
{
	int ssoc, ssoc_threshold = -1;

	ssoc_threshold = CHG_HEALTH_REST_SOC(&batt_drv->chg_health);
	if (ssoc_threshold < 0)
		return CHG_HEALTH_INACTIVE;

	ssoc = ssoc_get_capacity(&batt_drv->ssoc_state);
	if (ssoc >= ssoc_threshold)
		return CHG_HEALTH_ACTIVE;

	return CHG_HEALTH_ENABLED;
}

#define HEALTH_PAUSE_DEBOUNCE 180
#define HEALTH_PAUSE_MAX_SSOC 95
#define HEALTH_PAUSE_TIME 3
static bool msc_health_pause(struct batt_drv *batt_drv, const ktime_t ttf,
			      const ktime_t now,
			      const enum chg_health_state rest_state) {
	const struct gbms_charging_event *ce_data = &batt_drv->ce_data;
	const struct gbms_ce_tier_stats	*h = &ce_data->health_stats;
	struct batt_chg_health *rest = &batt_drv->chg_health;
	const ktime_t deadline = rest->rest_deadline;
	const ktime_t safety_margin = (ktime_t)batt_drv->health_safety_margin;
	/* Note: We only capture ACTIVE time in health stats */
	const ktime_t elap_h = h->time_fast + h->time_taper + h->time_other;
	const int ssoc = ssoc_get_capacity(&batt_drv->ssoc_state);

	/*
	 * the safety marging cannot be less than 0 (it would subtract time from TTF and would
         * cause AC to never meet 100% in time). Use 0<= to disable PAUSE.
	 */
	if (safety_margin <= 0)
		return false;

	/*
	 * Expected behavior:
	 * 1. ACTIVE: small current run a while for ttf
	 * 2. PAUSE: when time is enough to pause
	 * 3. ACTIVE: when time out and back to ACTIVE charge
	 */
	if (rest_state != CHG_HEALTH_ACTIVE && rest_state != CHG_HEALTH_PAUSE)
		return false;

	/*
	 * ssoc: transfer in high soc impact charge full condition, disable pause
	 * behavior in high soc
	 */
	if (ssoc > HEALTH_PAUSE_MAX_SSOC)
		return false;

	/*
	 * elap_h: running active for a while wait status and current stable
	 * need to re-check before re-enter pause, so we need to minus previous
	 * health active time (rest->active_time) for next HEALTH_PAUSE_DEBOUNCE
	 */
	if (elap_h - rest->active_time < HEALTH_PAUSE_DEBOUNCE)
		return false;

	/* prevent enter <---> leave PAUSE too many times */
	if (rest->active_time > (HEALTH_PAUSE_TIME * HEALTH_PAUSE_DEBOUNCE))
		return false;

	/* check if time meets the PAUSE condition or not */
	if (ttf > 0 && deadline > now + ttf + safety_margin)
		return true;

	/* record time for next pause check */
	rest->active_time = elap_h;

	return false;
}


/*
 * for logging, userspace should use
 *   deadline == 0 on fast replug (leave initial deadline ok)
 *   deadline == -1 when the feature is disabled
 *       if charge health was active/enabled, set to -2
 *   deadline == absolute requested deadline (if always_on is set)
 * return true if there was a change
 */
static bool batt_health_set_chg_deadline(struct batt_chg_health *chg_health,
					 long long deadline_s)
{
	enum chg_health_state rest_state = chg_health->rest_state;
	bool new_deadline;

	/* disabled in settings */
	if (deadline_s < 0) {
		new_deadline = chg_health->rest_deadline != deadline_s;
		chg_health->rest_state = CHG_HEALTH_USER_DISABLED;

		/* disabled with notification; assumes that the dialog exists
		 * only if there is a >0 deadline.
		 */
		if (deadline_s == CHG_DEADLINE_DIALOG)
			chg_health->rest_deadline = CHG_DEADLINE_DIALOG;
		else if (chg_health->rest_deadline > 0) /* was active */
			chg_health->rest_deadline = CHG_DEADLINE_SETTING_STOP;
		else
			chg_health->rest_deadline = CHG_DEADLINE_SETTING;

	/* disabled with replug */
	} else if (deadline_s == 0) {
		new_deadline = chg_health->rest_deadline != deadline_s;
		/* ->rest_deadline will be reset to 0 on disconnect */

		/* Don't disable A/C if already done */
		if (chg_health->rest_state != CHG_HEALTH_DONE)
			chg_health->rest_state = CHG_HEALTH_USER_DISABLED;

	} else { /* enabled from any previous state */
		const ktime_t rest_deadline = get_boot_sec() + deadline_s;

		/* ->always_on SOC overrides the deadline */
		new_deadline = chg_health->rest_deadline != rest_deadline;
		chg_health->rest_state = CHG_HEALTH_ENABLED;
		chg_health->rest_deadline = rest_deadline;
	}

	return new_deadline || rest_state != chg_health->rest_state;
}

#define HEALTH_CHG_RATE_BEFORE_TRIGGER 80
/* health based charging trade charging speed for battery cycle life. */
static bool msc_logic_health(struct batt_drv *batt_drv)
{
	const struct gbms_chg_profile *profile = &batt_drv->chg_profile;
	struct batt_chg_health *rest = &batt_drv->chg_health;
	const ktime_t deadline = rest->rest_deadline;
	enum chg_health_state rest_state = rest->rest_state;
	const bool aon_enabled = rest->always_on_soc != -1;
	const int capacity_ma = batt_drv->battery_capacity;
	const ktime_t now = get_boot_sec();
	int fv_uv = -1, cc_max = -1;
	bool changed = false;
	ktime_t ttf = 0;
	int ret;

	/* move to ENABLED if INACTIVE when aon_enabled is set */
	if (aon_enabled && rest_state == CHG_HEALTH_INACTIVE)
		rest_state = CHG_HEALTH_ENABLED;

	/*
	 * on disconnect batt_reset_rest_state() will set rest_state to
	 * CHG_HEALTH_USER_DISABLED if the deadline is negative.
	 */
	if (rest_state == CHG_HEALTH_CCLVL_DISABLED ||
	    rest_state == CHG_HEALTH_BD_DISABLED ||
	    rest_state == CHG_HEALTH_USER_DISABLED ||
	    rest_state == CHG_HEALTH_DISABLED ||
	    rest_state == CHG_HEALTH_INACTIVE)
		goto done_no_op;

	/* Keeps AC enabled after DONE */
	if (rest_state == CHG_HEALTH_DONE)
		goto done_exit;

	/* disable AC because we are running custom charging levels */
	if (batt_drv->chg_state.f.flags & GBMS_CS_FLAG_CCLVL) {
		rest_state = CHG_HEALTH_CCLVL_DISABLED;
		goto done_exit;
	}

	/* disable AC because BD-TEMP triggered */
	if (batt_drv->batt_health == POWER_SUPPLY_HEALTH_OVERHEAT) {
		rest_state = CHG_HEALTH_BD_DISABLED;
		goto done_exit;
	}

	/*
	 * ret < 0 right after plug-in or when the device is discharging due
	 * to a large sysload or an underpowered adapter (or both). Current
	 * strategy leaves everything as is (hoping) that the load is temporary.
	 * The estimate will be negative when BD is triggered and during the
	 * debounce period.
	 */
	ret = batt_ttf_estimate(&ttf, batt_drv);
	if (ret < 0)
		return false;

	/* estimate is 0 at 100%: set to done and keep AC enabled in RL */
	if (ttf == 0) {
		rest_state = CHG_HEALTH_DONE;
		goto done_exit;
	}

	/*
	 * rest_state here is either ENABLED or ACTIVE, transition to DISABLED
	 * when the deadline cannot be met with the current rate. set a new
	 * deadline or reset always_on_soc to re-enable AC for this session.
	 * NOTE: A device with AON enabled might (will) receive a deadline if
	 * plugged in within the AC window: ignore it.
	 * NOTE: cannot have a negative deadline with rest_state different
	 * from CHG_HEALTH_USER_DISABLED.
	 * TODO: consider adding a margin or debounce it.
	 */
	if (aon_enabled == false && rest_state == CHG_HEALTH_ACTIVE &&
	    deadline > 0 && ttf != -1 && now + ttf > deadline) {
		rest_state = CHG_HEALTH_DISABLED;
		goto done_exit;
	}

	/* Decide enter PAUSE state or not by time if not set ACA */
	if (aon_enabled == false &&
	    msc_health_pause(batt_drv, ttf, now, rest_state)) {
		rest_state = CHG_HEALTH_PAUSE;
		goto done_exit;
	}

	/*
	 * rest_state here is either ENABLED or ACTIVE,
	 * NOTE: State might transition from _ACTIVE to _ENABLED after a
	 * discharge cycle that makes the battery fall under the threshold.
	 * State will transition back to _ENABLED after some time unless
	 * the deadline is met.
	 */
	rest_state = msc_health_active(batt_drv);

done_exit:
	if (rest_state == CHG_HEALTH_ACTIVE || rest_state == CHG_HEALTH_DONE) {
		/* cc_max in ua: capacity in mAh, rest_rate in deciPct */
		cc_max = capacity_ma * rest->rest_rate * 10;

		/*
		 * default FV_UV to the last charge tier since fv_uv will be
		 * set to that on _DONE.
		 * NOTE this might need to be adjusted for the actual charge
		 * tiers that have nonzero charging current
		 */
		fv_uv = profile->volt_limits[profile->volt_nb_limits - 1];

		/* TODO: make sure that we wakeup when we are close to ttf */
	} else if (rest_state == CHG_HEALTH_ENABLED) {
		cc_max = capacity_ma * rest->rest_rate_before_trigger * 10;
	} else if (rest_state == CHG_HEALTH_PAUSE) {
		/*
		 * pause charging behavior when the the deadline is longer than
		 * expected charge time. return back to CHG_HEALTH_ACTIVE and
		 * start health charge when now + ttf + margine close to deadline
		*/
		cc_max = 0;
	}

done_no_op:
	/* send a power supply event when rest_state changes */
	changed = rest->rest_state != rest_state;

	/* msc_logic_* will vote on cc_max and fv_uv. */
	rest->rest_cc_max = cc_max;
	rest->rest_fv_uv = fv_uv;

	if (!changed)
		return false;

	gbms_logbuffer_prlog(batt_drv->ttf_stats.ttf_log, LOGLEVEL_INFO, 0, LOGLEVEL_DEBUG,
			     "MSC_HEALTH: now=%lld deadline=%lld aon_soc=%d ttf=%lld state=%d->%d fv_uv=%d, cc_max=%d safety_margin=%d active_time:%lld",
			     now, rest->rest_deadline, rest->always_on_soc, ttf, rest->rest_state,
			     rest_state, fv_uv, cc_max, batt_drv->health_safety_margin,
			     rest->active_time);

	rest->rest_state = rest_state;
	memcpy(&batt_drv->ce_data.ce_health, &batt_drv->chg_health,
			sizeof(batt_drv->ce_data.ce_health));
	return true;
}

static int msc_pm_hold(int msc_state)
{
	int pm_state = -1;

	switch (msc_state) {
	case MSC_RAISE:
	case MSC_VOVER:
	case MSC_PULLBACK:
		pm_state = 1; /* __pm_stay_awake */
		break;
	case MSC_SEED:
	case MSC_DSG:
	case MSC_VSWITCH:
	case MSC_NEXT:
	case MSC_LAST:
	case MSC_RSTC:
	case MSC_HEALTH:
	case MSC_HEALTH_PAUSE:
	case MSC_HEALTH_ALWAYS_ON:
	case MSC_WAIT:
	case MSC_FAST:
	case MSC_NYET:
	case MSC_STEADY:
	case MSC_DONE:
		pm_state = 0;  /* pm_relax */
		break;
	default:
		pr_debug("hold not defined for msc_state=%d\n", msc_state);
		pm_state = 0;  /* pm_relax */
		break;
	}

	return pm_state;
}

/* same as design when under the grace period */
static u32 aacr_get_reference_capacity(const struct batt_drv *batt_drv, int cycle_count)
{
	const int design_capacity = batt_drv->battery_capacity;
	const int aacr_cycle_grace = batt_drv->aacr_cycle_grace;
	const int aacr_cycle_max = batt_drv->aacr_cycle_max;
	int fade10;

	fade10 = gbms_aacr_fade10(&batt_drv->chg_profile, cycle_count);
	if (fade10 >= 0) {
		/* use interpolation between known points */
	} else if (aacr_cycle_max && (cycle_count > aacr_cycle_grace)) {
		/* or use slope from ->aacr_cycle_grace for 20% @ ->aacr_cycle_max */
		fade10 = (200 * (cycle_count -  aacr_cycle_grace)) /
			 (aacr_cycle_max - aacr_cycle_grace);

		pr_debug("%s: aacr_cycle_max=%d, cycle_count=%d fade10=%d\n",
			 __func__, aacr_cycle_max, cycle_count, fade10);
	} else {
		fade10 = 0;
	}

	return design_capacity - (design_capacity * fade10 / 1000);
}

/* 80% of design_capacity min, design_capacity in grace, aacr or negative */
static int aacr_get_capacity_for_algo(const struct batt_drv *batt_drv, int cycle_count,
				      int aacr_algo)
{
	const int design_capacity = batt_drv->battery_capacity; /* mAh */
	const int min_capacity = (batt_drv->battery_capacity * 80) / 100;
	int reference_capacity, full_cap_nom, full_capacity;
	struct power_supply *fg_psy = batt_drv->fg_psy;
	int aacr_capacity;

	/* peg at 80% of design when over limit (if set) */
	if (batt_drv->aacr_cycle_max && (cycle_count >= batt_drv->aacr_cycle_max))
		return min_capacity;

	reference_capacity = aacr_get_reference_capacity(batt_drv, cycle_count);
	if (reference_capacity <= 0)
		return design_capacity;

	/* full_cap_nom in uAh, need to scale to mAh */
	full_cap_nom = GPSY_GET_PROP(fg_psy, POWER_SUPPLY_PROP_CHARGE_FULL);
	if (full_cap_nom < 0)
		return full_cap_nom;
	full_cap_nom /= 1000;

	if (aacr_algo == BATT_AACR_ALGO_LOW_B)
		full_capacity = min(min(full_cap_nom, design_capacity), reference_capacity);
	else
		full_capacity = max(min(full_cap_nom, design_capacity), reference_capacity);

	aacr_capacity = max(full_capacity, min_capacity);
	aacr_capacity = (aacr_capacity / 50) * 50; /* 50mAh, ~1% capacity */

	pr_debug("%s: design=%d reference=%d full_cap_nom=%d full=%d aacr=%d algo=%d\n",
		 __func__, design_capacity, reference_capacity, full_cap_nom,
		 full_capacity, aacr_capacity, aacr_algo);

	return aacr_capacity;
}

static int aacr_get_capacity_at_cycle(const struct batt_drv *batt_drv, int cycle_count)
{
	const int design_capacity = batt_drv->battery_capacity; /* mAh */

	/* batt_drv->cycle_count might be negative */
	if (cycle_count <= batt_drv->aacr_cycle_grace)
		return design_capacity;

	return aacr_get_capacity_for_algo(batt_drv, cycle_count, batt_drv->aacr_algo);
}

/* design_capacity when not enabled, never a negative value */
static u32 aacr_get_capacity(struct batt_drv *batt_drv)
{
	int capacity = batt_drv->battery_capacity;
	int cycle_count;

	if (batt_drv->fake_aacr_cc)
		cycle_count = batt_drv->fake_aacr_cc;
	else
		cycle_count = batt_drv->cycle_count;

	if (batt_drv->aacr_state == BATT_AACR_DISABLED)
		goto exit_done;

	if (cycle_count <= batt_drv->aacr_cycle_grace) {
		batt_drv->aacr_state = BATT_AACR_UNDER_CYCLES;
	} else {
		int aacr_capacity;

		aacr_capacity = aacr_get_capacity_at_cycle(batt_drv, cycle_count);
		if (aacr_capacity < 0) {
			batt_drv->aacr_state = BATT_AACR_INVALID_CAP;
		} else {
			batt_drv->aacr_state = BATT_AACR_ENABLED;
			capacity = aacr_capacity;
		}
	}

exit_done:
	return (u32)capacity;
}

static u32 aacr_filtered_capacity(struct batt_drv *batt_drv, struct gbms_charging_event *ce)
{
	return (batt_drv->aacr_state < BATT_AACR_ENABLED) ? batt_drv->aacr_state :
							    ce->chg_profile->capacity_ma;
}

/* BHI -------------------------------------------------------------------- */

/*
 * Format of XYMD:
 *   XYMD[0]: YEAR (1 CHARACTER, NUMERIC; LAST DIGIT OF YEAR)
 *   XYMD[1]: Month(1 Character ASCII,Alphanumeric;1-9 For Han-Sept,A=Oct,B=Nov,C=Dec)
 *   XYMD[2]: Day(1 Character ASCII,Alphanumeric;1-9 For 1st-9th, A=10th,B=11th,...X=31st;
 *            skip the letter “I” and the letter”O”)
 */
static inline int date_to_xymd(u8 val)
{
	if (val >= 23)
		return (val - 23) + 0x50; /* 0x50 = 'P', 23th */
	else if (val >= 18)
		return (val - 18) + 0x4a; /* 0x4a = 'J', 18th*/
	else if (val >= 10)
		return (val - 10) + 0x41; /* 0x41 = 'A', 10th*/
	else
		return (val + 0x30);
}

static inline int xymd_to_date(u8 val)
{
	if (val >= 0x50)
		return (val - 0x50) + 23; /* 0x50 = 'P', 23th */
	else if (val >= 0x4a)
		return (val - 0x4a) + 18; /* 0x4a = 'J', 18th*/
	else if (val >= 0x41)
		return (val - 0x41) + 10; /* 0x41 = 'A', 10th*/
	else
		return (val - 0x30);
}

static int batt_get_manufacture_date(struct bhi_data *bhi_data)
{
	struct bm_date *date = &bhi_data->bm_date;
	u8 data[BATT_EEPROM_TAG_XYMD_LEN];
	int ret = 0;

	ret = gbms_storage_read(GBMS_TAG_MYMD, data, sizeof(data));
	if (ret < 0)
		return ret;

	/* format: YYMMDD */
	date->bm_y = xymd_to_date(data[0]) + 20;
	date->bm_m = xymd_to_date(data[1]);
	date->bm_d = xymd_to_date(data[2]);
	pr_debug("%s: battery manufacture date: 20%d-%d-%d\n",
		 __func__, date->bm_y, date->bm_m, date->bm_d);

	return 0;
}

static int batt_mdate_to_epoch(struct bhi_data *bhi_data)
{

	struct bm_date *date = &bhi_data->bm_date;
	struct rtc_time tm;

	tm.tm_year = date->bm_y + 100;	// base is 1900
	tm.tm_mon = date->bm_m - 1;	// 0 is Jan ... 11 is Dec
	tm.tm_mday = date->bm_d;	// 1st ... 31th

	return rtc_tm_to_time64(&tm);
}

static int batt_get_activation_date(struct bhi_data *bhi_data)
{
	int ret;

	ret = gbms_storage_read(GBMS_TAG_AYMD, &bhi_data->act_date,
				sizeof(bhi_data->act_date));
	if (ret < 0)
		return ret;

	if (bhi_data->act_date[0] == 0xff) {
		/*
		 * TODO: set a default value
		 * might be set by first_usage_date_show() from user space
		 */
		bhi_data->act_date[0] = 0x30; /* 0x30 = '0', 2020 */
		bhi_data->act_date[1] = 0x43; /* 0x43 = 'C', 12th */
		bhi_data->act_date[2] = 0x31; /* 0x31 = '1', 1st */
	}

	return 0;
}

static int get_activation_date(struct health_data *health_data, struct rtc_time *tm)
{
	struct bhi_data *bhi_data = &health_data->bhi_data;
	struct bm_date date;

	/* read activation date when data is not successfully read in probe */
	if (bhi_data->act_date[0] == 0) {
		int ret;

		ret = batt_get_activation_date(bhi_data);
		if (ret < 0)
			return ret;
	}

	/*
	 * convert date to epoch
	 * for example:
	 * act_date: ASCII 2/2/3 -> bm_y/bm_m/bm_d: 22/02/03
	 *                       -> tm_year/tm_mon/tm_mday: 122/01/03
	 *                       -> epoch: 164384640
	 */
	date.bm_y = xymd_to_date(bhi_data->act_date[0]) + 20;
	date.bm_m = xymd_to_date(bhi_data->act_date[1]);
	date.bm_d = xymd_to_date(bhi_data->act_date[2]);

	tm->tm_year = date.bm_y + 100; /* base is 1900 */
	tm->tm_mon = date.bm_m - 1;    /* 0 is Jan ... 11 is Dec */
	tm->tm_mday = date.bm_d;       /* 1st ... 31th */

	return 0;
}

#define ONE_HR_SEC		3600
#define ONE_YEAR_HRS		(24 * 365)
#define BHI_INDI_CAP_DEFAULT	85
static int bhi_individual_conditions_index(struct health_data *health_data)
{
	const struct bhi_data *bhi_data = &health_data->bhi_data;
	const int cur_impedance = batt_ravg_value(&bhi_data->res_state);
	const int age_impedance_max = bhi_data->act_impedance * 2;
	const int cur_capacity_pct = 100 - bhi_data->capacity_fade;
	const int bhi_indi_cap = health_data->bhi_indi_cap;
	struct rtc_time tm;
	int battery_age, ret;

	ret = get_activation_date(health_data, &tm);
	if (ret == 0) {
		struct timespec64 ts;
		unsigned long long date_in_epoch;

		/* get by local time */
		ktime_get_real_ts64(&ts);
		date_in_epoch = ts.tv_sec - (sys_tz.tz_minuteswest * 60);

		battery_age = (date_in_epoch - rtc_tm_to_time64(&tm)) / ONE_HR_SEC;
		pr_debug("%s: age: act_date:%d timerh:%d\n", __func__, battery_age,
			 health_data->bhi_data.battery_age);
	} else {
		battery_age = health_data->bhi_data.battery_age;
	}

	if (battery_age >= ONE_YEAR_HRS || cur_capacity_pct <= bhi_indi_cap ||
	    (cur_impedance > 0 && age_impedance_max > 0 && cur_impedance >= age_impedance_max))
		return health_data->need_rep_threshold * 100;

	return BHI_ALGO_FULL_HEALTH;
}

/* GBMS_PROP_CAPACITY_FADE_RATE access this via GBMS_TAG_HCNT */
static int hist_get_index(int cycle_count, const struct batt_drv *batt_drv)
{
	/* wait for history to be initialized */
	if (batt_drv->hist_data_max_cnt <= 0 || cycle_count < 0)
		return -ENODATA;

	return cycle_count / batt_drv->hist_delta_cycle_cnt;
}

static int bhi_cap_data_update(struct bhi_data *bhi_data, struct batt_drv *batt_drv)
{
	struct power_supply *fg_psy = batt_drv->fg_psy;
	int cap_fade, rc;
	const int fade_rate = GPSY_GET_INT_PROP(fg_psy, GBMS_PROP_CAPACITY_FADE_RATE, &rc);
	const int designcap = GPSY_GET_PROP(fg_psy, POWER_SUPPLY_PROP_CHARGE_FULL_DESIGN);

	/* GBMS_PROP_CAPACITY_FADE_RATE is in percent */
	if (designcap < 0)
		return -ENODATA;
	if (bhi_data->pack_capacity <= 0)
		return -EINVAL;
	if (rc)
		return -EINVAL;

	cap_fade = fade_rate * designcap / (bhi_data->pack_capacity * 1000);

	bhi_data->capacity_fade = cap_fade;

	pr_debug("%s: cap_fade=%d, cycle_count=%d\n", __func__,
		bhi_data->capacity_fade, bhi_data->cycle_count);

	return 0;
}


/*
 * NOTE: make sure that the FG and this code use the same reference value for
 * capacity. Also GBMS_PROP_CAPACITY_FADE_RATE is in percent.
 */
static int bhi_health_get_capacity(int algo, const struct bhi_data *bhi_data)
{
	return bhi_data->pack_capacity * (100 - bhi_data->capacity_fade) / 100;
}

static bool bhi_bound_validity_check(const u16 *capacity, int lower, int upper)
{
	int cycles = 0;

	/* data validity */
	for (cycles = 0; cycles < BHI_TREND_POINTS_SIZE; cycles++)
		if (capacity[cycles] < lower || capacity[cycles] > upper)
			return false;

	return true;
}

static int bhi_get_capacity_bound(int cycle_count, const u16 *cap_bound)
{
	int index, ca_upper, ca_under;

	if (cycle_count <= 100)
		return cap_bound[0];

	index = cycle_count / 100;

	if (index >= BHI_TREND_POINTS_SIZE)
		index = BHI_TREND_POINTS_SIZE - 1;

	ca_upper = cap_bound[index];
	ca_under = cap_bound[index - 1];

	return ca_under + (cycle_count - (index * 100)) * (ca_upper - ca_under) / 100;
}

/* The limit for capacity is 80% of design */
static int bhi_calc_cap_index(int algo, struct batt_drv *batt_drv)
{
	const struct health_data *health_data = &batt_drv->health_data;
	const struct bhi_data *bhi_data = &health_data->bhi_data;
	int capacity_health, index, l_bound = 0, u_bound = 100;

	if (algo == BHI_ALGO_DISABLED)
		return BHI_ALGO_FULL_HEALTH;

	if (health_data->bhi_debug_cap_index)
		return health_data->bhi_debug_cap_index;

	if (!bhi_data->pack_capacity)
		return -ENODATA;

	capacity_health = bhi_health_get_capacity(algo, bhi_data);

	if (algo == BHI_ALGO_ACHI_B || algo == BHI_ALGO_ACHI_RAVG ||
	    algo == BHI_ALGO_ACHI_RAVG_B) {
		const int cycle_count = batt_drv->fake_aacr_cc ?
					batt_drv->fake_aacr_cc : batt_drv->cycle_count;

<<<<<<< HEAD
		if (algo == BHI_ALGO_ACHI_RAVG_B) {
			l_bound = bhi_get_capacity_bound(cycle_count,
							 &bhi_data->lower_bound.limit[0]);
			u_bound = aacr_get_capacity_for_algo(batt_drv, cycle_count,
							     BATT_AACR_ALGO_LOW_B);
		} else {
			l_bound = aacr_get_capacity_for_algo(batt_drv, cycle_count,
							     BATT_AACR_ALGO_DEFAULT);
			u_bound = bhi_get_capacity_bound(cycle_count,
							 &bhi_data->upper_bound.limit[0]);
		}
=======
		l_bound = bhi_get_capacity_bound(cycle_count, &bhi_data->lower_bound.limit[0]);
		u_bound = bhi_get_capacity_bound(cycle_count, &bhi_data->upper_bound.limit[0]);
>>>>>>> ffd652b2

		capacity_health = max(capacity_health, l_bound);
		capacity_health = min(capacity_health, u_bound);
	}

	/*
	 * TODO: compare to google_capacity?
	 * ret = gbms_storage_read(GBMS_TAG_GCFE, &gcap sizeof(gcap));
	 */

	index = (capacity_health * BHI_ALGO_FULL_HEALTH) / bhi_data->pack_capacity;

	pr_debug("%s: algo=%d index=%d ch=%d, clb=%d, cub=%d, pc=%d, fr=%d\n", __func__,
		algo, index, capacity_health, l_bound, u_bound, bhi_data->pack_capacity,
		bhi_data->capacity_fade);

	return index;
}

static int bhi_cap_index_bound(int bhi_algo, int index)
{
	if (index < 0)
		return BHI_ALGO_FULL_HEALTH;

	if (index > BHI_ALGO_FULL_HEALTH && bhi_algo > BHI_ALGO_ACHI)
		return BHI_ALGO_FULL_HEALTH;

	return index;
}

/* read and qualify the battery initial impedance */
static int bhi_imp_read_ai(struct bhi_data *bhi_data, struct power_supply *fg_psy)
{
	int act_impedance;


	/* use ravg if the filter is full? */
	act_impedance = batt_ravg_value(&bhi_data->res_state);

	/* TODO: qualify with filter length */

	return act_impedance;
}

/* hold mutex_unlock(&batt_drv->chg_lock); */
static int bhi_imp_data_update(struct bhi_data *bhi_data, struct power_supply *fg_psy)
{
	const int use_ravg = true;
	int act_impedance = bhi_data->act_impedance;
	int cur_impedance;

	if (!act_impedance) {
		act_impedance = GPSY_GET_PROP(fg_psy, GBMS_PROP_HEALTH_ACT_IMPEDANCE);
		if (act_impedance == -EINVAL) {
			int ret;

			act_impedance = use_ravg ? bhi_imp_read_ai(bhi_data, fg_psy) :
					GPSY_GET_PROP(fg_psy, GBMS_PROP_HEALTH_IMPEDANCE);
			if (act_impedance <= 0)
				goto exit_done;

			ret = GPSY_SET_PROP(fg_psy, GBMS_PROP_HEALTH_ACT_IMPEDANCE,
					    act_impedance);
			if (ret < 0)
				goto exit_done;
		}

		if (act_impedance < 0)
			goto exit_done;

		/* primed, saved */
		bhi_data->act_impedance = act_impedance;
		return 0;
	}


	cur_impedance = batt_ravg_value(&bhi_data->res_state);

	/*
	 *  Can delegate to the FG with:
	 * 	cur_impedance = GPSY_GET_PROP(fg_psy, GBMS_PROP_HEALTH_IMPEDANCE);
	 * if (cur_impedance < 0)
	 * 	goto exit_done;
	 */

	 /* max in this session. Use average maybe? */
	 if (cur_impedance > bhi_data->cur_impedance)
		bhi_data->cur_impedance = cur_impedance;

exit_done:
	pr_debug("%s: cur_impedance=%d, act_impedance=%d\n", __func__,
		 cur_impedance, act_impedance);
	return 0;
}
/* pick the impedance from the algo */
static int bhi_health_get_impedance(int algo, const struct bhi_data *bhi_data)
{
	u32 cur_impedance;

	switch (algo) {
	case BHI_ALGO_DISABLED:
	case BHI_ALGO_CYCLE_COUNT:
	case BHI_ALGO_ACHI_RAVG:
	case BHI_ALGO_ACHI_RAVG_B:
	case BHI_ALGO_MIX_N_MATCH:
		cur_impedance = batt_ravg_value(&bhi_data->res_state);
		break;
	default:
		return 0;
	}

	if (cur_impedance <= 0)
		cur_impedance = bhi_data->act_impedance;

	return cur_impedance;
}

static int bhi_calc_imp_index(int algo, const struct health_data *health_data)
{
	const struct bhi_data *bhi_data = &health_data->bhi_data;
	u32 cur_impedance;
	int imp_index;

	if (!bhi_data->act_impedance)
		return BHI_ALGO_FULL_HEALTH;

	if (health_data->bhi_debug_imp_index)
		return health_data->bhi_debug_imp_index;

	cur_impedance = bhi_health_get_impedance(algo, bhi_data);
	if (cur_impedance == 0)
		return BHI_ALGO_FULL_HEALTH;

	/*
	 * TODO: on algo==*_B bounds check cur_impedance against res10
	 * before calculating the impedance index.
	 */

	/* The limit is 2x of activation. */
	imp_index = (2 * bhi_data->act_impedance - cur_impedance) * BHI_ALGO_FULL_HEALTH /
		    bhi_data->act_impedance;

	pr_debug("%s: algo=%d index=%d current=%d, activation=%d\n", __func__,
		 algo, imp_index, cur_impedance, bhi_data->act_impedance);

	return imp_index;
}

static int bhi_calc_sd_total(const struct swelling_data *sd)
{
	int i, swell_total = 0;
	ktime_t time_at;

	for (i = 0; i < BATT_TEMP_RECORD_THR ; i++) {
		time_at = sd->chg[i] / 3600;
		time_at += sd->dischg[i] / 3600;
		// TODO: use weights for temperature and soc
		// eg. sd->temp_thr[i]/10, sd->soc_thr[i],
		swell_total += time_at;
	}

	return swell_total;
}

static int bhi_calc_sd_index(int algo, const struct health_data *health_data)
{
	const struct bhi_data *bhi_data = &health_data->bhi_data;

	if (health_data->bhi_debug_sd_index)
		return health_data->bhi_debug_sd_index;

	pr_debug("%s: algo=%d index=%d\n", __func__, algo, bhi_data->ccbin_index);
	return bhi_data->ccbin_index;
}

static int bhi_cycle_count_index(const struct health_data *health_data)
{
	const int cc = health_data->bhi_data.cycle_count;
	int cc_mt = health_data->cycle_count_marginal_threshold;
	const int cc_nrt = health_data->cycle_count_need_rep_threshold;
	int h_mt = health_data->marginal_threshold;
	const int h_nrt = health_data->need_rep_threshold;
	int cc_index;

	/* threshold should be reasonable */
	if (h_mt < h_nrt || cc_nrt <= cc_mt)
		return BHI_ALGO_FULL_HEALTH;

	/* remove marginal_threshold */
	if (h_mt == h_nrt) {
		h_mt = 100;
		cc_mt = 0;
	}

	/* use interpolation to get index via cycle count/health threshold */
	cc_index = (h_mt - h_nrt) * (cc - cc_nrt) / (cc_mt - cc_nrt) + h_nrt;
	cc_index = cc_index * 100; /* for BHI_ROUND_INDEX*/

	if (cc_index > BHI_ALGO_FULL_HEALTH)
		cc_index = BHI_ALGO_FULL_HEALTH;

	if (cc_index < 0)
		cc_index = 0;

	return cc_index;
}

static int bhi_calc_health_index(int algo, struct health_data *health_data,
				 int cap_index, int imp_index, int sd_index)
{
	int ratio, index;
	int w_ci = 0;
	int w_ii = 0;
	int w_sd = 0;

	if (health_data->bhi_debug_health_index)
		return health_data->bhi_debug_health_index;

	switch (algo) {
	case BHI_ALGO_DISABLED:
		return BHI_ALGO_FULL_HEALTH;
	case BHI_ALGO_CYCLE_COUNT:
		return bhi_cycle_count_index(health_data);
	case BHI_ALGO_ACHI:
	case BHI_ALGO_ACHI_B:
	case BHI_ALGO_ACHI_RAVG:
	case BHI_ALGO_ACHI_RAVG_B:
	case BHI_ALGO_MIX_N_MATCH:
		w_ci = bhi_w[algo].w_ci;
		w_ii = bhi_w[algo].w_ii;
		w_sd = bhi_w[algo].w_sd;
		break;
	case BHI_ALGO_DEBUG:
		w_ci = health_data->bhi_w_ci;
		w_ii = health_data->bhi_w_pi;
		w_sd = health_data->bhi_w_sd;
		break;
	case BHI_ALGO_INDI:
		return bhi_individual_conditions_index(health_data);
	default:
		return -EINVAL;
	}

	if (cap_index < 0)
		w_ci = 0;
	if (imp_index < 0)
		w_ii = 0;
	if (sd_index < 0)
		w_sd = 0;

	/* TODO: check single cell disconnect */

	ratio = w_ci + w_ii + w_sd;
	if (ratio > 100)
		return -ERANGE;
	if (!ratio)
		return 100;

	index = (cap_index * w_ci + imp_index * w_ii + sd_index * w_sd) / ratio;
	pr_debug("%s: algo=%d index=%d cap_index=%d/%d  imp_index=%d/%d sd_index=%d/%d\n",
		 __func__, algo, index, cap_index, w_ci, imp_index, w_ii, sd_index, w_sd);

	return index;
}

static enum bhi_status bhi_calc_health_status(int algo, int health_index,
					      const struct health_data *data)
{
	enum bhi_status health_status;

	if (data->bhi_debug_health_status)
		return data->bhi_debug_health_status;

	if (algo == BHI_ALGO_DISABLED)
		return BH_UNKNOWN;

	if (algo == BHI_ALGO_ACHI_B || algo == BHI_ALGO_ACHI_RAVG_B) {
		const int cycle_count = data->bhi_data.cycle_count;
		const int l_bound = bhi_get_capacity_bound(cycle_count,
							   &data->bhi_data.lower_bound.limit[0]);

		if (l_bound == 0 && data->bhi_cycle_grace && cycle_count < data->bhi_cycle_grace)
			return BH_NOT_AVAILABLE;
	}

	if (data->cal_state == REC_STATE_SCHEDULED)
		return BH_INCONSISTENT;

	if (health_index < 0)
		health_status = BH_UNKNOWN;
	else if (health_index <= data->need_rep_threshold)
		health_status = BH_NEEDS_REPLACEMENT;
	else if (health_index <= data->marginal_threshold)
		health_status = BH_MARGINAL;
	else
		health_status = BH_NOMINAL;

	return health_status;
}

static int batt_bhi_data_save(struct batt_drv *batt_drv)
{
	/* TODO: load save health status, index, cap index, imp index */

	/* TODO: save current impedance if not using RAVG */

	return 0;
}

static int batt_bhi_data_load(struct batt_drv *batt_drv)
{
	/* TODO: load last health status, index, cap index, imp index */
	/* TODO: prime current impedance if not using RAVG */

	return 0;
}

static int batt_bhi_map_algo(int algo, const struct health_data *health_data)
{
	if (algo != BHI_ALGO_DTOOL)
		return algo;

	/* diagnostic tool use BHI_ALGO_ACHI_B as default when bhi_algo is disabled */
	return health_data->bhi_algo != BHI_ALGO_DISABLED ?
	       health_data->bhi_algo : BHI_ALGO_ACHI_B;
}

/* call holding mutex_lock(&batt_drv->chg_lock)  */
static int batt_bhi_stats_update(struct batt_drv *batt_drv)
{
	struct health_data *health_data = &batt_drv->health_data;
	struct power_supply *fg_psy = batt_drv->fg_psy;
	const int bhi_algo = health_data->bhi_algo;
	enum bhi_status status;
	bool changed = false;
	int age, index;


	/* age (and cycle count* might be used in the calc */
	age = GPSY_GET_PROP(fg_psy, GBMS_PROP_BATTERY_AGE);
	if (age < 0)
		return -EIO;
	health_data->bhi_data.battery_age = age;

	/* cycle count is cached */
	if (health_data->bhi_debug_cycle_count != 0)
		health_data->bhi_data.cycle_count = health_data->bhi_debug_cycle_count;
	else
		health_data->bhi_data.cycle_count = batt_drv->cycle_count;

	index = bhi_calc_cap_index(bhi_algo, batt_drv);
	index = bhi_cap_index_bound(bhi_algo, index);
	changed |= health_data->bhi_cap_index != index;
	health_data->bhi_cap_index = index;

	index = bhi_calc_imp_index(bhi_algo, health_data);
	if (index < 0)
		index = 0;
	changed |= health_data->bhi_imp_index != index;
	health_data->bhi_imp_index = index;

	index = bhi_calc_sd_index(bhi_algo, health_data);
	if (index < 0)
		index = BHI_ALGO_FULL_HEALTH;
	changed |= health_data->bhi_sd_index != index;
	health_data->bhi_sd_index = index;

	index = bhi_calc_health_index(bhi_algo, health_data,
				      health_data->bhi_cap_index,
				      health_data->bhi_imp_index,
				      health_data->bhi_sd_index);
	if (index < 0)
		index = BHI_ALGO_FULL_HEALTH;

	changed |= health_data->bhi_index != index;
	health_data->bhi_index = index;

	status = bhi_calc_health_status(bhi_algo, BHI_ROUND_INDEX(index), health_data);
	changed |= health_data->bhi_status != status;
	health_data->bhi_status = status;

	pr_debug("%s: algo=%d status=%d bhi=%d cap_index=%d, imp_index=%d sd_index=%d (%d)\n", __func__,
		 bhi_algo, health_data->bhi_status, health_data->bhi_index,
		 health_data->bhi_cap_index, health_data->bhi_imp_index,
		 health_data->bhi_sd_index,  changed);


	if (changed) {
		int ret;

		/* TODO: send a power supply event? */

		ret = batt_bhi_data_save(batt_drv);
		if (ret < 0)
			pr_err("BHI: cannot save data (%d)\n", ret);
	}

	return changed;
}

/*
 * calculate the ratio of the time spent at under the soc_limit vs the time
 * spent over the soc_limit in percent.
 * call holding mutex_lock(&batt_drv->chg_lock);
 */
static int bhi_cycle_count_residency(struct gbatt_ccbin_data *ccd , int soc_limit)
{
	int i, under = 0, over = 0;

	for (i = 0; i < GBMS_CCBIN_BUCKET_COUNT; i++) {
		if (ccd->count[i] == 0xFFFF)
			continue;
		if ((i * 10) < soc_limit)
			under += ccd->count[i];
		else
			over += ccd->count[i];
	}

	pr_debug("%s: under=%d, over=%d limit=%d\n", __func__, under, over, soc_limit);
	return (under * BHI_ALGO_FULL_HEALTH) / (under + over);
}

/*
 * initial or done   detect abnormal      FG reset/learning    FG learning done
 * STATE_OK    --->  STATE_SCHEDULED ---> STATE_SCHEDULED ---> STATE_OK
 * MODE_RESET  --->  MODE_BEST_TIME  ---> MODE_RESTART    ---> MODE_RESET
 *                  (MODE_IMMEDIATE)
 */
#define MAX_CAPACITY_RATIO 115
static int batt_bhi_update_recalibration_status(struct batt_drv *batt_drv)
{
	const int design_capacity = batt_drv->battery_capacity; /* mAh */
	u8 cal_state = batt_drv->health_data.cal_state;
	u8 cal_mode = batt_drv->health_data.cal_mode;
	int full_cap_nom = 0, recal_state, ret = 0;
	bool is_best_time = false;
	int cycle_count, l_trigger, u_trigger;

	recal_state = GPSY_GET_PROP(batt_drv->fg_psy, GBMS_PROP_RECAL_FG);
	if (recal_state < 0)
		return recal_state;
	if (recal_state != 0) {
		cal_state = REC_STATE_SCHEDULED;
		cal_mode = REC_MODE_RESTART;
		goto done;
	}

	if (cal_mode == REC_MODE_BEST_TIME) {
		if (batt_drv->msc_state == MSC_HEALTH_PAUSE)
			is_best_time = true;
		if (batt_drv->chg_done == true)
			is_best_time = true;
	}

	if (cal_mode == REC_MODE_IMMEDIATE)
		is_best_time = true;

	if (is_best_time) {
		ret = GPSY_SET_PROP(batt_drv->fg_psy, GBMS_PROP_RECAL_FG,
				    batt_drv->health_data.cal_target);
		if (ret == 0) {
			cal_state = REC_STATE_SCHEDULED;
			cal_mode = REC_MODE_RESTART;
		}
		goto done;
	}

	if (cal_mode == REC_MODE_RESTART && recal_state == 0) {
		cal_state = REC_STATE_OK;
		cal_mode = REC_MODE_RESET;
		goto done;
	}

	/* read full capacity value */
	ret = GPSY_GET_PROP(batt_drv->fg_psy, POWER_SUPPLY_PROP_CHARGE_FULL);
	if (ret < 0)
		goto done;
	full_cap_nom = ret / 1000;

	/*
	 * compare with design value, allow to reset FG if conditions match
	 * and wait for appropriate time to execute
	 */
	cycle_count = batt_drv->cycle_count;
	l_trigger = bhi_get_capacity_bound(cycle_count,
					   &batt_drv->health_data.bhi_data.lower_bound.trigger[0]);
	u_trigger = bhi_get_capacity_bound(cycle_count,
					   &batt_drv->health_data.bhi_data.upper_bound.trigger[0]);

	if (full_cap_nom < l_trigger ||  full_cap_nom > u_trigger) {
		cal_state = REC_STATE_SCHEDULED;
		cal_mode = REC_MODE_BEST_TIME;
	}

done:
	if (batt_drv->health_data.cal_state != cal_state ||
	    batt_drv->health_data.cal_mode != cal_mode) {
		gbms_logbuffer_prlog(batt_drv->ttf_stats.ttf_log, LOGLEVEL_INFO, 0, LOGLEVEL_DEBUG,
				     "RE_CAL: cal_state: %d -> %d, cal_mode:%d -> %d\n",
				     batt_drv->health_data.cal_state, cal_state,
				     batt_drv->health_data.cal_mode, cal_mode);
		batt_drv->health_data.cal_state = cal_state;
		batt_drv->health_data.cal_mode = cal_mode;
		if (full_cap_nom)
			gbms_logbuffer_prlog(batt_drv->ttf_stats.ttf_log,
					     LOGLEVEL_INFO, 0, LOGLEVEL_DEBUG,
					     "RE_CAL: full_cap_nom:%d, design_capacity:%d\n",
					     full_cap_nom, design_capacity);
	}

	return ret;
}

/* call holding mutex_lock(&batt_drv->chg_lock)  */
static int batt_bhi_stats_update_all(struct batt_drv *batt_drv)
{
	struct health_data *health_data = &batt_drv->health_data;
	int ret;

	/* swell probability: cc residecy needs ccd->lock */
	batt_drv->health_data.bhi_data.ccbin_index =
		bhi_cycle_count_residency(&batt_drv->cc_data, BHI_CCBIN_INDEX_LIMIT);
	/* swell cumulative needs a new lock */
	batt_drv->health_data.bhi_data.swell_cumulative =
		bhi_calc_sd_total(&batt_drv->sd);

	pr_debug("BHI: limit=%d%% ccbin_index=%d swell_total=%d\n",
			BHI_CCBIN_INDEX_LIMIT,
			batt_drv->health_data.bhi_data.ccbin_index,
			batt_drv->health_data.bhi_data.swell_cumulative);

	/* impedance should be pretty recent */
	ret = bhi_imp_data_update(&health_data->bhi_data, batt_drv->fg_psy);
	if (ret < 0)
		pr_err("bhi imp data not available (%d)\n", ret);

	/* bhi_capacity_index on disconnect */
	ret = bhi_cap_data_update(&batt_drv->health_data.bhi_data, batt_drv);
	if (ret < 0)
		pr_err("bhi cap data not available (%d)\n", ret);

	batt_bhi_stats_update(batt_drv);

	return 0;
}

/* ------------------------------------------------------------------------ */


/* TODO: factor msc_logic_irdop from the logic about tier switch */
static int msc_logic(struct batt_drv *batt_drv)
{
	bool sw_jeita;
	int msc_state = MSC_NONE;
	struct power_supply *fg_psy = batt_drv->fg_psy;
	struct gbms_chg_profile *profile = &batt_drv->chg_profile;
	int vbatt_idx = batt_drv->vbatt_idx, fv_uv = batt_drv->fv_uv, temp_idx;
	int temp, ibatt, vbatt, ioerr, profile_vbatt_idx;
	int update_interval = MSC_DEFAULT_UPDATE_INTERVAL;
	const ktime_t now = get_boot_sec();
	ktime_t elap = now - batt_drv->ce_data.last_update;
	bool changed;

	ioerr = gbatt_get_raw_temp(batt_drv, &temp);
	if (ioerr < 0)
		return -EIO;

	/*
	 * driver state is (was) reset when we hit the SW jeita limit.
	 * NOTE: resetting driver state will release the wake assertion
	 */
	sw_jeita = msc_logic_soft_jeita(batt_drv, temp);
	if (sw_jeita) {
		/* reset batt_drv->jeita_stop_charging to -1 */
		if (batt_drv->jeita_stop_charging == 0)
			batt_reset_chg_drv_state(batt_drv);

		return 0;
	} else if (batt_drv->jeita_stop_charging) {
		batt_prlog(BATT_PRLOG_ALWAYS,
			   "MSC_JEITA temp=%d ok, enabling charging\n",
			   temp);
		batt_drv->jeita_stop_charging = 0;
	}

	ibatt = GPSY_GET_INT_PROP(fg_psy, POWER_SUPPLY_PROP_CURRENT_NOW,
					  &ioerr);
	if (ioerr < 0)
		return -EIO;

	vbatt = GPSY_GET_PROP(fg_psy, POWER_SUPPLY_PROP_VOLTAGE_NOW);
	if (vbatt < 0)
		return -EIO;

	/*
	 * Multi Step Charging with IRDROP compensation when vchrg is != 0
	 * vbatt_idx = batt_drv->vbatt_idx, fv_uv = batt_drv->fv_uv
	 */
	temp_idx = gbms_msc_temp_idx(profile, temp);
	if (temp_idx != batt_drv->temp_idx || batt_drv->fv_uv == -1 ||
		batt_drv->vbatt_idx == -1) {

		msc_state = MSC_SEED;

		/* seed voltage and charging table on connect or temp_idx change, book 0 time */
		if (batt_drv->vbatt_idx == -1 || temp_idx != batt_drv->temp_idx)
			vbatt_idx = gbms_msc_voltage_idx_merge_tiers(profile, vbatt, temp_idx);

		batt_prlog(BATT_PRLOG_ALWAYS,
			   "MSC_SEED temp=%d vb=%d temp_idx:%d->%d, vbatt_idx:%d->%d\n",
			   temp, vbatt, batt_drv->temp_idx, temp_idx,
			   batt_drv->vbatt_idx, vbatt_idx);

		/* Debounce tier switch only when not already switching */
		if (batt_drv->checked_tier_switch_cnt == 0)
			batt_drv->checked_cv_cnt = profile->cv_debounce_cnt;
	} else if (batt_drv->msc_state == MSC_DONE) {
		const int vtier = profile->volt_limits[vbatt_idx];

		/* 4300 - 200 = 4100 */
		if (vbatt < (vtier - 200000)) {
			batt_prlog(BATT_PRLOG_ALWAYS, "MSC_DONE restart vbatt=%d margin=%d\n",
			           vbatt, 200000);
			msc_state = MSC_DSG;
		} else {
			msc_state = MSC_DONE;
			batt_prlog(BATT_PRLOG_ALWAYS, "MSC_DONE propagate vbatt=%d\n", vbatt);
		}
	} else if (ibatt > 0) {
		const int vtier = profile->volt_limits[vbatt_idx];
		const bool log_level = batt_drv->msc_state != MSC_DSG ||
				       batt_drv->cc_max != 0;

		/*
		 * Track battery voltage if discharging is due to system load,
		 * low ILIM or lack of headroom; stop charging work and reset
		 * batt_drv state() when discharging is due to disconnect.
		 * NOTE: POWER_SUPPLY_PROP_STATUS return *_DISCHARGING only on
		 * disconnect.
		 * NOTE: same vbat_idx will not change fv_uv
		 */
		msc_state = MSC_DSG;
		vbatt_idx = gbms_msc_voltage_idx_merge_tiers(profile, vbatt, temp_idx);

		batt_prlog(batt_prlog_level(log_level),
			   "MSC_DSG vbatt_idx:%d->%d vt=%d fv_uv=%d vb=%d ib=%d cv_cnt=%d ov_cnt=%d\n",
			   batt_drv->vbatt_idx, vbatt_idx, vtier, fv_uv, vbatt, ibatt,
			   batt_drv->checked_cv_cnt, batt_drv->checked_ov_cnt);

	} else if (batt_drv->vbatt_idx == profile->volt_nb_limits - 1) {
		const int chg_type = batt_drv->chg_state.f.chg_type;
		const int vtier = profile->volt_limits[vbatt_idx];
		int log_level;

		/*
		 * will not adjust charger voltage only in the configured
		 * last tier.
		 * NOTE: might not be the "real" last tier since can I have
		 * tiers with max charge current == 0.
		 * NOTE: should I use a voltage limit instead?
		 */

		if (chg_type == POWER_SUPPLY_CHARGE_TYPE_FAST) {
			msc_state = MSC_FAST;
		} else if (chg_type != POWER_SUPPLY_CHARGE_TYPE_TAPER_EXT) {
			msc_state = MSC_TYPE;
		} else {
			msc_state = MSC_LAST;
		}

		log_level = batt_prlog_level(batt_drv->msc_state != msc_state);
		if (log_level != BATT_PRLOG_ALWAYS && msc_state == MSC_LAST) {

			if (batt_drv->last_log_cnt > 0)
				batt_drv->last_log_cnt--;
			if (batt_drv->last_log_cnt == 0) {
				batt_drv->last_log_cnt = BATT_PRLOG_LAST_LOG_COUNT;
				log_level = batt_prlog_level(true);
			}
		}

		batt_prlog(log_level, "MSC_LAST vt=%d fv_uv=%d vb=%d ib=%d\n",
			   vtier, fv_uv, vbatt, ibatt);

	} else {
		const int tier_idx = batt_chg_vbat2tier(batt_drv->vbatt_idx);
		const int vtier = profile->volt_limits[vbatt_idx];
		const int switch_cnt = profile->cv_tier_switch_cnt;
		const int cc_next_max = GBMS_CCCM_LIMITS(profile, temp_idx,
							vbatt_idx + 1);
		const int chg_type = batt_drv->chg_state.f.chg_type;

		/* book elapsed time to previous tier & msc_irdrop_state */
		msc_state = msc_logic_irdrop(batt_drv,
					     vbatt, ibatt, temp_idx,
					     &vbatt_idx, &fv_uv,
					     &update_interval,
					     &batt_drv->cc_max_pullback);

		if (msc_pm_hold(msc_state) == 1 && !batt_drv->hold_taper_ws) {
			__pm_stay_awake(batt_drv->taper_ws);
			batt_drv->hold_taper_ws = true;
		}

		mutex_lock(&batt_drv->stats_lock);
		gbms_chg_stats_tier(&batt_drv->ce_data.tier_stats[tier_idx],
				    batt_drv->msc_irdrop_state, elap);
		batt_drv->msc_irdrop_state = msc_state;
		mutex_unlock(&batt_drv->stats_lock);

		/*
		 * Basic multi step charging: switch to next tier when ibatt
		 * is under next tier cc_max.
		 */
		if (batt_drv->checked_cv_cnt > 0) {
			/* debounce period on tier switch */
			batt_drv->checked_cv_cnt -= 1;

			batt_prlog(batt_prlog_level(msc_state != MSC_FAST),
				   "MSC_WAIT s:%d->%d vt=%d fv_uv=%d vb=%d ib=%d cv_cnt=%d ov_cnt=%d t_cnt=%d\n",
				   msc_state, MSC_WAIT, vtier, fv_uv, vbatt, ibatt,
				   batt_drv->checked_cv_cnt, batt_drv->checked_ov_cnt,
				   batt_drv->checked_tier_switch_cnt);

			if (-ibatt > cc_next_max)
				batt_drv->checked_tier_switch_cnt = 0;

			msc_state = MSC_WAIT;
		} else if (cc_next_max && -ibatt > cc_next_max) {

			/* current over next tier, reset tier switch count */
			batt_prlog(BATT_PRLOG_ALWAYS,
				   "MSC_RSTC s:%d->%d vt=%d fv_uv=%d vb=%d ib=%d cc_next_max=%d t_cnt=%d->0\n",
				   msc_state, MSC_RSTC, vtier, fv_uv, vbatt, ibatt, cc_next_max,
				   batt_drv->checked_tier_switch_cnt);

			batt_drv->checked_tier_switch_cnt = 0;
			msc_state = MSC_RSTC;
		} else if ((cc_next_max == 0) &&
				   (chg_type == POWER_SUPPLY_CHARGE_TYPE_TAPER_EXT) &&
				   (temp >= batt_drv->cv_max_temp)) {

			vbatt_idx = batt_drv->vbatt_idx + 1;

			batt_prlog(BATT_PRLOG_ALWAYS,
				   "MSC_DONE s:%d->%d tier vb=%d ib=%d vbatt_idx=%d->%d\n",
				   msc_state, MSC_DONE, vbatt, ibatt,
				   batt_drv->vbatt_idx, vbatt_idx);
			msc_state = MSC_DONE;
		} else if (batt_drv->checked_tier_switch_cnt >= switch_cnt) {
			/* next tier, fv_uv detemined at MSC_SET */
			vbatt_idx = batt_drv->vbatt_idx + 1;

			batt_prlog(BATT_PRLOG_ALWAYS,
				   "MSC_NEXT s:%d->%d tier vb=%d ib=%d vbatt_idx=%d->%d\n",
				   msc_state, MSC_NEXT, vbatt, ibatt,
				   batt_drv->vbatt_idx, vbatt_idx);

			msc_state = MSC_NEXT;
		} else {
			/* current under next tier, +1 on tier switch count */
			batt_drv->checked_tier_switch_cnt++;

			batt_prlog(BATT_PRLOG_ALWAYS,
				   "MSC_NYET s:%d->%d vt=%d vb=%d ib=%d cc_next_max=%d t_cnt=%d\n",
				   msc_state, MSC_NYET, vtier, vbatt, ibatt, cc_next_max,
				   batt_drv->checked_tier_switch_cnt);

			msc_state = MSC_NYET;
		}

	}

	if (msc_pm_hold(msc_state) == 0 && batt_drv->hold_taper_ws) {
		batt_drv->hold_taper_ws = false;
		__pm_relax(batt_drv->taper_ws);
	}

	/* need a new fv_uv only on a new voltage tier.  */
	if (vbatt_idx != batt_drv->vbatt_idx || temp_idx != batt_drv->temp_idx) {
		vbatt_idx = gbms_msc_voltage_idx_merge_tiers(profile, vbatt, temp_idx);
		fv_uv = profile->volt_limits[vbatt_idx];
		batt_drv->checked_tier_switch_cnt = 0;
		batt_drv->checked_ov_cnt = 0;
	}

	if (!batt_drv->msc_last_votable)
		batt_drv->msc_last_votable = gvotable_election_get_handle(VOTABLE_MSC_LAST);

	if (batt_drv->msc_last_votable)
		gvotable_cast_int_vote(batt_drv->msc_last_votable, "BATT",
				       vbatt_idx == profile->volt_nb_limits - 1, 1);
	/*
	 * book elapsed time to previous tier & msc_state
	 * NOTE: temp_idx != -1 but batt_drv->msc_state could be -1
	 */
	mutex_lock(&batt_drv->stats_lock);
	profile_vbatt_idx = gbms_msc_voltage_idx(profile, vbatt);
	if (profile_vbatt_idx != -1 && profile_vbatt_idx < profile->volt_nb_limits) {
		int tier_idx = batt_chg_vbat2tier(profile_vbatt_idx);

		/* this is the seed after the connect */
		if (batt_drv->profile_vbatt_idx == -1)
			elap = 0;

		batt_chg_stats_update(batt_drv, temp_idx, tier_idx,
				      ibatt / 1000, temp,
				      elap);

	}

	batt_drv->msc_state = msc_state;
	batt_drv->ce_data.last_update = now;
	mutex_unlock(&batt_drv->stats_lock);

	batt_drv->need_mp = batt_needs_more_power(batt_drv, ibatt);

	changed = batt_drv->temp_idx != temp_idx ||
		  batt_drv->vbatt_idx != vbatt_idx ||
		  batt_drv->fv_uv != fv_uv ||
		  batt_drv->cc_max_pullback != batt_drv->cc_max;

	/* next update */
	batt_drv->msc_update_interval = update_interval;
	/* if tier change, reset cc_max from chg table, otherwise use pullback value */
	if (!batt_drv->pullback_current || vbatt_idx != batt_drv->vbatt_idx ||
	    temp_idx != batt_drv->temp_idx) {
		batt_drv->cc_max = GBMS_CCCM_LIMITS(profile, temp_idx, vbatt_idx);
		batt_drv->cc_max_pullback = 0;
	} else if (batt_drv->cc_max_pullback > 0) {
		batt_drv->cc_max = batt_drv->cc_max_pullback;
	}

	batt_prlog(batt_prlog_level(changed),
		   "MSC_LOGIC temp_idx:%d->%d, vbatt_idx:%d->%d, fv=%d->%d, cc_max=%d, ui=%d cv_cnt=%d ov_cnt=%d\n",
		   batt_drv->temp_idx, temp_idx, batt_drv->vbatt_idx, vbatt_idx,
		   batt_drv->fv_uv, fv_uv, batt_drv->cc_max, update_interval,
		   batt_drv->checked_cv_cnt, batt_drv->checked_ov_cnt);

	batt_drv->vbatt_idx = vbatt_idx;
	batt_drv->profile_vbatt_idx = profile_vbatt_idx;
	batt_drv->temp_idx = temp_idx;
	batt_drv->topoff = profile->topoff_limits[temp_idx];
	batt_drv->fv_uv = fv_uv;

	return 0;
}

/* no ssoc_delta when in overheat */
static int ssoc_get_delta(struct batt_drv *batt_drv)
{
	const bool overheat = batt_drv->batt_health ==
			      POWER_SUPPLY_HEALTH_OVERHEAT;

	return overheat ? 0 : qnum_fromint(batt_drv->ssoc_state.ssoc_delta);
}

/* TODO: handle the whole state buck_enable state */
static void ssoc_change_state(struct batt_ssoc_state *ssoc_state, bool ben)
{
	const ktime_t now = get_boot_sec();

	if (!ben) {
		ssoc_state->disconnect_time = now;
	} else if (ssoc_state->disconnect_time) {
		const u32 trickle_reset = ssoc_state->bd_trickle_reset_sec;
		const long long elap = now - ssoc_state->disconnect_time;

		if (trickle_reset && elap > trickle_reset)
			ssoc_state->bd_trickle_cnt = 0;

		pr_debug("MSC_BD: bd_trickle_cnt=%d dsc_time=%lld elap=%lld\n",
			 ssoc_state->bd_trickle_cnt,
			 ssoc_state->disconnect_time,
			 elap);

		ssoc_state->disconnect_time = 0;
	}

	ssoc_state->buck_enabled = ben;
}

static void bd_trickle_reset(struct batt_ssoc_state *ssoc_state,
			     struct gbms_charging_event *ce_data)
{
	ssoc_state->bd_trickle_cnt = 0;
	ssoc_state->disconnect_time = 0;
	ssoc_state->bd_trickle_full = false;
	ssoc_state->bd_trickle_eoc = false;

	/* Set to false in cev_stats_init */
	ce_data->bd_clear_trickle = true;
}

static void batt_prlog_din(union gbms_charger_state *chg_state, int log_level)
{
	batt_prlog(log_level,
		   "MSC_DIN chg_state=%lx f=0x%x chg_s=%s chg_t=%s vchg=%d icl=%d\n",
		   (unsigned long)chg_state->v,
		   chg_state->f.flags,
		   gbms_chg_status_s(chg_state->f.chg_status),
		   gbms_chg_type_s(chg_state->f.chg_type),
		   chg_state->f.vchrg,
		   chg_state->f.icl);
}

static void google_battery_dump_profile(const struct gbms_chg_profile *profile)
{
	char *buff;

	buff = kzalloc(GBMS_CHG_ALG_BUF_SZ, GFP_KERNEL);
	if (buff) {
		gbms_dump_chg_profile(buff, GBMS_CHG_ALG_BUF_SZ, profile);
		pr_info("%s", buff);
		kfree(buff);
	}
}

/* cell fault: disconnect of one of the battery cells */
static bool batt_cell_fault_detect(struct batt_bpst *bpst_state)
{
	int bpst_sbd_status;

	/*
	 * fake bpst_sbd_status by "echo 1 > /d/bpst/bpst_sbd_status"
	 * TODO: will implement the code from the algo in b/203019566
	 */
	bpst_sbd_status = bpst_state->bpst_sbd_status;

	return !!bpst_sbd_status && !bpst_state->bpst_detect_disable;
}

static int batt_bpst_detect_begin(struct batt_bpst *bpst_state)
{
	const int bpst_count_threshold = bpst_state->bpst_count_threshold;
	u8 data;
	int ret;

	if (bpst_state->bpst_detect_disable)
		return 0;

	ret = gbms_storage_read(GBMS_TAG_BPST, &data, sizeof(data));
	if (ret < 0)
		return -EINVAL;

	if (data == 0xff) {
		data = 0;
		ret = gbms_storage_write(GBMS_TAG_BPST, &data, sizeof(data));
		if (ret < 0)
			return -EINVAL;
	}
	bpst_state->bpst_count = data;
	if (bpst_count_threshold > 0) {
		bpst_state->bpst_cell_fault = (data >= (u8)bpst_count_threshold);
		pr_debug("%s: MSC_BPST: single battery disconnect %d\n",
			 __func__, bpst_state->bpst_cell_fault);
	}

	/* reset detection status */
	bpst_state->bpst_sbd_status = 0;

	pr_debug("%s: MSC_BPST: %d in connected\n", __func__, data);
	return 0;
}

static int batt_bpst_detect_update(struct batt_drv *batt_drv)
{
	struct batt_bpst *bpst_state = &batt_drv->bpst_state;
	const u8 data = bpst_state->bpst_count + 1;
	int ret;

	if (data < 0xff) {
		ret = gbms_storage_write(GBMS_TAG_BPST, &data, sizeof(data));
		if (ret < 0)
			return -EINVAL;
	}

	pr_debug("%s: MSC_BPST: %d in disconnected\n", __func__, data);
	return 0;
}

static int batt_bpst_reset(struct batt_bpst *bpst_state)
{
	if (bpst_state->bpst_enable) {
		u8 data = 0;

		return gbms_storage_write(GBMS_TAG_BPST, &data, sizeof(data));
	}

	return 0;
}

#define BATT_BPST_DEFAULT_CHG_RATE 100
static int batt_init_bpst_profile(struct batt_drv *batt_drv)
{
	struct batt_bpst *bpst_state = &batt_drv->bpst_state;
	struct device_node *node = batt_drv->device->of_node;
	int ret;

	/* set cell_fault initial status */
	bpst_state->bpst_cell_fault = false;

	bpst_state->bpst_enable = of_property_read_bool(node, "google,bpst-enable");
	if (!bpst_state->bpst_enable)
		return 0;

	ret = of_property_read_u32(node, "google,bpst-chg-rate", &bpst_state->bpst_chg_rate);
	if (ret < 0)
		bpst_state->bpst_chg_rate = BATT_BPST_DEFAULT_CHG_RATE;

	dev_info(batt_drv->device, "bpst profile enabled, rate=%d, ret=%d\n",
		 bpst_state->bpst_chg_rate, ret);

	return 0;
}

/* call holding mutex_lock(&batt_drv->chg_lock); */
static int batt_chg_logic(struct batt_drv *batt_drv)
{
	int rc, err = 0;
	bool jeita_stop;
	bool changed = false;
	const bool disable_votes = batt_drv->disable_votes;
	const int ssoc = ssoc_get_capacity(&batt_drv->ssoc_state);
	union gbms_charger_state *chg_state = &batt_drv->chg_state;
	int log_vote_level = BATT_PRLOG_DEBUG;

	if (!batt_drv->chg_profile.cccm_limits)
		return -EINVAL;

	__pm_stay_awake(batt_drv->msc_ws);

	batt_prlog_din(chg_state, BATT_PRLOG_ALWAYS);

	/* disconnect! */
	if (chg_state_is_disconnected(chg_state)) {
		const qnum_t ssoc_delta = ssoc_get_delta(batt_drv);

		if (batt_drv->ssoc_state.buck_enabled == 0)
			goto msc_logic_exit;

		/* update bpst */
		mutex_lock(&batt_drv->bpst_state.lock);
		if (batt_drv->bpst_state.bpst_enable) {
			bool cell_fault_detect = batt_cell_fault_detect(&batt_drv->bpst_state);

			if (cell_fault_detect) {
				rc = batt_bpst_detect_update(batt_drv);
				pr_info("MSC_BPST: cell_fault_detect in disconnected(%d)\n", rc);
			}
		}
		mutex_unlock(&batt_drv->bpst_state.lock);

		/* here on: disconnect */
		batt_log_csi_ttf_info(batt_drv);
		batt_chg_stats_pub(batt_drv, "disconnect", false, false);

		/* change curve before changing the state. */
		ssoc_change_curve(&batt_drv->ssoc_state, ssoc_delta,
				  SSOC_UIC_TYPE_DSG);

		batt_drv->chg_health.rest_deadline = 0;
		batt_reset_chg_drv_state(batt_drv);
		batt_update_cycle_count(batt_drv);
		batt_rl_reset(batt_drv);

		/* charging_policy: vote AC false when disconnected */
		gvotable_cast_long_vote(batt_drv->charging_policy_votable, "MSC_AC",
					CHARGING_POLICY_VOTE_ADAPTIVE_AC, false);

		/* trigger google_capacity learning. */
		err = GPSY_SET_PROP(batt_drv->fg_psy,
				    GBMS_PROP_BATT_CE_CTRL,
				    false);
		if (err < 0)
			pr_err("Cannot set the BATT_CE_CTRL.\n");

		/* TODO: move earlier and include the change to the curve */
		ssoc_change_state(&batt_drv->ssoc_state, 0);
		changed = true;

		/* google_resistance: update and stop accumulation. */
		batt_res_work(batt_drv);
		batt_res_state_set(&batt_drv->health_data.bhi_data.res_state, false);

		batt_bhi_stats_update_all(batt_drv);
		goto msc_logic_done;
	}

	/*
	 * here when connected to power supply
	 * The following block one only on start.
	 */
	if (batt_drv->ssoc_state.buck_enabled <= 0) {
		struct bhi_data *bhi_data = &batt_drv->health_data.bhi_data;
		struct device_node *node = batt_drv->device->of_node;
		const qnum_t ssoc_delta = ssoc_get_delta(batt_drv);
		u32 capacity;

		/*
		 * FIX: BatteryDefenderUI needs use a different curve because
		 * bd->bd_voltage_trigger needs now to be 100%. In alternative
		 * we use the regular charge curve and show that charging stop
		 * BEFORE reaching 100%. This is similar to what we do if BD
		 * trigger over bd->bd_voltage_trigger BUT under SSOC=100%
		 */
		ssoc_change_curve(&batt_drv->ssoc_state, ssoc_delta,
				  SSOC_UIC_TYPE_CHG);

		/* google_resistance is calculated while charging */
		if (bhi_data->res_state.estimate_filter)
			batt_res_state_set(&bhi_data->res_state, true);

		capacity = aacr_get_capacity(batt_drv);
		if (capacity != batt_drv->chg_profile.capacity_ma) {
			gbms_init_chg_table(&batt_drv->chg_profile, node, capacity);
			google_battery_dump_profile(&batt_drv->chg_profile);
		}

		batt_chg_stats_start(batt_drv);

		err = GPSY_SET_PROP(batt_drv->fg_psy, GBMS_PROP_BATT_CE_CTRL, true);
		if (err < 0)
			pr_err("Cannot set the BATT_CE_CTRL (%d)\n", err);

		/* released in battery_work() */
		__pm_stay_awake(batt_drv->poll_ws);
		batt_drv->batt_fast_update_cnt = BATT_WORK_FAST_RETRY_CNT;
		mod_delayed_work(system_wq, &batt_drv->batt_work,
				 msecs_to_jiffies(BATT_WORK_FAST_RETRY_MS));

		/* TODO: move earlier and include the change to the curve */
		ssoc_change_state(&batt_drv->ssoc_state, 1);
		changed = true;

		/* start bpst detect */
		mutex_lock(&batt_drv->bpst_state.lock);
		if (batt_drv->bpst_state.bpst_enable) {
			rc = batt_bpst_detect_begin(&batt_drv->bpst_state);
			if (rc < 0)
				pr_err("MSC_BPST: Cannot start bpst detect\n");
		}
		mutex_unlock(&batt_drv->bpst_state.lock);

		/* reset ttf tier */
		ttf_tier_reset(&batt_drv->ttf_stats);

		batt_log_csi_ttf_info(batt_drv);
	}

	/*
	 * enter RL in DISCHARGE on charger DONE and enter RL in RECHARGE on
	 * battery FULL (i.e. SSOC==100%). charger DONE forces the discharge
	 * curve while RECHARGE will not modify the current curve.
	 */
	if ((batt_drv->chg_state.f.flags & GBMS_CS_FLAG_DONE) != 0) {
		changed = batt_rl_enter(&batt_drv->ssoc_state,
					BATT_RL_STATUS_DISCHARGE);

		batt_drv->chg_done = true;
		batt_drv->ssoc_state.bd_trickle_eoc = true;
	} else if (batt_drv->batt_full) {
		changed = batt_rl_enter(&batt_drv->ssoc_state,
					BATT_RL_STATUS_RECHARGE);
		batt_drv->ssoc_state.bd_trickle_full = true;
	}

	err = msc_logic(batt_drv);
	if (err < 0) {
		/* NOTE: google charger will poll again. */
		batt_drv->msc_update_interval = -1;

		batt_prlog(BATT_PRLOG_ALWAYS,
			   "MSC_DOUT ERROR=%d fv_uv=%d cc_max=%d update_interval=%d\n",
			   err, batt_drv->fv_uv, batt_drv->cc_max,
			   batt_drv->msc_update_interval);

		goto msc_logic_exit;
	}

	/*
	 * TODO: might need to behave in a different way when health based
	 * charging is active
	 */
	changed |= msc_logic_health(batt_drv);
	if (CHG_HEALTH_REST_IS_AON(&batt_drv->chg_health, ssoc)) {
		batt_drv->msc_state = MSC_HEALTH_ALWAYS_ON;
		batt_drv->fv_uv = 0;
	} else if (CHG_HEALTH_REST_IS_ACTIVE(&batt_drv->chg_health)) {
		batt_drv->msc_state = MSC_HEALTH;
		/* make sure using rest_fv_uv when HEALTH_ACTIVE */
		batt_drv->fv_uv = 0;
	} else if (CHG_HEALTH_REST_IS_PAUSE(&batt_drv->chg_health)) {
		batt_drv->msc_state = MSC_HEALTH_PAUSE;
	}

msc_logic_done:

	/* set ->cc_max = 0 on RL and SW_JEITA, no vote on interval in RL_DSG */
	if (batt_drv->ssoc_state.rl_status == BATT_RL_STATUS_DISCHARGE) {
		log_vote_level = batt_prlog_level(batt_drv->cc_max != 0);
		batt_drv->msc_update_interval = -1;
		batt_drv->cc_max = 0;
	}

	jeita_stop = batt_drv->jeita_stop_charging == 1;
	if (jeita_stop) {
		log_vote_level = batt_prlog_level(batt_drv->cc_max != 0);
		batt_drv->cc_max = 0;
	}

	if (changed)
		log_vote_level = BATT_PRLOG_ALWAYS;
	batt_prlog(log_vote_level,
		   "%s msc_state=%d cv_cnt=%d ov_cnt=%d rl_sts=%d temp_idx:%d, vbatt_idx:%d  fv_uv=%d cc_max=%d update_interval=%d\n",
		   (disable_votes) ? "MSC_DOUT" : "MSC_VOTE",
		   batt_drv->msc_state,
		   batt_drv->checked_cv_cnt, batt_drv->checked_ov_cnt,
		   batt_drv->ssoc_state.rl_status,
		   batt_drv->temp_idx, batt_drv->vbatt_idx,
		   batt_drv->fv_uv, batt_drv->cc_max,
		   batt_drv->msc_update_interval);

	 /*
	  * google_charger has voted(<=0) on msc_interval_votable and the
	  * votes on fcc and fv_uv will not be applied until google_charger
	  * votes a non-zero value.
	  *
	  * SW_JEITA: ->jeita_stop_charging != 0
	  * . ->msc_update_interval = -1 , fv_uv = -1 and ->cc_max = 0
	  * . vote(0) on ->fcc_votable with SW_JEITA_VOTER
	  * BATT_RL: rl_status == BATT_RL_STATUS_DISCHARGE
	  * . ->msc_update_interval = -1 , fv_uv = -1 and ->cc_max = 0
	  * . vote(0) on ->fcc_votable with SW_JEITA_VOTER
	  *
	  * Votes for MSC_LOGIC_VOTER will be all disabled.
	  */
	if (!batt_drv->fv_votable)
		batt_drv->fv_votable =
			gvotable_election_get_handle(VOTABLE_MSC_FV);
	if (batt_drv->fv_votable) {
		const int rest_fv_uv = batt_drv->chg_health.rest_fv_uv;

		gvotable_cast_int_vote(batt_drv->fv_votable,
				       MSC_LOGIC_VOTER, batt_drv->fv_uv,
				       !disable_votes && (batt_drv->fv_uv > 0));

		gvotable_cast_int_vote(batt_drv->fv_votable,
				       MSC_HEALTH_VOTER, rest_fv_uv,
				       !disable_votes && (rest_fv_uv > 0));
	}

	if (!batt_drv->fcc_votable)
		batt_drv->fcc_votable =
			gvotable_election_get_handle(VOTABLE_MSC_FCC);
	if (batt_drv->fcc_votable) {
		enum batt_rl_status rl_status = batt_drv->ssoc_state.rl_status;
		const int rest_cc_max = batt_drv->chg_health.rest_cc_max;
		struct batt_bpst *bpst_state = &batt_drv->bpst_state;

		/* while in RL => ->cc_max != -1 && ->fv_uv != -1 */
		gvotable_cast_int_vote(batt_drv->fcc_votable, RL_STATE_VOTER, 0,
				       !disable_votes &&
				       (rl_status == BATT_RL_STATUS_DISCHARGE));

		/* jeita_stop_charging != 0 => ->fv_uv = -1 && cc_max == -1 */
		gvotable_cast_int_vote(batt_drv->fcc_votable, SW_JEITA_VOTER, 0,
				       !disable_votes && jeita_stop);

		/* health based charging */
		gvotable_cast_int_vote(batt_drv->fcc_votable,
				       MSC_HEALTH_VOTER, rest_cc_max,
				       !disable_votes && (rest_cc_max != -1));

		gvotable_cast_int_vote(batt_drv->fcc_votable,
				       MSC_LOGIC_VOTER, batt_drv->cc_max,
				       !disable_votes &&
				       (batt_drv->cc_max != -1));

		/* bpst detection */
		if (bpst_state->bpst_detect_disable || bpst_state->bpst_cell_fault) {
			const int chg_rate = batt_drv->bpst_state.bpst_chg_rate;
			const int bpst_cc_max = (batt_drv->cc_max == -1) ? batt_drv->cc_max
							: ((batt_drv->cc_max * chg_rate) / 100);

			gvotable_cast_int_vote(batt_drv->fcc_votable,
					       BPST_DETECT_VOTER, bpst_cc_max,
					       !disable_votes &&
					       (bpst_cc_max != -1));
		}
	}

	/* Fan level can be updated only during power transfer */
	if (batt_drv->fan_level_votable) {
		int level = fan_calculate_level(batt_drv);

		gvotable_cast_int_vote(batt_drv->fan_level_votable,
				       "MSC_BATT", level, true);
		pr_debug("MSC_FAN_LVL: level=%d\n", level);
	}

	if (!batt_drv->msc_interval_votable)
		batt_drv->msc_interval_votable =
			gvotable_election_get_handle(VOTABLE_MSC_INTERVAL);
	if (batt_drv->msc_interval_votable)
		gvotable_cast_int_vote(batt_drv->msc_interval_votable,
				       MSC_LOGIC_VOTER,
				       batt_drv->msc_update_interval,
				       !disable_votes &&
				       (batt_drv->msc_update_interval != -1));

	batt_update_csi_info(batt_drv);

msc_logic_exit:

	if (changed) {
		dump_ssoc_state(&batt_drv->ssoc_state, batt_drv->ssoc_log);
		if (batt_drv->psy)
			power_supply_changed(batt_drv->psy);
	}

	__pm_relax(batt_drv->msc_ws);
	return err;
}

/* charge profile not in battery */
static int batt_init_chg_profile(struct batt_drv *batt_drv)
{
	struct gbms_chg_profile *profile = &batt_drv->chg_profile;
	struct device_node *node = batt_drv->device->of_node;
	int ret = 0;

	/* handle retry */
	if (!profile->cccm_limits) {
		ret = gbms_init_chg_profile(profile, node);
		if (ret < 0)
			return -EINVAL;
	}

	/* this is in mAh */
	ret = of_property_read_u32(gbms_batt_id_node(batt_drv->device->of_node),
				   "google,chg-battery-capacity",
				    &batt_drv->battery_capacity);
	/* google,chg-battery-capacity does not exist in the child_node */
	if (ret < 0)
		ret = of_property_read_u32(batt_drv->device->of_node,
					   "google,chg-battery-capacity",
					    &batt_drv->battery_capacity);
	if (ret < 0)
		pr_warn("read chg-battery-capacity from gauge\n");

	/*
	 * use battery FULL design when is not specified in DT. When battery is
	 * not present use default capacity from DT (if present) or disable
	 * charging altogether.
	 */
	if (batt_drv->battery_capacity == 0) {
		u32 fc = 0;
		struct power_supply *fg_psy = batt_drv->fg_psy;

		if (batt_drv->batt_present) {
			fc = GPSY_GET_PROP(fg_psy, POWER_SUPPLY_PROP_CHARGE_FULL_DESIGN);
			if (fc == -EAGAIN)
				return -EPROBE_DEFER;
			if (fc > 0) {
				pr_info("successfully read charging profile:\n");
				/* convert uA to mAh*/
				batt_drv->battery_capacity = fc / 1000;
			}

		}

		if (batt_drv->battery_capacity == 0) {
			struct device_node *node = batt_drv->device->of_node;

			ret = of_property_read_u32(node,
					"google,chg-battery-default-capacity",
						&batt_drv->battery_capacity);
			if (ret < 0)
				pr_warn("battery not present, no default capacity, zero charge table\n");
			else
				pr_warn("battery not present, using default capacity\n");
		}
	}

	/* TODO: dump the AACR table if supported */
	ret = gbms_read_aacr_limits(profile, gbms_batt_id_node(batt_drv->device->of_node));
	if (ret == 0)
		pr_info("AACR: supported\n");

	/* aacr tables enable AACR by default UNLESS explicitly disabled */
	ret = of_property_read_bool(node, "google,aacr-disable");
	if (!ret && profile->aacr_nb_limits)
		batt_drv->aacr_state = BATT_AACR_ENABLED;

	ret = of_property_read_u32(node, "google,aacr-algo", &batt_drv->aacr_algo);
	if (ret < 0)
		batt_drv->aacr_algo = BATT_AACR_ALGO_DEFAULT;

	/* NOTE: with NG charger tolerance is applied from "charger" */
	gbms_init_chg_table(profile, node, aacr_get_capacity(batt_drv));

	return 0;
}

/* ------------------------------------------------------------------------- */

/* call holding mutex_unlock(&ccd->lock); */
static int batt_cycle_count_store(struct gbatt_ccbin_data *ccd)
{
	int ret;

	ret = gbms_storage_write(GBMS_TAG_BCNT, ccd->count, sizeof(ccd->count));
	if (ret < 0 && ret != -ENOENT) {
		pr_err("failed to set bin_counts ret=%d\n", ret);
		return ret;
	}

	return 0;
}

/* call holding mutex_unlock(&ccd->lock); */
static int batt_cycle_count_load(struct gbatt_ccbin_data *ccd)
{
	int ret, i;

	ret = gbms_storage_read(GBMS_TAG_BCNT, ccd->count, sizeof(ccd->count));
	if (ret < 0 && ret != -ENOENT) {
		pr_err("failed to get bin_counts ret=%d\n", ret);
		return ret;
	}

	for (i = 0; i < GBMS_CCBIN_BUCKET_COUNT; i++)
		if (ccd->count[i] == 0xFFFF)
			ccd->count[i] = 0;

	ccd->prev_soc = -1;
	return 0;
}

/* update only when SSOC is increasing, not need to check charging */
static void batt_cycle_count_update(struct batt_drv *batt_drv, int soc)
{
	struct gbatt_ccbin_data *ccd = &batt_drv->cc_data;

	if (soc < 0 || soc > 100)
		return;

	mutex_lock(&ccd->lock);

	if (ccd->prev_soc != -1 && soc > ccd->prev_soc) {
		int bucket, cnt;

		for (cnt = soc ; cnt > ccd->prev_soc ; cnt--) {
			/* cnt decremented by 1 for bucket symmetry */
			bucket = (cnt - 1) * GBMS_CCBIN_BUCKET_COUNT / 100;
			ccd->count[bucket]++;
		}

		/* NOTE: could store on FULL or disconnect instead */
		(void)batt_cycle_count_store(ccd);
	}

	ccd->prev_soc = soc;

	mutex_unlock(&ccd->lock);
}

/* ------------------------------------------------------------------------- */

#ifdef CONFIG_DEBUG_FS

static ssize_t cycle_counts_store(struct device *dev,
				  struct device_attribute *attr,
				  const char *buf, size_t count)
{
	struct power_supply *psy = container_of(dev, struct power_supply, dev);
	struct batt_drv *batt_drv = power_supply_get_drvdata(psy);
	int ret;

	mutex_lock(&batt_drv->cc_data.lock);

	ret = gbms_cycle_count_sscan(batt_drv->cc_data.count, buf);
	if (ret == 0) {
		ret = batt_cycle_count_store(&batt_drv->cc_data);
		if (ret < 0)
			pr_err("cannot store bin count ret=%d\n", ret);
	}

	if (ret == 0)
		ret = count;

	mutex_unlock(&batt_drv->cc_data.lock);

	return ret;
}

static ssize_t cycle_counts_show(struct device *dev,
				 struct device_attribute *attr,
				 char *buff)
{
	struct power_supply *psy = container_of(dev, struct power_supply, dev);
	struct batt_drv *batt_drv = power_supply_get_drvdata(psy);
	int len;

	mutex_lock(&batt_drv->cc_data.lock);
	len = gbms_cycle_count_cstr(buff, PAGE_SIZE, batt_drv->cc_data.count);
	mutex_unlock(&batt_drv->cc_data.lock);

	return len;
}

static const DEVICE_ATTR_RW(cycle_counts);

static ssize_t resistance_show(struct device *dev,
				   struct device_attribute *attr,
				   char *buff)
{
	struct power_supply *psy = container_of(dev, struct power_supply, dev);
	struct batt_drv *batt_drv = power_supply_get_drvdata(psy);
	int value = -1;

	if (batt_drv->fg_psy)
		value = GPSY_GET_PROP(batt_drv->fg_psy, GBMS_PROP_RESISTANCE);

	return scnprintf(buff, PAGE_SIZE, "%d\n", value);
}

static const DEVICE_ATTR_RO(resistance);

static ssize_t resistance_avg_show(struct device *dev,
				   struct device_attribute *attr,
				   char *buff)
{
	struct power_supply *psy = container_of(dev, struct power_supply, dev);
	struct batt_drv *batt_drv = power_supply_get_drvdata(psy);

	/* resistance_avg is scaled */
	return scnprintf(buff, PAGE_SIZE, "%d\n",
			 batt_ravg_value(&batt_drv->health_data.bhi_data.res_state));
}

static const DEVICE_ATTR_RO(resistance_avg);

static ssize_t charge_full_estimate_show(struct device *dev,
				   struct device_attribute *attr,
				   char *buff)
{
	struct power_supply *psy = container_of(dev, struct power_supply, dev);
	struct batt_drv *batt_drv = power_supply_get_drvdata(psy);
	int value = -1;

	if (batt_drv->fg_psy)
		value = GPSY_GET_PROP(batt_drv->fg_psy, GBMS_PROP_CHARGE_FULL_ESTIMATE);

	return scnprintf(buff, PAGE_SIZE, "%d\n", value);
}

static const DEVICE_ATTR_RO(charge_full_estimate);


static int cycle_count_bins_store(void *data, u64 val)
{
	struct batt_drv *batt_drv = (struct batt_drv *)data;
	int ret;

	mutex_lock(&batt_drv->cc_data.lock);
	ret = batt_cycle_count_store(&batt_drv->cc_data);
	if (ret < 0)
		pr_err("cannot store bin count ret=%d\n", ret);
	mutex_unlock(&batt_drv->cc_data.lock);

	return ret;
}

static int cycle_count_bins_reload(void *data, u64 *val)
{
	struct batt_drv *batt_drv = (struct batt_drv *)data;
	int ret;

	mutex_lock(&batt_drv->cc_data.lock);
	ret = batt_cycle_count_load(&batt_drv->cc_data);
	if (ret < 0)
		pr_err("cannot restore bin count ret=%d\n", ret);
	mutex_unlock(&batt_drv->cc_data.lock);
	*val = ret;

	return ret;
}

DEFINE_SIMPLE_ATTRIBUTE(cycle_count_bins_sync_fops,
				cycle_count_bins_reload,
				cycle_count_bins_store, "%llu\n");


static int debug_get_ssoc_gdf(void *data, u64 *val)
{
	struct batt_drv *batt_drv = (struct batt_drv *)data;
	*val = batt_drv->ssoc_state.ssoc_gdf;
	return 0;
}

DEFINE_SIMPLE_ATTRIBUTE(debug_ssoc_gdf_fops, debug_get_ssoc_gdf, NULL, "%llu\n");


static int debug_get_ssoc_uic(void *data, u64 *val)
{
	struct batt_drv *batt_drv = (struct batt_drv *)data;
	*val = batt_drv->ssoc_state.ssoc_uic;
	return 0;
}

DEFINE_SIMPLE_ATTRIBUTE(debug_ssoc_uic_fops, debug_get_ssoc_uic, NULL, "%llu\n");

static int debug_get_ssoc_rls(void *data, u64 *val)
{
	struct batt_drv *batt_drv = (struct batt_drv *)data;

	mutex_lock(&batt_drv->chg_lock);
	*val = batt_drv->ssoc_state.rl_status;
	mutex_unlock(&batt_drv->chg_lock);

	return 0;
}

static int debug_set_ssoc_rls(void *data, u64 val)
{
	struct batt_drv *batt_drv = (struct batt_drv *)data;

	if (val < 0 || val > 2)
		return -EINVAL;

	mutex_lock(&batt_drv->chg_lock);
	batt_drv->ssoc_state.rl_status = val;
	if (!batt_drv->fcc_votable)
		batt_drv->fcc_votable =
			gvotable_election_get_handle(VOTABLE_MSC_FCC);
	if (batt_drv->fcc_votable)
		gvotable_cast_int_vote(batt_drv->fcc_votable, RL_STATE_VOTER, 0,
				       batt_drv->ssoc_state.rl_status ==
				       BATT_RL_STATUS_DISCHARGE);
	mutex_unlock(&batt_drv->chg_lock);

	return 0;
}

DEFINE_SIMPLE_ATTRIBUTE(debug_ssoc_rls_fops,
				debug_get_ssoc_rls, debug_set_ssoc_rls, "%llu\n");

static int debug_get_fv_dc_ratio(void *data, u64 *val)
{
	struct batt_drv *batt_drv = (struct batt_drv *)data;

	*val = batt_drv->chg_profile.fv_dc_ratio;

	return 0;
}

static int debug_set_fv_dc_ratio(void *data, u64 val)
{
	struct batt_drv *batt_drv = (struct batt_drv *)data;

	if (val < 0)
		return -EINVAL;

	mutex_lock(&batt_drv->chg_lock);
	batt_drv->chg_profile.fv_dc_ratio = val;
	mutex_unlock(&batt_drv->chg_lock);

	return 0;
}

DEFINE_SIMPLE_ATTRIBUTE(debug_fv_dc_ratio_fops,
			debug_get_fv_dc_ratio, debug_set_fv_dc_ratio, "%llu\n");

static int debug_get_mp_tz(void *data, u64 *val)
{
	struct batt_drv *batt_drv = (struct batt_drv *)data;

	*val = batt_drv->need_mp;
	return 0;
}

static int debug_set_mp_tz(void *data, u64 val)
{
	return 0;
}

DEFINE_SIMPLE_ATTRIBUTE(debug_mp_tz_fops, debug_get_mp_tz, debug_set_mp_tz, "%llu\n");

static ssize_t debug_get_ssoc_uicurve(struct file *filp,
					   char __user *buf,
					   size_t count, loff_t *ppos)
{
	struct batt_drv *batt_drv = (struct batt_drv *)filp->private_data;
	char tmp[UICURVE_BUF_SZ] = { 0 };

	mutex_lock(&batt_drv->chg_lock);
	ssoc_uicurve_cstr(tmp, sizeof(tmp), batt_drv->ssoc_state.ssoc_curve);
	mutex_unlock(&batt_drv->chg_lock);

	return simple_read_from_buffer(buf, count, ppos, tmp, strlen(tmp));
}

static ssize_t debug_set_ssoc_uicurve(struct file *filp,
					 const char __user *user_buf,
					 size_t count, loff_t *ppos)
{
	struct batt_drv *batt_drv = (struct batt_drv *)filp->private_data;
	int ret, curve_type;
	char buf[8] = {0};

	ret = simple_write_to_buffer(buf, sizeof(buf), ppos, user_buf, count);
	if (!ret)
		return -EFAULT;

	mutex_lock(&batt_drv->chg_lock);

	/* FIX: BatteryDefenderUI doesn't really handle this yet */
	curve_type = (int)simple_strtoull(buf, NULL, 10);
	if (curve_type >= -1 && curve_type <= 1)
		ssoc_change_curve(&batt_drv->ssoc_state, 0, curve_type);
	else
		ret = -EINVAL;

	mutex_unlock(&batt_drv->chg_lock);

	if (ret == 0)
		ret = count;

	return 0;
}

BATTERY_DEBUG_ATTRIBUTE(debug_ssoc_uicurve_cstr_fops,
					debug_get_ssoc_uicurve,
					debug_set_ssoc_uicurve);

static int debug_force_psy_update(void *data, u64 val)
{
	struct batt_drv *batt_drv = (struct batt_drv *)data;

	if (!batt_drv->psy)
		return -EINVAL;

	power_supply_changed(batt_drv->psy);
	return 0;
}

DEFINE_SIMPLE_ATTRIBUTE(debug_force_psy_update_fops,
				NULL, debug_force_psy_update, "%llu\n");

/* Adaptive Charging */
static int debug_chg_health_rest_rate_read(void *data, u64 *val)
{
	struct batt_drv *batt_drv = data;

	if (!batt_drv->psy)
		return -EINVAL;

	*val = batt_drv->chg_health.rest_rate;
	return 0;
}

/* Adaptive Charging */
static int debug_chg_health_rest_rate_write(void *data, u64 val)
{
	struct batt_drv *batt_drv = data;

	if (!batt_drv->psy)
		return -EINVAL;

	batt_drv->chg_health.rest_rate = val;
	return 0;
}

/* Adaptive Charging */
DEFINE_SIMPLE_ATTRIBUTE(debug_chg_health_rest_rate_fops,
			debug_chg_health_rest_rate_read,
			debug_chg_health_rest_rate_write, "%llu\n");


/* Adaptive Charging */
static int debug_chg_health_rest_rate_before_trigger_read(void *data, u64 *val)
{
	struct batt_drv *batt_drv = data;

	if (!batt_drv->psy)
		return -EINVAL;

	*val = batt_drv->chg_health.rest_rate_before_trigger;
	return 0;
}

/* Adaptive Charging */
static int debug_chg_health_rest_rate_before_trigger_write(void *data, u64 val)
{
	struct batt_drv *batt_drv = data;

	if (!batt_drv->psy)
		return -EINVAL;

	batt_drv->chg_health.rest_rate_before_trigger = val;
	return 0;
}

/* Adaptive Charging */
DEFINE_SIMPLE_ATTRIBUTE(debug_chg_health_rest_rate_before_trigger_fops,
			debug_chg_health_rest_rate_before_trigger_read,
			debug_chg_health_rest_rate_before_trigger_write, "%llu\n");

/* Adaptive Charging */
static int debug_chg_health_thr_soc_read(void *data, u64 *val)
{
	struct batt_drv *batt_drv = (struct batt_drv *)data;

	if (!batt_drv->psy)
		return -EINVAL;

	*val = batt_drv->chg_health.rest_soc;
	return 0;
}

/* Adaptive Charging */
static int debug_chg_health_thr_soc_write(void *data, u64 val)
{
	struct batt_drv *batt_drv = (struct batt_drv *)data;

	if (!batt_drv->psy)
		return -EINVAL;

	batt_drv->chg_health.rest_soc = val;
	return 0;
}

/* Adaptive Charging */
DEFINE_SIMPLE_ATTRIBUTE(debug_chg_health_thr_soc_fops,
			debug_chg_health_thr_soc_read,
			debug_chg_health_thr_soc_write, "%llu\n");

/* Adaptive Charging */
static int debug_chg_health_set_stage(void *data, u64 val)
{
	struct batt_drv *batt_drv = (struct batt_drv *)data;

	if (!batt_drv->psy)
		return -EINVAL;

	switch (val) {
	case CHG_HEALTH_DISABLED:
	case CHG_HEALTH_INACTIVE:
	case CHG_HEALTH_ENABLED:
	case CHG_HEALTH_ACTIVE:
	case CHG_HEALTH_DONE:
		break;
	default:
		return -EINVAL;
	}

	batt_drv->chg_health.rest_state = val;
	return 0;
}

/* Adaptive Charging */
DEFINE_SIMPLE_ATTRIBUTE(debug_chg_health_stage_fops, NULL,
			debug_chg_health_set_stage, "%llu\n");

/* debug variable */
static int raw_profile_cycles;

static ssize_t debug_get_chg_raw_profile(struct file *filp,
					 char __user *buf,
					 size_t count, loff_t *ppos)
{
	struct batt_drv *batt_drv = (struct batt_drv *)filp->private_data;
	char *tmp;
	int len;

	tmp = kzalloc(PAGE_SIZE, GFP_KERNEL);
	if (!tmp)
		return -ENOMEM;

	if (raw_profile_cycles) {
		struct gbms_chg_profile profile;
		int count;

		len = gbms_init_chg_profile(&profile, batt_drv->device->of_node);
		if (len < 0)
			goto exit_done;

		/* len is the capacity */
		len = aacr_get_capacity_at_cycle(batt_drv, raw_profile_cycles);
		if (len <= 0) {
			gbms_free_chg_profile(&profile);
			goto exit_done;
		}

		count = scnprintf(tmp, PAGE_SIZE, "AACR Profile at %d cycles\n",
				  raw_profile_cycles);
		gbms_init_chg_table(&profile, batt_drv->device->of_node, len);
		gbms_dump_chg_profile(&tmp[count], PAGE_SIZE - count, &profile);
		gbms_free_chg_profile(&profile);
	} else {
		gbms_dump_chg_profile(tmp, PAGE_SIZE, &batt_drv->chg_profile);
	}

	len = simple_read_from_buffer(buf, count, ppos, tmp, strlen(tmp));

exit_done:
	kfree(tmp);
	return len;
}

static ssize_t debug_set_chg_raw_profile(struct file *filp,
					 const char __user *user_buf,
					 size_t count, loff_t *ppos)
{
	int ret = 0, val;
	char buf[8];

	ret = simple_write_to_buffer(buf, sizeof(buf), ppos, user_buf, count);
	if (!ret)
		return -EFAULT;

	buf[ret] = '\0';
	ret = kstrtoint(buf, 0, &val);
	if (ret < 0)
		return ret;

	raw_profile_cycles = val;
	return count;
}

BATTERY_DEBUG_ATTRIBUTE(debug_chg_raw_profile_fops,
			debug_get_chg_raw_profile,
			debug_set_chg_raw_profile);

static ssize_t debug_get_power_metrics(struct file *filp, char __user *buf,
				       size_t count, loff_t *ppos)
{
	struct batt_drv *batt_drv = (struct batt_drv *)filp->private_data;
	char *tmp;
	int idx, len = 0;

	tmp = kzalloc(PAGE_SIZE, GFP_KERNEL);
	if (!tmp)
		return -ENOMEM;

	for(idx = 0; idx < POWER_METRICS_MAX_DATA; idx++) {
		len += scnprintf(&tmp[len], PAGE_SIZE - len, "%2d: %8ld/%8ld - %5lld\n", idx,
				 batt_drv->power_metrics.data[idx].voltage,
				 batt_drv->power_metrics.data[idx].charge_count,
				 batt_drv->power_metrics.data[idx].time);
	}

	len = simple_read_from_buffer(buf, count, ppos, tmp, strlen(tmp));
	kfree(tmp);

	return len;
}

BATTERY_DEBUG_ATTRIBUTE(debug_power_metrics_fops, debug_get_power_metrics, NULL);

static int debug_bpst_sbd_status_read(void *data, u64 *val)
{
	struct batt_drv *batt_drv = (struct batt_drv *)data;

	*val = batt_drv->bpst_state.bpst_sbd_status;
	return 0;
}

static int debug_bpst_sbd_status_write(void *data, u64 val)
{
	struct batt_drv *batt_drv = (struct batt_drv *)data;

	if (val < 0 || val > 1)
		return -EINVAL;

	mutex_lock(&batt_drv->bpst_state.lock);
	batt_drv->bpst_state.bpst_sbd_status = val;
	mutex_unlock(&batt_drv->bpst_state.lock);

	return 0;
}

DEFINE_SIMPLE_ATTRIBUTE(debug_bpst_sbd_status_fops,
			debug_bpst_sbd_status_read,
			debug_bpst_sbd_status_write, "%llu\n");

static int debug_ravg_fops_write(void *data, u64 val)
{
	struct batt_drv *batt_drv = (struct batt_drv *)data;
	struct batt_res *res_state = &batt_drv->health_data.bhi_data.res_state;
	int resistance_avg = val / 100, filter_count = 1;
	int ret;

	mutex_lock(&batt_drv->chg_lock);

	batt_res_state_set(res_state, false);
	res_state->resistance_avg = resistance_avg;
	res_state->filter_count = filter_count;

	/* reset storage to defaults */
	if (val == 0) {
		resistance_avg = 0xffff;
		filter_count = 0xffff;
	}

	ret = batt_ravg_write(resistance_avg, filter_count);
	pr_info("RAVG: update val=%d, resistance_avg=%x filter_count=%x (%d)\n",
		(int)val, resistance_avg, filter_count, ret);
	mutex_unlock(&batt_drv->chg_lock);

	return 0;
}

DEFINE_SIMPLE_ATTRIBUTE(debug_ravg_fops, NULL, debug_ravg_fops_write, "%llu\n");

#endif

/* ------------------------------------------------------------------------- */

static ssize_t debug_get_fake_temp(struct file *filp,
					   char __user *buf,
					   size_t count, loff_t *ppos)
{
	struct batt_drv *batt_drv = (struct batt_drv *)filp->private_data;
	char tmp[8];

	mutex_lock(&batt_drv->chg_lock);
	scnprintf(tmp, sizeof(tmp), "%d\n", batt_drv->fake_temp);
	mutex_unlock(&batt_drv->chg_lock);

	return simple_read_from_buffer(buf, count, ppos, tmp, strlen(tmp));
}

static ssize_t debug_set_fake_temp(struct file *filp,
					 const char __user *user_buf,
					 size_t count, loff_t *ppos)
{
	struct batt_drv *batt_drv = (struct batt_drv *)filp->private_data;
	int ret = 0, val;
	char buf[8];

	ret = simple_write_to_buffer(buf, sizeof(buf), ppos, user_buf, count);
	if (!ret)
		return -EFAULT;

	buf[ret] = '\0';
	ret = kstrtoint(buf, 0, &val);
	if (ret < 0)
		return ret;

	mutex_lock(&batt_drv->chg_lock);
	batt_drv->fake_temp = val;
	mutex_unlock(&batt_drv->chg_lock);

	return count;
}

BATTERY_DEBUG_ATTRIBUTE(debug_fake_temp_fops, debug_get_fake_temp,
			debug_set_fake_temp);


static enum batt_paired_state
batt_reset_pairing_state(const struct batt_drv *batt_drv)
{
	char dev_info[GBMS_DINF_LEN];
	int ret = 0;

	memset(dev_info, 0xff, sizeof(dev_info));
	ret = gbms_storage_write(GBMS_TAG_DINF, dev_info, sizeof(dev_info));
	if (ret < 0)
		return -EIO;

	return 0;
}

static ssize_t debug_set_pairing_state(struct file *filp,
					 const char __user *user_buf,
					 size_t count, loff_t *ppos)
{
	struct batt_drv *batt_drv = (struct batt_drv *)filp->private_data;
	int ret = 0, val;
	char buf[8];

	ret = simple_write_to_buffer(buf, sizeof(buf), ppos, user_buf, count);
	if (ret <= 0)
		return ret;

	buf[ret] = '\0';
	ret = kstrtoint(buf, 0, &val);
	if (ret < 0)
		return ret;

	mutex_lock(&batt_drv->chg_lock);

	if (val == BATT_PAIRING_ENABLED) {
		batt_drv->pairing_state = BATT_PAIRING_ENABLED;
		mod_delayed_work(system_wq, &batt_drv->batt_work, 0);
	} else if (val == BATT_PAIRING_RESET) {

		/* send a paring enable to re-pair OR reboot */
		ret = batt_reset_pairing_state(batt_drv);
		if (ret == 0)
			batt_drv->pairing_state = BATT_PAIRING_DISABLED;
		else
			count = -EIO;
	} else {
		count = -EINVAL;
	}
	mutex_unlock(&batt_drv->chg_lock);

	return count;
}

BATTERY_DEBUG_ATTRIBUTE(debug_pairing_fops, 0, debug_set_pairing_state);

/* TODO: add write to stop/start collection, erase history etc. */
static ssize_t debug_get_blf_state(struct file *filp, char __user *buf,
				   size_t count, loff_t *ppos)
{
	struct batt_drv *batt_drv = (struct batt_drv *)filp->private_data;
	char tmp[8];

	mutex_lock(&batt_drv->chg_lock);
	scnprintf(tmp, sizeof(tmp), "%d\n", batt_drv->blf_state);
	mutex_unlock(&batt_drv->chg_lock);

	return simple_read_from_buffer(buf, count, ppos, tmp, strlen(tmp));
}
BATTERY_DEBUG_ATTRIBUTE(debug_blf_state_fops, debug_get_blf_state, 0);

static ssize_t debug_get_bhi_status(struct file *filp, char __user *buf,
				   size_t count, loff_t *ppos)
{
	struct batt_drv *batt_drv = (struct batt_drv *)filp->private_data;
	struct health_data *health_data = &batt_drv->health_data;
	const int cap_idx = health_data->bhi_debug_cap_index;
	const int imp_idx = health_data->bhi_debug_imp_index;
	const int sd_idx = health_data->bhi_debug_sd_index;
	const int algo = BHI_ALGO_DEBUG;
	int health_idx = health_data->bhi_debug_health_index;
	int health_status, len;
	char *tmp;

	tmp = kzalloc(PAGE_SIZE, GFP_KERNEL);
	if (!tmp)
		return -ENOMEM;

	if (health_idx == 0)
		health_idx = bhi_calc_health_index(algo, health_data, cap_idx, imp_idx, sd_idx);

	health_status = bhi_calc_health_status(algo, BHI_ROUND_INDEX(health_idx), health_data);

	if (health_data->bhi_debug_health_index != 0)
		scnprintf(tmp, PAGE_SIZE, "%d, %d\n", health_status, health_idx);
	else
		scnprintf(tmp, PAGE_SIZE, "%d, %d [%d/%d %d/%d %d/%d]\n", health_status,
			  health_idx, cap_idx, health_data->bhi_w_ci, imp_idx,
			  health_data->bhi_w_pi, sd_idx, health_data->bhi_w_sd);

	len = simple_read_from_buffer(buf, count, ppos, tmp, strlen(tmp));
	kfree(tmp);

	return len;
}
BATTERY_DEBUG_ATTRIBUTE(debug_bhi_status_fops, debug_get_bhi_status, 0);

static ssize_t debug_set_first_usage_date(struct file *filp,
					  const char __user *user_buf,
					  size_t count, loff_t *ppos)
{
	struct batt_drv *batt_drv = (struct batt_drv *)filp->private_data;
	struct bhi_data *bhi_data = &batt_drv->health_data.bhi_data;
	int ret = 0, val;
	char buf[8];

	ret = simple_write_to_buffer(buf, sizeof(buf), ppos, user_buf, count);
	if (!ret)
		return -EFAULT;

	buf[ret] = '\0';
	ret = kstrtoint(buf, 0, &val);
	if (ret < 0)
		return ret;

	/* reset device activation date */
	if (val == 1) {
		u8 act_date[BATT_EEPROM_TAG_XYMD_LEN];

		memset(act_date, 0xff, sizeof(act_date));
		ret = gbms_storage_write(GBMS_TAG_AYMD, act_date, sizeof(act_date));
		if (ret < 0)
			return -EINVAL;

		/* set a default value */
		bhi_data->act_date[0] = 0x30; /* 0x30 = '0', 2020 */
		bhi_data->act_date[1] = 0x43; /* 0x43 = 'C', 12th */
		bhi_data->act_date[2] = 0x31; /* 0x31 = '1', 1st */
	}

	return count;
}

BATTERY_DEBUG_ATTRIBUTE(debug_first_usage_date_fops, 0, debug_set_first_usage_date);

/* TODO: add writes to restart pairing (i.e. provide key) */
static ssize_t batt_pairing_state_show(struct device *dev,
				       struct device_attribute *attr,
				       char *buf)
{
	struct power_supply *psy = container_of(dev, struct power_supply, dev);
	struct batt_drv *batt_drv = power_supply_get_drvdata(psy);
	int len;

	mutex_lock(&batt_drv->chg_lock);
	len = scnprintf(buf, PAGE_SIZE, "%d\n", batt_drv->pairing_state);
	mutex_unlock(&batt_drv->chg_lock);
	return len;
}

static const DEVICE_ATTR(pairing_state, 0444, batt_pairing_state_show, NULL);


static ssize_t batt_ctl_chg_stats_actual(struct device *dev,
					 struct device_attribute *attr,
					 const char *buf, size_t count)
{
	struct power_supply *psy = container_of(dev, struct power_supply, dev);
	struct batt_drv *batt_drv =(struct batt_drv *)
					power_supply_get_drvdata(psy);

	if (count < 1)
		return -ENODATA;

	switch (buf[0]) {
	case 'p': /* publish data to qual */
	case 'P': /* force publish data to qual */
		batt_chg_stats_pub(batt_drv, "debug cmd", buf[0] == 'P', false);
		break;
	default:
		count = -EINVAL;
		break;
	}

	return count;
}

static ssize_t batt_show_chg_stats_actual(struct device *dev,
				   struct device_attribute *attr, char *buf)
{
	struct power_supply *psy = container_of(dev, struct power_supply, dev);
	struct batt_drv *batt_drv =(struct batt_drv *)
					power_supply_get_drvdata(psy);
	int len;

	mutex_lock(&batt_drv->stats_lock);
	len = batt_chg_stats_cstr(buf, PAGE_SIZE, &batt_drv->ce_data, false,
			aacr_filtered_capacity(batt_drv, &batt_drv->ce_data));
	mutex_unlock(&batt_drv->stats_lock);

	return len;
}

static const DEVICE_ATTR(charge_stats_actual, 0664,
					     batt_show_chg_stats_actual,
					     batt_ctl_chg_stats_actual);

static ssize_t batt_ctl_chg_stats(struct device *dev,
				  struct device_attribute *attr,
				  const char *buf, size_t count)
{
	struct power_supply *psy = container_of(dev, struct power_supply, dev);
	struct batt_drv *batt_drv =(struct batt_drv *)
					power_supply_get_drvdata(psy);

	if (count < 1)
		return -ENODATA;

	mutex_lock(&batt_drv->stats_lock);
	switch (buf[0]) {
	case 0:
	case '0': /* invalidate current qual */
		cev_stats_init(&batt_drv->ce_qual, &batt_drv->chg_profile);
		break;
	}
	mutex_unlock(&batt_drv->stats_lock);

	return count;
}

/* regular and health stats */
static ssize_t batt_chg_qual_stats_cstr(char *buff, int size,
					struct gbms_charging_event *ce_qual,
					bool verbose, int state_capacity)
{
	ssize_t len = 0;

	len += batt_chg_stats_cstr(&buff[len], size - len, ce_qual, verbose, state_capacity);
	if (ce_qual->ce_health.rest_state != CHG_HEALTH_INACTIVE)
		len += batt_health_stats_cstr(&buff[len], size - len,
					      ce_qual, verbose);
	return len;
}

static ssize_t batt_show_chg_stats(struct device *dev,
				   struct device_attribute *attr, char *buf)
{
	struct power_supply *psy = container_of(dev, struct power_supply, dev);
	struct batt_drv *batt_drv =(struct batt_drv *)
					power_supply_get_drvdata(psy);
	struct gbms_charging_event *ce_qual = &batt_drv->ce_qual;
	int len = -ENODATA;

	mutex_lock(&batt_drv->stats_lock);
	if (ce_qual->last_update - ce_qual->first_update)
		len = batt_chg_qual_stats_cstr(buf, PAGE_SIZE, ce_qual, false,
					aacr_filtered_capacity(batt_drv, ce_qual));
	mutex_unlock(&batt_drv->stats_lock);

	return len;
}

static const DEVICE_ATTR(charge_stats, 0664, batt_show_chg_stats,
					     batt_ctl_chg_stats);

/* show current/active and qual data */
static ssize_t batt_show_chg_details(struct device *dev,
				     struct device_attribute *attr, char *buf)
{
	struct power_supply *psy = container_of(dev, struct power_supply, dev);
	struct batt_drv *batt_drv =(struct batt_drv *)
					power_supply_get_drvdata(psy);
	struct gbms_charging_event *ce_data = &batt_drv->ce_data;
	const bool qual_valid = (batt_drv->ce_qual.last_update -
				batt_drv->ce_qual.first_update) != 0;
	int len = 0;

	mutex_lock(&batt_drv->stats_lock);

	/* this is the current one */
	len += batt_chg_stats_cstr(&buf[len], PAGE_SIZE - len, ce_data, true,
				   aacr_filtered_capacity(batt_drv, ce_data));

	/*
	 * stats are accumulated in ce_data->health_stats, rest_* fields
	 * are set on stats_close()
	 */
	if (batt_drv->chg_health.rest_state != CHG_HEALTH_INACTIVE) {
		const struct gbms_ce_tier_stats *h = &batt_drv->ce_data.health_stats;
		const struct gbms_ce_tier_stats *p = &batt_drv->ce_data.health_pause_stats;
		const long elap_h = h->time_fast + h->time_taper + h->time_other;
		const long elap_p = p->time_fast + p->time_taper + p->time_other;
		const ktime_t now = get_boot_sec();
		int vti;

		vti = batt_chg_health_vti(&batt_drv->chg_health);
		len += scnprintf(&buf[len], PAGE_SIZE - len,
				"\nH: %d %d %ld %ld %lld %lld %d",
				batt_drv->chg_health.rest_state,
				vti, elap_h, elap_p, now,
				batt_drv->chg_health.rest_deadline,
				batt_drv->chg_health.always_on_soc);

		/* NOTE: vtier_idx is -1, can also check elap  */
		if (h->soc_in != -1)
			len += gbms_tier_stats_cstr(&buf[len],
						    PAGE_SIZE - len, h, !!elap_h);
		if (p->soc_in != -1)
			len += gbms_tier_stats_cstr(&buf[len],
						    PAGE_SIZE - len, p, !!elap_p);
	}

	len += scnprintf(&buf[len], PAGE_SIZE - len, "\n");

	/* this was the last one (if present) */
	if (qual_valid) {
		len += batt_chg_qual_stats_cstr(
			&buf[len], PAGE_SIZE - len, &batt_drv->ce_qual, true,
			aacr_filtered_capacity(batt_drv, &batt_drv->ce_qual));
		len += scnprintf(&buf[len], PAGE_SIZE - len, "\n");
	}

	mutex_unlock(&batt_drv->stats_lock);

	return len;
}

static const DEVICE_ATTR(charge_details, 0444, batt_show_chg_details,
					       NULL);

/* tier and soc details */
static ssize_t batt_show_ttf_details(struct device *dev,
				     struct device_attribute *attr, char *buf)
{
	struct power_supply *psy = container_of(dev, struct power_supply, dev);
	struct batt_drv *batt_drv = (struct batt_drv *)
					power_supply_get_drvdata(psy);
	struct batt_ttf_stats *ttf_stats;
	int len;

	if (!batt_drv->ssoc_state.buck_enabled)
		return -ENODATA;

	ttf_stats = kzalloc(sizeof(*ttf_stats), GFP_KERNEL);
	if (!ttf_stats)
		return -ENOMEM;

	mutex_lock(&batt_drv->stats_lock);
	/* update a private copy of ttf stats */
	ttf_stats_update(ttf_stats_dup(ttf_stats, &batt_drv->ttf_stats),
			 &batt_drv->ce_data, false);
	mutex_unlock(&batt_drv->stats_lock);

	len = ttf_dump_details(buf, PAGE_SIZE, ttf_stats,
			       batt_drv->ce_data.last_soc);
	kfree(ttf_stats);

	return len;
}

static const DEVICE_ATTR(ttf_details, 0444, batt_show_ttf_details, NULL);

/* house stats */
static ssize_t batt_show_ttf_stats(struct device *dev,
				   struct device_attribute *attr, char *buf)
{
	struct power_supply *psy = container_of(dev, struct power_supply, dev);
	struct batt_drv *batt_drv =(struct batt_drv *)
					power_supply_get_drvdata(psy);
	const int verbose = true;
	int i, len = 0;

	mutex_lock(&batt_drv->stats_lock);

	for (i = 0; i < GBMS_STATS_TIER_COUNT; i++)
		len += ttf_tier_cstr(&buf[len], PAGE_SIZE,
				     &batt_drv->ttf_stats.tier_stats[i]);

	len += scnprintf(&buf[len], PAGE_SIZE - len, "\n");

	if (verbose)
		len += ttf_soc_cstr(&buf[len], PAGE_SIZE - len,
				    &batt_drv->ttf_stats.soc_stats,
				    0, 99);

	mutex_unlock(&batt_drv->stats_lock);

	return len;
}

/* userspace restore the TTF data with this */
static ssize_t batt_ctl_ttf_stats(struct device *dev,
				  struct device_attribute *attr,
				  const char *buf, size_t count)
{
	int res;
	struct power_supply *psy = container_of(dev, struct power_supply, dev);
	struct batt_drv *batt_drv =(struct batt_drv *)
					power_supply_get_drvdata(psy);

	if (count < 1)
		return -ENODATA;
	if (!batt_drv->ssoc_state.buck_enabled)
		return -ENODATA;

	mutex_lock(&batt_drv->stats_lock);
	switch (buf[0]) {
	case 'u':
	case 'U': /* force update */
		ttf_stats_update(&batt_drv->ttf_stats, &batt_drv->ce_data,
				 (buf[0] == 'U'));
		break;
	default:
		/* TODO: userspace restore of the data */
		res = ttf_stats_sscan(&batt_drv->ttf_stats, buf, count);
		if (res < 0)
			count = res;
		break;
	}
	mutex_unlock(&batt_drv->stats_lock);

	return count;
}

static const DEVICE_ATTR(ttf_stats, 0664, batt_show_ttf_stats,
					  batt_ctl_ttf_stats);

/* ------------------------------------------------------------------------- */

static ssize_t chg_health_show_stage(struct device *dev,
				     struct device_attribute *attr, char *buf)
{
	struct power_supply *psy = container_of(dev, struct power_supply, dev);
	struct batt_drv *batt_drv = (struct batt_drv *)
					power_supply_get_drvdata(psy);
	const char *s = "Inactive";

	mutex_lock(&batt_drv->chg_lock);
	switch (batt_drv->chg_health.rest_state) {
	case CHG_HEALTH_DISABLED:
		s = "Disabled";
		break;
	case CHG_HEALTH_ENABLED:
		s = "Enabled";
		break;
	case CHG_HEALTH_PAUSE:
	case CHG_HEALTH_ACTIVE:
		s = "Active";
		break;
	case CHG_HEALTH_DONE:
		s = "Done";
		break;
	default:
		break;
	}
	mutex_unlock(&batt_drv->chg_lock);

	return scnprintf(buf, PAGE_SIZE, "%s\n", s);
}

static const DEVICE_ATTR(charge_stage, 0444, chg_health_show_stage, NULL);

static ssize_t chg_health_charge_limit_get(struct device *dev,
					   struct device_attribute *attr,
					   char *buf)
{
	struct power_supply *psy = container_of(dev, struct power_supply, dev);
	struct batt_drv *batt_drv =(struct batt_drv *)
					power_supply_get_drvdata(psy);

	return scnprintf(buf, PAGE_SIZE, "%d\n",
			 batt_drv->chg_health.always_on_soc);
}

/* setting disable (deadline = -1) or replug (deadline == 0) will disable */
static void batt_set_health_charge_limit(struct batt_drv *batt_drv,
					 const int always_on_soc)
{
	enum chg_health_state rest_state;

	mutex_lock(&batt_drv->chg_lock);

	/*
	 * There are interesting overlaps with the AC standard behavior since
	 * the aon limit can be set at any time (and while AC limit is active)
	 * TODO: fully document the state machine
	 */
	rest_state = batt_drv->chg_health.rest_state;

	if (always_on_soc != -1) {
		switch (rest_state) {
		case CHG_HEALTH_DISABLED: /* didn't meet deadline */
		case CHG_HEALTH_INACTIVE: /* deadline was not provided */
			rest_state = CHG_HEALTH_ENABLED;
			break;
		default:
			/* _DONE, _ENABLED, _ACTIVE, _USER_DISABLED */
			break;
		}
	} else if (batt_drv->chg_health.always_on_soc != -1) {

		switch (rest_state) {
		case CHG_HEALTH_ENABLED: /* waiting for always_on_soc */
		case CHG_HEALTH_ACTIVE: /* activated at always_on_soc */
			if (batt_drv->chg_health.rest_deadline > 0)
				rest_state = CHG_HEALTH_ENABLED;
			else
				rest_state = CHG_HEALTH_INACTIVE;
			break;
		default:
			/* _DONE, _DISABLED, _USER_DISABLED */
			break;
		}
	}

	batt_drv->chg_health.always_on_soc = always_on_soc;
	batt_drv->chg_health.rest_state = rest_state;

	mutex_unlock(&batt_drv->chg_lock);
}

static ssize_t chg_health_charge_limit_set(struct device *dev,
					   struct device_attribute *attr,
					   const char *buf, size_t count)
{
	struct power_supply *psy = container_of(dev, struct power_supply, dev);
	struct batt_drv *batt_drv =(struct batt_drv *)
					power_supply_get_drvdata(psy);
	const int always_on_soc = simple_strtol(buf, NULL, 10);

	/* Always enable AC when SOC is over the trigger point. */
	if (always_on_soc < -1 || always_on_soc > 99)
		return -EINVAL;

	batt_set_health_charge_limit(batt_drv, always_on_soc);
	power_supply_changed(batt_drv->psy);
	return count;
}

static DEVICE_ATTR(charge_limit, 0660, chg_health_charge_limit_get,
		   chg_health_charge_limit_set);

static ssize_t batt_show_chg_deadline(struct device *dev,
				      struct device_attribute *attr, char *buf)
{
	struct power_supply *psy = container_of(dev, struct power_supply, dev);
	struct batt_drv *batt_drv =(struct batt_drv *)
					power_supply_get_drvdata(psy);
	const struct batt_chg_health *rest = &batt_drv->chg_health;
	const bool aon_enabled = rest->always_on_soc != -1;
	const ktime_t now = get_boot_sec();
	long long deadline = 0;
	ktime_t ttf = 0;
	int ret = 0;

	mutex_lock(&batt_drv->chg_lock);

	/*
	 * = (rest_deadline <= 0) means state is either Inactive or Disabled
	 * = (rest_deadline < now) means state is either Done or Disabled
	 *
	 * State becomes Disabled from Enabled or Active when/if msc_logic()
	 * determines that the device cannot reach full before the deadline.
	 *
	 * UI checks for:
	 *   (stage == 'Active' || stage == 'Enabled') && deadline > 0
	 */
	deadline = batt_drv->chg_health.rest_deadline;

	/* ACA: show time to full when ACA triggered */
	if (aon_enabled && rest->rest_state == CHG_HEALTH_ACTIVE) {
		ret = batt_ttf_estimate(&ttf, batt_drv);
		if (ret < 0)
			pr_debug("unable to get ttf (%d)\n", ret);
		else
			deadline = now + ttf;
	}

	if (deadline > 0 && deadline > now)
		deadline -= now;
	else if (deadline > 0)
		deadline = 0;

	mutex_unlock(&batt_drv->chg_lock);

	/*
	 * deadline < 0 feature disabled. deadline = 0 expired or disabled for
	 * this session, deadline > 0 time to deadline otherwise.
	 */
	return scnprintf(buf, PAGE_SIZE, "%lld\n", (long long)deadline);
}

/* userspace restore the TTF data with this */
static ssize_t batt_set_chg_deadline(struct device *dev,
				     struct device_attribute *attr,
				     const char *buf, size_t count)
{
	struct power_supply *psy = container_of(dev, struct power_supply, dev);
	struct batt_drv *batt_drv =(struct batt_drv *)
					power_supply_get_drvdata(psy);
	long long deadline_s;
	bool changed;

	/* API works in seconds */
	deadline_s = simple_strtoll(buf, NULL, 10);

	mutex_lock(&batt_drv->chg_lock);
	/* Let deadline < 0 pass to set stats */
	if (!batt_drv->ssoc_state.buck_enabled && deadline_s >= 0) {
		mutex_unlock(&batt_drv->chg_lock);
		return -EINVAL;
	}

	changed = batt_health_set_chg_deadline(&batt_drv->chg_health,
					       deadline_s);
	mutex_unlock(&batt_drv->chg_lock);

	if (changed) {
		/* charging_policy: vote AC */
		gvotable_cast_long_vote(batt_drv->charging_policy_votable, "MSC_AC",
					CHARGING_POLICY_VOTE_ADAPTIVE_AC,
					batt_drv->chg_health.rest_deadline > 0);

		power_supply_changed(batt_drv->psy);
	}

	gbms_logbuffer_prlog(batt_drv->ttf_stats.ttf_log, LOGLEVEL_INFO, 0, LOGLEVEL_DEBUG,
			     "MSC_HEALTH: deadline_s=%lld deadline at %lld",
			     deadline_s, batt_drv->chg_health.rest_deadline);

	return count;
}

static const DEVICE_ATTR(charge_deadline, 0664, batt_show_chg_deadline,
						batt_set_chg_deadline);

static ssize_t charge_deadline_dryrun_store(struct device *dev,
					    struct device_attribute *attr,
					    const char *buf, size_t count)
{
	struct power_supply *psy = container_of(dev, struct power_supply, dev);
	struct batt_drv *batt_drv =
		(struct batt_drv *)power_supply_get_drvdata(psy);
	long long deadline_s;

	/* API works in seconds */
	deadline_s = simple_strtoll(buf, NULL, 10);

	mutex_lock(&batt_drv->chg_lock);
	if (!batt_drv->ssoc_state.buck_enabled || deadline_s < 0) {
		mutex_unlock(&batt_drv->chg_lock);
		return -EINVAL;
	}
	batt_drv->chg_health.dry_run_deadline = get_boot_sec() + deadline_s;
	mutex_unlock(&batt_drv->chg_lock);

	return count;
}

static DEVICE_ATTR_WO(charge_deadline_dryrun);

enum batt_ssoc_status {
	BATT_SSOC_STATUS_UNKNOWN = 0,
	BATT_SSOC_STATUS_CONNECTED = 1,
	BATT_SSOC_STATUS_DISCONNECTED = 2,
	BATT_SSOC_STATUS_FULL = 3,
};

static ssize_t ssoc_details_show(struct device *dev,
				 struct device_attribute *attr, char *buf)
{
	struct power_supply *psy = container_of(dev, struct power_supply, dev);
	struct batt_drv *batt_drv = power_supply_get_drvdata(psy);
	struct batt_ssoc_state *ssoc_state = &batt_drv->ssoc_state;
	int len = 0;
	enum batt_ssoc_status status = BATT_SSOC_STATUS_UNKNOWN;
	char buff[UICURVE_BUF_SZ] = { 0 };

	mutex_lock(&batt_drv->chg_lock);

	if (ssoc_state->buck_enabled == 0) {
		status = BATT_SSOC_STATUS_DISCONNECTED;
	} else if (ssoc_state->buck_enabled == 1) {
		if (batt_drv->batt_full)
			status = BATT_SSOC_STATUS_FULL;
		else
			status = BATT_SSOC_STATUS_CONNECTED;
	}

	len = scnprintf(
		buf, sizeof(ssoc_state->ssoc_state_cstr),
		"soc: l=%d%% gdf=%d.%02d uic=%d.%02d rl=%d.%02d\n"
		"curve:%s\n"
		"status: ct=%d rl=%d s=%d\n",
		ssoc_get_capacity(ssoc_state), qnum_toint(ssoc_state->ssoc_gdf),
		qnum_fracdgt(ssoc_state->ssoc_gdf),
		qnum_toint(ssoc_state->ssoc_uic),
		qnum_fracdgt(ssoc_state->ssoc_uic),
		qnum_toint(ssoc_state->ssoc_rl),
		qnum_fracdgt(ssoc_state->ssoc_rl),
		ssoc_uicurve_cstr(buff, sizeof(buff), ssoc_state->ssoc_curve),
		ssoc_state->ssoc_curve_type, ssoc_state->rl_status, status);

	mutex_unlock(&batt_drv->chg_lock);

	return len;
}

static const DEVICE_ATTR_RO(ssoc_details);

static ssize_t show_bd_trickle_enable(struct device *dev,
				      struct device_attribute *attr,
				      char *buf)
{
	struct power_supply *psy = container_of(dev, struct power_supply, dev);
	struct batt_drv *batt_drv = power_supply_get_drvdata(psy);

	return scnprintf(buf, PAGE_SIZE, "%d\n",
			 batt_drv->ssoc_state.bd_trickle_enable);
}

static ssize_t set_bd_trickle_enable(struct device *dev,
				     struct device_attribute *attr,
				     const char *buf, size_t count)
{
	struct power_supply *psy = container_of(dev, struct power_supply, dev);
	struct batt_drv *batt_drv = power_supply_get_drvdata(psy);
	int ret = 0, val;

	ret = kstrtoint(buf, 0, &val);
	if (ret < 0)
		return ret;

	batt_drv->ssoc_state.bd_trickle_enable = !!val;

	return count;
}

static DEVICE_ATTR(bd_trickle_enable, 0660,
		   show_bd_trickle_enable, set_bd_trickle_enable);

static ssize_t show_bd_trickle_cnt(struct device *dev,
				   struct device_attribute *attr, char *buf)
{
	struct power_supply *psy = container_of(dev, struct power_supply, dev);
	struct batt_drv *batt_drv = power_supply_get_drvdata(psy);

	return scnprintf(buf, PAGE_SIZE, "%d\n",
			 batt_drv->ssoc_state.bd_trickle_cnt);
}

static ssize_t set_bd_trickle_cnt(struct device *dev,
				  struct device_attribute *attr,
				  const char *buf, size_t count)
{
	struct power_supply *psy = container_of(dev, struct power_supply, dev);
	struct batt_drv *batt_drv = power_supply_get_drvdata(psy);
	int ret = 0, val;

	ret = kstrtoint(buf, 0, &val);
	if (ret < 0)
		return ret;

	batt_drv->ssoc_state.bd_trickle_cnt = val;

	return count;
}

static DEVICE_ATTR(bd_trickle_cnt, 0660,
		   show_bd_trickle_cnt, set_bd_trickle_cnt);

static ssize_t show_bd_trickle_recharge_soc(struct device *dev,
					    struct device_attribute *attr,
					    char *buf)
{
	struct power_supply *psy = container_of(dev, struct power_supply, dev);
	struct batt_drv *batt_drv = power_supply_get_drvdata(psy);

	return scnprintf(buf, PAGE_SIZE, "%d\n",
			 batt_drv->ssoc_state.bd_trickle_recharge_soc);
}

#define BD_RL_SOC_FULL		100
#define BD_RL_SOC_LOW		50
static ssize_t set_bd_trickle_recharge_soc(struct device *dev,
					   struct device_attribute *attr,
					   const char *buf, size_t count)
{
	struct power_supply *psy = container_of(dev, struct power_supply, dev);
	struct batt_drv *batt_drv = power_supply_get_drvdata(psy);
	int ret = 0, val;

	ret = kstrtoint(buf, 0, &val);
	if (ret < 0)
		return ret;

	if ((val >= BD_RL_SOC_FULL) || (val < BD_RL_SOC_LOW))
		return count;

	batt_drv->ssoc_state.bd_trickle_recharge_soc = val;

	return count;
}

static DEVICE_ATTR(bd_trickle_recharge_soc, 0660,
		   show_bd_trickle_recharge_soc, set_bd_trickle_recharge_soc);

static ssize_t show_bd_trickle_dry_run(struct device *dev,
				       struct device_attribute *attr, char *buf)
{
	struct power_supply *psy = container_of(dev, struct power_supply, dev);
	struct batt_drv *batt_drv = power_supply_get_drvdata(psy);

	return scnprintf(buf, PAGE_SIZE, "%d\n",
			 batt_drv->ssoc_state.bd_trickle_dry_run);
}

static ssize_t set_bd_trickle_dry_run(struct device *dev,
				      struct device_attribute *attr,
				      const char *buf, size_t count)
{
	struct power_supply *psy = container_of(dev, struct power_supply, dev);
	struct batt_drv *batt_drv = power_supply_get_drvdata(psy);
	int ret = 0, val;

	ret = kstrtoint(buf, 0, &val);
	if (ret < 0)
		return ret;

	batt_drv->ssoc_state.bd_trickle_dry_run = val ? true : false;

	return count;
}

static DEVICE_ATTR(bd_trickle_dry_run, 0660,
		   show_bd_trickle_dry_run, set_bd_trickle_dry_run);

static ssize_t show_bd_trickle_reset_sec(struct device *dev,
					 struct device_attribute *attr,
					 char *buf)
{
	struct power_supply *psy = container_of(dev, struct power_supply, dev);
	struct batt_drv *batt_drv = power_supply_get_drvdata(psy);

	return scnprintf(buf, PAGE_SIZE, "%d\n",
			 batt_drv->ssoc_state.bd_trickle_reset_sec);
}

static ssize_t set_bd_trickle_reset_sec(struct device *dev,
					struct device_attribute *attr,
					const char *buf, size_t count)
{
	struct power_supply *psy = container_of(dev, struct power_supply, dev);
	struct batt_drv *batt_drv = power_supply_get_drvdata(psy);
	unsigned int val;
	int ret = 0;

	ret = kstrtouint(buf, 0, &val);
	if (ret < 0)
		return ret;

	batt_drv->ssoc_state.bd_trickle_reset_sec = val;

	return count;
}

static DEVICE_ATTR(bd_trickle_reset_sec, 0660,
		   show_bd_trickle_reset_sec, set_bd_trickle_reset_sec);

static ssize_t bd_clear_store(struct device *dev,
			      struct device_attribute *attr,
			      const char *buf, size_t count)
{
	struct power_supply *psy = container_of(dev, struct power_supply, dev);
	struct batt_drv *batt_drv = power_supply_get_drvdata(psy);
	int ret = 0, val = 0;

	ret = kstrtoint(buf, 0, &val);
	if (ret < 0)
		return ret;

	if (val)
		bd_trickle_reset(&batt_drv->ssoc_state, &batt_drv->ce_data);

	return count;
}

static DEVICE_ATTR_WO(bd_clear);

static ssize_t batt_show_time_to_ac(struct device *dev,
				    struct device_attribute *attr, char *buf)
{
	struct power_supply *psy = container_of(dev, struct power_supply, dev);
	struct batt_drv *batt_drv =(struct batt_drv *)
					power_supply_get_drvdata(psy);
	const int soc = CHG_HEALTH_REST_SOC(&batt_drv->chg_health);
	qnum_t soc_raw = ssoc_get_capacity_raw(&batt_drv->ssoc_state);
	qnum_t soc_health = qnum_fromint(soc);
	ktime_t estimate;
	int rc;

	rc = ttf_soc_estimate(&estimate, &batt_drv->ttf_stats,
			      &batt_drv->ce_data, soc_raw,
			      soc_health - qnum_rconst(SOC_ROUND_BASE));
	if (rc < 0)
		estimate = -1;

	if (estimate == -1)
		return -ERANGE;

	return scnprintf(buf, PAGE_SIZE, "%lld\n", (long long)estimate);
}

static const DEVICE_ATTR(time_to_ac, 0444, batt_show_time_to_ac, NULL);

static ssize_t batt_show_ac_soc(struct device *dev,
				    struct device_attribute *attr, char *buf)
{
	struct power_supply *psy = container_of(dev, struct power_supply, dev);
	struct batt_drv *batt_drv =(struct batt_drv *)
					power_supply_get_drvdata(psy);

	return scnprintf(buf, PAGE_SIZE, "%d\n",
			 CHG_HEALTH_REST_SOC(&batt_drv->chg_health));
}

static const DEVICE_ATTR(ac_soc, 0444, batt_show_ac_soc, NULL);


static ssize_t batt_show_charger_state(struct device *dev,
				       struct device_attribute *attr, char *buf)
{
	struct power_supply *psy = container_of(dev, struct power_supply, dev);
	struct batt_drv *batt_drv = power_supply_get_drvdata(psy);

	return scnprintf(buf, PAGE_SIZE, "0x%llx\n", batt_drv->chg_state.v);
}

static const DEVICE_ATTR(charger_state, 0444, batt_show_charger_state, NULL);


static ssize_t batt_show_charge_type(struct device *dev,
				       struct device_attribute *attr, char *buf)
{
	struct power_supply *psy = container_of(dev, struct power_supply, dev);
	struct batt_drv *batt_drv = power_supply_get_drvdata(psy);

	return scnprintf(buf, PAGE_SIZE, "%d\n", batt_drv->chg_state.f.chg_type);
}

static const DEVICE_ATTR(charge_type, 0444, batt_show_charge_type, NULL);


static ssize_t batt_show_constant_charge_current(struct device *dev,
				       struct device_attribute *attr, char *buf)
{
	struct power_supply *psy = container_of(dev, struct power_supply, dev);
	struct batt_drv *batt_drv = power_supply_get_drvdata(psy);

	return scnprintf(buf, PAGE_SIZE, "%d\n", batt_drv->cc_max);
}

static const DEVICE_ATTR(constant_charge_current, 0444,
			 batt_show_constant_charge_current, NULL);


static ssize_t batt_show_constant_charge_voltage(struct device *dev,
				       struct device_attribute *attr, char *buf)
{
	struct power_supply *psy = container_of(dev, struct power_supply, dev);
	struct batt_drv *batt_drv = power_supply_get_drvdata(psy);

	return scnprintf(buf, PAGE_SIZE, "%d\n", batt_drv->fv_uv);
}

static const DEVICE_ATTR(constant_charge_voltage, 0444,
			 batt_show_constant_charge_voltage, NULL);

static ssize_t fan_level_store(struct device *dev,
			       struct device_attribute *attr,
			       const char *buf, size_t count) {
	struct power_supply *psy = container_of(dev, struct power_supply, dev);
	struct batt_drv *batt_drv = power_supply_get_drvdata(psy);
	int ret = 0;
	int level;

	ret = kstrtoint(buf, 0, &level);
	if (ret < 0)
		return ret;

	if ((level < FAN_LVL_UNKNOWN) || (level > FAN_LVL_ALARM))
		return -ERANGE;

	batt_drv->fan_level = level;

	/* always send a power supply event when forcing the value */
	if (batt_drv->psy)
		power_supply_changed(batt_drv->psy);

	return count;
}

static ssize_t fan_level_show(struct device *dev,
			      struct device_attribute *attr, char *buf)
{
	struct power_supply *psy = container_of(dev, struct power_supply, dev);
	struct batt_drv *batt_drv = power_supply_get_drvdata(psy);
	int result = 0;

	if (batt_drv->fan_level == -1 && batt_drv->fan_level_votable)
		result = gvotable_get_current_int_vote(
				batt_drv->fan_level_votable);
	else
		result = batt_drv->fan_level;

	return scnprintf(buf, PAGE_SIZE, "%d\n", result);
}

static const DEVICE_ATTR_RW(fan_level);

static ssize_t show_health_safety_margin(struct device *dev,
				   struct device_attribute *attr, char *buf)
{
	struct power_supply *psy = container_of(dev, struct power_supply, dev);
	struct batt_drv *batt_drv = power_supply_get_drvdata(psy);

	return scnprintf(buf, PAGE_SIZE, "%d\n",
			 batt_drv->health_safety_margin);
}

static ssize_t set_health_safety_margin(struct device *dev,
				  struct device_attribute *attr,
				  const char *buf, size_t count)
{
	struct power_supply *psy = container_of(dev, struct power_supply, dev);
	struct batt_drv *batt_drv = power_supply_get_drvdata(psy);
	int ret = 0, val;

	ret = kstrtoint(buf, 0, &val);
	if (ret < 0)
		return ret;

	/*
	 * less than 0 is not accaptable: we will not reach full in time.
	 * set to 0 to disable PAUSE but keep AC charge
	 */
	if (val < 0)
		val = 0;

	batt_drv->health_safety_margin = val;

	return count;
}

static DEVICE_ATTR(health_safety_margin, 0660,
		    show_health_safety_margin, set_health_safety_margin);

/* BPST ------------------------------------------------------------------- */

static ssize_t bpst_reset_store(struct device *dev,
			      struct device_attribute *attr,
			      const char *buf, size_t count)
{
	struct power_supply *psy = container_of(dev, struct power_supply, dev);
	struct batt_drv *batt_drv = power_supply_get_drvdata(psy);
	struct batt_bpst *bpst_state = &batt_drv->bpst_state;
	int ret = 0, val = 0;

	ret = kstrtoint(buf, 0, &val);
	if (ret < 0)
		return ret;

	if (val) {
		ret = batt_bpst_reset(bpst_state);
		if (ret < 0)
			pr_err("%s: MSC_BPST: Cannot reset GBMS_TAG_BPST (%d)\n", __func__, ret);
	}

	return count;
}

static DEVICE_ATTR_WO(bpst_reset);

static ssize_t show_bpst_detect_disable(struct device *dev,
				        struct device_attribute *attr, char *buf)
{
	struct power_supply *psy = container_of(dev, struct power_supply, dev);
	struct batt_drv *batt_drv = power_supply_get_drvdata(psy);

	return scnprintf(buf, PAGE_SIZE, "%d\n",
			 batt_drv->bpst_state.bpst_detect_disable);
}

static ssize_t set_bpst_detect_disable(struct device *dev,
				       struct device_attribute *attr,
				       const char *buf, size_t count)
{
	struct power_supply *psy = container_of(dev, struct power_supply, dev);
	struct batt_drv *batt_drv = power_supply_get_drvdata(psy);
	int ret = 0, val;

	ret = kstrtoint(buf, 0, &val);
	if (ret < 0)
		return ret;

	mutex_lock(&batt_drv->bpst_state.lock);
	batt_drv->bpst_state.bpst_detect_disable = !!val;
	mutex_unlock(&batt_drv->bpst_state.lock);
	if (batt_drv->psy)
		power_supply_changed(batt_drv->psy);

	return count;
}

static DEVICE_ATTR(bpst_detect_disable, 0660,
		   show_bpst_detect_disable, set_bpst_detect_disable);

/* AACR ------------------------------------------------------------------- */

static ssize_t aacr_state_store(struct device *dev,
			       struct device_attribute *attr,
			       const char *buf, size_t count) {
	struct power_supply *psy = container_of(dev, struct power_supply, dev);
	struct batt_drv *batt_drv = power_supply_get_drvdata(psy);
	int val, state, algo, ret = 0;

	ret = kstrtoint(buf, 0, &val);
	if (ret < 0)
		return ret;

	if (val < BATT_AACR_DISABLED) /* not allow minus value */
		return -ERANGE;

	switch (val) {
	case BATT_AACR_DISABLED:
		state = BATT_AACR_DISABLED;
		algo = BATT_AACR_DISABLED;
		break;
	case BATT_AACR_ENABLED:
		state = BATT_AACR_ENABLED;
		algo = BATT_AACR_ALGO_DEFAULT;
		break;
	case BATT_AACR_ALGO_LOW_B:
		state = BATT_AACR_ENABLED;
		algo = BATT_AACR_ALGO_LOW_B;
		break;
	default:
		return -ERANGE;
	}

	if (batt_drv->aacr_state == state && batt_drv->aacr_algo == algo)
		return count;

	pr_info("aacr_state: %d -> %d, aacr_algo: %d -> %d\n",
		batt_drv->aacr_state, state, batt_drv->aacr_algo, algo);
	batt_drv->aacr_state = state;
	batt_drv->aacr_algo = algo;
	return count;
}

static ssize_t aacr_state_show(struct device *dev,
			      struct device_attribute *attr, char *buf)
{
	struct power_supply *psy = container_of(dev, struct power_supply, dev);
	struct batt_drv *batt_drv = power_supply_get_drvdata(psy);

	return scnprintf(buf, PAGE_SIZE, "%d\n", batt_drv->aacr_state);
}

static const DEVICE_ATTR_RW(aacr_state);


static ssize_t aacr_cycle_grace_store(struct device *dev,
				      struct device_attribute *attr,
				      const char *buf, size_t count)
{
	struct power_supply *psy = container_of(dev, struct power_supply, dev);
	struct batt_drv *batt_drv = power_supply_get_drvdata(psy);
	int value, ret = 0;

	ret = kstrtoint(buf, 0, &value);
	if (ret < 0)
		return ret;

	batt_drv->aacr_cycle_grace = value;
	return count;
}

static ssize_t aacr_cycle_grace_show(struct device *dev,
				     struct device_attribute *attr, char *buf)
{
	struct power_supply *psy = container_of(dev, struct power_supply, dev);
	struct batt_drv *batt_drv = power_supply_get_drvdata(psy);

	return scnprintf(buf, PAGE_SIZE, "%d\n", batt_drv->aacr_cycle_grace);
}

static const DEVICE_ATTR_RW(aacr_cycle_grace);


static ssize_t aacr_cycle_max_store(struct device *dev,
				    struct device_attribute *attr,
				    const char *buf, size_t count)
{
	struct power_supply *psy = container_of(dev, struct power_supply, dev);
	struct batt_drv *batt_drv = power_supply_get_drvdata(psy);
	int value, ret = 0;

	ret = kstrtoint(buf, 0, &value);
	if (ret < 0)
		return ret;

	batt_drv->aacr_cycle_max = value;
	return count;
}

static ssize_t aacr_cycle_max_show(struct device *dev,
				     struct device_attribute *attr, char *buf)
{
	struct power_supply *psy = container_of(dev, struct power_supply, dev);
	struct batt_drv *batt_drv = power_supply_get_drvdata(psy);

	return scnprintf(buf, PAGE_SIZE, "%d\n", batt_drv->aacr_cycle_max);
}

static const DEVICE_ATTR_RW(aacr_cycle_max);

static ssize_t aacr_algo_show(struct device *dev,
			      struct device_attribute *attr, char *buf)
{
	struct power_supply *psy = container_of(dev, struct power_supply, dev);
	struct batt_drv *batt_drv = power_supply_get_drvdata(psy);

	return scnprintf(buf, PAGE_SIZE, "%d\n", batt_drv->aacr_algo);
}

static const DEVICE_ATTR_RO(aacr_algo);

/* Swelling  --------------------------------------------------------------- */

static ssize_t swelling_data_show(struct device *dev,
				 struct device_attribute *attr, char *buf)
{
	struct power_supply *psy = container_of(dev, struct power_supply, dev);
	struct batt_drv *batt_drv = power_supply_get_drvdata(psy);
	struct swelling_data *sd = &batt_drv->sd;
	int len = 0, i;

	len += scnprintf(&buf[len], PAGE_SIZE - len,
			 "temp/soc\tcharge(s)\tdischarge(s)\n");
	for (i = 0; i < BATT_TEMP_RECORD_THR ; i++) {
		len += scnprintf(&buf[len], PAGE_SIZE - len,
				 "%d/%d\t%llu\t%llu\n",
				 sd->temp_thr[i]/10, sd->soc_thr[i],
				 sd->chg[i], sd->dischg[i]);
	}

	return len;
}

static const DEVICE_ATTR_RO(swelling_data);

/* BHI --------------------------------------------------------------------- */

static ssize_t health_index_show(struct device *dev,
				 struct device_attribute *attr, char *buf)
{
	struct power_supply *psy = container_of(dev, struct power_supply, dev);
	struct batt_drv *batt_drv = power_supply_get_drvdata(psy);

	return scnprintf(buf, PAGE_SIZE, "%d\n",
			 BHI_ROUND_INDEX(batt_drv->health_data.bhi_index));
}

static const DEVICE_ATTR_RO(health_index);

static ssize_t health_status_show(struct device *dev,
				  struct device_attribute *attr, char *buf)
{
	struct power_supply *psy = container_of(dev, struct power_supply, dev);
	struct batt_drv *batt_drv = power_supply_get_drvdata(psy);

	return scnprintf(buf, PAGE_SIZE, "%d\n", batt_drv->health_data.bhi_status);
}

static const DEVICE_ATTR_RO(health_status);

static ssize_t health_impedance_index_show(struct device *dev,
				      struct device_attribute *attr, char *buf)
{
	struct power_supply *psy = container_of(dev, struct power_supply, dev);
	struct batt_drv *batt_drv = power_supply_get_drvdata(psy);

	return scnprintf(buf, PAGE_SIZE, "%d\n",
			 BHI_ROUND_INDEX(batt_drv->health_data.bhi_imp_index));
}

static const DEVICE_ATTR_RO(health_impedance_index);

static ssize_t health_capacity_index_show(struct device *dev,
				      struct device_attribute *attr, char *buf)
{
	struct power_supply *psy = container_of(dev, struct power_supply, dev);
	struct batt_drv *batt_drv = power_supply_get_drvdata(psy);

	return scnprintf(buf, PAGE_SIZE, "%d\n",
			 BHI_ROUND_INDEX(batt_drv->health_data.bhi_cap_index));
}

static const DEVICE_ATTR_RO(health_capacity_index);

static ssize_t health_index_stats_show(struct device *dev,
				 struct device_attribute *attr, char *buf)
{
	struct power_supply *psy = container_of(dev, struct power_supply, dev);
	struct batt_drv *batt_drv = power_supply_get_drvdata(psy);
	struct bhi_data *bhi_data = &batt_drv->health_data.bhi_data;
	struct health_data *health_data = &batt_drv->health_data;
	int len = 0, i;

	/* might be POR and FG not ready */
	if (bhi_data->battery_age <= 0 && bhi_data->cycle_count <= 0)
		return len;

	mutex_lock(&batt_drv->chg_lock);

	for (i = BHI_ALGO_DISABLED; i < BHI_ALGO_MAX; i++) {
		int health_index, health_status, cap_index, imp_index, sd_index;
		const int use_algo = batt_bhi_map_algo(i, health_data);

		cap_index = bhi_calc_cap_index(use_algo, batt_drv);
		imp_index = bhi_calc_imp_index(use_algo, health_data);
		sd_index = bhi_calc_sd_index(use_algo, health_data);

		health_index = bhi_calc_health_index(use_algo, health_data, cap_index,
						     imp_index, sd_index);
		health_status = bhi_calc_health_status(use_algo, BHI_ROUND_INDEX(health_index),
						       health_data);

		if (health_index < 0)
			continue;

		pr_debug("bhi: %d: %d, %d,%d,%d %d,%d,%d %d,%d\n", i,
			 health_status, health_index, cap_index, imp_index,
			 bhi_data->swell_cumulative,
			 bhi_health_get_capacity(use_algo, bhi_data),
			 bhi_health_get_impedance(use_algo, bhi_data),
			 bhi_data->battery_age,
			 bhi_data->cycle_count);


		len += scnprintf(&buf[len], PAGE_SIZE - len,
				 "%d: %d, %d,%d,%d %d,%d,%d %d,%d, %d\n",
				 i, health_status,
				 BHI_ROUND_INDEX(health_index),
				 BHI_ROUND_INDEX(cap_index),
				 BHI_ROUND_INDEX(imp_index),
				 bhi_data->swell_cumulative,
				 bhi_health_get_capacity(use_algo, bhi_data),
				 bhi_health_get_impedance(use_algo, bhi_data),
				 bhi_data->battery_age,
				 bhi_data->cycle_count,
				 batt_bpst_stats_update(batt_drv));
	}

	mutex_unlock(&batt_drv->chg_lock);

	return len;
}

static const DEVICE_ATTR_RO(health_index_stats);

static ssize_t health_algo_store(struct device *dev,
				 struct device_attribute *attr,
				 const char *buf, size_t count)
{
	struct power_supply *psy = container_of(dev, struct power_supply, dev);
	struct batt_drv *batt_drv = power_supply_get_drvdata(psy);
	int value, ret;

	ret = kstrtoint(buf, 0, &value);
	if (ret < 0)
		return ret;

	if (value < BHI_ALGO_DISABLED || value >= BHI_ALGO_MAX || value == BHI_ALGO_DTOOL)
		return -EINVAL;

	mutex_lock(&batt_drv->chg_lock);
	batt_drv->health_data.bhi_algo = value;
	ret = batt_bhi_stats_update_all(batt_drv);
	mutex_unlock(&batt_drv->chg_lock);

	if (ret < 0)
		return ret;

	return count;
}

static ssize_t health_algo_show(struct device *dev,
				struct device_attribute *attr, char *buf)
{
	struct power_supply *psy = container_of(dev, struct power_supply, dev);
	struct batt_drv *batt_drv = power_supply_get_drvdata(psy);

	return scnprintf(buf, PAGE_SIZE, "%d\n", batt_drv->health_data.bhi_algo);
}

static const DEVICE_ATTR_RW(health_algo);

static ssize_t health_indi_cap_store(struct device *dev,
				 struct device_attribute *attr,
				 const char *buf, size_t count)
{
	struct power_supply *psy = container_of(dev, struct power_supply, dev);
	struct batt_drv *batt_drv = power_supply_get_drvdata(psy);
	int value, ret;

	ret = kstrtoint(buf, 0, &value);
	if (ret < 0)
		return ret;

	if (value > 100 || value < 0)
		return count;

	batt_drv->health_data.bhi_indi_cap = value;

	return count;
}

static ssize_t health_indi_cap_show(struct device *dev,
				struct device_attribute *attr, char *buf)
{
	struct power_supply *psy = container_of(dev, struct power_supply, dev);
	struct batt_drv *batt_drv = power_supply_get_drvdata(psy);

	return scnprintf(buf, PAGE_SIZE, "%d\n", batt_drv->health_data.bhi_indi_cap);
}

static const DEVICE_ATTR_RW(health_indi_cap);

static ssize_t manufacturing_date_show(struct device *dev,
				       struct device_attribute *attr, char *buf)
{
	struct power_supply *psy = container_of(dev, struct power_supply, dev);
	struct batt_drv *batt_drv = power_supply_get_drvdata(psy);
	struct bm_date *date = &batt_drv->health_data.bhi_data.bm_date;
	struct rtc_time tm;

	/* read manufacturing date when data is not loaded yet */
	if (date->bm_y == 0) {
		int ret;

		ret = batt_get_manufacture_date(&batt_drv->health_data.bhi_data);
		if (ret < 0)
			return scnprintf(buf, PAGE_SIZE, "%d\n", ret);
	}

	tm.tm_year = date->bm_y + 100;	// base is 1900
	tm.tm_mon = date->bm_m - 1;	// 0 is Jan ... 11 is Dec
	tm.tm_mday = date->bm_d;	// 1st ... 31th

	return scnprintf(buf, PAGE_SIZE, "%lld\n", rtc_tm_to_time64(&tm));
}

static const DEVICE_ATTR_RO(manufacturing_date);

#define FIRST_USAGE_DATE_DEFAULT	1606780800 //2020-12-01
#define FIRST_USAGE_DATE_MAX		2147483647 //2038-01-19

static ssize_t first_usage_date_store(struct device *dev,
				      struct device_attribute *attr,
				      const char *buf, size_t count)
{
	struct power_supply *psy = container_of(dev, struct power_supply, dev);
	struct batt_drv *batt_drv = power_supply_get_drvdata(psy);
	struct bhi_data *bhi_data = &batt_drv->health_data.bhi_data;
	int value, ret;

	ret = kstrtoint(buf, 0, &value);
	if (ret < 0)
		return ret;

	/* return if the device tree is set */
	if (bhi_data->first_usage_date)
		return count > 0 ? count : 0;

	/*
	 * set: epoch
	 * when value is 0, set by local time; otherwise, set by system call.
	 */
	if (value == 0 ||
	    (value >= FIRST_USAGE_DATE_DEFAULT && value <= FIRST_USAGE_DATE_MAX)) {
		u8 act_date[BATT_EEPROM_TAG_XYMD_LEN];
		unsigned long long date_in_epoch = value;
		struct rtc_time tm;

		ret = gbms_storage_read(GBMS_TAG_AYMD, act_date, sizeof(act_date));
		if (ret < 0)
			return -EINVAL;

		if (act_date[0] != 0xff || act_date[1] != 0xff || act_date[2] != 0xff)
			return count > 0 ? count : 0;

		if (date_in_epoch == 0) {
			struct timespec64 ts;

			/* set by local time */
			ktime_get_real_ts64(&ts);
			date_in_epoch = ts.tv_sec - (sys_tz.tz_minuteswest * 60);
		}

		/* read manufacturing date when data is not loaded yet */
		if (bhi_data->bm_date.bm_y == 0) {
			ret = batt_get_manufacture_date(bhi_data);
			if (ret < 0)
				pr_warn("cannot get battery manufacture date, ret=%d\n", ret);
		}

		if (bhi_data->bm_date.bm_y) {
			unsigned long long mdate_in_epoch = batt_mdate_to_epoch(bhi_data);

			/* not sooner then manufacture date */
			if (date_in_epoch < mdate_in_epoch)
				date_in_epoch = mdate_in_epoch;
		}
		rtc_time64_to_tm(date_in_epoch, &tm);

		/* convert epoch to date
		 * for example:
		 * epoch: 1643846400 -> tm_year/tm_mon/tm_mday: 122/01/03
		 *                   -> date: 2/02/03 (LAST DIGIT OF YEAR)
		 *                   -> act_date: ASCII 2/2/3
		 */
		act_date[0] = date_to_xymd(tm.tm_year - 100 - 20);	// base is 1900
		act_date[1] = date_to_xymd(tm.tm_mon + 1);		// 0 is Jan ... 11 is Dec
		act_date[2] = date_to_xymd(tm.tm_mday);			// 1st ... 31th

		ret = gbms_storage_write(GBMS_TAG_AYMD, act_date, sizeof(act_date));
		if (ret < 0)
			return -EINVAL;

		/* update bhi_data->act_date */
		memcpy(&bhi_data->act_date, act_date, sizeof(act_date));
	} else {
		pr_warn("%s: input value is invalid %d\n", __func__, value);
	}

	return count > 0 ? count : 0;
}

static ssize_t first_usage_date_show(struct device *dev,
				     struct device_attribute *attr, char *buf)
{
	struct power_supply *psy = container_of(dev, struct power_supply, dev);
	struct batt_drv *batt_drv = power_supply_get_drvdata(psy);
	struct bhi_data *bhi_data = &batt_drv->health_data.bhi_data;
	struct rtc_time tm;
	int ret;

	/* return if the device tree is set */
	if (bhi_data->first_usage_date)
		return scnprintf(buf, PAGE_SIZE, "%d\n", bhi_data->first_usage_date);

	ret = get_activation_date(&batt_drv->health_data, &tm);
	if (ret < 0)
		return scnprintf(buf, PAGE_SIZE, "%d\n", -EIO);

	return scnprintf(buf, PAGE_SIZE, "%lld\n", rtc_tm_to_time64(&tm));
}

static const DEVICE_ATTR_RW(first_usage_date);

static int batt_get_charging_state(const struct batt_drv *batt_drv)
{
	int ret = BATTERY_STATUS_UNKNOWN;
	int type, status;

	/* wait for csi_type updated */
	if (!batt_drv->csi_type_votable)
		return ret;

	type = gvotable_get_current_int_vote(batt_drv->csi_type_votable);
	switch (type) {
	case CSI_TYPE_Normal:
	case CSI_TYPE_None:
		ret = BATTERY_STATUS_NORMAL;
		break;
	case CSI_TYPE_JEITA:
		/* wait for csi_status updated */
		if (!batt_drv->csi_status_votable)
			break;

		status = gvotable_get_current_int_vote(batt_drv->csi_status_votable);
		ret = (status == CSI_STATUS_Health_Cold) ?
		      BATTERY_STATUS_TOO_COLD : BATTERY_STATUS_TOO_HOT;
		break;
	case CSI_TYPE_LongLife:
		ret = BATTERY_STATUS_LONGLIFE;
		break;
	case CSI_TYPE_Adaptive:
		ret = BATTERY_STATUS_ADAPTIVE;
		break;
	default:
		break;
	}

	return ret;
}

static ssize_t charging_state_show(struct device *dev,
				   struct device_attribute *attr, char *buf)
{
	struct power_supply *psy = container_of(dev, struct power_supply, dev);
	struct batt_drv *batt_drv = power_supply_get_drvdata(psy);
	int charging_state = batt_get_charging_state(batt_drv);

	return scnprintf(buf, PAGE_SIZE, "%d\n", charging_state);
}

static const DEVICE_ATTR_RO(charging_state);

static void batt_update_charging_policy(struct batt_drv *batt_drv)
{
	int value;

	value = gvotable_get_current_int_vote(batt_drv->charging_policy_votable);
	if (value == batt_drv->charging_policy)
		return;

	/* update adaptive charging */
	if (value == CHARGING_POLICY_VOTE_ADAPTIVE_AON)
		batt_set_health_charge_limit(batt_drv, ADAPTIVE_ALWAYS_ON_SOC);
	else if (value != CHARGING_POLICY_VOTE_ADAPTIVE_AON &&
		   batt_drv->charging_policy == CHARGING_POLICY_VOTE_ADAPTIVE_AON)
		batt_set_health_charge_limit(batt_drv, -1);

	batt_drv->charging_policy = value;
}

static int charging_policy_translate(int value)
{
	int ret = CHARGING_POLICY_VOTE_DEFAULT;

	switch (value) {
	case CHARGING_POLICY_DEFAULT:
		ret = CHARGING_POLICY_VOTE_DEFAULT;
		break;
	case CHARGING_POLICY_LONGLIFE:
		ret = CHARGING_POLICY_VOTE_LONGLIFE;
		break;
	case CHARGING_POLICY_ADAPTIVE:
		ret = CHARGING_POLICY_VOTE_ADAPTIVE_AON;
		break;
	default:
		break;
	}

	return ret;
}

static ssize_t charging_policy_store(struct device *dev,
				     struct device_attribute *attr,
				     const char *buf, size_t count)
{
	struct power_supply *psy = container_of(dev, struct power_supply, dev);
	struct batt_drv *batt_drv = power_supply_get_drvdata(psy);
	int value, ret;

	ret = kstrtoint(buf, 0, &value);
	if (ret < 0)
		return ret;

	if (value > CHARGING_POLICY_ADAPTIVE || value < CHARGING_POLICY_DEFAULT)
		return count;

	if (!batt_drv->charging_policy_votable) {
		batt_drv->charging_policy_votable =
			gvotable_election_get_handle(VOTABLE_CHARGING_POLICY);
		if (!batt_drv->charging_policy_votable)
			return count;
	}

	gvotable_cast_long_vote(batt_drv->charging_policy_votable, "MSC_USER",
				charging_policy_translate(value), true);
	batt_update_charging_policy(batt_drv);

	return count;
}

static ssize_t charging_policy_show(struct device *dev,
				    struct device_attribute *attr, char *buf)
{
	struct power_supply *psy = container_of(dev, struct power_supply, dev);
	struct batt_drv *batt_drv = power_supply_get_drvdata(psy);
	int value = CHARGING_POLICY_VOTE_UNKNOWN;

	if (!batt_drv->charging_policy_votable)
		batt_drv->charging_policy_votable =
			gvotable_election_get_handle(VOTABLE_CHARGING_POLICY);
	if (batt_drv->charging_policy_votable)
		value = gvotable_get_current_int_vote(batt_drv->charging_policy_votable);

	return scnprintf(buf, PAGE_SIZE, "%d\n", value);
}

static const DEVICE_ATTR_RW(charging_policy);

static ssize_t health_set_cal_mode_store(struct device *dev,
					 struct device_attribute *attr,
					 const char *buf, size_t count)
{
	struct power_supply *psy = container_of(dev, struct power_supply, dev);
	struct batt_drv *batt_drv = (struct batt_drv *)power_supply_get_drvdata(psy);
	int value, ret;

	ret = kstrtoint(buf, 0, &value);
	if (ret < 0)
		return ret;

	mutex_lock(&batt_drv->chg_lock);
	if (batt_drv->health_data.cal_state == REC_STATE_SCHEDULED)
		goto exit_done;

	gbms_logbuffer_prlog(batt_drv->ttf_stats.ttf_log, LOGLEVEL_INFO, 0, LOGLEVEL_DEBUG,
			     "RE_CAL: cal_state: %d, cal_mode:%d -> %d\n",
			     batt_drv->health_data.cal_state,
			     batt_drv->health_data.cal_mode, value);
	batt_drv->health_data.cal_mode = value;
	ret = batt_bhi_update_recalibration_status(batt_drv);
	if (ret < 0)
		count = ret;

exit_done:
	mutex_unlock(&batt_drv->chg_lock);
	return count;
}

static ssize_t health_set_cal_mode_show(struct device *dev, struct device_attribute *attr,
					char *buf)
{
	struct power_supply *psy = container_of(dev, struct power_supply, dev);
	struct batt_drv *batt_drv = (struct batt_drv *)power_supply_get_drvdata(psy);

	return scnprintf(buf, PAGE_SIZE, "%d\n", batt_drv->health_data.cal_mode);
}

static DEVICE_ATTR_RW(health_set_cal_mode);

static ssize_t health_get_cal_state_show(struct device *dev,
				       struct device_attribute *attr, char *buf)
{
	struct power_supply *psy = container_of(dev, struct power_supply, dev);
	struct batt_drv *batt_drv = power_supply_get_drvdata(psy);

	return scnprintf(buf, PAGE_SIZE, "%d\n", batt_drv->health_data.cal_state);
}

static const DEVICE_ATTR_RO(health_get_cal_state);

static ssize_t health_set_low_boundary_store(struct device *dev,
					     struct device_attribute *attr,
					     const char *buf, size_t count)
{
	struct power_supply *psy = container_of(dev, struct power_supply, dev);
	struct batt_drv *batt_drv = power_supply_get_drvdata(psy);
	struct bhi_data *bhi_data = &batt_drv->health_data.bhi_data;
	char tp_type;
	u16 *cpb, capacity[BHI_TREND_POINTS_SIZE];
	const int buf_len = strlen(buf);
	int cnt = 0, len = 0, pos=0, cap_min, cap_max;
	u16 batt_id;

	/* TODO: b/309695456 input data validity check */
	do {
		cap_min = BHI_CAPACITY_MIN;
		cap_max = BHI_CAPACITY_MAX;

		sscanf(&buf[len], "%c:%n", &tp_type, &pos);

		/* if type is not given(pos!=0), using default type - GBMS_TP_TRENDPOINTS */
		if (pos > 0)
			len += pos;
		else
			tp_type = GBMS_TP_TRENDPOINTS;

		switch (tp_type) {
		case GBMS_TP_TRENDPOINTS:
			cpb = &bhi_data->trend[0];
			break;
		case GBMS_TP_LOWER_BOUND:
			cpb = &bhi_data->lower_bound.limit[0];
<<<<<<< HEAD
			break;
		case GBMS_TP_UPPER_BOUND:
			cpb = &bhi_data->upper_bound.limit[0];
			break;
		case GBMS_TP_LOWER_TRIGGER:
			cpb = &bhi_data->lower_bound.trigger[0];
			break;
		case GBMS_TP_UPPER_TRIGGER:
			cpb = &bhi_data->upper_bound.trigger[0];
			break;
=======
			break;
		case GBMS_TP_UPPER_BOUND:
			cpb = &bhi_data->upper_bound.limit[0];
			break;
		case GBMS_TP_LOWER_TRIGGER:
			cpb = &bhi_data->lower_bound.trigger[0];
			break;
		case GBMS_TP_UPPER_TRIGGER:
			cpb = &bhi_data->upper_bound.trigger[0];
			break;
>>>>>>> ffd652b2
		default:
			dev_err(&batt_drv->psy->dev, "incorrect boundary type:%c\n", tp_type);
			return -ERANGE;
		}

		cnt = sscanf(&buf[len], "%hu,%hu,%hu,%hu,%hu,%hu,%hu,%hu,%hu,%hu,%hu%n", &batt_id,
			     &capacity[0], &capacity[1], &capacity[2], &capacity[3], &capacity[4],
			     &capacity[5], &capacity[6], &capacity[7], &capacity[8], &capacity[9],
			     &pos);

		if (cnt != BHI_TREND_POINTS_SIZE + 1)
			return -ERANGE;

		if ((int)batt_id == batt_drv->batt_id &&
		    bhi_bound_validity_check(capacity, cap_min, cap_max))
			memcpy(&cpb[0], capacity, sizeof(capacity));

		len += pos;

		while (buf[len] != '\n' && len < buf_len)
			len++;
	} while (len++ < buf_len);

	return count;
}

static inline int trend_points_to_buffer(char *buf, size_t len, char type, u16 *points)
{
	return scnprintf(buf,len, "%c:%d,%d,%d,%d,%d,%d,%d,%d,%d,%d\n", type,
			 points[0], points[1], points[2], points[3], points[4], points[5],
			 points[6], points[7], points[8], points[9]);
}

static ssize_t health_set_low_boundary_show(struct device *dev, struct device_attribute *attr,
					    char *buf)
{
	struct power_supply *psy = container_of(dev, struct power_supply, dev);
	struct batt_drv *batt_drv = power_supply_get_drvdata(psy);
	struct bhi_data *bhi_data = &batt_drv->health_data.bhi_data;
	int written;
	size_t pos = 0;

	written = trend_points_to_buffer(buf + pos, PAGE_SIZE - pos, GBMS_TP_TRENDPOINTS,
					 bhi_data->trend);
	if (!written)
		return -ENOSPC;
	pos += written;

	written = trend_points_to_buffer(buf + pos, PAGE_SIZE - pos, GBMS_TP_LOWER_BOUND,
					 bhi_data->lower_bound.limit);
	if (!written)
		return -ENOSPC;
	pos += written;

	written = trend_points_to_buffer(buf + pos, PAGE_SIZE - pos, GBMS_TP_UPPER_BOUND,
					 bhi_data->upper_bound.limit);
	if (!written)
		return -ENOSPC;
	pos += written;

	written = trend_points_to_buffer(buf + pos, PAGE_SIZE - pos, GBMS_TP_LOWER_TRIGGER,
					 bhi_data->lower_bound.trigger);
	if (!written)
		return -ENOSPC;
	pos += written;

	written = trend_points_to_buffer(buf + pos, PAGE_SIZE - pos, GBMS_TP_UPPER_TRIGGER,
					 bhi_data->upper_bound.trigger);
	if (!written)
		return -ENOSPC;
	pos += written;

	return pos;
}

static const DEVICE_ATTR_RW(health_set_low_boundary);


static int debug_bhi_cycle_grace_write(void *data, u64 val)
{
	struct batt_drv *batt_drv = (struct batt_drv *)data;

	if (!batt_drv->psy)
		return -EINVAL;

	batt_drv->health_data.bhi_cycle_grace = (int)val;
	return 0;
}

DEFINE_SIMPLE_ATTRIBUTE(debug_bhi_cycle_grace_fops, NULL, debug_bhi_cycle_grace_write, "%llu\n");

/* CSI --------------------------------------------------------------------- */

static ssize_t charging_speed_store(struct device *dev,
				 struct device_attribute *attr,
				 const char *buf, size_t count)
{
	struct power_supply *psy = container_of(dev, struct power_supply, dev);
	struct batt_drv *batt_drv = power_supply_get_drvdata(psy);
	int value, ret;

	ret = kstrtoint(buf, 0, &value);
	if (ret < 0)
		return ret;

	pr_info("fake_charging_speed: %d -> %d\n", batt_drv->fake_charging_speed, value);
	batt_drv->fake_charging_speed = value;

	return count;
}

static ssize_t charging_speed_show(struct device *dev,
				   struct device_attribute *attr, char *buf)
{
	struct power_supply *psy = container_of(dev, struct power_supply, dev);
	struct batt_drv *batt_drv = power_supply_get_drvdata(psy);

	return scnprintf(buf, PAGE_SIZE, "%d\n", batt_drv->csi_current_speed);
}

static const DEVICE_ATTR_RW(charging_speed);


static ssize_t csi_stats_store(struct device *dev, struct device_attribute *attr,
			       const char *buf, size_t count)
{
	struct power_supply *psy = container_of(dev, struct power_supply, dev);
	struct batt_drv *batt_drv = power_supply_get_drvdata(psy);

	if (count < 1)
		return -ENODATA;

	if (buf[0] == '0')
		batt_init_csi_stat(batt_drv);

	return count;
}

static ssize_t csi_stats_show(struct device *dev,
			      struct device_attribute *attr, char *buf)
{
	struct power_supply *psy = container_of(dev, struct power_supply, dev);
	struct batt_drv *batt_drv = power_supply_get_drvdata(psy);
	struct csi_stats *stats = &batt_drv->csi_stats;
	int ver = 0;

	if (stats->time_stat_last_update == 0 || stats->time_sum == 0)
		return 0;

	return scnprintf(buf, PAGE_SIZE,
			"%d,%s,%d,%d,%d,%d,%lld,%d,%d,%lld,%d,%d,%d,%d,%d,%d,%d,%d,%d,%d,%d\n",
			 ver, gbms_chg_ev_adapter_s(stats->ad_type), stats->ad_voltage * 100,
			 stats->ad_amperage * 100, stats->ssoc_in, stats->ssoc_out,
			 stats->time_sum / 60, stats->aggregate_type, stats->aggregate_status,
			 stats->time_effective / 60, stats->temp_min, stats->temp_max,
			 stats->vol_in, stats->vol_out, stats->cc_in, stats->cc_out,
			 (int)(stats->thermal_severity[0] * 100 / stats->time_sum),
			 (int)(stats->thermal_severity[1] * 100 / stats->time_sum),
			 (int)(stats->thermal_severity[2] * 100 / stats->time_sum),
			 (int)(stats->thermal_severity[3] * 100 / stats->time_sum),
			 (int)(stats->thermal_severity[4] * 100 / stats->time_sum));
}

static const DEVICE_ATTR_RW(csi_stats);

static ssize_t power_metrics_polling_rate_store(struct device *dev,
						struct device_attribute *attr,
						const char *buf, size_t count)
{
	struct power_supply *psy = container_of(dev, struct power_supply, dev);
	struct batt_drv *batt_drv = power_supply_get_drvdata(psy);
	unsigned int value, ret = 0;

	ret = kstrtouint(buf, 0, &value);
	if (ret < 0)
		return ret;
	if (value <= 0)
		return -EINVAL;

	batt_drv->power_metrics.polling_rate = value;
	return count;
}

static ssize_t power_metrics_polling_rate_show(struct device *dev,
					       struct device_attribute *attr, char *buf)
{
	struct power_supply *psy = container_of(dev, struct power_supply, dev);
	struct batt_drv *batt_drv = power_supply_get_drvdata(psy);

	return scnprintf(buf, PAGE_SIZE, "%d\n", batt_drv->power_metrics.polling_rate);
}

static const DEVICE_ATTR_RW(power_metrics_polling_rate);

static ssize_t power_metrics_interval_store(struct device *dev,
					    struct device_attribute *attr,
					    const char *buf, size_t count)
{
	struct power_supply *psy = container_of(dev, struct power_supply, dev);
	struct batt_drv *batt_drv = power_supply_get_drvdata(psy);
	unsigned int value, ret = 0;
	const int polling_rate = batt_drv->power_metrics.polling_rate;

	ret = kstrtouint(buf, 0, &value);
	if (ret < 0)
		return ret;
	if ((value >= polling_rate * POWER_METRICS_MAX_DATA) || value < polling_rate)
		return -EINVAL;

	batt_drv->power_metrics.interval = value;
	return count;
}

static ssize_t power_metrics_interval_show(struct device *dev,
					   struct device_attribute *attr, char *buf)
{
	struct power_supply *psy = container_of(dev, struct power_supply, dev);
	struct batt_drv *batt_drv = power_supply_get_drvdata(psy);

	return scnprintf(buf, PAGE_SIZE, "%d\n", batt_drv->power_metrics.interval);
}

static const DEVICE_ATTR_RW(power_metrics_interval);

static long power_metrics_delta_cc(struct batt_drv *batt_drv, int idx1, int idx2)
{
	return batt_drv->power_metrics.data[idx1].charge_count -
	    batt_drv->power_metrics.data[idx2].charge_count;
}

static long power_metrics_avg_vbat(struct batt_drv *batt_drv, int idx1, int idx2)
{
	unsigned long v1 = batt_drv->power_metrics.data[idx1].voltage;
	unsigned long v2 = batt_drv->power_metrics.data[idx2].voltage;

	return (v1 + v2) / 2;
}

static long power_metrics_delta_time(struct batt_drv *batt_drv, int idx1, int idx2)
{
	return batt_drv->power_metrics.data[idx1].time -
	    batt_drv->power_metrics.data[idx2].time;
}

static ssize_t power_metrics_power_show(struct device *dev,
					struct device_attribute *attr, char *buf)
{
	struct power_supply *psy = container_of(dev, struct power_supply, dev);
	struct batt_drv *batt_drv = power_supply_get_drvdata(psy);
	const unsigned int polling_rate = batt_drv->power_metrics.polling_rate;
	const unsigned int interval = batt_drv->power_metrics.interval;
	const unsigned int pm_idx = batt_drv->power_metrics.idx;
	unsigned int step, idx, idx_prev, i;
	long cc, vbat, time, time_prev;
	long power_avg = 0;

	step = interval / polling_rate;
	if (step == 0)
		return scnprintf(buf, PAGE_SIZE, "Error interval.\n");

	idx_prev = pm_idx;
	for (i = 1; i <= step; i++) {
		if (i > pm_idx)
			idx = pm_idx + POWER_METRICS_MAX_DATA - i;
		else
			idx = pm_idx - i;

		if (batt_drv->power_metrics.data[idx].voltage == 0)
			return scnprintf(buf, PAGE_SIZE, "Not enough data.\n");
		if (power_metrics_delta_time(batt_drv, idx_prev, idx) <= 0)
			return scnprintf(buf, PAGE_SIZE, "Time stamp error.\n");

		time = power_metrics_delta_time(batt_drv, pm_idx, idx);
		if (time < interval) {
			/* P += (dCC * V / dT) * (dT / interval) */
			cc = power_metrics_delta_cc(batt_drv, idx_prev, idx);
			vbat = power_metrics_avg_vbat(batt_drv, idx_prev, idx);
			power_avg += (cc * vbat) / interval;
			idx_prev = idx;
			continue;
		}

		if (i == 1) {
			/* P = dCC * V / dT */
			cc = power_metrics_delta_cc(batt_drv, pm_idx, idx);
			vbat = power_metrics_avg_vbat(batt_drv, pm_idx, idx);
			power_avg = cc * vbat / time;
		} else {
			/* P += (dCC * V / dT) * (the left time to interval / interval) */
			cc = power_metrics_delta_cc(batt_drv, idx_prev, idx);
			vbat = power_metrics_avg_vbat(batt_drv, idx_prev, idx);
			time = power_metrics_delta_time(batt_drv, idx_prev, idx);
			time_prev = power_metrics_delta_time(batt_drv, pm_idx, idx_prev);
			power_avg += (cc * vbat * (interval - time_prev) / time ) / interval;
		}

		break;
	}

	return scnprintf(buf, PAGE_SIZE, "%ld\n", power_avg / 1000000);
}

static const DEVICE_ATTR_RO(power_metrics_power);

static ssize_t power_metrics_current_show(struct device *dev,
					  struct device_attribute *attr, char *buf)
{
	struct power_supply *psy = container_of(dev, struct power_supply, dev);
	struct batt_drv *batt_drv = power_supply_get_drvdata(psy);
	const unsigned int polling_rate = batt_drv->power_metrics.polling_rate;
	const unsigned int interval = batt_drv->power_metrics.interval;
	const unsigned int pm_idx = batt_drv->power_metrics.idx;
	unsigned int step, idx, idx_prev, i;
	long cc, time, time_prev;
	long current_avg = 0;

	step = interval / polling_rate;
	if (step == 0)
		return scnprintf(buf, PAGE_SIZE, "Error interval.\n");

	idx_prev = pm_idx;
	for (i = 1; i <= step; i++) {
		if (i > pm_idx)
			idx = pm_idx + POWER_METRICS_MAX_DATA - i;
		else
			idx = pm_idx - i;

		if (batt_drv->power_metrics.data[idx].voltage == 0)
			return scnprintf(buf, PAGE_SIZE, "Not enough data.\n");
		if (power_metrics_delta_time(batt_drv, idx_prev, idx) <= 0)
			return scnprintf(buf, PAGE_SIZE, "Time stamp error.\n");

		time = power_metrics_delta_time(batt_drv, pm_idx, idx);
		if (time < interval) {
			/* I += (dCC / dT) * (dT / interval) */
			cc = power_metrics_delta_cc(batt_drv, idx_prev, idx);
			current_avg += cc / interval;
			idx_prev = idx;
			continue;
		}

		if (i == 1) {
			/* I = dCC / dT */
			cc = power_metrics_delta_cc(batt_drv, pm_idx, idx);
			current_avg = cc / time;
		} else {
			 /* I += (dCC / dT) * (the left time to interval / interval) */
			cc = power_metrics_delta_cc(batt_drv, idx_prev, idx);
			time = power_metrics_delta_time(batt_drv, idx_prev, idx);
			time_prev = power_metrics_delta_time(batt_drv, pm_idx, idx_prev);
			current_avg += (cc * (interval - time_prev) / time) / interval;
		}

		break;
	}

	return scnprintf(buf, PAGE_SIZE, "%ld\n", current_avg);
}

static const DEVICE_ATTR_RO(power_metrics_current);

static ssize_t dev_sn_store(struct device *dev,
			    struct device_attribute *attr,
			    const char *buf, size_t count)
{
	struct power_supply *psy = container_of(dev, struct power_supply, dev);
	struct batt_drv *batt_drv = power_supply_get_drvdata(psy);
	const size_t max_len = sizeof(batt_drv->dev_sn);

	if (strlcpy(batt_drv->dev_sn, buf, max_len) >= max_len)
		pr_warn("Paired data out of bounds\n");

	return count;
}

static ssize_t dev_sn_show(struct device *dev,
			   struct device_attribute *attr, char *buf)
{
	struct power_supply *psy = container_of(dev, struct power_supply, dev);
	struct batt_drv *batt_drv = power_supply_get_drvdata(psy);

	return scnprintf(buf, PAGE_SIZE, "%s\n", batt_drv->dev_sn);
}

static const DEVICE_ATTR_RW(dev_sn);

static ssize_t temp_filter_enable_store(struct device *dev,
			    struct device_attribute *attr,
			    const char *buf, size_t count)
{
	struct power_supply *psy = container_of(dev, struct power_supply, dev);
	struct batt_drv *batt_drv = power_supply_get_drvdata(psy);
	struct batt_temp_filter *temp_filter = &batt_drv->temp_filter;
	int val, ret;
	bool enable;

	ret = kstrtoint(buf, 0, &val);
	if (ret < 0)
		return ret;

	enable = val != 0;

	if (temp_filter->enable != enable) {
		temp_filter->enable = enable;
		temp_filter->force_update = true;
		mod_delayed_work(system_wq, &temp_filter->work, 0);
	}

	return count;
}

static ssize_t temp_filter_enable_show(struct device *dev,
			   struct device_attribute *attr, char *buf)
{
	struct power_supply *psy = container_of(dev, struct power_supply, dev);
	struct batt_drv *batt_drv = power_supply_get_drvdata(psy);

	return scnprintf(buf, PAGE_SIZE, "%d\n", batt_drv->temp_filter.enable);
}

static const DEVICE_ATTR_RW(temp_filter_enable);
/* ------------------------------------------------------------------------- */

static int batt_init_fs(struct batt_drv *batt_drv)
{
	int ret;

	/* stats */
	ret = device_create_file(&batt_drv->psy->dev, &dev_attr_charge_stats);
	if (ret)
		dev_err(&batt_drv->psy->dev, "Failed to create charge_stats\n");

	ret = device_create_file(&batt_drv->psy->dev, &dev_attr_charge_stats_actual);
	if (ret)
		dev_err(&batt_drv->psy->dev, "Failed to create charge_stats_actual\n");

	ret = device_create_file(&batt_drv->psy->dev, &dev_attr_charge_details);
	if (ret)
		dev_err(&batt_drv->psy->dev, "Failed to create charge_details\n");

	ret = device_create_file(&batt_drv->psy->dev, &dev_attr_ssoc_details);
	if (ret)
		dev_err(&batt_drv->psy->dev, "Failed to create ssoc_details\n");

	/* adaptive charging */
	ret = device_create_file(&batt_drv->psy->dev, &dev_attr_charge_deadline);
	if (ret)
		dev_err(&batt_drv->psy->dev, "Failed to create chg_deadline\n");

	ret = device_create_file(&batt_drv->psy->dev, &dev_attr_charge_stage);
	if (ret)
		dev_err(&batt_drv->psy->dev, "Failed to create charge_stage\n");

	ret = device_create_file(&batt_drv->psy->dev, &dev_attr_charge_limit);
	if (ret != 0)
		dev_err(&batt_drv->psy->dev, "Failed to create charge_limit\n");

	ret = device_create_file(&batt_drv->psy->dev, &dev_attr_time_to_ac);
	if (ret != 0)
		dev_err(&batt_drv->psy->dev, "Failed to create time_to_ac\n");

	ret = device_create_file(&batt_drv->psy->dev, &dev_attr_ac_soc);
	if (ret != 0)
		dev_err(&batt_drv->psy->dev, "Failed to create ac_soc\n");

	ret = device_create_file(&batt_drv->psy->dev, &dev_attr_charge_deadline_dryrun);
	if (ret != 0)
		dev_err(&batt_drv->psy->dev, "Failed to create chg_deadline_dryrun\n");

	/* time to full */
	ret = device_create_file(&batt_drv->psy->dev, &dev_attr_ttf_stats);
	if (ret)
		dev_err(&batt_drv->psy->dev, "Failed to create ttf_stats\n");

	ret = device_create_file(&batt_drv->psy->dev, &dev_attr_ttf_details);
	if (ret)
		dev_err(&batt_drv->psy->dev, "Failed to create ttf_details\n");

	/* TRICKLE-DEFEND */
	ret = device_create_file(&batt_drv->psy->dev, &dev_attr_bd_trickle_enable);
	if (ret)
		dev_err(&batt_drv->psy->dev, "Failed to create bd_trickle_enable\n");

	ret = device_create_file(&batt_drv->psy->dev, &dev_attr_bd_trickle_cnt);
	if (ret)
		dev_err(&batt_drv->psy->dev, "Failed to create bd_trickle_cnt\n");

	ret = device_create_file(&batt_drv->psy->dev, &dev_attr_bd_trickle_recharge_soc);
	if (ret)
		dev_err(&batt_drv->psy->dev, "Failed to create bd_trickle_recharge_soc\n");

	ret = device_create_file(&batt_drv->psy->dev, &dev_attr_bd_trickle_dry_run);
	if (ret)
		dev_err(&batt_drv->psy->dev, "Failed to create bd_trickle_dry_run\n");

	ret = device_create_file(&batt_drv->psy->dev, &dev_attr_bd_trickle_reset_sec);
	if (ret)
		dev_err(&batt_drv->psy->dev, "Failed to create bd_trickle_reset_sec\n");

	ret = device_create_file(&batt_drv->psy->dev, &dev_attr_bd_clear);
	if (ret)
		dev_err(&batt_drv->psy->dev, "Failed to create bd_clear\n");

	ret = device_create_file(&batt_drv->psy->dev, &dev_attr_pairing_state);
	if (ret)
		dev_err(&batt_drv->psy->dev, "Failed to create pairing_state\n");

	ret = device_create_file(&batt_drv->psy->dev, &dev_attr_cycle_counts);
	if (ret)
		dev_err(&batt_drv->psy->dev, "Failed to create cycle_counts\n");

	ret = device_create_file(&batt_drv->psy->dev, &dev_attr_charge_full_estimate);
	if (ret)
		dev_err(&batt_drv->psy->dev, "Failed to create chage_full_estimate\n");

	/* google_resistance and resistance */
	ret = device_create_file(&batt_drv->psy->dev, &dev_attr_resistance_avg);
	if (ret)
		dev_err(&batt_drv->psy->dev, "Failed to create resistance_avg\n");

	ret = device_create_file(&batt_drv->psy->dev, &dev_attr_resistance);
	if (ret)
		dev_err(&batt_drv->psy->dev, "Failed to create resistance\n");

	/* monitoring */
	ret = device_create_file(&batt_drv->psy->dev, &dev_attr_charger_state);
	if (ret)
		dev_err(&batt_drv->psy->dev, "Failed to create charger state\n");
	ret = device_create_file(&batt_drv->psy->dev, &dev_attr_charge_type);
	if (ret)
		dev_err(&batt_drv->psy->dev, "Failed to create charge_type\n");
	ret = device_create_file(&batt_drv->psy->dev, &dev_attr_constant_charge_current);
	if (ret)
		dev_err(&batt_drv->psy->dev, "Failed to create constant charge current\n");
	ret = device_create_file(&batt_drv->psy->dev, &dev_attr_constant_charge_voltage);
	if (ret)
		dev_err(&batt_drv->psy->dev, "Failed to create constant charge voltage\n");
	ret = device_create_file(&batt_drv->psy->dev, &dev_attr_fan_level);
	if (ret)
		dev_err(&batt_drv->psy->dev, "Failed to create fan level\n");
	ret = device_create_file(&batt_drv->psy->dev, &dev_attr_health_safety_margin);
	if (ret)
		dev_err(&batt_drv->psy->dev, "Failed to create health safety margin\n");
	/* aacr */
	ret = device_create_file(&batt_drv->psy->dev, &dev_attr_aacr_state);
	if (ret)
		dev_err(&batt_drv->psy->dev, "Failed to create aacr state\n");
	ret = device_create_file(&batt_drv->psy->dev, &dev_attr_aacr_cycle_grace);
	if (ret)
		dev_err(&batt_drv->psy->dev, "Failed to create aacr cycle grace\n");
	ret = device_create_file(&batt_drv->psy->dev, &dev_attr_aacr_cycle_max);
	if (ret)
		dev_err(&batt_drv->psy->dev, "Failed to create aacr cycle max\n");
	ret = device_create_file(&batt_drv->psy->dev, &dev_attr_aacr_algo);
	if (ret)
		dev_err(&batt_drv->psy->dev, "Failed to create aacr algo\n");

	/* health and health index */
	ret = device_create_file(&batt_drv->psy->dev, &dev_attr_swelling_data);
	if (ret)
		dev_err(&batt_drv->psy->dev, "Failed to create swelling_data\n");
	ret = device_create_file(&batt_drv->psy->dev, &dev_attr_health_index);
	if (ret)
		dev_err(&batt_drv->psy->dev, "Failed to create health index\n");
	ret = device_create_file(&batt_drv->psy->dev, &dev_attr_health_status);
	if (ret)
		dev_err(&batt_drv->psy->dev, "Failed to create health status\n");
	ret = device_create_file(&batt_drv->psy->dev, &dev_attr_health_capacity_index);
	if (ret)
		dev_err(&batt_drv->psy->dev, "Failed to create health capacity index\n");
	ret = device_create_file(&batt_drv->psy->dev, &dev_attr_health_index_stats);
	if (ret)
		dev_err(&batt_drv->psy->dev, "Failed to create health index stats\n");
	ret = device_create_file(&batt_drv->psy->dev, &dev_attr_health_impedance_index);
	if (ret)
		dev_err(&batt_drv->psy->dev, "Failed to create health perf index\n");
	ret = device_create_file(&batt_drv->psy->dev, &dev_attr_health_algo);
	if (ret)
		dev_err(&batt_drv->psy->dev, "Failed to create health algo\n");
	ret = device_create_file(&batt_drv->psy->dev, &dev_attr_health_indi_cap);
	if (ret)
		dev_err(&batt_drv->psy->dev, "Failed to create health individual capacity\n");
	ret = device_create_file(&batt_drv->psy->dev, &dev_attr_manufacturing_date);
	if (ret)
		dev_err(&batt_drv->psy->dev, "Failed to create manufacturing date\n");
	ret = device_create_file(&batt_drv->psy->dev, &dev_attr_first_usage_date);
	if (ret)
		dev_err(&batt_drv->psy->dev, "Failed to create first usage date\n");
	ret = device_create_file(&batt_drv->psy->dev, &dev_attr_charging_state);
	if (ret)
		dev_err(&batt_drv->psy->dev, "Failed to create charging state\n");
	ret = device_create_file(&batt_drv->psy->dev, &dev_attr_charging_policy);
	if (ret)
		dev_err(&batt_drv->psy->dev, "Failed to create charging policy\n");
	ret = device_create_file(&batt_drv->psy->dev, &dev_attr_health_set_cal_mode);
	if (ret)
		dev_err(&batt_drv->psy->dev, "Failed to create health_set_cal_mode\n");
	ret = device_create_file(&batt_drv->psy->dev, &dev_attr_health_get_cal_state);
	if (ret)
		dev_err(&batt_drv->psy->dev, "Failed to create health_get_cal_state\n");

	ret = device_create_file(&batt_drv->psy->dev, &dev_attr_health_set_low_boundary);
	if (ret)
		dev_err(&batt_drv->psy->dev, "Failed to create health_set_low_boundary\n");

	/* csi */
	ret = device_create_file(&batt_drv->psy->dev, &dev_attr_charging_speed);
	if (ret)
		dev_err(&batt_drv->psy->dev, "Failed to create charging speed\n");
	ret = device_create_file(&batt_drv->psy->dev, &dev_attr_csi_stats);
	if (ret)
		dev_err(&batt_drv->psy->dev, "Failed to create csi_stats\n");
	ret = device_create_file(&batt_drv->psy->dev, &dev_attr_power_metrics_polling_rate);
	if (ret)
		dev_err(&batt_drv->psy->dev, "Failed to create power_metrics_polling_rate\n");
	ret = device_create_file(&batt_drv->psy->dev, &dev_attr_power_metrics_interval);
	if (ret)
		dev_err(&batt_drv->psy->dev, "Failed to create power_metrics_interval\n");
	ret = device_create_file(&batt_drv->psy->dev, &dev_attr_power_metrics_power);
	if (ret)
		dev_err(&batt_drv->psy->dev, "Failed to create power_metrics_power\n");
	ret = device_create_file(&batt_drv->psy->dev, &dev_attr_power_metrics_current);
	if (ret)
		dev_err(&batt_drv->psy->dev, "Failed to create power_metrics_current\n");
	ret = device_create_file(&batt_drv->psy->dev, &dev_attr_dev_sn);
	if (ret)
		dev_err(&batt_drv->psy->dev, "Failed to create dev sn\n");

	/* temperature filter */
	ret = device_create_file(&batt_drv->psy->dev, &dev_attr_temp_filter_enable);
	if (ret)
		dev_err(&batt_drv->psy->dev, "Failed to create temp_filter_enable\n");

	return 0;

}

static int batt_init_debugfs(struct batt_drv *batt_drv)
{
	struct dentry *de = NULL;

	de = debugfs_create_dir("google_battery", 0);
	if (IS_ERR_OR_NULL(de))
		return 0;

	debugfs_create_u32("debug_level", 0644, de, &debug_printk_prlog);
	debugfs_create_file("cycle_count_sync", 0600, de, batt_drv,
			    &cycle_count_bins_sync_fops);
	debugfs_create_file("ssoc_gdf", 0644, de, batt_drv, &debug_ssoc_gdf_fops);
	debugfs_create_file("ssoc_uic", 0644, de, batt_drv, &debug_ssoc_uic_fops);
	debugfs_create_file("ssoc_rls", 0444, de, batt_drv, &debug_ssoc_rls_fops);
	debugfs_create_file("fv_dc_ratio", 0644, de, batt_drv, &debug_fv_dc_ratio_fops);
	debugfs_create_file("mp_tz", 0644, de, batt_drv, &debug_mp_tz_fops);
	debugfs_create_u32("mp_soc_limit_low", 0600, de, &batt_drv->soc_mp_limit_low);
	debugfs_create_u32("mp_soc_limit_high", 0600, de, &batt_drv->soc_mp_limit_high);
	debugfs_create_u32("mp_therm_limit", 0600, de, &batt_drv->therm_mp_limit);
	debugfs_create_u32("mp_max_ratio_limit", 0600, de, &batt_drv->max_ratio_mp_limit);
	debugfs_create_u32("hda_tz_limit", 0600, de, &batt_drv->hda_tz_limit);
	debugfs_create_file("ssoc_uicurve", 0644, de, batt_drv,
			    &debug_ssoc_uicurve_cstr_fops);
	debugfs_create_file("force_psy_update", 0400, de, batt_drv,
			    &debug_force_psy_update_fops);
	debugfs_create_file("pairing_state", 0200, de, batt_drv, &debug_pairing_fops);
	debugfs_create_file("temp", 0400, de, batt_drv, &debug_fake_temp_fops);
	debugfs_create_u32("battery_present", 0600, de,
			   &batt_drv->fake_battery_present);

	/* history */
	debugfs_create_file("blf_state", 0400, de, batt_drv, &debug_blf_state_fops);
	debugfs_create_u32("blf_collect_now", 0600, de, &batt_drv->blf_collect_now);

	/* defender */
	debugfs_create_u32("fake_capacity", 0600, de,
			    &batt_drv->fake_capacity);

	/* aacr test */
	debugfs_create_u32("fake_aacr_cc", 0600, de,
			    &batt_drv->fake_aacr_cc);

	/* health charging (adaptive charging) */
	debugfs_create_file("chg_health_thr_soc", 0600, de, batt_drv,
			    &debug_chg_health_thr_soc_fops);
	debugfs_create_file("chg_health_rest_rate", 0600, de, batt_drv,
			    &debug_chg_health_rest_rate_fops);
	debugfs_create_file("chg_health_rest_rate_before_trigger", 0600, de, batt_drv,
			    &debug_chg_health_rest_rate_before_trigger_fops);
	debugfs_create_file("chg_health_stage", 0600, de, batt_drv,
			    &debug_chg_health_stage_fops);

	/* charging table */
	debugfs_create_file("chg_raw_profile", 0644, de, batt_drv,
			    &debug_chg_raw_profile_fops);

	/* battery virtual sensor*/
	debugfs_create_u32("batt_vs_w", 0600, de, &batt_drv->batt_vs_w);

	/* power metrics */
	debugfs_create_file("power_metrics", 0400, de, batt_drv, &debug_power_metrics_fops);

	/* bhi fullcapnom count */
	debugfs_create_u32("bhi_w_ci", 0644, de, &batt_drv->health_data.bhi_w_ci);
	debugfs_create_u32("bhi_w_pi", 0644, de, &batt_drv->health_data.bhi_w_pi);
	debugfs_create_u32("bhi_w_sd", 0644, de, &batt_drv->health_data.bhi_w_sd);
	debugfs_create_u32("act_impedance", 0644, de,
			   &batt_drv->health_data.bhi_data.act_impedance);
	debugfs_create_u32("bhi_debug_cycle_count", 0644, de,
			   &batt_drv->health_data.bhi_debug_cycle_count);
	debugfs_create_u32("bhi_debug_cap_idx", 0644, de,
			   &batt_drv->health_data.bhi_debug_cap_index);
	debugfs_create_u32("bhi_debug_imp_idx", 0644, de,
			   &batt_drv->health_data.bhi_debug_imp_index);
	debugfs_create_u32("bhi_debug_sd_idx", 0644, de,
			   &batt_drv->health_data.bhi_debug_sd_index);
	debugfs_create_u32("bhi_debug_health_idx", 0644, de,
			   &batt_drv->health_data.bhi_debug_health_index);
	debugfs_create_u32("bhi_debug_health_status", 0644, de,
			   &batt_drv->health_data.bhi_debug_health_status);
	debugfs_create_file("bhi_debug_status", 0644, de, batt_drv,
			   &debug_bhi_status_fops);
	debugfs_create_file("bhi_debug_cycle_grace", 0644, de, batt_drv,
			    &debug_bhi_cycle_grace_fops);
	debugfs_create_file("reset_first_usage_date", 0644, de, batt_drv,
			    &debug_first_usage_date_fops);

	/* google_resistance, tuning */
	debugfs_create_u32("ravg_temp_low", 0644, de,
			   &batt_drv->health_data.bhi_data.res_state.res_temp_low);
	debugfs_create_u32("ravg_temp_high", 0644, de,
			   &batt_drv->health_data.bhi_data.res_state.res_temp_high);
	debugfs_create_u32("ravg_soc_low", 0644, de,
			   &batt_drv->health_data.bhi_data.res_state.ravg_soc_low);
	debugfs_create_u32("ravg_soc_high", 0644, de,
			   &batt_drv->health_data.bhi_data.res_state.ravg_soc_high);
	debugfs_create_file("ravg", 0400, de,  batt_drv, &debug_ravg_fops);

	/* battery temperature filter */
	debugfs_create_u32("temp_filter_default_interval", 0644, de,
			   &batt_drv->temp_filter.default_interval);
	debugfs_create_u32("temp_filter_fast_interval", 0644, de,
			   &batt_drv->temp_filter.fast_interval);
	debugfs_create_u32("temp_filter_resume_delay_interval", 0644, de,
			   &batt_drv->temp_filter.resume_delay_time);

	/* shutdown flag */
	debugfs_create_u32("boot_to_os_attempts", 0660, de, &batt_drv->boot_to_os_attempts);

	/* drain test */
	debugfs_create_u32("restrict_level_critical", 0644, de, &batt_drv->restrict_level_critical);

	return 0;
}

/* bpst detection */
static int batt_bpst_init_fs(struct batt_drv *batt_drv)
{
	int ret;

	if (!batt_drv->bpst_state.bpst_enable)
		return 0;

	ret = device_create_file(&batt_drv->psy->dev, &dev_attr_bpst_reset);
	if (ret)
		dev_err(&batt_drv->psy->dev, "Failed to create bpst_reset\n");
	ret = device_create_file(&batt_drv->psy->dev, &dev_attr_bpst_detect_disable);
	if (ret)
		dev_err(&batt_drv->psy->dev, "Failed to create bpst_detect_disable\n");

	return 0;

}

static int batt_bpst_init_debugfs(struct batt_drv *batt_drv)
{
	struct dentry *de = NULL;

	de = debugfs_create_dir("bpst", 0);
	if (IS_ERR_OR_NULL(de))
		return 0;

	debugfs_create_file("bpst_sbd_status", 0600, de, batt_drv,
			    &debug_bpst_sbd_status_fops);
	debugfs_create_u32("bpst_count_threshold", 0600, de,
			    &batt_drv->bpst_state.bpst_count_threshold);
	debugfs_create_u32("bpst_chg_rate", 0600, de,
			    &batt_drv->bpst_state.bpst_chg_rate);

	return 0;
}

/* ------------------------------------------------------------------------- */

/* could also use battery temperature, age */
static bool gbatt_check_dead_battery(const struct batt_drv *batt_drv)
{
	return ssoc_get_capacity(&batt_drv->ssoc_state) == 0;
}

#define VBATT_CRITICAL_LEVEL		3300000
#define VBATT_CRITICAL_DEADLINE_SEC	40

static bool gbatt_check_critical_level(const struct batt_drv *batt_drv,
				       int fg_status)
{
	const struct batt_ssoc_state *ssoc_state = &batt_drv->ssoc_state;
	const int soc = ssoc_get_real(ssoc_state);

	if (fg_status == POWER_SUPPLY_STATUS_UNKNOWN)
		return true;

	if (batt_drv->restrict_level_critical || soc != 0)
		return false;

	/* debounce with battery voltage (if set) for VBATT_CRITICAL_DEADLINE_SEC at boot */
	if (ssoc_state->buck_enabled == 1 &&
	    fg_status == POWER_SUPPLY_STATUS_DISCHARGING) {
		const ktime_t now = get_boot_sec();
		int vbatt;

		/* disable the check */
		if (now > VBATT_CRITICAL_DEADLINE_SEC || batt_drv->batt_critical_voltage == 0)
			return true;

		vbatt = GPSY_GET_PROP(batt_drv->fg_psy, POWER_SUPPLY_PROP_VOLTAGE_NOW);
		if (vbatt == -EAGAIN)
			return false;

		return (vbatt < 0) ? : vbatt < batt_drv->batt_critical_voltage;
	}

	/* here soc == 0, shutdown if not connected or if state is not charging  */
	return ssoc_state->buck_enabled == 0 || fg_status != POWER_SUPPLY_STATUS_CHARGING;
}

#define SSOC_LEVEL_FULL		SSOC_SPOOF
#define SSOC_LEVEL_HIGH		80
#define SSOC_LEVEL_NORMAL	30
#define SSOC_LEVEL_LOW		0

/*
 * could also use battery temperature, age.
 * NOTE: this implementation looks at the SOC% but it might be looking to
 * other quantities or flags.
 * NOTE: CRITICAL_LEVEL implies BATTERY_DEAD but BATTERY_DEAD doesn't imply
 * CRITICAL.
 */
static int gbatt_get_capacity_level(const struct batt_drv *batt_drv,
				    int fg_status)
{
	const struct batt_ssoc_state *ssoc_state = &batt_drv->ssoc_state;
	const int soc = ssoc_get_real(ssoc_state);
	int capacity_level;

	if (soc >= SSOC_LEVEL_FULL) {
		capacity_level = POWER_SUPPLY_CAPACITY_LEVEL_FULL;
	} else if (soc > SSOC_LEVEL_HIGH) {
		capacity_level = POWER_SUPPLY_CAPACITY_LEVEL_HIGH;
	} else if (soc > SSOC_LEVEL_NORMAL) {
		capacity_level = POWER_SUPPLY_CAPACITY_LEVEL_NORMAL;
	} else if (soc > SSOC_LEVEL_LOW) {
		capacity_level = POWER_SUPPLY_CAPACITY_LEVEL_LOW;
	} else if (ssoc_state->buck_enabled == -1) {
		/* only at startup, this should not happen */
		capacity_level = POWER_SUPPLY_CAPACITY_LEVEL_UNKNOWN;
	} else if (gbatt_check_critical_level(batt_drv, fg_status)) {
		capacity_level = POWER_SUPPLY_CAPACITY_LEVEL_CRITICAL;
	} else {
		capacity_level = POWER_SUPPLY_CAPACITY_LEVEL_LOW;
	}

	return capacity_level;
}

static int gbatt_get_temp(struct batt_drv *batt_drv, int *temp)
{
	int err = 0;

	if (batt_drv->fake_temp)
		*temp = batt_drv->fake_temp;
	else
		err = gbatt_get_raw_temp(batt_drv, temp);

	return err;
}

static int batt_do_md5(const u8 *data, unsigned int len, u8 *result)
{
	struct crypto_shash *tfm;
	struct shash_desc *shash;
	int size, ret = 0;

	tfm = crypto_alloc_shash("md5", 0, 0);
	if (IS_ERR(tfm)) {
		pr_err("Error MD5 transform: %ld\n", PTR_ERR(tfm));
		return PTR_ERR(tfm);
	}

	size = sizeof(struct shash_desc) + crypto_shash_descsize(tfm);
	shash = kmalloc(size, GFP_KERNEL);
	if (!shash)
		return -ENOMEM;

	shash->tfm = tfm;
	ret = crypto_shash_digest(shash, data, len, result);
	kfree(shash);
	crypto_free_shash(tfm);

	return ret;
}

/* called with a lock on ->chg_lock */
static enum batt_paired_state batt_check_pairing_state(struct batt_drv *batt_drv)
{
	char dev_info[GBMS_DINF_LEN];
	char mfg_info[GBMS_MINF_LEN];
	u8 *dev_info_check = batt_drv->dev_info_check;
	int ret, len;

	len = strlen(batt_drv->dev_sn);

	/* No dev_sn, return current state */
	if (len == 0)
		return batt_drv->pairing_state;

	ret = gbms_storage_read(GBMS_TAG_DINF, dev_info, GBMS_DINF_LEN);
	if (ret < 0) {
		pr_err("Read device pairing info failed, ret=%d\n", ret);
		return BATT_PAIRING_READ_ERROR;
	}

	if (batt_drv->dev_info_check[0] == 0) {
		char data[DEV_SN_LENGTH + GBMS_MINF_LEN];

		ret = gbms_storage_read(GBMS_TAG_MINF, mfg_info, GBMS_MINF_LEN);
		if (ret < 0) {
			pr_err("read mfg info. fail, ret=%d\n", ret);
			return BATT_PAIRING_READ_ERROR;
		}

		memcpy(data, batt_drv->dev_sn, len);
		memcpy(&data[len], mfg_info, GBMS_MINF_LEN);

		ret = batt_do_md5(data, len + GBMS_MINF_LEN, dev_info_check);
		if (ret < 0) {
			pr_err("execute batt_do_md5 fail, ret=%d\n", ret);
			return BATT_PAIRING_MISMATCH;
		}
	}

	/* new battery: pair the battery to this device */
	if (dev_info[0] == 0xFF) {

		ret = gbms_storage_write(GBMS_TAG_DINF, dev_info_check, GBMS_DINF_LEN);
		if (ret < 0) {
			pr_err("Pairing to this device failed, ret=%d\n", ret);
			return BATT_PAIRING_WRITE_ERROR;
		}

	/* recycled battery */
	} else if (strncmp(dev_info, dev_info_check, strlen(dev_info_check))) {
		pr_warn("Battery paired to a different device\n");

		return BATT_PAIRING_MISMATCH;
	}

	return BATT_PAIRING_PAIRED;
}

/*  TODO: handle history collection, use storage */
static int batt_hist_data_collect(void *h, int idx)
{
	int cnt;

	cnt = gbms_storage_read(GBMS_TAG_CLHI, h, 0);
	if (cnt > 0)
		cnt = gbms_storage_write_data(GBMS_TAG_HIST, h, cnt, idx);

	return cnt;
}

/* TODO: handle history collection, use storage */
static void batt_hist_free_data(void *p)
{
	if (p)
		kfree(p);
}

/* save data in hours */
#define SAVE_UNIT 3600
static void gbatt_save_sd(struct swelling_data *sd)
{
	u16 sd_saved[BATT_SD_SAVE_SIZE];
	bool update_save_data = false;
	int i, j, ret = 0;

	/* Change seconds to hours */
	for (i = 0; i < BATT_TEMP_RECORD_THR; i++) {
		j = i + SD_DISCHG_START;

		sd_saved[i] = ktime_divns(sd->chg[i], SAVE_UNIT) < BATT_SD_MAX_HOURS ?
			      ktime_divns(sd->chg[i], SAVE_UNIT) : BATT_SD_MAX_HOURS;

		sd_saved[j] = ktime_divns(sd->dischg[i], SAVE_UNIT) < BATT_SD_MAX_HOURS ?
			      ktime_divns(sd->dischg[i], SAVE_UNIT) : BATT_SD_MAX_HOURS;

		if (sd_saved[i] > sd->saved[i] ||
		    sd_saved[j] > sd->saved[j]) {
			sd->saved[i] = sd_saved[i];
			sd->saved[j] = sd_saved[j];
			update_save_data = true;
		}
	}

	if (!update_save_data)
		return;

	ret = gbms_storage_write(GBMS_TAG_STRD, &sd->saved, sizeof(sd->saved));
	if (ret < 0)
		pr_warn("Failed to save swelling data, ret=%d\n", ret);
}

static void gbatt_record_over_temp(struct batt_drv *batt_drv)
{
	struct swelling_data *sd = &batt_drv->sd;
	struct batt_ssoc_state *ssoc_state = &batt_drv->ssoc_state;
	const bool charge = batt_drv->fg_status == POWER_SUPPLY_STATUS_CHARGING ||
			    (batt_drv->fg_status == POWER_SUPPLY_STATUS_FULL &&
			    !batt_drv->chg_done);
	const int temp = batt_drv->batt_temp;
	const int soc = ssoc_get_real(ssoc_state);
	const ktime_t now = get_boot_sec();
	const ktime_t elap = now - sd->last_update;
	bool update_data = false;
	int i;

	for (i = 0; i < BATT_TEMP_RECORD_THR; i++) {
		/*
		 *  thresholds table:
		 *  | i        | 0      | 1      | 2      |
		 *  |----------|--------|--------|--------|
		 *  | temp_thr | 30degC | 35degC | 40degC |
		 *  | soc_thr  | 90%    | 90%    | 95%    |
		 */
		if (temp < sd->temp_thr[i] || soc < sd->soc_thr[i])
			continue;

		if (charge)
			sd->chg[i] += elap;
		else
			sd->dischg[i] += elap;

		update_data = true;
	}

	if (update_data)
		gbatt_save_sd(&batt_drv->sd);

	sd->last_update = now;
}

static int gbatt_save_capacity(struct batt_ssoc_state *ssoc_state)
{
	const int ui_soc = ssoc_get_capacity(ssoc_state);
	int ret = 0;

	if (!ssoc_state->save_soc_available)
		return ret;

	if (ssoc_state->save_soc != (u16)ui_soc) {
		ssoc_state->save_soc = (u16)ui_soc;
		ret = gbms_storage_write(GBMS_TAG_RSOC, &ssoc_state->save_soc,
					 sizeof(ssoc_state->save_soc));
	}

	return ret;
}

/* battery history data collection */
static int batt_history_data_work(struct batt_drv *batt_drv)
{
	int cycle_cnt, idx, ret;

	/* TODO: google_battery caches cycle count, should use that */
	cycle_cnt = GPSY_GET_PROP(batt_drv->fg_psy,
				  POWER_SUPPLY_PROP_CYCLE_COUNT);
	if (cycle_cnt < 0)
		return -EIO;

	if (batt_drv->blf_collect_now) {
		pr_info("MSC_HIST cycle_cnt:%d->%d saved_cnt=%d\n",
			cycle_cnt, batt_drv->blf_collect_now,
			batt_drv->hist_data_saved_cnt);

		cycle_cnt = batt_drv->blf_collect_now;
		batt_drv->hist_data_saved_cnt = cycle_cnt - 1;
		batt_drv->blf_collect_now = 0;
	}

	if (cycle_cnt <= batt_drv->hist_data_saved_cnt)
		return 0;

	idx = cycle_cnt / batt_drv->hist_delta_cycle_cnt;

	/* save in last when over max cycles */
	if (idx >= batt_drv->hist_data_max_cnt)
		idx = batt_drv->hist_data_max_cnt - 1;

	ret = batt_hist_data_collect(batt_drv->hist_data, idx);
	if (ret < 0)
		return ret;

	batt_drv->hist_data_saved_cnt = cycle_cnt;

	pr_info("MSC_HIST Update data with cnt:%d\n", cycle_cnt);

	return 0;
}

/* TODO: read from the HIST tag */
#define BATT_ONE_HIST_LEN	12

static int google_battery_init_hist_work(struct batt_drv *batt_drv )
{
	const int one_hist_len = BATT_ONE_HIST_LEN; /* TODO: read from the tag */
	int cnt;

	/*
	 * Determine the max number of history entries
	 * NOTE: gbms_storage will return -EPROBE_DEFER during init
	 */
	cnt = gbms_storage_read_data(GBMS_TAG_HIST, NULL, 0, 0);
	if (cnt == -EPROBE_DEFER)
		return -EAGAIN;

	if (cnt <= 0) {
		pr_err("MSC_HIST collect history data not available (%d)\n", cnt);
		batt_drv->blf_state = BATT_LFCOLLECT_NOT_AVAILABLE;
		return -ENODATA;
	}

	batt_drv->hist_data = kzalloc(one_hist_len, GFP_KERNEL);
	if (!batt_drv->hist_data) {
		pr_err("MSC_HIST cannot allocate buffer of size=%d\n",
		       one_hist_len);
		batt_drv->blf_state = BATT_LFCOLLECT_NOT_AVAILABLE;
	} else {
		batt_drv->blf_state = BATT_LFCOLLECT_COLLECT;
		batt_drv->hist_data_max_cnt = cnt;
		batt_drv->hist_data_saved_cnt = -1;
	}

	pr_info("MSC_HIST init_hist_work done, state:%d, cnt:%d",
		 batt_drv->blf_state, cnt);

	return 0;
}

#define TEMP_FILTER_DEFAULT_INTERVAL_MS 30000
#define TEMP_FILTER_FAST_INTERVAL_MS 3000
#define TEMP_FILTER_RESUME_DELAY_MS 1500
#define TEMP_FILTER_LOG_DIFF 50
static void batt_init_temp_filter(struct batt_drv *batt_drv)
{
	struct batt_temp_filter *temp_filter = &batt_drv->temp_filter;
	const struct device_node *node = batt_drv->device->of_node;
	u32 tmp;
	int ret;

	mutex_init(&batt_drv->temp_filter.lock);

	ret = of_property_read_u32(node, "google,temp-filter-default-interval", &tmp);
	if (ret == 0)
		temp_filter->default_interval = tmp;
	else
		temp_filter->default_interval = TEMP_FILTER_DEFAULT_INTERVAL_MS;

	ret = of_property_read_u32(node, "google,temp-filter-fast-interval", &tmp);
	if (ret == 0)
		temp_filter->fast_interval = tmp;
	else
		temp_filter->fast_interval = TEMP_FILTER_FAST_INTERVAL_MS;

	ret = of_property_read_u32(node, "google,temp-filter-resume-delay", &tmp);
	if (ret == 0)
		temp_filter->resume_delay_time = tmp;
	else
		temp_filter->resume_delay_time = TEMP_FILTER_RESUME_DELAY_MS;

	/* initial temperature value in first read data */
	temp_filter->force_update = true;
	mod_delayed_work(system_wq, &temp_filter->work, 0);

	pr_info("temperature filter: default:%ds, fast:%ds, resume:%dms\n",
		temp_filter->default_interval / 1000, temp_filter->fast_interval / 1000,
		temp_filter->resume_delay_time);
}

static void google_battery_temp_filter_work(struct work_struct *work)
{
	struct batt_drv *batt_drv = container_of(work, struct batt_drv, temp_filter.work.work);
	const union gbms_ce_adapter_details *ad = &batt_drv->ce_data.adapter_details;
	struct batt_temp_filter *temp_filter = &batt_drv->temp_filter;
	int interval = temp_filter->default_interval;
	union power_supply_propval val;
	int err = 0, i;

	if (!temp_filter->enable || interval == 0)
		return;

	if (!batt_drv->fg_psy)
		goto done;

	if (temp_filter->resume_delay) {
		interval = temp_filter->resume_delay_time; /* i2c might busy when resume */
		temp_filter->resume_delay = false;
		temp_filter->force_update = true;
		goto done;
	}

	if (ad->ad_type == CHG_EV_ADAPTER_TYPE_WLC ||
	    ad->ad_type == CHG_EV_ADAPTER_TYPE_WLC_EPP ||
	    ad->ad_type == CHG_EV_ADAPTER_TYPE_WLC_SPP)
		interval = temp_filter->fast_interval;

	err = power_supply_get_property(batt_drv->fg_psy, POWER_SUPPLY_PROP_TEMP, &val);
	if (err != 0)
		goto done;

	/* logging if big difference */
	if (abs(val.intval - temp_filter->sample[temp_filter->last_idx]) > TEMP_FILTER_LOG_DIFF)
		pr_info("temperature filter: [%d, %d, %d, %d, %d] val:%d idx:%d interval=%dms\n",
			temp_filter->sample[0], temp_filter->sample[1], temp_filter->sample[2],
			temp_filter->sample[3], temp_filter->sample[4], val.intval,
			temp_filter->last_idx, interval);

	mutex_lock(&temp_filter->lock);
	if (temp_filter->force_update) {
		temp_filter->force_update = false;
		for (i = 0; i < TEMP_SAMPLE_SIZE; i++)
			temp_filter->sample[i] = val.intval;
	} else {
		temp_filter->last_idx = (temp_filter->last_idx + 1) % TEMP_SAMPLE_SIZE;
		temp_filter->sample[temp_filter->last_idx] = val.intval;
	}
	mutex_unlock(&temp_filter->lock);

done:
	pr_debug("temperature filter: [%d, %d, %d, %d, %d] interval=%dms\n",
		 temp_filter->sample[0], temp_filter->sample[1], temp_filter->sample[2],
		 temp_filter->sample[3], temp_filter->sample[4], interval);
	mod_delayed_work(system_wq, &temp_filter->work, msecs_to_jiffies(interval));
}

#define BOOT_TO_OS_ATTEMPTS 3

static int batt_init_shutdown_flag(struct batt_drv *batt_drv)
{
	struct device_node *node = batt_drv->device->of_node;
	u8 data;
	int ret;

	if (of_property_read_bool(node, "google,shutdown-flag-disable"))
		return 0;

	ret = gbms_storage_read(GBMS_TAG_SUFG, &data, sizeof(data));
	if (ret < 0)
		return -EIO;

	batt_drv->boot_to_os_attempts = data;

	/* reset battery shutdown flag */
	data = 0;
	ret = gbms_storage_write(GBMS_TAG_SUFG, &data, sizeof(data));

	return (ret < 0) ? -EIO : 0;
}

static int batt_set_shutdown_flag(struct batt_drv *batt_drv)
{
	u8 data = batt_drv->boot_to_os_attempts;
	int ret;

	if (data == 0)
		data = BOOT_TO_OS_ATTEMPTS;

	ret = gbms_storage_write(GBMS_TAG_SUFG, &data, sizeof(data));

	return (ret < 0) ? -EIO : 0;
}

static int point_full_ui_soc_cb(struct gvotable_election *el,
			      const char *reason, void *vote)
{
	struct batt_drv *batt_drv = gvotable_get_data(el);
	struct batt_ssoc_state *ssoc_state = &batt_drv->ssoc_state;
	int ssoc = ssoc_get_capacity(ssoc_state);
	int soc = GVOTABLE_PTR_TO_INT(vote);

	if (ssoc_state->point_full_ui_soc == soc)
		return 0;

	dev_info(batt_drv->device, "update point_full_ui_soc: %d -> %d\n",
		 ssoc_state->point_full_ui_soc, soc);

	ssoc_state->point_full_ui_soc = soc;

	if (ssoc_state->point_full_ui_soc != DISABLE_POINT_FULL_UI_SOC &&
	    ssoc < SSOC_FULL && ssoc_state->buck_enabled == 1) {
		struct ssoc_uicurve *curve = ssoc_state->ssoc_curve;
		const qnum_t full = qnum_fromint(ssoc_state->point_full_ui_soc);

		ssoc_uicurve_splice_full(curve, full, ssoc_point_full);
		dump_ssoc_state(&batt_drv->ssoc_state, batt_drv->ssoc_log);
		ssoc_state->point_full_ui_soc = DISABLE_POINT_FULL_UI_SOC;
	}

	return 0;
}

/*
 * poll the battery, run SOC%, dead battery, critical.
 * scheduled from psy_changed and from timer
 */

#define UPDATE_INTERVAL_AT_FULL_FACTOR	4

static void google_battery_work(struct work_struct *work)
{
	struct batt_drv *batt_drv =
	    container_of(work, struct batt_drv, batt_work.work);
	struct power_supply *fg_psy = batt_drv->fg_psy;
	struct batt_ssoc_state *ssoc_state = &batt_drv->ssoc_state;
	int update_interval = batt_drv->batt_update_interval;
	const int prev_ssoc = ssoc_get_capacity(ssoc_state);
	int present, fg_status, batt_temp, ret;
	bool notify_psy_changed = false;

	pr_debug("battery work item\n");

	pm_runtime_get_sync(batt_drv->device);
	if (!batt_drv->resume_complete) {
		schedule_delayed_work(&batt_drv->batt_work, msecs_to_jiffies(100));
		pm_runtime_put_sync(batt_drv->device);
		return;
	}
	pm_runtime_put_sync(batt_drv->device);

	__pm_stay_awake(batt_drv->batt_ws);

	/* chg_lock protect msc_logic */
	mutex_lock(&batt_drv->chg_lock);

	present = GPSY_GET_PROP(fg_psy, POWER_SUPPLY_PROP_PRESENT);
	if (present && !batt_drv->batt_present) {
		pr_debug("%s: change of battery state %d->%d\n",
			 __func__, batt_drv->batt_present, present);

		batt_drv->batt_present = true;
		notify_psy_changed = true;
	} else if (!present && batt_drv->batt_present) {
		pr_debug("%s: change of battery state %d->%d\n",
			 __func__, batt_drv->batt_present, present);

		batt_drv->batt_present = false;

		/* add debounce? */
		notify_psy_changed = true;
		mutex_unlock(&batt_drv->chg_lock);
		goto reschedule;
	}

	fg_status = GPSY_GET_INT_PROP(fg_psy, POWER_SUPPLY_PROP_STATUS, &ret);
	if (ret < 0) {
		mutex_unlock(&batt_drv->chg_lock);
		goto reschedule;
	}

	/* batt_lock protect SSOC code etc. */
	mutex_lock(&batt_drv->batt_lock);

	/* TODO: poll rate should be min between ->batt_update_interval and
	 * whatever ssoc_work() decides (typically rls->rl_delta_max_time)
	 */
	ret = ssoc_work(ssoc_state, fg_psy);
	if (ret < 0) {
		update_interval = BATT_WORK_ERROR_RETRY_MS;
	} else {
		bool full;
		int ssoc, level;

		/* handle charge/recharge */
		batt_rl_update_status(batt_drv);

		ssoc = ssoc_get_capacity(ssoc_state);
		if (prev_ssoc != ssoc) {
			pr_debug("%s: change of ssoc %d->%d\n", __func__,
				 prev_ssoc, ssoc);

			dump_ssoc_state(ssoc_state, batt_drv->ssoc_log);
			batt_log_csi_ttf_info(batt_drv);
			notify_psy_changed = true;
		}

		/* TODO(b/138860602): clear ->chg_done to enforce the
		 * same behavior during the transition 99 -> 100 -> Full
		 */

		level = gbatt_get_capacity_level(batt_drv, fg_status);
		if (level != batt_drv->capacity_level) {
			pr_debug("%s: change of capacity level %d->%d\n",
				 __func__, batt_drv->capacity_level,
				 level);

			/* set battery critical shutdown */
			if (level == POWER_SUPPLY_CAPACITY_LEVEL_CRITICAL) {
				ret = batt_set_shutdown_flag(batt_drv);
				if (ret < 0)
					pr_warn("failed to write shutdown flag, ret=%d\n", ret);
			}

			batt_drv->capacity_level = level;
			notify_psy_changed = true;
		}

		if (batt_drv->dead_battery) {
			batt_drv->dead_battery = gbatt_check_dead_battery(batt_drv);
			if (!batt_drv->dead_battery) {
				pr_debug("%s: dead_battery 1->0\n", __func__);
				notify_psy_changed = true;
			}
		}

		/* fuel gauge triggered recharge logic. */
		full = (ssoc == SSOC_FULL);
		if (full && !batt_drv->batt_full) {
			batt_log_csi_ttf_info(batt_drv);
			batt_chg_stats_pub(batt_drv, "100%", false, true);
		}
		batt_drv->batt_full = full;

		/* update resistance all the time and capacity on disconnect */
		ret = bhi_imp_data_update(&batt_drv->health_data.bhi_data, fg_psy);
		if (ret < 0 && ret != -ENODATA)
			pr_warn("cannot update perf index ret=%d\n", ret);

		/* restore SSOC after reboot */
		ret = gbatt_save_capacity(&batt_drv->ssoc_state);
		if (ret < 0)
			pr_warn("write save_soc fail, ret=%d\n", ret);

		/* debounce fg_status changes at 100% */
		if (fg_status != batt_drv->fg_status) {

			pr_debug("%s: ssoc=%d full=%d change of fg_status %d->%d\n",
				 __func__, ssoc, full, batt_drv->fg_status, fg_status);
			if (!full)
				notify_psy_changed = true;
		}

		/* slow down the updates at full */
		if (full && batt_drv->chg_done)
			update_interval *= UPDATE_INTERVAL_AT_FULL_FACTOR;
	}

	/* notifications for this are debounced  */
	batt_drv->fg_status = fg_status;

	/* TODO: poll other data here if needed */

	ret = gbatt_get_temp(batt_drv, &batt_temp);
	if (ret == 0 && batt_temp != batt_drv->batt_temp) {
		const int limit = batt_drv->batt_update_high_temp_threshold;

		batt_drv->batt_temp = batt_temp;
		if (batt_drv->batt_temp > limit) {
			pr_debug("%s: temperature over limit %d > %d\n",
				 __func__, batt_temp, limit);
			notify_psy_changed = true;
		}
	}

	if (batt_drv->sd.is_enable)
		gbatt_record_over_temp(batt_drv);

	mutex_unlock(&batt_drv->batt_lock);

	/*
	 * wait for timeout or state equal to CHARGING, FULL or UNKNOWN
	 * (which will likely not happen) even on ssoc error. msc_logic
	 * hold poll_ws wakelock during this time.
	 * Delay the estimates for time to full for BATT_WORK_DEBOUNCE_RETRY_MS
	 * after the device start charging.
	 */
	if (batt_drv->batt_fast_update_cnt) {

		if (fg_status != POWER_SUPPLY_STATUS_DISCHARGING &&
		    fg_status != POWER_SUPPLY_STATUS_NOT_CHARGING) {
			batt_drv->batt_fast_update_cnt = 0;
			update_interval = BATT_WORK_DEBOUNCE_RETRY_MS;
		} else {
			update_interval = BATT_WORK_FAST_RETRY_MS;
			batt_drv->batt_fast_update_cnt -= 1;
		}
	} else if (batt_drv->ttf_debounce) {
		batt_drv->ttf_debounce = 0;
		batt_log_csi_ttf_info(batt_drv);
	}

	/* acquired in msc_logic */
	if (batt_drv->batt_fast_update_cnt == 0)
		__pm_relax(batt_drv->poll_ws);

	/* set a connect */
	if (batt_drv->health_data.bhi_data.res_state.estimate_requested)
		batt_res_work(batt_drv);

	/* check only once and when/if the pairing state is reset */
	if (batt_drv->pairing_state == BATT_PAIRING_ENABLED) {
		enum batt_paired_state state;

		state = batt_check_pairing_state(batt_drv);
		switch (state) {
		/* somethig is wrong with eeprom comms, HW problem? */
		case BATT_PAIRING_READ_ERROR:
		case BATT_PAIRING_WRITE_ERROR:
			if (batt_drv->pairing_state_retry_cnt > 0)
				batt_drv->pairing_state_retry_cnt -= 1;
			else
				batt_drv->pairing_state = state;
			break;
		default:
			batt_drv->pairing_state = state;
			break;
		}
	}

	/* check recalibration conditions */
	ret = batt_bhi_update_recalibration_status(batt_drv);
	if (ret < 0)
		pr_err("bhi update recalibration not available (%d)\n", ret);

	mutex_unlock(&batt_drv->chg_lock);

	/* TODO: we might not need to do this all the time */
	batt_cycle_count_update(batt_drv, ssoc_get_real(ssoc_state));

reschedule:

	if (notify_psy_changed)
		power_supply_changed(batt_drv->psy);

	if (batt_drv->blf_state == BATT_LFCOLLECT_ENABLED) {

		ret = google_battery_init_hist_work(batt_drv);
		if (ret == -EAGAIN)
			update_interval = BATT_WORK_DEBOUNCE_RETRY_MS;

		if (batt_drv->blf_state == BATT_LFCOLLECT_COLLECT) {
			ret = batt_history_data_work(batt_drv);
			if (ret < 0)
				pr_err("BHI: cannot prime history (%d)\n", ret);

			mutex_lock(&batt_drv->chg_lock);
			ret = batt_bhi_stats_update_all(batt_drv);
			if (ret < 0)
				pr_err("BHI: cannot init stats (%d)\n", ret);
			mutex_unlock(&batt_drv->chg_lock);
		}
	}

	if (batt_drv->blf_state == BATT_LFCOLLECT_COLLECT) {
		ret = batt_history_data_work(batt_drv);
		if (ret == -ENOENT) {
			batt_drv->blf_state = BATT_LFCOLLECT_NOT_AVAILABLE;
			pr_info("MSC_HIST Battery data collection disabled\n");
		}  else if (ret < 0) {
			pr_debug("MSC_HIST cannot collect battery data %d\n", ret);
		}
	}

	if (update_interval) {
		pr_debug("rerun battery work in %d ms\n", update_interval);
		schedule_delayed_work(&batt_drv->batt_work,
				      msecs_to_jiffies(update_interval));
	}


	__pm_relax(batt_drv->batt_ws);
}

static void power_metrics_data_work(struct work_struct *work)
{
	struct batt_drv *batt_drv = container_of(work, struct batt_drv,
						 power_metrics.work.work);
	const unsigned int idx = batt_drv->power_metrics.idx;
	unsigned long cc, vbat;
	unsigned int next_work = batt_drv->power_metrics.polling_rate * 1000;
	ktime_t now = get_boot_sec();

	if (!batt_drv->fg_psy)
		goto error;

	pm_runtime_get_sync(batt_drv->device);
	if (!batt_drv->resume_complete) {
		next_work = 100;
		pm_runtime_put_sync(batt_drv->device);
		goto error;
	}
	pm_runtime_put_sync(batt_drv->device);

	cc = GPSY_GET_PROP(batt_drv->fg_psy, POWER_SUPPLY_PROP_CHARGE_COUNTER);
	vbat = GPSY_GET_PROP(batt_drv->fg_psy, POWER_SUPPLY_PROP_VOLTAGE_NOW);

	if ((cc < 0) || (vbat < 0)) {
		if ((cc == -EAGAIN) || (vbat == -EAGAIN))
			next_work = 100;
		goto error;
	}

	if ((idx == 0) && (batt_drv->power_metrics.data[idx].voltage == 0))
		batt_drv->power_metrics.idx = 0;
	else
		batt_drv->power_metrics.idx++;
	if (batt_drv->power_metrics.idx >= POWER_METRICS_MAX_DATA)
		batt_drv->power_metrics.idx = 0;

	batt_drv->power_metrics.data[batt_drv->power_metrics.idx].charge_count = cc;
	batt_drv->power_metrics.data[batt_drv->power_metrics.idx].voltage = vbat;
	batt_drv->power_metrics.data[batt_drv->power_metrics.idx].time = now;

error:
	schedule_delayed_work(&batt_drv->power_metrics.work, msecs_to_jiffies(next_work));
}

/* ------------------------------------------------------------------------- */

/*
 * Keep the number of properties under UEVENT_NUM_ENVP (minus # of
 * standard uevent variables) i.e 26.
 *
 * Removed the following from sysnodes
 * GBMS_PROP_ADAPTER_DETAILS			gbms
 * POWER_SUPPLY_PROP_CONSTANT_CHARGE_CURRENT	gbms
 * POWER_SUPPLY_PROP_CONSTANT_CHARGE_VOLTAGE	gbms
 *
 * POWER_SUPPLY_PROP_CHARGE_TYPE,
 * POWER_SUPPLY_PROP_CURRENT_AVG,
 * POWER_SUPPLY_PROP_VOLTAGE_AVG,
 * POWER_SUPPLY_PROP_VOLTAGE_MAX_DESIGN,
 * POWER_SUPPLY_PROP_VOLTAGE_MIN_DESIGN,
 * POWER_SUPPLY_PROP_VOLTAGE_OCV,
 */

static enum power_supply_property gbatt_battery_props[] = {
	POWER_SUPPLY_PROP_CAPACITY,
	POWER_SUPPLY_PROP_CAPACITY_LEVEL,
	POWER_SUPPLY_PROP_CHARGE_COUNTER,
	POWER_SUPPLY_PROP_CHARGE_FULL,
	POWER_SUPPLY_PROP_CHARGE_FULL_DESIGN,
	POWER_SUPPLY_PROP_CURRENT_AVG,
	POWER_SUPPLY_PROP_CURRENT_NOW,
	POWER_SUPPLY_PROP_CYCLE_COUNT,
	POWER_SUPPLY_PROP_HEALTH,
	POWER_SUPPLY_PROP_PRESENT,
	POWER_SUPPLY_PROP_SERIAL_NUMBER,
	POWER_SUPPLY_PROP_STATUS,
	POWER_SUPPLY_PROP_TEMP,
	POWER_SUPPLY_PROP_TECHNOLOGY,
	POWER_SUPPLY_PROP_TIME_TO_EMPTY_AVG,	/* No need for this? */
	POWER_SUPPLY_PROP_TIME_TO_FULL_NOW,
	POWER_SUPPLY_PROP_VOLTAGE_NOW,		/* 23 */
	POWER_SUPPLY_PROP_VOLTAGE_OCV,

	/*  hard limit to 26 */
};

static bool temp_defend_dry_run(struct gvotable_election *temp_dryrun_votable)
{
	bool dry_run = 1;

	if (!temp_dryrun_votable)
		temp_dryrun_votable =
			gvotable_election_get_handle(VOTABLE_TEMP_DRYRUN);
	if (temp_dryrun_votable)
		dry_run = !!gvotable_get_current_int_vote(temp_dryrun_votable);

	return dry_run;
}

/*
 * status is:
 * . _UNKNOWN during init
 * . _DISCHARGING when not connected
 * when connected to a power supply status is
 * . _FULL (until disconnect) after the charger flags DONE if SSOC=100%
 * . _CHARGING if FG reports _FULL but SSOC < 100% (should not happen)
 * . _CHARGING if FG reports _NOT_CHARGING
 * . _NOT_CHARGING if FG report _DISCHARGING
 * . same as FG state otherwise
 */
static int gbatt_get_status(struct batt_drv *batt_drv,
			    union power_supply_propval *val)
{
	int err, ssoc;

	if (batt_drv->ssoc_state.buck_enabled == 0) {
		if (batt_drv->chg_state.f.chg_status == POWER_SUPPLY_STATUS_NOT_CHARGING)
			val->intval = batt_drv->chg_state.f.chg_status;
		else
			val->intval = POWER_SUPPLY_STATUS_DISCHARGING;
		return 0;
	}

	if (batt_drv->ssoc_state.buck_enabled == -1) {
		val->intval = POWER_SUPPLY_STATUS_UNKNOWN;
		return 0;
	}

	/* ->buck_enabled = 1, from here ownward device is connected */

	if (batt_drv->batt_health == POWER_SUPPLY_HEALTH_OVERHEAT &&
	    !temp_defend_dry_run(batt_drv->temp_dryrun_votable)) {
		val->intval = POWER_SUPPLY_STATUS_NOT_CHARGING;
		return 0;
	}

	if (batt_drv->batt_fast_update_cnt) {
		val->intval = POWER_SUPPLY_STATUS_CHARGING;
		return 0;
	}

	if (batt_drv->msc_state == MSC_HEALTH_PAUSE) {
		/* Expect AC to discharge in PAUSE. However, UI must persist */
		val->intval = POWER_SUPPLY_STATUS_CHARGING;
		return 0;
	}

	if (!batt_drv->fg_psy)
		return -EINVAL;

	ssoc = ssoc_get_capacity(&batt_drv->ssoc_state);

	/* FULL when the charger said so and SSOC == 100% */
	if (batt_drv->chg_done && ssoc == SSOC_FULL) {
		val->intval = POWER_SUPPLY_STATUS_FULL;
		return 0;
	}

	err = power_supply_get_property(batt_drv->fg_psy,
					POWER_SUPPLY_PROP_STATUS,
					val);
	if (err != 0)
		return err;

	if (val->intval == POWER_SUPPLY_STATUS_FULL) {

		/* not full unless the charger says so */
		if (!batt_drv->chg_done)
			val->intval = POWER_SUPPLY_STATUS_CHARGING;

		/* NOTE: FG driver could flag FULL before GDF is at 100% when
		 * gauge is not tuned or when capacity estimates are wrong.
		 */
		if (ssoc != SSOC_FULL)
			val->intval = POWER_SUPPLY_STATUS_CHARGING;

	} else if (val->intval == POWER_SUPPLY_STATUS_NOT_CHARGING) {
		/* smooth transition between charging and full */
		val->intval = POWER_SUPPLY_STATUS_CHARGING;
	} else if (val->intval == POWER_SUPPLY_STATUS_DISCHARGING) {
		/* connected and discharging is NOT charging */
		val->intval = POWER_SUPPLY_STATUS_NOT_CHARGING;
	}

	return 0;
}

/* lock batt_drv->batt_lock */
static int gbatt_get_capacity(struct batt_drv *batt_drv)
{
	struct batt_ssoc_state *ssoc_state = &batt_drv->ssoc_state;
	int capacity;

	if (batt_drv->fake_capacity >= 0 && batt_drv->fake_capacity <= 100)
		capacity = batt_drv->fake_capacity;
	else
		capacity = ssoc_get_capacity(ssoc_state);

	return capacity;
}


static void gbatt_reset_curve(struct batt_drv *batt_drv, int ssoc_cap)
{
	struct batt_ssoc_state *ssoc_state = &batt_drv->ssoc_state;
	const qnum_t cap = qnum_fromint(ssoc_cap);
	const qnum_t gdf = ssoc_state->ssoc_gdf;
	enum ssoc_uic_type type;

	if (gdf < cap) {
		type = SSOC_UIC_TYPE_DSG;
	} else {
		type = SSOC_UIC_TYPE_CHG;
	}

	pr_info("reset curve at gdf=%d.%d cap=%d.%d type=%d\n",
		qnum_toint(gdf), qnum_fracdgt(gdf),
		qnum_toint(cap), qnum_fracdgt(cap),
		type);

	/* current is the drop point on the discharge curve */
	ssoc_change_curve_at_gdf(ssoc_state, gdf, cap, type);
	ssoc_work(ssoc_state, batt_drv->fg_psy);
	dump_ssoc_state(ssoc_state, batt_drv->ssoc_log);
}

/* splice the curve at point when the SSOC is removed */
static void gbatt_set_capacity(struct batt_drv *batt_drv, int capacity)
{
	if (capacity < 0)
		capacity = -EINVAL;

	if (batt_drv->batt_health != POWER_SUPPLY_HEALTH_OVERHEAT) {
		/* just set the value if not in overheat  */
	} else if (capacity < 0 && batt_drv->fake_capacity >= 0) {
		gbatt_reset_curve(batt_drv, batt_drv->fake_capacity);
	} else if (capacity > 0) {
		/* TODO: convergence to the new capacity? */
	}

	batt_drv->fake_capacity = capacity;
}

static int gbatt_set_health(struct batt_drv *batt_drv, int health)
{
	if (health > POWER_SUPPLY_HEALTH_HOT ||
	    health < POWER_SUPPLY_HEALTH_UNKNOWN)
		return -EINVAL;

	batt_drv->batt_health = health;

	/* disable health charging if in overheat */
	if (health == POWER_SUPPLY_HEALTH_OVERHEAT)
		msc_logic_health(batt_drv);

	return 0;
}

#define RESTORE_SOC_LOWER_THRESHOLD	2
#define RESTORE_SOC_UPPER_THRESHOLD	5
static int gbatt_restore_capacity(struct batt_drv *batt_drv)
{
	struct batt_ssoc_state *ssoc_state = &batt_drv->ssoc_state;
	int ret = 0, save_soc, gdf_soc, delta;

	ret = gbms_storage_read(GBMS_TAG_RSOC, &ssoc_state->save_soc,
						sizeof(ssoc_state->save_soc));
	if (ret < 0)
		return ret;

	save_soc = (int)ssoc_state->save_soc;
	gdf_soc = qnum_toint(ssoc_state->ssoc_gdf);
	delta = save_soc - gdf_soc;

	dev_info(batt_drv->device, "save_soc:%d, gdf:%d\n", save_soc, gdf_soc);

	if (delta >= RESTORE_SOC_LOWER_THRESHOLD && delta <= RESTORE_SOC_UPPER_THRESHOLD)
		gbatt_reset_curve(batt_drv, save_soc);

	return ret;
}

static int gbatt_get_health(struct batt_drv *batt_drv)
{
	int charging_state = batt_get_charging_state(batt_drv);
	int health = POWER_SUPPLY_HEALTH_UNKNOWN;

	switch (charging_state) {
	case BATTERY_STATUS_NORMAL:
		health = POWER_SUPPLY_HEALTH_GOOD;
		break;
	case BATTERY_STATUS_TOO_COLD:
		health = POWER_SUPPLY_HEALTH_COLD;
		break;
	case BATTERY_STATUS_TOO_HOT:
		health = POWER_SUPPLY_HEALTH_HOT;
		break;
	default:
		break;
	}

	return health;
}

#define TTF_REPORT_MAX_RATIO	300
static int gbatt_get_property(struct power_supply *psy,
				 enum power_supply_property psp,
				 union power_supply_propval *val)
{
	struct batt_drv *batt_drv = (struct batt_drv *)
					power_supply_get_drvdata(psy);
	int rc, err = 0;

	pm_runtime_get_sync(batt_drv->device);
	if (!batt_drv->init_complete || !batt_drv->resume_complete) {
		pm_runtime_put_sync(batt_drv->device);
		return -EAGAIN;
	}
	pm_runtime_put_sync(batt_drv->device);

	switch (psp) {
	case GBMS_PROP_ADAPTER_DETAILS:
		val->intval = batt_drv->ce_data.adapter_details.v;
		break;

	case GBMS_PROP_DEAD_BATTERY:
		val->intval = batt_drv->dead_battery;
		break;
	/*
	 * ng charging:
	 * 1) write to GBMS_PROP_CHARGE_CHARGER_STATE,
	 * 2) read POWER_SUPPLY_PROP_CONSTANT_CHARGE_CURRENT and
	 *    POWER_SUPPLY_PROP_CONSTANT_CHARGE_VOLTAGE
	 */
	case GBMS_PROP_CHARGE_CHARGER_STATE:
		container_of(val, union gbms_propval, prop)->int64val = batt_drv->chg_state.v;
		break;

	case POWER_SUPPLY_PROP_CYCLE_COUNT:
		if (batt_drv->cycle_count < 0)
			err = batt_drv->cycle_count;
		else
			val->intval = batt_drv->cycle_count;
		break;

	case POWER_SUPPLY_PROP_CAPACITY:
		mutex_lock(&batt_drv->batt_lock);
		val->intval = gbatt_get_capacity(batt_drv);
		mutex_unlock(&batt_drv->batt_lock);
		break;

	case POWER_SUPPLY_PROP_CAPACITY_LEVEL:
		if (batt_drv->fake_capacity >= 0 &&
				batt_drv->fake_capacity <= 100)
			val->intval = POWER_SUPPLY_CAPACITY_LEVEL_NORMAL;
		else
			val->intval = batt_drv->capacity_level;
		break;

	case POWER_SUPPLY_PROP_CONSTANT_CHARGE_CURRENT:
		mutex_lock(&batt_drv->chg_lock);
		val->intval = batt_drv->cc_max;
		mutex_unlock(&batt_drv->chg_lock);
		break;
	case POWER_SUPPLY_PROP_CONSTANT_CHARGE_VOLTAGE:
		mutex_lock(&batt_drv->chg_lock);
		val->intval = batt_drv->fv_uv;
		mutex_unlock(&batt_drv->chg_lock);
		break;

	/*
	 * POWER_SUPPLY_PROP_CHARGE_DONE comes from the charger BUT battery
	 * has also an idea about it.
	 *	mutex_lock(&batt_drv->chg_lock);
	 *	val->intval = batt_drv->chg_done;
	 *	mutex_unlock(&batt_drv->chg_lock);
	 */

	/*
	 * compat: POWER_SUPPLY_PROP_CHARGE_TYPE comes from the charger so
	 * using the last value reported from the CHARGER. This (of course)
	 * means that NG charging needs to be enabled.
	 */
	case POWER_SUPPLY_PROP_CHARGE_TYPE:
		mutex_lock(&batt_drv->chg_lock);
		val->intval = batt_drv->chg_state.f.chg_type;
		mutex_unlock(&batt_drv->chg_lock);
		break;

	case POWER_SUPPLY_PROP_STATUS:
		err = gbatt_get_status(batt_drv, val);
		break;

	/* health */
	case POWER_SUPPLY_PROP_HEALTH:
		if (batt_drv->batt_health == POWER_SUPPLY_HEALTH_OVERHEAT &&
		    temp_defend_dry_run(batt_drv->temp_dryrun_votable)) {
			val->intval = POWER_SUPPLY_HEALTH_GOOD;
		} else if (batt_drv->batt_health !=
			   POWER_SUPPLY_HEALTH_UNKNOWN) {
			val->intval = batt_drv->batt_health;
		} else if (!batt_drv->fg_psy) {
			val->intval = POWER_SUPPLY_HEALTH_UNKNOWN;
		} else {
			rc = gbatt_get_health(batt_drv);
			val->intval = rc < 0 ? POWER_SUPPLY_HEALTH_UNKNOWN : rc;
			batt_drv->soh = val->intval;
		}
		if (batt_drv->report_health != val->intval) {
			/* Log health change for debug */
			logbuffer_log(batt_drv->ttf_stats.ttf_log,
				      "h:%d->%d batt_health:%d dry_run:%d soh:%d",
				      batt_drv->report_health, val->intval, batt_drv->batt_health,
				      temp_defend_dry_run(batt_drv->temp_dryrun_votable),
				      batt_drv->soh);
			batt_drv->report_health = val->intval;
		}
		break;

	/* cannot set err, negative estimate will revert to HAL */
	case POWER_SUPPLY_PROP_TIME_TO_FULL_NOW: {
		ktime_t res;
		int max_ratio;

		max_ratio = batt_ttf_estimate(&res, batt_drv);
		if (max_ratio >= TTF_REPORT_MAX_RATIO) {
			val->intval = 0;
		} else if (max_ratio >= 0) {
			if (res < 0)
				res = 0;
			val->intval = res;
		} else if (!batt_drv->fg_psy) {
			val->intval = -1;
		} else {
			rc = power_supply_get_property(batt_drv->fg_psy,
							psp, val);
			if (rc < 0)
				val->intval = -1;
		}
	} break;

	case POWER_SUPPLY_PROP_TEMP:
		err = gbatt_get_temp(batt_drv, &val->intval);
		break;

	case POWER_SUPPLY_PROP_CURRENT_AVG:
	case POWER_SUPPLY_PROP_CURRENT_NOW:
		if (!batt_drv->fg_psy)
			return -EINVAL;
		err = power_supply_get_property(batt_drv->fg_psy, psp, val);
		if (err == 0)
			val->intval = -val->intval;
		break;

	/* Can force the state here */
	case POWER_SUPPLY_PROP_PRESENT:
		if (batt_drv->fake_battery_present != -1) {
			val->intval = batt_drv->fake_battery_present;
		} else if (batt_drv->fg_psy) {

			/* TODO: use the cached value? */
			rc = power_supply_get_property(batt_drv->fg_psy,
						       psp, val);
			if (rc < 0)
				val->intval = 0;
		} else {
			err = -EINVAL;
		}
		break;

	case POWER_SUPPLY_PROP_CHARGE_TERM_CURRENT:
		if (batt_drv->topoff)
			val->intval = batt_drv->topoff;
		else
			val->intval = -1;
		break;

	default:
		if (!batt_drv->fg_psy)
			return -EINVAL;
		err = power_supply_get_property(batt_drv->fg_psy, psp, val);
		break;
	}

	if (err < 0) {
		pr_debug("gbatt: get_prop cannot read psp=%d\n", psp);
		return err;
	}

	return 0;
}

static int gbatt_set_property(struct power_supply *psy,
				 enum power_supply_property psp,
				 const union power_supply_propval *val)
{
	struct batt_drv *batt_drv = (struct batt_drv *)
					power_supply_get_drvdata(psy);
	int ret = 0;

	pm_runtime_get_sync(batt_drv->device);
	if (!batt_drv->init_complete || !batt_drv->resume_complete) {
		pm_runtime_put_sync(batt_drv->device);
		return -EAGAIN;
	}
	pm_runtime_put_sync(batt_drv->device);

	switch (psp) {
	case GBMS_PROP_ADAPTER_DETAILS:
		mutex_lock(&batt_drv->stats_lock);
		batt_drv->ce_data.adapter_details.v = val->intval;
		mutex_unlock(&batt_drv->stats_lock);
	break;

	/* NG Charging, where it all begins */
	case GBMS_PROP_CHARGE_CHARGER_STATE:
		mutex_lock(&batt_drv->chg_lock);
		batt_drv->chg_state.v = gbms_propval_int64val(val);
		ret = batt_chg_logic(batt_drv);
		mutex_unlock(&batt_drv->chg_lock);
		break;

	case POWER_SUPPLY_PROP_CAPACITY:
		mutex_lock(&batt_drv->chg_lock);
		if (val->intval != batt_drv->fake_capacity) {
			gbatt_set_capacity(batt_drv, val->intval);
			if (batt_drv->psy)
				power_supply_changed(batt_drv->psy);
		}
		mutex_unlock(&batt_drv->chg_lock);
		break;

	case POWER_SUPPLY_PROP_TIME_TO_FULL_NOW:
		if (val->intval <= 0)
			batt_drv->ttf_stats.ttf_fake = -1;
		else
			batt_drv->ttf_stats.ttf_fake = val->intval;
		pr_info("time_to_full = %lld\n", batt_drv->ttf_stats.ttf_fake);
		if (batt_drv->psy)
			power_supply_changed(batt_drv->psy);
		break;
	case POWER_SUPPLY_PROP_HEALTH:
		mutex_lock(&batt_drv->chg_lock);
		if (batt_drv->batt_health != val->intval) {
			ret = gbatt_set_health(batt_drv, val->intval);
			if (ret == 0 && batt_drv->psy)
				power_supply_changed(batt_drv->psy);
		}
		mutex_unlock(&batt_drv->chg_lock);
		break;
	default:
		ret = -EINVAL;
		break;
	}

	if (ret < 0) {
		pr_debug("gbatt: get_prop cannot write psp=%d\n", psp);
		return ret;
	}


	return 0;
}

static int gbatt_property_is_writeable(struct power_supply *psy,
					  enum power_supply_property psp)
{
	switch (psp) {
	case GBMS_PROP_CHARGE_CHARGER_STATE:
	case POWER_SUPPLY_PROP_CAPACITY:
	case GBMS_PROP_ADAPTER_DETAILS:
	case POWER_SUPPLY_PROP_TIME_TO_FULL_NOW:
	case POWER_SUPPLY_PROP_HEALTH:
		return 1;
	default:
		break;
	}

	return 0;
}

static struct power_supply_desc gbatt_psy_desc = {
	.name = "battery",
	.type = POWER_SUPPLY_TYPE_BATTERY,
	.get_property = gbatt_get_property,
	.set_property = gbatt_set_property,
	.property_is_writeable = gbatt_property_is_writeable,
	.properties = gbatt_battery_props,
	.num_properties = ARRAY_SIZE(gbatt_battery_props),
};

/* ------------------------------------------------------------------------ */

static int batt_init_sd(struct swelling_data *sd)
{
	int ret, i, j;

	if (!sd->is_enable)
		return 0;

	ret = gbms_storage_read(GBMS_TAG_STRD, &sd->saved,
				sizeof(sd->saved));
	if (ret < 0)
		return ret;

	if (sd->saved[SD_CHG_START] == 0xFFFF) {
		/* Empty EEPROM, initial sd_saved */
		for (i = 0; i < BATT_SD_SAVE_SIZE; i++)
			sd->saved[i] = 0;
	} else {
		/* Available data, restore */
		for (i = 0; i < BATT_TEMP_RECORD_THR; i++) {
			j = i + SD_DISCHG_START;
			sd->chg[i] = sd->saved[i] * SAVE_UNIT;
			sd->dischg[i] = sd->saved[j] * SAVE_UNIT;
		}
	}

	return ret;
}

/* bhi_init */
static int batt_bhi_init(struct batt_drv *batt_drv)
{
	struct health_data *health_data = &batt_drv->health_data;
	struct bhi_data *bhi_data = &health_data->bhi_data;
	u16 capacity_boundary[BHI_TREND_POINTS_SIZE];
<<<<<<< HEAD
	int ret;
=======
	int ret, i;

	/* set upper_bound value to BHI_CAPACITY_MAX(0xFFFF) */
	memset(bhi_data->upper_bound.limit, 0xFF, sizeof(bhi_data->upper_bound.limit));
	memset(bhi_data->upper_bound.trigger, 0xFF, sizeof(bhi_data->upper_bound.trigger));
>>>>>>> ffd652b2

	/* set upper_bound value to BHI_CAPACITY_MAX(0xFFFF) */
	memset(bhi_data->upper_bound.limit, 0xFF, sizeof(bhi_data->upper_bound.limit));
	memset(bhi_data->upper_bound.trigger, 0xFF, sizeof(bhi_data->upper_bound.trigger));

	/* see enum bhi_algo */
	ret = of_property_read_u32(batt_drv->device->of_node, "google,bhi-algo-ver",
				   &health_data->bhi_algo);
	if (ret < 0)
		health_data->bhi_algo = BHI_ALGO_DISABLED;
	/* default weights */
	ret = of_property_read_u32(batt_drv->device->of_node, "google,bhi-w_ci",
				   &health_data->bhi_w_ci);
	if (ret < 0)
		health_data->bhi_w_ci = 100;
	ret = of_property_read_u32(batt_drv->device->of_node, "google,bhi-w_pi",
				   &health_data->bhi_w_pi);
	if (ret < 0)
		health_data->bhi_w_pi = 0;
	ret = of_property_read_u32(batt_drv->device->of_node, "google,bhi-w_sd",
				   &health_data->bhi_w_sd);
	if (ret < 0)
		health_data->bhi_w_sd = 0;
	/* default thresholds */
	ret = of_property_read_u32(batt_drv->device->of_node, "google,bhi-status-marginal",
				   &health_data->marginal_threshold);
	if (ret < 0)
		health_data->marginal_threshold = BHI_MARGINAL_THRESHOLD_DEFAULT;

	ret = of_property_read_u32(batt_drv->device->of_node, "google,bhi-status-need-rep",
				   &health_data->need_rep_threshold);
	if (ret < 0)
		health_data->need_rep_threshold = BHI_NEED_REP_THRESHOLD_DEFAULT;
	/* cycle count thresholds */
	ret = of_property_read_u32(batt_drv->device->of_node, "google,bhi-cycle-count-marginal",
				   &health_data->cycle_count_marginal_threshold);
	if (ret < 0)
		health_data->cycle_count_marginal_threshold = BHI_CC_MARGINAL_THRESHOLD_DEFAULT;

	ret = of_property_read_u32(batt_drv->device->of_node, "google,bhi-cycle-count-need-rep",
				   &health_data->cycle_count_need_rep_threshold);
	if (ret < 0)
		health_data->cycle_count_need_rep_threshold = BHI_CC_NEED_REP_THRESHOLD_DEFAULT;

	/* algorithm BHI_ALGO_INDI capacity threshold */
	ret = of_property_read_u32(batt_drv->device->of_node, "google,bhi-indi-cap",
				   &health_data->bhi_indi_cap);
	if (ret < 0)
		health_data->bhi_indi_cap = BHI_INDI_CAP_DEFAULT;

	/* algorithm BHI_ALGO_ACHI_B bounds check */
	ret = of_property_read_u32(batt_drv->device->of_node, "google,bhi-cycle-grace",
				   &health_data->bhi_cycle_grace);
	if (ret < 0)
		health_data->bhi_cycle_grace = 0;

	/* design is the value used to build the charge table */
	bhi_data->pack_capacity = batt_drv->battery_capacity;

	/* need battery id to get right trend points */
	batt_drv->batt_id = GPSY_GET_PROP(batt_drv->fg_psy, GBMS_PROP_BATT_ID);

	ret = of_property_read_u16_array(gbms_batt_id_node(batt_drv->device->of_node),
					 "google,bhi-l-bound", &capacity_boundary[0],
					 BHI_TREND_POINTS_SIZE);
	if (ret == 0 && bhi_bound_validity_check(capacity_boundary, 0,
						 batt_drv->battery_capacity)) {
		memcpy(&bhi_data->lower_bound.limit[0], capacity_boundary,
		       sizeof(capacity_boundary));
<<<<<<< HEAD
		dev_info(batt_drv->device,
			 "bhi_l_bound [%d, %d, %d, %d, %d, %d, %d, %d, %d, %d]\n",
			 bhi_data->lower_bound.limit[0], bhi_data->lower_bound.limit[1],
			 bhi_data->lower_bound.limit[2], bhi_data->lower_bound.limit[3],
			 bhi_data->lower_bound.limit[4], bhi_data->lower_bound.limit[5],
			 bhi_data->lower_bound.limit[6], bhi_data->lower_bound.limit[7],
			 bhi_data->lower_bound.limit[8], bhi_data->lower_bound.limit[9]);
	}
=======
	} else {
		for (i = 0; i < BHI_TREND_POINTS_SIZE; i++)
			bhi_data->lower_bound.limit[i] = bhi_data->pack_capacity * 60 / 100;
	}
	dev_info(batt_drv->device, "bhi_l_bound [%d, %d, %d, %d, %d, %d, %d, %d, %d, %d]\n",
		 bhi_data->lower_bound.limit[0], bhi_data->lower_bound.limit[1],
		 bhi_data->lower_bound.limit[2], bhi_data->lower_bound.limit[3],
		 bhi_data->lower_bound.limit[4], bhi_data->lower_bound.limit[5],
		 bhi_data->lower_bound.limit[6], bhi_data->lower_bound.limit[7],
		 bhi_data->lower_bound.limit[8], bhi_data->lower_bound.limit[9]);
>>>>>>> ffd652b2

	ret = of_property_read_u16_array(gbms_batt_id_node(batt_drv->device->of_node),
					 "google,bhi-u-bound", &capacity_boundary[0],
					 BHI_TREND_POINTS_SIZE);
	if (ret == 0 && bhi_bound_validity_check(capacity_boundary, batt_drv->battery_capacity,
						 BHI_CAPACITY_MAX)) {
		memcpy(&bhi_data->upper_bound.limit[0], capacity_boundary,
		       sizeof(capacity_boundary));
<<<<<<< HEAD
		dev_info(batt_drv->device,
			 "bhi_u_bound [%d, %d, %d, %d, %d, %d, %d, %d, %d, %d]\n",
			 bhi_data->upper_bound.limit[0], bhi_data->upper_bound.limit[1],
			 bhi_data->upper_bound.limit[2], bhi_data->upper_bound.limit[3],
			 bhi_data->upper_bound.limit[4], bhi_data->upper_bound.limit[5],
			 bhi_data->upper_bound.limit[6], bhi_data->upper_bound.limit[7],
			 bhi_data->upper_bound.limit[8], bhi_data->upper_bound.limit[9]);
	}
=======
	} else {
		for (i = 0; i < BHI_TREND_POINTS_SIZE; i++)
			bhi_data->upper_bound.limit[i] = bhi_data->pack_capacity;
	}
	dev_info(batt_drv->device, "bhi_u_bound [%d, %d, %d, %d, %d, %d, %d, %d, %d, %d]\n",
		 bhi_data->upper_bound.limit[0], bhi_data->upper_bound.limit[1],
		 bhi_data->upper_bound.limit[2], bhi_data->upper_bound.limit[3],
		 bhi_data->upper_bound.limit[4], bhi_data->upper_bound.limit[5],
		 bhi_data->upper_bound.limit[6], bhi_data->upper_bound.limit[7],
		 bhi_data->upper_bound.limit[8], bhi_data->upper_bound.limit[9]);
>>>>>>> ffd652b2

	ret = of_property_read_u16_array(gbms_batt_id_node(batt_drv->device->of_node),
					 "google,bhi-l-trigger", &capacity_boundary[0],
					 BHI_TREND_POINTS_SIZE);
	if (ret == 0 && bhi_bound_validity_check(capacity_boundary, BHI_CAPACITY_MIN,
						 BHI_CAPACITY_MAX)) {
		memcpy(&bhi_data->lower_bound.trigger[0], capacity_boundary,
		       sizeof(capacity_boundary));
		dev_info(batt_drv->device,
			 "bhi_l_trigger [%d, %d, %d, %d, %d, %d, %d, %d, %d, %d]\n",
			 bhi_data->lower_bound.trigger[0], bhi_data->lower_bound.trigger[1],
			 bhi_data->lower_bound.trigger[2], bhi_data->lower_bound.trigger[3],
			 bhi_data->lower_bound.trigger[4], bhi_data->lower_bound.trigger[5],
			 bhi_data->lower_bound.trigger[6], bhi_data->lower_bound.trigger[7],
			 bhi_data->lower_bound.trigger[8], bhi_data->lower_bound.trigger[9]);
	}

	ret = of_property_read_u16_array(gbms_batt_id_node(batt_drv->device->of_node),
					 "google,bhi-u-trigger", &capacity_boundary[0],
					 BHI_TREND_POINTS_SIZE);
	if (ret == 0 && bhi_bound_validity_check(capacity_boundary, BHI_CAPACITY_MIN,
						 BHI_CAPACITY_MAX)) {
		memcpy(&bhi_data->upper_bound.trigger[0], capacity_boundary,
		       sizeof(capacity_boundary));
		dev_info(batt_drv->device,
			 "bhi_u_trigger [%d, %d, %d, %d, %d, %d, %d, %d, %d, %d]\n",
			 bhi_data->upper_bound.trigger[0], bhi_data->upper_bound.trigger[1],
			 bhi_data->upper_bound.trigger[2], bhi_data->upper_bound.trigger[3],
			 bhi_data->upper_bound.trigger[4], bhi_data->upper_bound.trigger[5],
			 bhi_data->upper_bound.trigger[6], bhi_data->upper_bound.trigger[7],
			 bhi_data->upper_bound.trigger[8], bhi_data->upper_bound.trigger[9]);
	}

	/* debug data initialization */
	health_data->bhi_debug_cycle_count = 0;
	health_data->bhi_debug_cap_index = 0;
	health_data->bhi_debug_imp_index = 0;
	health_data->bhi_debug_sd_index = 0;
	health_data->bhi_debug_health_index = 0;
	health_data->bhi_debug_health_status = 0;
	/* TODO: restore cal_state/cal_mode if reboot */
	health_data->cal_state = REC_STATE_OK;
	health_data->cal_mode = REC_MODE_RESET;

	return 0;
}

static void batt_fan_bt_init(struct batt_drv *batt_drv) {
	int nb_fan_bt, ret;

	nb_fan_bt = of_property_count_elems_of_size(batt_drv->device->of_node,
						    "google,fan-bt-limits", sizeof(u32));
	if (nb_fan_bt == NB_FAN_BT_LIMITS) {
		ret = of_property_read_u32_array(batt_drv->device->of_node,
						 "google,fan-bt-limits",
						 batt_drv->fan_bt_limits,
						 nb_fan_bt);
		if (ret == 0) {
			int i;

			pr_info("FAN_BT_LIMITS: ");
			for (i = 0; i < nb_fan_bt; i++)
				pr_info("%d ", batt_drv->fan_bt_limits[i]);

			return;
		} else {
			pr_err("Fail to read google,fan-bt-limits from dtsi, ret=%d\n", ret);
		}
	}
	batt_drv->fan_bt_limits[0] = FAN_BT_LIMIT_NOT_CARE;
	batt_drv->fan_bt_limits[1] = FAN_BT_LIMIT_LOW;
	batt_drv->fan_bt_limits[2] = FAN_BT_LIMIT_MED;
	batt_drv->fan_bt_limits[3] = FAN_BT_LIMIT_HIGH;

	pr_info("Use default FAN_BT_LIMITS: %d %d %d %d\n", batt_drv->fan_bt_limits[0],
							    batt_drv->fan_bt_limits[1],
							    batt_drv->fan_bt_limits[2],
							    batt_drv->fan_bt_limits[3]);
}

static int batt_prop_iter(int index, gbms_tag_t *tag, void *ptr)
{
	static gbms_tag_t keys[] = {GBMS_TAG_HCNT};
	const int count = ARRAY_SIZE(keys);

	if (index >= 0 && index < count) {
		*tag = keys[index];
		return 0;
	}

	return -ENOENT;
}

static int batt_prop_read(gbms_tag_t tag, void *buff, size_t size, void *ptr)
{
	struct batt_drv *batt_drv = ptr;
	int index, ret = 0;

	switch (tag) {
	case GBMS_TAG_HCNT:
		if (size != sizeof(u16))
			return -ERANGE;
		/* history needs to be enabled for this */
		index = hist_get_index(batt_drv->hist_data_saved_cnt, batt_drv);
		if (index < 0)
			return index;
		*(u16 *)buff = index;
		break;
	default:
		ret = -ENOENT;
		break;
	}

	return ret;
}

static struct gbms_storage_desc batt_prop_dsc = {
	.iter = batt_prop_iter,
	.read = batt_prop_read,
};


static void google_battery_init_work(struct work_struct *work)
{
	struct batt_drv *batt_drv = container_of(work, struct batt_drv,
						 init_work.work);
	struct device_node *node = batt_drv->device->of_node;
	struct power_supply *fg_psy = batt_drv->fg_psy;
	const char *batt_vs_tz_name = NULL;
	int init_delay_ms, ret = 0;

	batt_rl_reset(batt_drv);
	batt_drv->dead_battery = true; /* clear in batt_work() */
	batt_drv->capacity_level = POWER_SUPPLY_CAPACITY_LEVEL_UNKNOWN;
	batt_drv->ssoc_state.buck_enabled = -1;
	batt_drv->hold_taper_ws = false;
	batt_drv->fake_temp = 0;
	batt_drv->fake_battery_present = -1;
	batt_drv->boot_to_os_attempts = 0;
	batt_drv->charging_policy = CHARGING_POLICY_DEFAULT;
	batt_reset_chg_drv_state(batt_drv);

	mutex_init(&batt_drv->chg_lock);
	mutex_init(&batt_drv->batt_lock);
	mutex_init(&batt_drv->stats_lock);
	mutex_init(&batt_drv->cc_data.lock);
	mutex_init(&batt_drv->bpst_state.lock);
	mutex_init(&batt_drv->hda_tz_lock);

	ret = of_property_read_u32(node, "google,batt-init-delay", &init_delay_ms);
	if (ret < 0)
		init_delay_ms = BATT_DELAY_INIT_MS;

	if (!batt_drv->fg_psy) {

		fg_psy = power_supply_get_by_name(batt_drv->fg_psy_name);
		if (!fg_psy) {
			pr_info("failed to get \"%s\" power supply, retrying...\n",
				batt_drv->fg_psy_name);
			goto retry_init_work;
		}

		batt_drv->fg_psy = fg_psy;
	}

	if (!batt_drv->batt_present) {
		ret = GPSY_GET_PROP(fg_psy, POWER_SUPPLY_PROP_PRESENT);
		if (ret == -EAGAIN)
			goto retry_init_work;

		batt_drv->batt_present = (ret > 0);
		if (!batt_drv->batt_present)
			pr_warn("battery not present (ret=%d)\n", ret);
	}

	ret = of_property_read_u32(node, "google,recharge-soc-threshold",
				   &batt_drv->ssoc_state.rl_soc_threshold);
	if (ret < 0)
		batt_drv->ssoc_state.rl_soc_threshold =
				DEFAULT_BATT_DRV_RL_SOC_THRESHOLD;

	ret = of_property_read_u32(node, "google,bd-trickle-recharge-soc",
				   &batt_drv->ssoc_state.bd_trickle_recharge_soc);
	if (ret < 0)
		batt_drv->ssoc_state.bd_trickle_recharge_soc =
				DEFAULT_BD_TRICKLE_RL_SOC_THRESHOLD;

	batt_drv->ssoc_state.bd_trickle_dry_run = false;

	ret = of_property_read_u32(node, "google,bd-trickle-reset-sec",
				   &batt_drv->ssoc_state.bd_trickle_reset_sec);
	if (ret < 0)
		batt_drv->ssoc_state.bd_trickle_reset_sec =
				DEFAULT_BD_TRICKLE_RESET_SEC;

	batt_drv->ssoc_state.bd_trickle_enable =
		of_property_read_bool(node, "google,bd-trickle-enable");

	ret = of_property_read_u32(node, "google,ssoc-delta",
				   &batt_drv->ssoc_state.ssoc_delta);
	if (ret < 0)
		batt_drv->ssoc_state.ssoc_delta = SSOC_DELTA;

	ret = of_property_read_u32(node, "google,health-safety-margin",
				   &batt_drv->health_safety_margin);
	if (ret < 0)
		batt_drv->health_safety_margin = DEFAULT_HEALTH_SAFETY_MARGIN;

	ret = of_property_read_u32_array(node, "google,temp-record-thr",
					 batt_drv->sd.temp_thr,
					 BATT_TEMP_RECORD_THR);
	if (ret == 0) {
		ret = of_property_read_u32_array(node, "google,soc-record-thr",
						 batt_drv->sd.soc_thr,
						 BATT_TEMP_RECORD_THR);
		if (ret == 0)
			batt_drv->sd.is_enable = true;
	}

	ret = batt_init_sd(&batt_drv->sd);
	if (ret < 0) {
		pr_err("Unable to read swelling data, ret=%d\n", ret);
		batt_drv->sd.is_enable = false;
	}

	ret = of_property_read_u32(node, "google,cv-max-temp", &batt_drv->cv_max_temp);
	if (ret < 0)
		batt_drv->cv_max_temp = DEFAULT_CV_MAX_TEMPERATURE;

	/* init bpst setting */
	ret = batt_init_bpst_profile(batt_drv);
	if (ret < 0)
		pr_err("bpst profile disabled, ret=%d\n", ret);

	/* init shutdown flag */
	ret = batt_init_shutdown_flag(batt_drv);
	if (ret < 0)
		pr_err("failed to init shutdown flag, ret=%d\n", ret);

	/* cycle count is cached: read here bc SSOC, chg_profile might use it */
	batt_update_cycle_count(batt_drv);

	ret = ssoc_init(batt_drv);
	if (ret < 0 && batt_drv->batt_present)
		goto retry_init_work;

	/* could read EEPROM and history here */

	/* chg_profile will use cycle_count when aacr is enabled */
	ret = batt_init_chg_profile(batt_drv);
	if (ret == -EPROBE_DEFER)
		goto retry_init_work;

	if (ret < 0) {
		pr_err("charging profile disabled, ret=%d\n", ret);
	} else if (batt_drv->battery_capacity) {
		google_battery_dump_profile(&batt_drv->chg_profile);
	}

	batt_drv->temp_filter.enable = of_property_read_bool(node, "google,temp-filter-enable");
	if (batt_drv->temp_filter.enable)
		batt_init_temp_filter(batt_drv);

	cev_stats_init(&batt_drv->ce_data, &batt_drv->chg_profile);
	cev_stats_init(&batt_drv->ce_qual, &batt_drv->chg_profile);
	batt_init_csi_stat(batt_drv);

	batt_drv->fg_nb.notifier_call = psy_changed;
	ret = power_supply_reg_notifier(&batt_drv->fg_nb);
	if (ret < 0)
		pr_err("cannot register power supply notifer, ret=%d\n",
			ret);

	batt_drv->batt_ws = wakeup_source_register(NULL, "google-battery");
	batt_drv->taper_ws = wakeup_source_register(NULL, "Taper");
	batt_drv->poll_ws = wakeup_source_register(NULL, "Poll");
	batt_drv->msc_ws = wakeup_source_register(NULL, "MSC");
	if (!batt_drv->batt_ws || !batt_drv->taper_ws ||
			!batt_drv->poll_ws || !batt_drv->msc_ws)
		pr_err("failed to register wakeup sources\n");

	mutex_lock(&batt_drv->cc_data.lock);
	ret = batt_cycle_count_load(&batt_drv->cc_data);
	if (ret < 0)
		pr_err("cannot restore bin count ret=%d\n", ret);
	mutex_unlock(&batt_drv->cc_data.lock);

	batt_drv->fake_capacity = (batt_drv->batt_present) ? -EINVAL
						: DEFAULT_BATT_FAKE_CAPACITY;

	/* charging configuration */
	ret = of_property_read_u32(node, "google,update-interval",
				   &batt_drv->batt_update_interval);
	if (ret < 0)
		batt_drv->batt_update_interval = DEFAULT_BATT_UPDATE_INTERVAL;

	/* high temperature notify configuration */
	ret = of_property_read_u32(batt_drv->device->of_node,
				   "google,update-high-temp-threshold",
				   &batt_drv->batt_update_high_temp_threshold);
	if (ret < 0)
		batt_drv->batt_update_high_temp_threshold =
					DEFAULT_HIGH_TEMP_UPDATE_THRESHOLD;
	/* charge statistics */
	ret = of_property_read_u32(node, "google,chg-stats-qual-time",
				   &batt_drv->chg_sts_qual_time);
	if (ret < 0)
		batt_drv->chg_sts_qual_time =
					DEFAULT_CHG_STATS_MIN_QUAL_TIME;

	ret = of_property_read_u32(node, "google,chg-stats-delta-soc",
				   &batt_drv->chg_sts_delta_soc);
	if (ret < 0)
		batt_drv->chg_sts_delta_soc =
					DEFAULT_CHG_STATS_MIN_DELTA_SOC;

	/* time to full */
	ret = ttf_stats_init(&batt_drv->ttf_stats, batt_drv->device,
			     batt_drv->battery_capacity);
	if (ret < 0)
		pr_info("time to full not available\n");

	/* TTF log is used report more things nowadays */
	batt_drv->ttf_stats.ttf_log = logbuffer_register("ttf");
	if (IS_ERR(batt_drv->ttf_stats.ttf_log)) {
		ret = PTR_ERR(batt_drv->ttf_stats.ttf_log);
		dev_err(batt_drv->device, "failed to create ttf_log, ret=%d\n", ret);

		batt_drv->ttf_stats.ttf_log = NULL;
	}

	/* RAVG: google_resistance  */
	ret = batt_res_load_data(&batt_drv->health_data.bhi_data.res_state,
				 batt_drv->fg_psy);
	if (ret < 0)
		dev_warn(batt_drv->device, "RAVG not available (%d)\n", ret);
	batt_res_dump_logs(&batt_drv->health_data.bhi_data.res_state);

	/* health based charging, triggers */
	batt_drv->chg_health.always_on_soc = -1;

	ret = of_property_read_u32(batt_drv->device->of_node,
				   "google,chg-rest-soc",
				   &batt_drv->chg_health.rest_soc);
	if (ret < 0)
		batt_drv->chg_health.rest_soc = -1;

	ret = of_property_read_u32(batt_drv->device->of_node,
				   "google,chg-rest-rate",
				   &batt_drv->chg_health.rest_rate);
	if (ret < 0)
		batt_drv->chg_health.rest_rate = 0;

	ret = of_property_read_u32(batt_drv->device->of_node,
				   "google,chg-rest-rate-before-trigger",
				   &batt_drv->chg_health.rest_rate_before_trigger);
	if (ret < 0)
		batt_drv->chg_health.rest_rate_before_trigger = HEALTH_CHG_RATE_BEFORE_TRIGGER;

	/* override setting google,battery-roundtrip = 0 in device tree */
	batt_drv->disable_votes =
		of_property_read_bool(node, "google,disable-votes");
	if (batt_drv->disable_votes)
		pr_info("battery votes disabled\n");

	/* pairing battery vs. device */
	if (of_property_read_bool(node, "google,eeprom-pairing")) {
		batt_drv->pairing_state = BATT_PAIRING_ENABLED;
		batt_drv->pairing_state_retry_cnt = PAIRING_RETRIES;
	} else {
		batt_drv->pairing_state = BATT_PAIRING_DISABLED;
	}

	/* use delta cycle count to adjust collecting period */
	ret = of_property_read_u32(batt_drv->device->of_node,
					"google,history-delta-cycle-count",
					&batt_drv->hist_delta_cycle_cnt);
	if (ret < 0)
		batt_drv->hist_delta_cycle_cnt = HCC_DEFAULT_DELTA_CYCLE_CNT;

	ret = of_property_read_u32(batt_drv->device->of_node, "google,batt-voltage-critical",
				   &batt_drv->batt_critical_voltage);
	if (ret < 0)
		batt_drv->batt_critical_voltage = VBATT_CRITICAL_LEVEL;

	/* battery virtual sensor */
	ret = of_property_read_string(batt_drv->device->of_node,
				      "google,batt-vs-tz-name",
				      &batt_vs_tz_name);
	if (ret == 0) {
		batt_drv->batt_vs_tz =
		    thermal_zone_device_register(batt_vs_tz_name, 0, 0,
						 batt_drv, &batt_vs_tz_ops, NULL, 0, 0);
		if (IS_ERR(batt_drv->batt_vs_tz)) {
			pr_err("batt_vs tz register failed. err:%ld\n",
			       PTR_ERR(batt_drv->batt_vs_tz));
			batt_drv->batt_vs_tz = NULL;
		} else {
			thermal_zone_device_update(batt_drv->batt_vs_tz, THERMAL_DEVICE_UP);
		}
		batt_drv->batt_vs_w = 88;

		pr_info("google,batt-vs-tz-name is %s\n", batt_vs_tz_name);
	}

	/* battery virtual sensor for more power */
	batt_drv->batt_vs_mp_tz = thermal_zone_device_register("mdis_morepower", 0, 0,
								batt_drv, &batt_vs_mp_tz_ops,
								NULL, 0, 0);
	if (IS_ERR(batt_drv->batt_vs_mp_tz)) {
		pr_err("batt_vs_mp tz register failed. err: %ld\n",
			PTR_ERR(batt_drv->batt_vs_mp_tz));
		batt_drv->batt_vs_mp_tz = NULL;
	} else {
		thermal_zone_device_update(batt_drv->batt_vs_mp_tz, THERMAL_DEVICE_UP);
	}

	batt_drv->batt_vs_hda_tz = thermal_zone_device_register("thb_hda", 0, 0,
								batt_drv, &batt_vs_hda_tz_ops,
								NULL, 0, 0);
	if (IS_ERR(batt_drv->batt_vs_hda_tz)) {
		pr_err("batt_vs_hda_tz register failed. err: %ld\n",
			PTR_ERR(batt_drv->batt_vs_hda_tz));
	} else {
		thermal_zone_device_update(batt_drv->batt_vs_hda_tz, THERMAL_DEVICE_UP);
	}

	ret = of_property_read_u32(batt_drv->device->of_node, "google,morepower-soc-limit-low",
				   &batt_drv->soc_mp_limit_low);
	if (ret < 0)
		batt_drv->soc_mp_limit_low = SOC_MP_LIMIT_LOW;

	ret = of_property_read_u32(batt_drv->device->of_node, "google,morepower-soc-limit-high",
				   &batt_drv->soc_mp_limit_high);
	if (ret < 0)
		batt_drv->soc_mp_limit_high = SOC_MP_LIMIT_HIGH;

	ret = of_property_read_u32(batt_drv->device->of_node, "google,morepower_therm_limit",
				   &batt_drv->therm_mp_limit);
	if (ret < 0)
		batt_drv->therm_mp_limit = THERM_MP_LIMIT;

	ret = of_property_read_u32(batt_drv->device->of_node, "google,morepower_max_ratio_limit",
				   &batt_drv->max_ratio_mp_limit);
	if (ret < 0)
		batt_drv->max_ratio_mp_limit = MAX_RATIO_MP_LIMIT;

	batt_drv->dc_irdrop = of_property_read_bool(node, "google,dc-irdrop");
	if (batt_drv->dc_irdrop)
		pr_info("dc irdrop is enabled\n");

	batt_drv->pullback_current = of_property_read_bool(gbms_batt_id_node(node),
							   "google,pullback-current");
	if (batt_drv->pullback_current)
		pr_info("pullback current is enabled\n");

	batt_drv->allow_higher_fv = of_property_read_bool(gbms_batt_id_node(node),
							   "google,allow-higher-fv");
	if (batt_drv->allow_higher_fv)
		pr_info("allow higher fv is enabled\n");

	ret = of_property_read_u32(node, "google,first-usage-date",
				   &batt_drv->health_data.bhi_data.first_usage_date);
	if (ret < 0)
		batt_drv->health_data.bhi_data.first_usage_date = 0;

	/* single battery disconnect */
	(void)batt_bpst_init_debugfs(batt_drv);

	/* these don't require nvm storage */
	ret = gbms_storage_register(&batt_prop_dsc, "battery", batt_drv);
	if (ret == -EBUSY)
		ret = 0;

	/* use delta cycle count != 0 to enable collecting history */
	if (batt_drv->hist_delta_cycle_cnt)
		batt_drv->blf_state = BATT_LFCOLLECT_ENABLED;

	/* google_battery expose history via a standard device */
	batt_drv->history = gbms_storage_create_device("battery_history",
						       GBMS_TAG_HIST);
	if (!batt_drv->history)
		pr_err("history not available\n");

	/* BHI: might need RAVG and battery history */
	ret = batt_bhi_init(batt_drv);
	if (ret < 0) {
		dev_warn(batt_drv->device, "BHI: not supported (%d)\n", ret);
	} else {
		/* reload the last estimates,  */
		ret = batt_bhi_data_load(batt_drv);
		if (ret < 0)
			dev_err(batt_drv->device, "BHI: invalid data, starting fresh (%d)\n", ret);
	}

	/* power metrics */
	schedule_delayed_work(&batt_drv->power_metrics.work,
			      msecs_to_jiffies(batt_drv->power_metrics.polling_rate * 1000));

	pr_info("google_battery init_work done\n");

	batt_drv->init_complete = true;
	batt_drv->resume_complete = true;

	schedule_delayed_work(&batt_drv->batt_work, 0);

	return;

retry_init_work:
	schedule_delayed_work(&batt_drv->init_work,
			      msecs_to_jiffies(init_delay_ms));
}

static struct thermal_zone_device_ops google_battery_tz_ops = {
	.get_temp = google_battery_tz_get_cycle_count,
};

static int batt_ravg_init(struct batt_res *res_state, struct device_node *node)
{
	int ret;

	if (of_property_read_bool(node, "google,no-ravg"))
		return -ENOENT;

	/* Resistance Estimation configuration */
	ret = of_property_read_u32(node, "google,res-temp-hi",
				   &res_state->res_temp_high);
	if (ret < 0)
		res_state->res_temp_high = DEFAULT_RES_TEMP_HIGH;

	ret = of_property_read_u32(node, "google,res-temp-lo",
				   &res_state->res_temp_low);
	if (ret < 0)
		res_state->res_temp_low = DEFAULT_RES_TEMP_LOW;

	ret = of_property_read_u32(node, "google,res-soc-thresh",
				   &res_state->ravg_soc_high);
	if (ret < 0)
		res_state->ravg_soc_high = DEFAULT_RAVG_SOC_HIGH;
	ret = of_property_read_u32(node, "google,ravg-soc-low",
				   &res_state->ravg_soc_low);
	if (ret < 0)
		res_state->ravg_soc_low = DEFAULT_RAVG_SOC_LOW;

	ret = of_property_read_u32(node, "google,res-filt-length",
				   &res_state->estimate_filter);
	if (ret < 0)
		res_state->estimate_filter = DEFAULT_RES_FILT_LEN;

	return 0;
}

static int google_battery_probe(struct platform_device *pdev)
{
	const char *fg_psy_name, *psy_name = NULL;
	struct batt_drv *batt_drv;
	int ret;
	struct power_supply_config psy_cfg = {};

	batt_drv = devm_kzalloc(&pdev->dev, sizeof(*batt_drv), GFP_KERNEL);
	if (!batt_drv)
		return -ENOMEM;

	batt_drv->device = &pdev->dev;

	ret = of_property_read_string(pdev->dev.of_node, "google,fg-psy-name",
				      &fg_psy_name);
	if (ret != 0) {
		pr_err("cannot read google,fg-psy-name, ret=%d\n", ret);
		return -EINVAL;
	}

	batt_drv->fg_psy_name = devm_kstrdup(&pdev->dev, fg_psy_name,
					     GFP_KERNEL);
	if (!batt_drv->fg_psy_name)
		return -ENOMEM;

	/* change name and type for debug/test */
	if (of_property_read_bool(pdev->dev.of_node, "google,psy-type-unknown"))
		gbatt_psy_desc.type = POWER_SUPPLY_TYPE_UNKNOWN;

	ret = of_property_read_string(pdev->dev.of_node,
				      "google,psy-name", &psy_name);
	if (ret == 0) {
		gbatt_psy_desc.name =
		    devm_kstrdup(&pdev->dev, psy_name, GFP_KERNEL);
	}

	INIT_DELAYED_WORK(&batt_drv->init_work, google_battery_init_work);
	INIT_DELAYED_WORK(&batt_drv->batt_work, google_battery_work);
	INIT_DELAYED_WORK(&batt_drv->power_metrics.work, power_metrics_data_work);
	INIT_DELAYED_WORK(&batt_drv->temp_filter.work, google_battery_temp_filter_work);
	platform_set_drvdata(pdev, batt_drv);

	psy_cfg.drv_data = batt_drv;
	psy_cfg.of_node = pdev->dev.of_node;

	batt_drv->psy = devm_power_supply_register(batt_drv->device,
						   &gbatt_psy_desc, &psy_cfg);
	if (IS_ERR(batt_drv->psy)) {
		ret = PTR_ERR(batt_drv->psy);
		if (ret == -EPROBE_DEFER)
			return -EPROBE_DEFER;

		/* TODO: fail with -ENODEV */
		dev_err(batt_drv->device,
			"Couldn't register as power supply, ret=%d\n", ret);
	}

	batt_drv->ssoc_log = logbuffer_register("ssoc");
	if (IS_ERR(batt_drv->ssoc_log)) {
		ret = PTR_ERR(batt_drv->ssoc_log);
		dev_err(batt_drv->device,
			"failed to create ssoc_log, ret=%d\n", ret);
		batt_drv->ssoc_log = NULL;
	}

	/* RAVG: google_resistance */
	ret = batt_ravg_init(&batt_drv->health_data.bhi_data.res_state,
			     pdev->dev.of_node);
	if (ret < 0)
		dev_info(batt_drv->device, "RAVG: not available\n");

	batt_drv->tz_dev = devm_thermal_of_zone_register(batt_drv->device, 0,
							 batt_drv,
							 &google_battery_tz_ops);
	if (IS_ERR(batt_drv->tz_dev)) {
		pr_err("battery tz register failed. err:%ld\n",
			PTR_ERR(batt_drv->tz_dev));
		ret = PTR_ERR(batt_drv->tz_dev);
		batt_drv->tz_dev = NULL;
	} else {
		thermal_zone_device_update(batt_drv->tz_dev, THERMAL_DEVICE_UP);
	}

	/* Fan levels limits from battery temperature */
	batt_fan_bt_init(batt_drv);
	batt_drv->fan_level = -1;
	batt_drv->fan_last_level = -1;
	batt_drv->fan_level_votable =
		gvotable_create_int_election(NULL, gvotable_comparator_int_max,
					     fan_level_cb, batt_drv);
	if (IS_ERR_OR_NULL(batt_drv->fan_level_votable)) {
		ret = PTR_ERR(batt_drv->fan_level_votable);
		dev_err(batt_drv->device, "Fail to create fan_level_votable\n");
		batt_drv->fan_level_votable = NULL;
	} else {
		gvotable_set_vote2str(batt_drv->fan_level_votable,
				      gvotable_v2s_int);
		gvotable_election_set_name(batt_drv->fan_level_votable,
					   VOTABLE_FAN_LEVEL);
		gvotable_cast_long_vote(batt_drv->fan_level_votable,
					"DEFAULT", FAN_LVL_UNKNOWN, true);
	}

	/* charge speed interface: status and type */
	batt_drv->csi_status_votable =
		gvotable_create_int_election(NULL, gvotable_comparator_int_min,
					     csi_status_cb, batt_drv);
	if (IS_ERR_OR_NULL(batt_drv->csi_status_votable)) {
		ret = PTR_ERR(batt_drv->csi_status_votable);
		batt_drv->csi_status_votable = NULL;
	}

	gvotable_set_default(batt_drv->csi_status_votable, (void *)CSI_STATUS_UNKNOWN);
	gvotable_set_vote2str(batt_drv->csi_status_votable, gvotable_v2s_int);
	gvotable_election_set_name(batt_drv->csi_status_votable, VOTABLE_CSI_STATUS);

	batt_drv->csi_type_votable =
		gvotable_create_int_election(NULL, gvotable_comparator_int_min,
					     csi_type_cb, batt_drv);
	if (IS_ERR_OR_NULL(batt_drv->csi_type_votable)) {
		ret = PTR_ERR(batt_drv->csi_type_votable);
		batt_drv->csi_type_votable = NULL;
	}

	gvotable_set_default(batt_drv->csi_type_votable, (void *)CSI_TYPE_UNKNOWN);
	gvotable_set_vote2str(batt_drv->csi_type_votable, gvotable_v2s_int);
	gvotable_election_set_name(batt_drv->csi_type_votable, VOTABLE_CSI_TYPE);

	batt_drv->point_full_ui_soc_votable =
		gvotable_create_int_election(NULL, gvotable_comparator_int_min,
					     point_full_ui_soc_cb, batt_drv);
	if (IS_ERR_OR_NULL(batt_drv->point_full_ui_soc_votable)) {
		ret = PTR_ERR(batt_drv->point_full_ui_soc_votable);
		dev_err(batt_drv->device, "Fail to create point_full_ui_soc_votable\n");
		batt_drv->point_full_ui_soc_votable = NULL;
	} else {
		gvotable_set_vote2str(batt_drv->point_full_ui_soc_votable, gvotable_v2s_int);
		gvotable_set_default(batt_drv->point_full_ui_soc_votable, (void *)DISABLE_POINT_FULL_UI_SOC);
		gvotable_election_set_name(batt_drv->point_full_ui_soc_votable, VOTABLE_CHARGING_UISOC);
	}

	batt_drv->hda_tz_votable =
		gvotable_create_int_election(NULL, gvotable_comparator_int_max, hda_tz_cb, batt_drv);
	if (IS_ERR_OR_NULL(batt_drv->hda_tz_votable)) {
		ret = PTR_ERR(batt_drv->hda_tz_votable);
		dev_err(batt_drv->device, "Fail to create hda_tz_votable (%d)\n", ret);
		batt_drv->hda_tz_votable = NULL;
	} else {
		gvotable_set_vote2str(batt_drv->hda_tz_votable, gvotable_v2s_int);
		gvotable_set_default(batt_drv->hda_tz_votable, (void *)0);
		gvotable_election_set_name(batt_drv->hda_tz_votable, VOTABLE_HDA_TZ);
	}

	ret = of_property_read_u32(pdev->dev.of_node, "google,hda-tz-limit",
				   &batt_drv->hda_tz_limit);

	/* AACR server side */
	batt_drv->aacr_cycle_grace = AACR_START_CYCLE_DEFAULT;
	batt_drv->aacr_cycle_max = AACR_MAX_CYCLE_DEFAULT;
	batt_drv->aacr_state = BATT_AACR_DISABLED;

	/* create the sysfs node */
	batt_init_fs(batt_drv);
	batt_bpst_init_fs(batt_drv);

	/* debugfs */
	(void)batt_init_debugfs(batt_drv);

	/* give time to fg driver to start */
	schedule_delayed_work(&batt_drv->init_work,
					msecs_to_jiffies(BATT_DELAY_INIT_MS));

	/* power metrics */
	batt_drv->power_metrics.polling_rate = 30;
	batt_drv->power_metrics.interval = 120;

	/* Date of manufacturing of the battery */
	ret = batt_get_manufacture_date(&batt_drv->health_data.bhi_data);
	if (ret < 0)
		pr_warn("cannot get battery manufacture date, ret=%d\n", ret);

	/* Date of first use of the battery */
	if (!batt_drv->health_data.bhi_data.act_date[0]) {
		ret = batt_get_activation_date(&batt_drv->health_data.bhi_data);
		if (ret < 0)
			pr_warn("cannot get battery activation date, ret=%d\n", ret);
	}

	return 0;
}

static int google_battery_remove(struct platform_device *pdev)
{
	struct batt_drv *batt_drv = platform_get_drvdata(pdev);

	if (!batt_drv)
		return 0;

	if (batt_drv->ssoc_log)
		logbuffer_unregister(batt_drv->ssoc_log);
	if (batt_drv->ttf_stats.ttf_log)
		logbuffer_unregister(batt_drv->ttf_stats.ttf_log);
	if (batt_drv->history)
		gbms_storage_cleanup_device(batt_drv->history);

	if (batt_drv->fg_psy)
		power_supply_put(batt_drv->fg_psy);

	batt_hist_free_data(batt_drv->hist_data);

	gbms_free_chg_profile(&batt_drv->chg_profile);

	wakeup_source_unregister(batt_drv->msc_ws);
	wakeup_source_unregister(batt_drv->batt_ws);
	wakeup_source_unregister(batt_drv->taper_ws);
	wakeup_source_unregister(batt_drv->poll_ws);

	gvotable_destroy_election(batt_drv->fan_level_votable);
	gvotable_destroy_election(batt_drv->csi_status_votable);
	gvotable_destroy_election(batt_drv->csi_type_votable);
	gvotable_destroy_election(batt_drv->point_full_ui_soc_votable);

	batt_drv->fan_level_votable = NULL;
	batt_drv->csi_status_votable = NULL;
	batt_drv->csi_type_votable = NULL;
	batt_drv->charging_policy_votable = NULL;
	batt_drv->point_full_ui_soc_votable = NULL;

	return 0;
}

#ifdef SUPPORT_PM_SLEEP
static int gbatt_pm_suspend(struct device *dev)
{
	struct platform_device *pdev = to_platform_device(dev);
	struct batt_drv *batt_drv = platform_get_drvdata(pdev);

	pm_runtime_get_sync(batt_drv->device);
	batt_drv->resume_complete = false;
	pm_runtime_put_sync(batt_drv->device);

	return 0;
}

static int gbatt_pm_resume(struct device *dev)
{
	struct platform_device *pdev = to_platform_device(dev);
	struct batt_drv *batt_drv = platform_get_drvdata(pdev);

	pm_runtime_get_sync(batt_drv->device);
	batt_drv->resume_complete = true;
	batt_drv->temp_filter.resume_delay = true;
	pm_runtime_put_sync(batt_drv->device);

	mod_delayed_work(system_wq, &batt_drv->batt_work, 0);

	return 0;
}

static const struct dev_pm_ops gbatt_pm_ops = {
	SET_SYSTEM_SLEEP_PM_OPS(gbatt_pm_suspend, gbatt_pm_resume)
};
#endif


static const struct of_device_id google_charger_of_match[] = {
	{.compatible = "google,battery"},
	{},
};
MODULE_DEVICE_TABLE(of, google_charger_of_match);


static struct platform_driver google_battery_driver = {
	.driver = {
		   .name = "google,battery",
		   .owner = THIS_MODULE,
		   .of_match_table = google_charger_of_match,
		   .probe_type = PROBE_PREFER_ASYNCHRONOUS,
#ifdef SUPPORT_PM_SLEEP
		   .pm = &gbatt_pm_ops,
#endif
		   },
	.probe = google_battery_probe,
	.remove = google_battery_remove,
};

module_platform_driver(google_battery_driver);

MODULE_DESCRIPTION("Google Battery Driver");
MODULE_AUTHOR("AleX Pelosi <apelosi@google.com>");
MODULE_LICENSE("GPL");<|MERGE_RESOLUTION|>--- conflicted
+++ resolved
@@ -4168,22 +4168,8 @@
 		const int cycle_count = batt_drv->fake_aacr_cc ?
 					batt_drv->fake_aacr_cc : batt_drv->cycle_count;
 
-<<<<<<< HEAD
-		if (algo == BHI_ALGO_ACHI_RAVG_B) {
-			l_bound = bhi_get_capacity_bound(cycle_count,
-							 &bhi_data->lower_bound.limit[0]);
-			u_bound = aacr_get_capacity_for_algo(batt_drv, cycle_count,
-							     BATT_AACR_ALGO_LOW_B);
-		} else {
-			l_bound = aacr_get_capacity_for_algo(batt_drv, cycle_count,
-							     BATT_AACR_ALGO_DEFAULT);
-			u_bound = bhi_get_capacity_bound(cycle_count,
-							 &bhi_data->upper_bound.limit[0]);
-		}
-=======
 		l_bound = bhi_get_capacity_bound(cycle_count, &bhi_data->lower_bound.limit[0]);
 		u_bound = bhi_get_capacity_bound(cycle_count, &bhi_data->upper_bound.limit[0]);
->>>>>>> ffd652b2
 
 		capacity_health = max(capacity_health, l_bound);
 		capacity_health = min(capacity_health, u_bound);
@@ -8036,7 +8022,6 @@
 			break;
 		case GBMS_TP_LOWER_BOUND:
 			cpb = &bhi_data->lower_bound.limit[0];
-<<<<<<< HEAD
 			break;
 		case GBMS_TP_UPPER_BOUND:
 			cpb = &bhi_data->upper_bound.limit[0];
@@ -8047,18 +8032,6 @@
 		case GBMS_TP_UPPER_TRIGGER:
 			cpb = &bhi_data->upper_bound.trigger[0];
 			break;
-=======
-			break;
-		case GBMS_TP_UPPER_BOUND:
-			cpb = &bhi_data->upper_bound.limit[0];
-			break;
-		case GBMS_TP_LOWER_TRIGGER:
-			cpb = &bhi_data->lower_bound.trigger[0];
-			break;
-		case GBMS_TP_UPPER_TRIGGER:
-			cpb = &bhi_data->upper_bound.trigger[0];
-			break;
->>>>>>> ffd652b2
 		default:
 			dev_err(&batt_drv->psy->dev, "incorrect boundary type:%c\n", tp_type);
 			return -ERANGE;
@@ -10275,15 +10248,7 @@
 	struct health_data *health_data = &batt_drv->health_data;
 	struct bhi_data *bhi_data = &health_data->bhi_data;
 	u16 capacity_boundary[BHI_TREND_POINTS_SIZE];
-<<<<<<< HEAD
-	int ret;
-=======
 	int ret, i;
-
-	/* set upper_bound value to BHI_CAPACITY_MAX(0xFFFF) */
-	memset(bhi_data->upper_bound.limit, 0xFF, sizeof(bhi_data->upper_bound.limit));
-	memset(bhi_data->upper_bound.trigger, 0xFF, sizeof(bhi_data->upper_bound.trigger));
->>>>>>> ffd652b2
 
 	/* set upper_bound value to BHI_CAPACITY_MAX(0xFFFF) */
 	memset(bhi_data->upper_bound.limit, 0xFF, sizeof(bhi_data->upper_bound.limit));
@@ -10353,16 +10318,6 @@
 						 batt_drv->battery_capacity)) {
 		memcpy(&bhi_data->lower_bound.limit[0], capacity_boundary,
 		       sizeof(capacity_boundary));
-<<<<<<< HEAD
-		dev_info(batt_drv->device,
-			 "bhi_l_bound [%d, %d, %d, %d, %d, %d, %d, %d, %d, %d]\n",
-			 bhi_data->lower_bound.limit[0], bhi_data->lower_bound.limit[1],
-			 bhi_data->lower_bound.limit[2], bhi_data->lower_bound.limit[3],
-			 bhi_data->lower_bound.limit[4], bhi_data->lower_bound.limit[5],
-			 bhi_data->lower_bound.limit[6], bhi_data->lower_bound.limit[7],
-			 bhi_data->lower_bound.limit[8], bhi_data->lower_bound.limit[9]);
-	}
-=======
 	} else {
 		for (i = 0; i < BHI_TREND_POINTS_SIZE; i++)
 			bhi_data->lower_bound.limit[i] = bhi_data->pack_capacity * 60 / 100;
@@ -10373,7 +10328,6 @@
 		 bhi_data->lower_bound.limit[4], bhi_data->lower_bound.limit[5],
 		 bhi_data->lower_bound.limit[6], bhi_data->lower_bound.limit[7],
 		 bhi_data->lower_bound.limit[8], bhi_data->lower_bound.limit[9]);
->>>>>>> ffd652b2
 
 	ret = of_property_read_u16_array(gbms_batt_id_node(batt_drv->device->of_node),
 					 "google,bhi-u-bound", &capacity_boundary[0],
@@ -10382,16 +10336,6 @@
 						 BHI_CAPACITY_MAX)) {
 		memcpy(&bhi_data->upper_bound.limit[0], capacity_boundary,
 		       sizeof(capacity_boundary));
-<<<<<<< HEAD
-		dev_info(batt_drv->device,
-			 "bhi_u_bound [%d, %d, %d, %d, %d, %d, %d, %d, %d, %d]\n",
-			 bhi_data->upper_bound.limit[0], bhi_data->upper_bound.limit[1],
-			 bhi_data->upper_bound.limit[2], bhi_data->upper_bound.limit[3],
-			 bhi_data->upper_bound.limit[4], bhi_data->upper_bound.limit[5],
-			 bhi_data->upper_bound.limit[6], bhi_data->upper_bound.limit[7],
-			 bhi_data->upper_bound.limit[8], bhi_data->upper_bound.limit[9]);
-	}
-=======
 	} else {
 		for (i = 0; i < BHI_TREND_POINTS_SIZE; i++)
 			bhi_data->upper_bound.limit[i] = bhi_data->pack_capacity;
@@ -10402,7 +10346,6 @@
 		 bhi_data->upper_bound.limit[4], bhi_data->upper_bound.limit[5],
 		 bhi_data->upper_bound.limit[6], bhi_data->upper_bound.limit[7],
 		 bhi_data->upper_bound.limit[8], bhi_data->upper_bound.limit[9]);
->>>>>>> ffd652b2
 
 	ret = of_property_read_u16_array(gbms_batt_id_node(batt_drv->device->of_node),
 					 "google,bhi-l-trigger", &capacity_boundary[0],
