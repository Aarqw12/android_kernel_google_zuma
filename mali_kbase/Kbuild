--- conflicted
+++ resolved
@@ -18,18 +18,6 @@
 #
 #
 
-<<<<<<< HEAD
-
-# Driver version string which is returned to userspace via an ioctl
-MALI_RELEASE_NAME ?= '"r31p0-01eac0"'
-
-# Append pixel to release name for debugging
-MALI_RELEASE_NAME := $(subst "',-pixel"',$(MALI_RELEASE_NAME))
-
-# Paths required for build
-
-=======
->>>>>>> 2bfaaa5f
 # make $(src) as absolute path if it is not already, by prefixing $(srctree)
 # This is to prevent any build issue due to wrong path.
 src:=$(if $(patsubst /%,,$(src)),$(srctree)/$(src),$(src))
@@ -48,117 +36,8 @@
     $(error CONFIG_DMA_SHARED_BUFFER must be set in Kernel configuration)
 endif
 
-<<<<<<< HEAD
-# Pixel integration defines
-DEFINES += \
-	-DCONFIG_MALI_MIDGARD_DVFS=$(CONFIG_MALI_MIDGARD_DVFS) \
-	-DCONFIG_MALI_PIXEL_GPU_QOS=$(CONFIG_MALI_PIXEL_GPU_QOS) \
-	-DCONFIG_MALI_PIXEL_GPU_BTS=$(CONFIG_MALI_PIXEL_GPU_BTS) \
-	-DCONFIG_MALI_PIXEL_GPU_THERMAL=$(CONFIG_MALI_PIXEL_GPU_THERMAL) \
-	-DCONFIG_MALI_PIXEL_GPU_SECURE_RENDERING=$(CONFIG_MALI_PIXEL_GPU_SECURE_RENDERING)
-
-ifeq ($(KBUILD_EXTMOD),)
-# in-tree
-DEFINES +=-DMALI_KBASE_PLATFORM_PATH=../../$(src)/platform/$(CONFIG_MALI_PLATFORM_NAME)
-else
-# out-of-tree
-DEFINES +=-DMALI_KBASE_PLATFORM_PATH=$(src)/platform/$(CONFIG_MALI_PLATFORM_NAME)
-endif
-
-DEFINES += -I$(srctree)/drivers/staging/android
-
-DEFINES += -DMALI_KBASE_BUILD
-
-# Use our defines when compiling
-ccflags-y += $(DEFINES) -I$(KBASE_PATH)   -I$(KBASE_PLATFORM_PATH) -I$(UMP_PATH) -I$(srctree)/include/linux
-subdir-ccflags-y += $(DEFINES) -I$(KBASE_PATH)   -I$(KBASE_PLATFORM_PATH) -I$(UMP_PATH) -I$(srctree)/include/linux
-
-# Add include path for related GPU modules
-ccflags-y += -I$(src)/../common/include
-
-SRC := \
-	context/mali_kbase_context.c \
-	debug/mali_kbase_debug_ktrace.c \
-	device/mali_kbase_device.c \
-	device/mali_kbase_device_hw.c \
-	mali_kbase_cache_policy.c \
-	mali_kbase_ccswe.c \
-	mali_kbase_mem.c \
-	mali_kbase_mem_pool_group.c \
-	mali_kbase_native_mgm.c \
-	mali_kbase_ctx_sched.c \
-	mali_kbase_jm.c \
-	mali_kbase_gpuprops.c \
-	mali_kbase_pm.c \
-	mali_kbase_config.c \
-	mali_kbase_vinstr.c \
-	mali_kbase_hwcnt.c \
-	mali_kbase_hwcnt_gpu.c \
-	mali_kbase_hwcnt_legacy.c \
-	mali_kbase_hwcnt_types.c \
-	mali_kbase_hwcnt_virtualizer.c \
-	mali_kbase_softjobs.c \
-	mali_kbase_hw.c \
-	mali_kbase_debug.c \
-	mali_kbase_gpu_memory_debugfs.c \
-	mali_kbase_mem_linux.c \
-	mali_kbase_core_linux.c \
-	mali_kbase_mem_profile_debugfs.c \
-	mmu/mali_kbase_mmu.c \
-	mmu/mali_kbase_mmu_hw_direct.c \
-	mmu/mali_kbase_mmu_mode_aarch64.c \
-	mali_kbase_disjoint_events.c \
-	mali_kbase_debug_mem_view.c \
-	mali_kbase_smc.c \
-	mali_kbase_mem_pool.c \
-	mali_kbase_mem_pool_debugfs.c \
-	mali_kbase_debugfs_helper.c \
-	mali_kbase_strings.c \
-	mali_kbase_as_fault_debugfs.c \
-	mali_kbase_regs_history_debugfs.c \
-	mali_kbase_dvfs_debugfs.c \
-	mali_power_gpu_frequency_trace.c \
-	mali_kbase_trace_gpu_mem.c \
-	thirdparty/mali_kbase_mmap.c \
-	tl/mali_kbase_timeline.c \
-	tl/mali_kbase_timeline_io.c \
-	tl/mali_kbase_tlstream.c \
-	tl/mali_kbase_tracepoints.c \
-	gpu/mali_kbase_gpu.c
-
-ifeq ($(MALI_USE_CSF),1)
-	SRC += \
-		mali_kbase_hwcnt_backend_csf.c \
-		mali_kbase_hwcnt_backend_csf_if_fw.c \
-		debug/backend/mali_kbase_debug_ktrace_csf.c \
-		device/backend/mali_kbase_device_csf.c \
-		device/backend/mali_kbase_device_hw_csf.c \
-		gpu/backend/mali_kbase_gpu_fault_csf.c \
-		tl/backend/mali_kbase_timeline_csf.c \
-		mmu/backend/mali_kbase_mmu_csf.c \
-		context/backend/mali_kbase_context_csf.c
-else
-	SRC += \
-		mali_kbase_hwcnt_backend_jm.c \
-		mali_kbase_dummy_job_wa.c \
-		mali_kbase_debug_job_fault.c \
-		mali_kbase_event.c \
-		mali_kbase_jd.c \
-		mali_kbase_jd_debugfs.c \
-		mali_kbase_js.c \
-		mali_kbase_js_ctx_attr.c \
-		mali_kbase_kinstr_jm.c \
-		debug/backend/mali_kbase_debug_ktrace_jm.c \
-		device/backend/mali_kbase_device_jm.c \
-		device/backend/mali_kbase_device_hw_jm.c \
-		gpu/backend/mali_kbase_gpu_fault_jm.c \
-		tl/backend/mali_kbase_timeline_jm.c \
-		mmu/backend/mali_kbase_mmu_jm.c \
-		context/backend/mali_kbase_context_jm.c
-=======
 ifeq ($(CONFIG_PM_DEVFREQ),n)
     $(error CONFIG_PM_DEVFREQ must be set in Kernel configuration)
->>>>>>> 2bfaaa5f
 endif
 
 ifeq ($(CONFIG_DEVFREQ_THERMAL),n)
@@ -189,6 +68,11 @@
 
 # Driver version string which is returned to userspace via an ioctl
 MALI_RELEASE_NAME ?= '"r32p1-00bet0"'
+
+# Append pixel to release name for debugging
+MALI_RELEASE_NAME := $(subst "',-pixel"',$(MALI_RELEASE_NAME))
+CONFIG_MALI_PLATFORM_NAME="pixel"
+
 # Set up defaults if not defined by build system
 ifeq ($(CONFIG_MALI_DEBUG), y)
     MALI_UNIT_TEST = 1
@@ -257,6 +141,9 @@
     -I$(src)/platform/$(MALI_PLATFORM_DIR) \
     -I$(src)/../../../base \
     -I$(src)/../../../../include
+
+# Add include path for related GPU modules
+ccflags-y += -I$(src)/../common/include
 
 subdir-ccflags-y += $(ccflags-y)
 
