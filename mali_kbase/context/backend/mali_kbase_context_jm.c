--- conflicted
+++ resolved
@@ -155,13 +155,8 @@
 	{ NULL, kbase_context_flush_jobs, NULL },
 	{ kbase_context_add_to_dev_list, kbase_context_remove_from_dev_list,
 	  "Adding kctx to device failed" },
-<<<<<<< HEAD
-	{kbasep_platform_context_init, kbasep_platform_context_term,
-	  "Platform callback for kctx initialization failed"},
-=======
 	{ kbasep_platform_context_init, kbasep_platform_context_term,
 	  "Platform callback for kctx initialization failed" },
->>>>>>> 2bfaaa5f
 };
 
 static void kbase_context_term_partial(
