--- conflicted
+++ resolved
@@ -30,11 +30,8 @@
 #include <mali_kbase_mem_pool_group.h>
 #include <mmu/mali_kbase_mmu.h>
 #include <tl/mali_kbase_timeline.h>
-<<<<<<< HEAD
 #include <backend/gpu/mali_kbase_pm_internal.h>
-=======
 #include <mali_kbase_ctx_sched.h>
->>>>>>> 049a5422
 
 #if IS_ENABLED(CONFIG_DEBUG_FS)
 #include <csf/mali_kbase_csf_csg_debugfs.h>
@@ -105,14 +102,9 @@
 	{ kbase_sticky_resource_init, kbase_context_sticky_resource_term,
 	  "Sticky resource initialization failed" },
 	{ kbase_jit_init, kbase_jit_term, "JIT initialization failed" },
-<<<<<<< HEAD
 	{ kbasep_platform_context_init, kbasep_platform_context_term,
 	  "Platform callback for kctx initialization failed" },
-	{ kbase_csf_ctx_init, kbase_csf_ctx_term,
-	  "CSF context initialization failed" },
-=======
 	{ kbase_csf_ctx_init, kbase_csf_ctx_term, "CSF context initialization failed" },
->>>>>>> 049a5422
 	{ kbase_context_add_to_dev_list, kbase_context_remove_from_dev_list,
 	  "Adding kctx to device failed" },
 };
