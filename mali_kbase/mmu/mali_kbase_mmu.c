// SPDX-License-Identifier: GPL-2.0 WITH Linux-syscall-note
/*
 *
 * (C) COPYRIGHT 2010-2023 ARM Limited. All rights reserved.
 *
 * This program is free software and is provided to you under the terms of the
 * GNU General Public License version 2 as published by the Free Software
 * Foundation, and any use by you of this program is subject to the terms
 * of such GNU license.
 *
 * This program is distributed in the hope that it will be useful,
 * but WITHOUT ANY WARRANTY; without even the implied warranty of
 * MERCHANTABILITY or FITNESS FOR A PARTICULAR PURPOSE. See the
 * GNU General Public License for more details.
 *
 * You should have received a copy of the GNU General Public License
 * along with this program; if not, you can access it online at
 * http://www.gnu.org/licenses/gpl-2.0.html.
 *
 */

/**
 * DOC: Base kernel MMU management.
 */

#include <linux/kernel.h>
#include <linux/dma-mapping.h>
#include <linux/migrate.h>
#include <mali_kbase.h>
#include <gpu/mali_kbase_gpu_fault.h>
#include <hw_access/mali_kbase_hw_access_regmap.h>
#include <tl/mali_kbase_tracepoints.h>
#include <backend/gpu/mali_kbase_instr_defs.h>
#include <mali_kbase_ctx_sched.h>
#include <mali_kbase_debug.h>
#include <mali_kbase_defs.h>
#include <mali_kbase_hw.h>
#include <mmu/mali_kbase_mmu_hw.h>
#include <mali_kbase_mem.h>
#include <mali_kbase_reset_gpu.h>
#include <mmu/mali_kbase_mmu.h>
#include <mmu/mali_kbase_mmu_internal.h>
#include <mali_kbase_cs_experimental.h>
#include <device/mali_kbase_device.h>
#include <uapi/gpu/arm/midgard/gpu/mali_kbase_gpu_id.h>
#if !MALI_USE_CSF
#include <mali_kbase_hwaccess_jm.h>
#endif
#include <linux/version_compat_defs.h>

#include <mali_kbase_trace_gpu_mem.h>
#include <backend/gpu/mali_kbase_pm_internal.h>

/* Threshold used to decide whether to flush full caches or just a physical range */
#define KBASE_PA_RANGE_THRESHOLD_NR_PAGES 20
#define MGM_DEFAULT_PTE_GROUP (0)

/* Macro to convert updated PDGs to flags indicating levels skip in flush */
#define pgd_level_to_skip_flush(dirty_pgds) (~(dirty_pgds)&0xF)

static int mmu_insert_pages_no_flush(struct kbase_device *kbdev, struct kbase_mmu_table *mmut,
				     const u64 start_vpfn, struct tagged_addr *phys, size_t nr,
				     unsigned long flags, int const group_id, u64 *dirty_pgds,
				     struct kbase_va_region *reg, bool ignore_page_migration);

/* Small wrapper function to factor out GPU-dependent context releasing */
static void release_ctx(struct kbase_device *kbdev, struct kbase_context *kctx)
{
#if MALI_USE_CSF
	CSTD_UNUSED(kbdev);
	kbase_ctx_sched_release_ctx_lock(kctx);
#else /* MALI_USE_CSF */
	kbasep_js_runpool_release_ctx(kbdev, kctx);
#endif /* MALI_USE_CSF */
}

/**
 * mmu_flush_cache_on_gpu_ctrl() - Check if cache flush needs to be done
 * through GPU_CONTROL interface.
 *
 * @kbdev:         kbase device to check GPU model ID on.
 *
 * This function returns whether a cache flush for page table update should
 * run through GPU_CONTROL interface or MMU_AS_CONTROL interface.
 *
 * Return: True if cache flush should be done on GPU command.
 */
static bool mmu_flush_cache_on_gpu_ctrl(struct kbase_device *kbdev)
{
	return kbdev->gpu_props.gpu_id.arch_major > 11;
}

/**
 * mmu_flush_pa_range() - Flush physical address range
 *
 * @kbdev:    kbase device to issue the MMU operation on.
 * @phys:     Starting address of the physical range to start the operation on.
 * @nr_bytes: Number of bytes to work on.
 * @op:       Type of cache flush operation to perform.
 *
 * Issue a cache flush physical range command.
 */
#if MALI_USE_CSF
static void mmu_flush_pa_range(struct kbase_device *kbdev, phys_addr_t phys, size_t nr_bytes,
			       enum kbase_mmu_op_type op)
{
	u32 flush_op;

	lockdep_assert_held(&kbdev->hwaccess_lock);

	/* Translate operation to command */
	if (op == KBASE_MMU_OP_FLUSH_PT)
		flush_op = GPU_COMMAND_FLUSH_PA_RANGE_CLN_INV_L2;
	else if (op == KBASE_MMU_OP_FLUSH_MEM)
		flush_op = GPU_COMMAND_FLUSH_PA_RANGE_CLN_INV_L2_LSC;
	else {
		dev_warn(kbdev->dev, "Invalid flush request (op = %d)", op);
		return;
	}

	if (kbase_gpu_cache_flush_pa_range_and_busy_wait(kbdev, phys, nr_bytes, flush_op))
		dev_err(kbdev->dev, "Flush for physical address range did not complete");
}
#endif

/**
 * mmu_invalidate() - Perform an invalidate operation on MMU caches.
 * @kbdev:      The Kbase device.
 * @kctx:       The Kbase context.
 * @as_nr:      GPU address space number for which invalidate is required.
 * @op_param: Non-NULL pointer to struct containing information about the MMU
 *            operation to perform.
 *
 * Perform an MMU invalidate operation on a particual address space
 * by issuing a UNLOCK command.
 */
static void mmu_invalidate(struct kbase_device *kbdev, struct kbase_context *kctx, int as_nr,
			   const struct kbase_mmu_hw_op_param *op_param)
{
	unsigned long flags;

	spin_lock_irqsave(&kbdev->hwaccess_lock, flags);

	if (kbdev->pm.backend.gpu_ready && (!kctx || kctx->as_nr >= 0)) {
		as_nr = kctx ? kctx->as_nr : as_nr;
		if (kbase_mmu_hw_do_unlock(kbdev, &kbdev->as[as_nr], op_param))
			dev_err(kbdev->dev,
				"Invalidate after GPU page table update did not complete");
	}

	spin_unlock_irqrestore(&kbdev->hwaccess_lock, flags);
}

/* Perform a flush/invalidate on a particular address space
 */
static void mmu_flush_invalidate_as(struct kbase_device *kbdev, struct kbase_as *as,
				    const struct kbase_mmu_hw_op_param *op_param)
{
	unsigned long flags;

	/* AS transaction begin */
	mutex_lock(&kbdev->mmu_hw_mutex);
	spin_lock_irqsave(&kbdev->hwaccess_lock, flags);

	if (kbdev->pm.backend.gpu_ready && kbase_mmu_hw_do_flush(kbdev, as, op_param))
		dev_err(kbdev->dev, "Flush for GPU page table update did not complete");

	spin_unlock_irqrestore(&kbdev->hwaccess_lock, flags);
	mutex_unlock(&kbdev->mmu_hw_mutex);
	/* AS transaction end */
}

/**
 * mmu_flush_invalidate() - Perform a flush operation on GPU caches.
 * @kbdev:      The Kbase device.
 * @kctx:       The Kbase context.
 * @as_nr:      GPU address space number for which flush + invalidate is required.
 * @op_param: Non-NULL pointer to struct containing information about the MMU
 *            operation to perform.
 *
 * This function performs the cache flush operation described by @op_param.
 * The function retains a reference to the given @kctx and releases it
 * after performing the flush operation.
 *
 * If operation is set to KBASE_MMU_OP_FLUSH_PT then this function will issue
 * a cache flush + invalidate to the L2 caches and invalidate the TLBs.
 *
 * If operation is set to KBASE_MMU_OP_FLUSH_MEM then this function will issue
 * a cache flush + invalidate to the L2 and GPU Load/Store caches as well as
 * invalidating the TLBs.
 */
static void mmu_flush_invalidate(struct kbase_device *kbdev, struct kbase_context *kctx, int as_nr,
				 const struct kbase_mmu_hw_op_param *op_param)
{
	bool ctx_is_in_runpool;

	/* Early out if there is nothing to do */
	if (op_param->nr == 0)
		return;

	/* If no context is provided then MMU operation is performed on address
	 * space which does not belong to user space context. Otherwise, retain
	 * refcount to context provided and release after flush operation.
	 */
	if (!kctx) {
		mmu_flush_invalidate_as(kbdev, &kbdev->as[as_nr], op_param);
	} else {
#if !MALI_USE_CSF
		rt_mutex_lock(&kbdev->js_data.queue_mutex);
		ctx_is_in_runpool = kbase_ctx_sched_inc_refcount(kctx);
		rt_mutex_unlock(&kbdev->js_data.queue_mutex);
#else
		ctx_is_in_runpool = kbase_ctx_sched_inc_refcount_if_as_valid(kctx);
#endif /* !MALI_USE_CSF */

		if (ctx_is_in_runpool) {
			KBASE_DEBUG_ASSERT(kctx->as_nr != KBASEP_AS_NR_INVALID);

			mmu_flush_invalidate_as(kbdev, &kbdev->as[kctx->as_nr], op_param);

			release_ctx(kbdev, kctx);
		}
	}
}

/**
 * mmu_flush_invalidate_on_gpu_ctrl() - Perform a flush operation on GPU caches via
 *                                    the GPU_CONTROL interface
 * @kbdev:      The Kbase device.
 * @kctx:       The Kbase context.
 * @as_nr:      GPU address space number for which flush + invalidate is required.
 * @op_param: Non-NULL pointer to struct containing information about the MMU
 *            operation to perform.
 *
 * Perform a flush/invalidate on a particular address space via the GPU_CONTROL
 * interface.
 */
static void mmu_flush_invalidate_on_gpu_ctrl(struct kbase_device *kbdev, struct kbase_context *kctx,
					     int as_nr,
					     const struct kbase_mmu_hw_op_param *op_param)
{
	unsigned long flags;

	/* AS transaction begin */
	mutex_lock(&kbdev->mmu_hw_mutex);
	spin_lock_irqsave(&kbdev->hwaccess_lock, flags);

	if (kbdev->pm.backend.gpu_ready && (!kctx || kctx->as_nr >= 0)) {
		as_nr = kctx ? kctx->as_nr : as_nr;
		if (kbase_mmu_hw_do_flush_on_gpu_ctrl(kbdev, &kbdev->as[as_nr], op_param))
			dev_err(kbdev->dev, "Flush for GPU page table update did not complete");
	}

	spin_unlock_irqrestore(&kbdev->hwaccess_lock, flags);
	mutex_unlock(&kbdev->mmu_hw_mutex);
}

static void kbase_mmu_sync_pgd_gpu(struct kbase_device *kbdev, struct kbase_context *kctx,
				   phys_addr_t phys, size_t size, enum kbase_mmu_op_type flush_op)
{
	kbase_mmu_flush_pa_range(kbdev, kctx, phys, size, flush_op);
}

static void kbase_mmu_sync_pgd_cpu(struct kbase_device *kbdev, dma_addr_t handle, size_t size)
{
	/* Ensure that the GPU can read the pages from memory.
	 *
	 * pixel: b/200555454 requires this sync to happen even if the system
	 * is coherent.
	 */
<<<<<<< HEAD
	dma_sync_single_for_device(kbdev->dev, handle, size,
			DMA_TO_DEVICE);
=======
	if (kbdev->system_coherency == COHERENCY_NONE)
		dma_sync_single_for_device(kbdev->dev, handle, size, DMA_TO_DEVICE);
>>>>>>> 049a5422
}

/**
 * kbase_mmu_sync_pgd() - sync page directory to memory when needed.
 * @kbdev:    Device pointer.
 * @kctx:     Context pointer.
 * @phys:     Starting physical address of the destination region.
 * @handle:   Address of DMA region.
 * @size:     Size of the region to sync.
 * @flush_op: MMU cache flush operation to perform on the physical address
 *            range, if GPU control is available.
 *
 * This function is called whenever the association between a virtual address
 * range and a physical address range changes, because a mapping is created or
 * destroyed.
 * One of the effects of this operation is performing an MMU cache flush
 * operation only on the physical address range affected by this function, if
 * GPU control is available.
 *
 * This should be called after each page directory update.
 */
static void kbase_mmu_sync_pgd(struct kbase_device *kbdev, struct kbase_context *kctx,
			       phys_addr_t phys, dma_addr_t handle, size_t size,
			       enum kbase_mmu_op_type flush_op)
{
	kbase_mmu_sync_pgd_cpu(kbdev, handle, size);
	kbase_mmu_sync_pgd_gpu(kbdev, kctx, phys, size, flush_op);
}

/*
 * Definitions:
 * - PGD: Page Directory.
 * - PTE: Page Table Entry. A 64bit value pointing to the next
 *        level of translation
 * - ATE: Address Translation Entry. A 64bit value pointing to
 *        a 4kB physical page.
 */

/**
 * kbase_mmu_update_and_free_parent_pgds() - Update number of valid entries and
 *                                           free memory of the page directories
 *
 * @kbdev:    Device pointer.
 * @mmut:     GPU MMU page table.
 * @pgds:     Physical addresses of page directories to be freed.
 * @vpfn:     The virtual page frame number.
 * @level:    The level of MMU page table.
 * @flush_op: The type of MMU flush operation to perform.
 * @dirty_pgds: Flags to track every level where a PGD has been updated.
 */
static void kbase_mmu_update_and_free_parent_pgds(struct kbase_device *kbdev,
						  struct kbase_mmu_table *mmut, phys_addr_t *pgds,
						  u64 vpfn, int level,
						  enum kbase_mmu_op_type flush_op, u64 *dirty_pgds);

static void kbase_mmu_account_freed_pgd(struct kbase_device *kbdev, struct kbase_mmu_table *mmut)
{
	atomic_sub(1, &kbdev->memdev.used_pages);

	/* If MMU tables belong to a context then pages will have been accounted
	 * against it, so we must decrement the usage counts here.
	 */
	if (mmut->kctx) {
		kbase_process_page_usage_dec(mmut->kctx, 1);
		atomic_sub(1, &mmut->kctx->used_pages);
	}

	kbase_trace_gpu_mem_usage_dec(kbdev, mmut->kctx, 1);
}

static bool kbase_mmu_handle_isolated_pgd_page(struct kbase_device *kbdev,
					       struct kbase_mmu_table *mmut, struct page *p)
{
	struct kbase_page_metadata *page_md = kbase_page_private(p);
	bool page_is_isolated = false;

	lockdep_assert_held(&mmut->mmu_lock);

	if (!kbase_is_page_migration_enabled())
		return false;

	spin_lock(&page_md->migrate_lock);
	if (PAGE_STATUS_GET(page_md->status) == PT_MAPPED) {
		WARN_ON_ONCE(!mmut->kctx);
		if (IS_PAGE_ISOLATED(page_md->status)) {
			page_md->status =
				PAGE_STATUS_SET(page_md->status, FREE_PT_ISOLATED_IN_PROGRESS);
			page_md->data.free_pt_isolated.kbdev = kbdev;
			page_is_isolated = true;
		} else {
			page_md->status = PAGE_STATUS_SET(page_md->status, FREE_IN_PROGRESS);
		}
	} else if ((PAGE_STATUS_GET(page_md->status) == FREE_IN_PROGRESS) ||
		   (PAGE_STATUS_GET(page_md->status) == ALLOCATE_IN_PROGRESS)) {
		/* Nothing to do - fall through */
	} else {
		WARN_ON_ONCE(PAGE_STATUS_GET(page_md->status) != NOT_MOVABLE);
	}
	spin_unlock(&page_md->migrate_lock);

	if (unlikely(page_is_isolated)) {
		/* Do the CPU cache flush and accounting here for the isolated
		 * PGD page, which is done inside kbase_mmu_free_pgd() for the
		 * PGD page that did not get isolated.
		 */
		dma_sync_single_for_device(kbdev->dev, kbase_dma_addr(p), PAGE_SIZE,
					   DMA_BIDIRECTIONAL);
		kbase_mmu_account_freed_pgd(kbdev, mmut);
	}

	return page_is_isolated;
}

/**
 * kbase_mmu_free_pgd() - Free memory of the page directory
 *
 * @kbdev:   Device pointer.
 * @mmut:    GPU MMU page table.
 * @pgd:     Physical address of page directory to be freed.
 *
 * This function is supposed to be called with mmu_lock held and after
 * ensuring that the GPU won't be able to access the page.
 */
static void kbase_mmu_free_pgd(struct kbase_device *kbdev, struct kbase_mmu_table *mmut,
			       phys_addr_t pgd)
{
	struct page *p;
	bool page_is_isolated = false;

	lockdep_assert_held(&mmut->mmu_lock);

	p = pfn_to_page(PFN_DOWN(pgd));
	page_is_isolated = kbase_mmu_handle_isolated_pgd_page(kbdev, mmut, p);

	if (likely(!page_is_isolated)) {
		kbase_mem_pool_free(&kbdev->mem_pools.small[mmut->group_id], p, true);
		kbase_mmu_account_freed_pgd(kbdev, mmut);
	}
}

/**
 * kbase_mmu_free_pgds_list() - Free the PGD pages present in the list
 *
 * @kbdev:          Device pointer.
 * @mmut:           GPU MMU page table.
 *
 * This function will call kbase_mmu_free_pgd() on each page directory page
 * present in the list of free PGDs inside @mmut.
 *
 * The function is supposed to be called after the GPU cache and MMU TLB has
 * been invalidated post the teardown loop.
 *
 * The mmu_lock shall be held prior to calling the function.
 */
static void kbase_mmu_free_pgds_list(struct kbase_device *kbdev, struct kbase_mmu_table *mmut)
{
	size_t i;

	lockdep_assert_held(&mmut->mmu_lock);

	for (i = 0; i < mmut->scratch_mem.free_pgds.head_index; i++)
		kbase_mmu_free_pgd(kbdev, mmut, page_to_phys(mmut->scratch_mem.free_pgds.pgds[i]));

	mmut->scratch_mem.free_pgds.head_index = 0;
}

static void kbase_mmu_add_to_free_pgds_list(struct kbase_mmu_table *mmut, struct page *p)
{
	lockdep_assert_held(&mmut->mmu_lock);

	if (WARN_ON_ONCE(mmut->scratch_mem.free_pgds.head_index > (MAX_FREE_PGDS - 1)))
		return;

	mmut->scratch_mem.free_pgds.pgds[mmut->scratch_mem.free_pgds.head_index++] = p;
}

static inline void kbase_mmu_reset_free_pgds_list(struct kbase_mmu_table *mmut)
{
	lockdep_assert_held(&mmut->mmu_lock);

	mmut->scratch_mem.free_pgds.head_index = 0;
}

/**
 * reg_grow_calc_extra_pages() - Calculate the number of backed pages to add to
 *                               a region on a GPU page fault
 * @kbdev:         KBase device
 * @reg:           The region that will be backed with more pages
 * @fault_rel_pfn: PFN of the fault relative to the start of the region
 *
 * This calculates how much to increase the backing of a region by, based on
 * where a GPU page fault occurred and the flags in the region.
 *
 * This can be more than the minimum number of pages that would reach
 * @fault_rel_pfn, for example to reduce the overall rate of page fault
 * interrupts on a region, or to ensure that the end address is aligned.
 *
 * Return: the number of backed pages to increase by
 */
static size_t reg_grow_calc_extra_pages(struct kbase_device *kbdev, struct kbase_va_region *reg,
					size_t fault_rel_pfn)
{
	size_t multiple = reg->extension;
	size_t reg_current_size = kbase_reg_current_backed_size(reg);
	size_t minimum_extra = fault_rel_pfn - reg_current_size + 1;
	size_t remainder;

	if (!multiple) {
		dev_warn(
			kbdev->dev,
			"VA Region 0x%llx extension was 0, allocator needs to set this properly for KBASE_REG_PF_GROW",
			((unsigned long long)reg->start_pfn) << PAGE_SHIFT);
		return minimum_extra;
	}

	/* Calculate the remainder to subtract from minimum_extra to make it
	 * the desired (rounded down) multiple of the extension.
	 * Depending on reg's flags, the base used for calculating multiples is
	 * different
	 */

	/* multiple is based from the current backed size, even if the
	 * current backed size/pfn for end of committed memory are not
	 * themselves aligned to multiple
	 */
	remainder = minimum_extra % multiple;

#if !MALI_USE_CSF
	if (reg->flags & KBASE_REG_TILER_ALIGN_TOP) {
		/* multiple is based from the top of the initial commit, which
		 * has been allocated in such a way that (start_pfn +
		 * initial_commit) is already aligned to multiple. Hence the
		 * pfn for the end of committed memory will also be aligned to
		 * multiple
		 */
		size_t initial_commit = reg->initial_commit;

		if (fault_rel_pfn < initial_commit) {
			/* this case is just to catch in case it's been
			 * recommitted by userspace to be smaller than the
			 * initial commit
			 */
			minimum_extra = initial_commit - reg_current_size;
			remainder = 0;
		} else {
			/* same as calculating
			 * (fault_rel_pfn - initial_commit + 1)
			 */
			size_t pages_after_initial =
				minimum_extra + reg_current_size - initial_commit;

			remainder = pages_after_initial % multiple;
		}
	}
#endif /* !MALI_USE_CSF */

	if (remainder == 0)
		return minimum_extra;

	return minimum_extra + multiple - remainder;
}

#ifdef CONFIG_MALI_CINSTR_GWT
static void kbase_gpu_mmu_handle_write_faulting_as(struct kbase_device *kbdev,
						   struct kbase_as *faulting_as, u64 start_pfn,
						   size_t nr, u32 kctx_id, u64 dirty_pgds)
{
	/* Calls to this function are inherently synchronous, with respect to
	 * MMU operations.
	 */
	const enum kbase_caller_mmu_sync_info mmu_sync_info = CALLER_MMU_SYNC;
	struct kbase_mmu_hw_op_param op_param;
	unsigned long irq_flags;
	int ret = 0;

	kbase_mmu_hw_clear_fault(kbdev, faulting_as, KBASE_MMU_FAULT_TYPE_PAGE);

	/* flush L2 and unlock the VA (resumes the MMU) */
	op_param.vpfn = start_pfn;
	op_param.nr = nr;
	op_param.op = KBASE_MMU_OP_FLUSH_PT;
	op_param.kctx_id = kctx_id;
	op_param.mmu_sync_info = mmu_sync_info;
	spin_lock_irqsave(&kbdev->hwaccess_lock, irq_flags);
	if (mmu_flush_cache_on_gpu_ctrl(kbdev)) {
		op_param.flush_skip_levels = pgd_level_to_skip_flush(dirty_pgds);
		ret = kbase_mmu_hw_do_flush_on_gpu_ctrl(kbdev, faulting_as, &op_param);
	} else {
		ret = kbase_mmu_hw_do_flush(kbdev, faulting_as, &op_param);
	}
	spin_unlock_irqrestore(&kbdev->hwaccess_lock, irq_flags);

	if (ret)
		dev_err(kbdev->dev,
			"Flush for GPU page fault due to write access did not complete");

	kbase_mmu_hw_enable_fault(kbdev, faulting_as, KBASE_MMU_FAULT_TYPE_PAGE);
}

static void set_gwt_element_page_addr_and_size(struct kbasep_gwt_list_element *element,
					       u64 fault_page_addr, struct tagged_addr fault_phys)
{
	u64 fault_pfn = fault_page_addr >> PAGE_SHIFT;
	unsigned int vindex = fault_pfn & (NUM_PAGES_IN_2MB_LARGE_PAGE - 1);

	/* If the fault address lies within a 2MB page, then consider
	 * the whole 2MB page for dumping to avoid incomplete dumps.
	 */
	if (is_huge(fault_phys) && (vindex == index_in_large_page(fault_phys))) {
		element->page_addr = fault_page_addr & ~(SZ_2M - 1UL);
		element->num_pages = NUM_PAGES_IN_2MB_LARGE_PAGE;
	} else {
		element->page_addr = fault_page_addr;
		element->num_pages = 1;
	}
}

static void kbase_gpu_mmu_handle_write_fault(struct kbase_context *kctx,
					     struct kbase_as *faulting_as)
{
	struct kbasep_gwt_list_element *pos;
	struct kbase_va_region *region;
	struct kbase_device *kbdev;
	struct tagged_addr *fault_phys_addr;
	struct kbase_fault *fault;
	u64 fault_pfn, pfn_offset;
	unsigned int as_no;
	u64 dirty_pgds = 0;

	as_no = faulting_as->number;
	kbdev = container_of(faulting_as, struct kbase_device, as[as_no]);
	fault = &faulting_as->pf_data;
	fault_pfn = fault->addr >> PAGE_SHIFT;

	kbase_gpu_vm_lock(kctx);

	/* Find region and check if it should be writable. */
	region = kbase_region_tracker_find_region_enclosing_address(kctx, fault->addr);
	if (kbase_is_region_invalid_or_free(region)) {
		kbase_gpu_vm_unlock(kctx);
		kbase_mmu_report_fault_and_kill(kctx, faulting_as,
						"Memory is not mapped on the GPU",
						&faulting_as->pf_data);
		return;
	}

	if (!(region->flags & KBASE_REG_GPU_WR)) {
		kbase_gpu_vm_unlock(kctx);
		kbase_mmu_report_fault_and_kill(kctx, faulting_as,
						"Region does not have write permissions",
						&faulting_as->pf_data);
		return;
	}

	pfn_offset = fault_pfn - region->start_pfn;
	fault_phys_addr = &kbase_get_gpu_phy_pages(region)[pfn_offset];

	/* Capture addresses of faulting write location
	 * for job dumping if write tracking is enabled.
	 */
	if (kctx->gwt_enabled) {
		u64 fault_page_addr = fault->addr & PAGE_MASK;
		bool found = false;
		/* Check if this write was already handled. */
		list_for_each_entry(pos, &kctx->gwt_current_list, link) {
			if (fault_page_addr == pos->page_addr) {
				found = true;
				break;
			}
		}

		if (!found) {
			pos = kmalloc(sizeof(*pos), GFP_KERNEL);
			if (pos) {
				pos->region = region;
				set_gwt_element_page_addr_and_size(pos, fault_page_addr,
								   *fault_phys_addr);
				list_add(&pos->link, &kctx->gwt_current_list);
			} else {
				dev_warn(kbdev->dev, "kmalloc failure");
			}
		}
	}

	/* Now make this faulting page writable to GPU. */
	kbase_mmu_update_pages_no_flush(kbdev, &kctx->mmu, fault_pfn, fault_phys_addr, 1,
					region->flags, region->gpu_alloc->group_id, &dirty_pgds);

	kbase_gpu_mmu_handle_write_faulting_as(kbdev, faulting_as, fault_pfn, 1, kctx->id,
					       dirty_pgds);

	kbase_gpu_vm_unlock(kctx);
}

static void kbase_gpu_mmu_handle_permission_fault(struct kbase_context *kctx,
						  struct kbase_as *faulting_as)
{
	struct kbase_fault *fault = &faulting_as->pf_data;

	switch (AS_FAULTSTATUS_ACCESS_TYPE_GET(fault->status)) {
	case AS_FAULTSTATUS_ACCESS_TYPE_ATOMIC:
	case AS_FAULTSTATUS_ACCESS_TYPE_WRITE:
		kbase_gpu_mmu_handle_write_fault(kctx, faulting_as);
		break;
	case AS_FAULTSTATUS_ACCESS_TYPE_EXECUTE:
		kbase_mmu_report_fault_and_kill(kctx, faulting_as, "Execute Permission fault",
						fault);
		break;
	case AS_FAULTSTATUS_ACCESS_TYPE_READ:
		kbase_mmu_report_fault_and_kill(kctx, faulting_as, "Read Permission fault", fault);
		break;
	default:
		kbase_mmu_report_fault_and_kill(kctx, faulting_as, "Unknown Permission fault",
						fault);
		break;
	}
}
#endif

/**
 * estimate_pool_space_required - Determine how much a pool should be grown by to support a future
 * allocation
 * @pool:           The memory pool to check, including its linked pools
 * @pages_required: Number of small pages require for the pool to support a future allocation
 *
 * The value returned is accounting for the size of @pool and the size of each memory pool linked to
 * @pool. Hence, the caller should use @pool and (if not already satisfied) all its linked pools to
 * allocate from.
 *
 * Note: this is only an estimate, because even during the calculation the memory pool(s) involved
 * can be updated to be larger or smaller. Hence, the result is only a guide as to whether an
 * allocation could succeed, or an estimate of the correct amount to grow the pool by. The caller
 * should keep attempting an allocation and then re-growing with a new value queried form this
 * function until the allocation succeeds.
 *
 * Return: an estimate of the amount of extra small pages in @pool that are required to satisfy an
 * allocation, or 0 if @pool (including its linked pools) is likely to already satisfy the
 * allocation.
 */
static size_t estimate_pool_space_required(struct kbase_mem_pool *pool, const size_t pages_required)
{
	size_t pages_still_required;

	for (pages_still_required = pages_required; pool != NULL && pages_still_required;
	     pool = pool->next_pool) {
		size_t pool_size_small;

		kbase_mem_pool_lock(pool);

		pool_size_small = kbase_mem_pool_size(pool) << pool->order;
		if (pool_size_small >= pages_still_required)
			pages_still_required = 0;
		else
			pages_still_required -= pool_size_small;

		kbase_mem_pool_unlock(pool);
	}
	return pages_still_required;
}

/**
 * page_fault_try_alloc - Try to allocate memory from a context pool
 * @kctx:          Context pointer
 * @region:        Region to grow
 * @new_pages:     Number of small pages to allocate
 * @pages_to_grow: Pointer to variable to store number of outstanding pages on failure. This can be
 *                 either small or 2 MiB pages, depending on the number of pages requested.
 * @grow_2mb_pool: Pointer to variable to store which pool needs to grow - true for 2 MiB, false for
 *                 pool of small pages.
 * @prealloc_sas:  Pointer to kbase_sub_alloc structures
 *
 * This function will try to allocate as many pages as possible from the context pool, then if
 * required will try to allocate the remaining pages from the device pool.
 *
 * This function will not allocate any new memory beyond that is already present in the context or
 * device pools. This is because it is intended to be called whilst the thread has acquired the
 * region list lock with kbase_gpu_vm_lock(), and a large enough memory allocation whilst that is
 * held could invoke the OoM killer and cause an effective deadlock with kbase_cpu_vm_close().
 *
 * If 2 MiB pages are enabled and new_pages is >= 2 MiB then pages_to_grow will be a count of 2 MiB
 * pages, otherwise it will be a count of small pages.
 *
 * Return: true if successful, false on failure
 */
static bool page_fault_try_alloc(struct kbase_context *kctx, struct kbase_va_region *region,
				 size_t new_pages, size_t *pages_to_grow, bool *grow_2mb_pool,
				 struct kbase_sub_alloc **prealloc_sas)
{
	size_t total_gpu_pages_alloced = 0;
	size_t total_cpu_pages_alloced = 0;
	struct kbase_mem_pool *pool, *root_pool;
	bool alloc_failed = false;
	size_t pages_still_required;
	size_t total_mempools_free_small = 0;

	lockdep_assert_held(&kctx->reg_lock);
	lockdep_assert_held(&kctx->mem_partials_lock);

	if (WARN_ON(region->gpu_alloc->group_id >= MEMORY_GROUP_MANAGER_NR_GROUPS)) {
		/* Do not try to grow the memory pool */
		*pages_to_grow = 0;
		return false;
	}

	if (kctx->kbdev->pagesize_2mb && new_pages >= NUM_PAGES_IN_2MB_LARGE_PAGE) {
		root_pool = &kctx->mem_pools.large[region->gpu_alloc->group_id];
		*grow_2mb_pool = true;
	} else {
		root_pool = &kctx->mem_pools.small[region->gpu_alloc->group_id];
		*grow_2mb_pool = false;
	}

	if (region->gpu_alloc != region->cpu_alloc)
		new_pages *= 2;

	/* Determine how many pages are in the pools before trying to allocate.
	 * Don't attempt to allocate & free if the allocation can't succeed.
	 */
	pages_still_required = estimate_pool_space_required(root_pool, new_pages);

	if (pages_still_required) {
		/* Insufficient pages in pools. Don't try to allocate - just
		 * request a grow.
		 */
		*pages_to_grow = pages_still_required;

		return false;
	}

	/* Since we're not holding any of the mempool locks, the amount of memory in the pools may
	 * change between the above estimate and the actual allocation.
	 */
	pages_still_required = new_pages;
	for (pool = root_pool; pool != NULL && pages_still_required; pool = pool->next_pool) {
		size_t pool_size_small;
		size_t pages_to_alloc_small;
		size_t pages_to_alloc_small_per_alloc;

		kbase_mem_pool_lock(pool);

		/* Allocate as much as possible from this pool*/
		pool_size_small = kbase_mem_pool_size(pool) << pool->order;
		total_mempools_free_small += pool_size_small;
		pages_to_alloc_small = MIN(pages_still_required, pool_size_small);
		if (region->gpu_alloc == region->cpu_alloc)
			pages_to_alloc_small_per_alloc = pages_to_alloc_small;
		else
			pages_to_alloc_small_per_alloc = pages_to_alloc_small >> 1;

		if (pages_to_alloc_small) {
			struct tagged_addr *gpu_pages = kbase_alloc_phy_pages_helper_locked(
				region->gpu_alloc, pool, pages_to_alloc_small_per_alloc,
				&prealloc_sas[0]);

			if (!gpu_pages)
				alloc_failed = true;
			else
				total_gpu_pages_alloced += pages_to_alloc_small_per_alloc;

			if (!alloc_failed && region->gpu_alloc != region->cpu_alloc) {
				struct tagged_addr *cpu_pages = kbase_alloc_phy_pages_helper_locked(
					region->cpu_alloc, pool, pages_to_alloc_small_per_alloc,
					&prealloc_sas[1]);

				if (!cpu_pages)
					alloc_failed = true;
				else
					total_cpu_pages_alloced += pages_to_alloc_small_per_alloc;
			}
		}

		kbase_mem_pool_unlock(pool);

		if (alloc_failed) {
			WARN_ON(!pages_still_required);
			WARN_ON(pages_to_alloc_small >= pages_still_required);
			WARN_ON(pages_to_alloc_small_per_alloc >= pages_still_required);
			break;
		}

		pages_still_required -= pages_to_alloc_small;
	}

	if (pages_still_required) {
		/* Allocation was unsuccessful. We have dropped the mem_pool lock after allocation,
		 * so must in any case use kbase_free_phy_pages_helper() rather than
		 * kbase_free_phy_pages_helper_locked()
		 */
		if (total_gpu_pages_alloced > 0)
			kbase_free_phy_pages_helper(region->gpu_alloc, total_gpu_pages_alloced);
		if (region->gpu_alloc != region->cpu_alloc && total_cpu_pages_alloced > 0)
			kbase_free_phy_pages_helper(region->cpu_alloc, total_cpu_pages_alloced);

		if (alloc_failed) {
			/* Note that in allocating from the above memory pools, we always ensure
			 * never to request more than is available in each pool with the pool's
			 * lock held. Hence failing to allocate in such situations would be unusual
			 * and we should cancel the growth instead (as re-growing the memory pool
			 * might not fix the situation)
			 */
			dev_warn(
				kctx->kbdev->dev,
				"Page allocation failure of %zu pages: managed %zu pages, mempool (inc linked pools) had %zu pages available",
				new_pages, total_gpu_pages_alloced + total_cpu_pages_alloced,
				total_mempools_free_small);
			*pages_to_grow = 0;
		} else {
			/* Tell the caller to try to grow the memory pool
			 *
			 * Freeing pages above may have spilled or returned them to the OS, so we
			 * have to take into account how many are still in the pool before giving a
			 * new estimate for growth required of the pool. We can just re-estimate a
			 * new value.
			 */
			pages_still_required = estimate_pool_space_required(root_pool, new_pages);
			if (pages_still_required) {
				*pages_to_grow = pages_still_required;
			} else {
				/* It's possible another thread could've grown the pool to be just
				 * big enough after we rolled back the allocation. Request at least
				 * one more page to ensure the caller doesn't fail the growth by
				 * conflating it with the alloc_failed case above
				 */
				*pages_to_grow = 1u;
			}
		}

		return false;
	}

	/* Allocation was successful. No pages to grow, return success. */
	*pages_to_grow = 0;

	return true;
}

void kbase_mmu_page_fault_worker(struct work_struct *data)
{
	u64 fault_pfn;
	u32 fault_status;
	size_t new_pages;
	size_t fault_rel_pfn;
	struct kbase_as *faulting_as;
	unsigned int as_no;
	struct kbase_context *kctx;
	struct kbase_device *kbdev;
	struct kbase_va_region *region;
	struct kbase_fault *fault;
	int err;
	bool grown = false;
	size_t pages_to_grow;
	bool grow_2mb_pool;
	struct kbase_sub_alloc *prealloc_sas[2] = { NULL, NULL };
	int i;
	size_t current_backed_size;
#if MALI_JIT_PRESSURE_LIMIT_BASE
	size_t pages_trimmed = 0;
#endif
	unsigned long hwaccess_flags;

	/* Calls to this function are inherently synchronous, with respect to
	 * MMU operations.
	 */
	const enum kbase_caller_mmu_sync_info mmu_sync_info = CALLER_MMU_SYNC;

	faulting_as = container_of(data, struct kbase_as, work_pagefault);
	fault = &faulting_as->pf_data;
	fault_pfn = fault->addr >> PAGE_SHIFT;
	as_no = faulting_as->number;

	kbdev = container_of(faulting_as, struct kbase_device, as[as_no]);
	dev_dbg(kbdev->dev, "Entering %s %pK, fault_pfn %lld, as_no %u", __func__, (void *)data,
		fault_pfn, as_no);

	/* Grab the context that was already refcounted in kbase_mmu_interrupt()
	 * Therefore, it cannot be scheduled out of this AS until we explicitly
	 * release it
	 */
	kctx = kbase_ctx_sched_as_to_ctx(kbdev, as_no);
	if (!kctx) {
		atomic_dec(&kbdev->faults_pending);
		return;
	}

	KBASE_DEBUG_ASSERT(kctx->kbdev == kbdev);

#if MALI_JIT_PRESSURE_LIMIT_BASE
#if !MALI_USE_CSF
	rt_mutex_lock(&kctx->jctx.lock);
#endif
#endif

#ifdef CONFIG_MALI_ARBITER_SUPPORT
	/* check if we still have GPU */
	if (unlikely(kbase_is_gpu_removed(kbdev))) {
		dev_dbg(kbdev->dev, "%s: GPU has been removed", __func__);
		goto fault_done;
	}
#endif

	if (unlikely(fault->protected_mode)) {
		kbase_mmu_report_fault_and_kill(kctx, faulting_as, "Protected mode fault", fault);
		kbase_mmu_hw_clear_fault(kbdev, faulting_as, KBASE_MMU_FAULT_TYPE_PAGE);

		goto fault_done;
	}

	fault_status = fault->status;
	switch (AS_FAULTSTATUS_EXCEPTION_TYPE_GET(fault_status)) {
	case AS_FAULTSTATUS_EXCEPTION_TYPE_TRANSLATION_FAULT_0:
		fallthrough;
	case AS_FAULTSTATUS_EXCEPTION_TYPE_TRANSLATION_FAULT_1:
		fallthrough;
	case AS_FAULTSTATUS_EXCEPTION_TYPE_TRANSLATION_FAULT_2:
		fallthrough;
	case AS_FAULTSTATUS_EXCEPTION_TYPE_TRANSLATION_FAULT_3:
		fallthrough;
	case AS_FAULTSTATUS_EXCEPTION_TYPE_TRANSLATION_FAULT_4:
#if !MALI_USE_CSF
		fallthrough;
	case AS_FAULTSTATUS_EXCEPTION_TYPE_TRANSLATION_FAULT_IDENTITY:
#endif
		/* need to check against the region to handle this one */
		break;

	case AS_FAULTSTATUS_EXCEPTION_TYPE_PERMISSION_FAULT_0:
		fallthrough;
	case AS_FAULTSTATUS_EXCEPTION_TYPE_PERMISSION_FAULT_1:
		fallthrough;
	case AS_FAULTSTATUS_EXCEPTION_TYPE_PERMISSION_FAULT_2:
		fallthrough;
	case AS_FAULTSTATUS_EXCEPTION_TYPE_PERMISSION_FAULT_3:
#ifdef CONFIG_MALI_CINSTR_GWT
		/* If GWT was ever enabled then we need to handle
		 * write fault pages even if the feature was disabled later.
		 */
		if (kctx->gwt_was_enabled) {
			kbase_gpu_mmu_handle_permission_fault(kctx, faulting_as);
			goto fault_done;
		}
#endif

		kbase_mmu_report_fault_and_kill(kctx, faulting_as, "Permission failure", fault);
		goto fault_done;

#if !MALI_USE_CSF
	case AS_FAULTSTATUS_EXCEPTION_TYPE_TRANSTAB_BUS_FAULT_0:
		fallthrough;
	case AS_FAULTSTATUS_EXCEPTION_TYPE_TRANSTAB_BUS_FAULT_1:
		fallthrough;
	case AS_FAULTSTATUS_EXCEPTION_TYPE_TRANSTAB_BUS_FAULT_2:
		fallthrough;
	case AS_FAULTSTATUS_EXCEPTION_TYPE_TRANSTAB_BUS_FAULT_3:
		kbase_mmu_report_fault_and_kill(kctx, faulting_as, "Translation table bus fault",
						fault);
		goto fault_done;
#endif

#if !MALI_USE_CSF
	case AS_FAULTSTATUS_EXCEPTION_TYPE_ACCESS_FLAG_0:
		fallthrough;
#endif
	case AS_FAULTSTATUS_EXCEPTION_TYPE_ACCESS_FLAG_1:
		fallthrough;
	case AS_FAULTSTATUS_EXCEPTION_TYPE_ACCESS_FLAG_2:
		fallthrough;
	case AS_FAULTSTATUS_EXCEPTION_TYPE_ACCESS_FLAG_3:
		/* nothing to do, but we don't expect this fault currently */
		dev_warn(kbdev->dev, "Access flag unexpectedly set");
		goto fault_done;

#if MALI_USE_CSF
	case AS_FAULTSTATUS_EXCEPTION_TYPE_ADDRESS_SIZE_FAULT_IN:
		fallthrough;
#else
	case AS_FAULTSTATUS_EXCEPTION_TYPE_ADDRESS_SIZE_FAULT_IN0:
		fallthrough;
	case AS_FAULTSTATUS_EXCEPTION_TYPE_ADDRESS_SIZE_FAULT_IN1:
		fallthrough;
	case AS_FAULTSTATUS_EXCEPTION_TYPE_ADDRESS_SIZE_FAULT_IN2:
		fallthrough;
	case AS_FAULTSTATUS_EXCEPTION_TYPE_ADDRESS_SIZE_FAULT_IN3:
		fallthrough;
#endif
	case AS_FAULTSTATUS_EXCEPTION_TYPE_ADDRESS_SIZE_FAULT_OUT0:
		fallthrough;
	case AS_FAULTSTATUS_EXCEPTION_TYPE_ADDRESS_SIZE_FAULT_OUT1:
		fallthrough;
	case AS_FAULTSTATUS_EXCEPTION_TYPE_ADDRESS_SIZE_FAULT_OUT2:
		fallthrough;
	case AS_FAULTSTATUS_EXCEPTION_TYPE_ADDRESS_SIZE_FAULT_OUT3:
		kbase_mmu_report_fault_and_kill(kctx, faulting_as, "Address size fault", fault);
		goto fault_done;

	case AS_FAULTSTATUS_EXCEPTION_TYPE_MEMORY_ATTRIBUTE_FAULT_0:
		fallthrough;
	case AS_FAULTSTATUS_EXCEPTION_TYPE_MEMORY_ATTRIBUTE_FAULT_1:
		fallthrough;
	case AS_FAULTSTATUS_EXCEPTION_TYPE_MEMORY_ATTRIBUTE_FAULT_2:
		fallthrough;
	case AS_FAULTSTATUS_EXCEPTION_TYPE_MEMORY_ATTRIBUTE_FAULT_3:
#if !MALI_USE_CSF
		fallthrough;
	case AS_FAULTSTATUS_EXCEPTION_TYPE_MEMORY_ATTRIBUTE_NONCACHEABLE_0:
		fallthrough;
	case AS_FAULTSTATUS_EXCEPTION_TYPE_MEMORY_ATTRIBUTE_NONCACHEABLE_1:
		fallthrough;
	case AS_FAULTSTATUS_EXCEPTION_TYPE_MEMORY_ATTRIBUTE_NONCACHEABLE_2:
		fallthrough;
	case AS_FAULTSTATUS_EXCEPTION_TYPE_MEMORY_ATTRIBUTE_NONCACHEABLE_3:
#endif
		kbase_mmu_report_fault_and_kill(kctx, faulting_as, "Memory attributes fault",
						fault);
		goto fault_done;

	default:
		kbase_mmu_report_fault_and_kill(kctx, faulting_as, "Unknown fault code", fault);
		goto fault_done;
	}

page_fault_retry:
	if (kbdev->pagesize_2mb) {
		/* Preallocate (or re-allocate) memory for the sub-allocation structs if necessary */
		for (i = 0; i != ARRAY_SIZE(prealloc_sas); ++i) {
			if (!prealloc_sas[i]) {
				prealloc_sas[i] = kmalloc(sizeof(*prealloc_sas[i]), GFP_KERNEL);

				if (!prealloc_sas[i]) {
					kbase_mmu_report_fault_and_kill(
						kctx, faulting_as,
						"Failed pre-allocating memory for sub-allocations' metadata",
						fault);
					goto fault_done;
				}
			}
		}
	}

	/* so we have a translation fault,
	 * let's see if it is for growable memory
	 */
	kbase_gpu_vm_lock(kctx);

	region = kbase_region_tracker_find_region_enclosing_address(kctx, fault->addr);
	if (kbase_is_region_invalid_or_free(region)) {
		kbase_gpu_vm_unlock(kctx);
		kbase_mmu_report_fault_and_kill(kctx, faulting_as,
						"Memory is not mapped on the GPU", fault);
		goto fault_done;
	}

	if (region->gpu_alloc->type == KBASE_MEM_TYPE_IMPORTED_UMM) {
		kbase_gpu_vm_unlock(kctx);
		kbase_mmu_report_fault_and_kill(kctx, faulting_as,
						"DMA-BUF is not mapped on the GPU", fault);
		goto fault_done;
	}

	if (region->gpu_alloc->group_id >= MEMORY_GROUP_MANAGER_NR_GROUPS) {
		kbase_gpu_vm_unlock(kctx);
		kbase_mmu_report_fault_and_kill(kctx, faulting_as, "Bad physical memory group ID",
						fault);
		goto fault_done;
	}

	if ((region->flags & GROWABLE_FLAGS_REQUIRED) != GROWABLE_FLAGS_REQUIRED) {
		kbase_gpu_vm_unlock(kctx);
		kbase_mmu_report_fault_and_kill(kctx, faulting_as, "Memory is not growable", fault);
		goto fault_done;
	}

	if ((region->flags & KBASE_REG_DONT_NEED)) {
		kbase_gpu_vm_unlock(kctx);
		kbase_mmu_report_fault_and_kill(kctx, faulting_as,
						"Don't need memory can't be grown", fault);
		goto fault_done;
	}

	if (AS_FAULTSTATUS_ACCESS_TYPE_GET(fault_status) == AS_FAULTSTATUS_ACCESS_TYPE_READ)
		dev_warn(kbdev->dev, "Grow on pagefault while reading");

	/* find the size we need to grow it by
	 * we know the result fit in a size_t due to
	 * kbase_region_tracker_find_region_enclosing_address
	 * validating the fault_address to be within a size_t from the start_pfn
	 */
	fault_rel_pfn = fault_pfn - region->start_pfn;

	current_backed_size = kbase_reg_current_backed_size(region);

	if (fault_rel_pfn < current_backed_size) {
		struct kbase_mmu_hw_op_param op_param;

		dev_dbg(kbdev->dev,
			"Page fault @ VA 0x%llx in allocated region 0x%llx-0x%llx of growable TMEM: Ignoring",
			fault->addr, region->start_pfn, region->start_pfn + current_backed_size);

		kbase_mmu_hw_clear_fault(kbdev, faulting_as, KBASE_MMU_FAULT_TYPE_PAGE);
		/* [1] in case another page fault occurred while we were
		 * handling the (duplicate) page fault we need to ensure we
		 * don't loose the other page fault as result of us clearing
		 * the MMU IRQ. Therefore, after we clear the MMU IRQ we send
		 * an UNLOCK command that will retry any stalled memory
		 * transaction (which should cause the other page fault to be
		 * raised again).
		 */
		op_param.mmu_sync_info = mmu_sync_info;
		op_param.kctx_id = kctx->id;
		/* Can safely skip the invalidate for all levels in case
		 * of duplicate page faults.
		 */
		op_param.flush_skip_levels = 0xF;
		op_param.vpfn = fault_pfn;
		op_param.nr = 1;
		spin_lock_irqsave(&kbdev->hwaccess_lock, hwaccess_flags);
		err = kbase_mmu_hw_do_unlock(kbdev, faulting_as, &op_param);
		spin_unlock_irqrestore(&kbdev->hwaccess_lock, hwaccess_flags);

		if (err) {
			dev_err(kbdev->dev,
				"Invalidation for MMU did not complete on handling page fault @ VA 0x%llx",
				fault->addr);
		}

		kbase_mmu_hw_enable_fault(kbdev, faulting_as, KBASE_MMU_FAULT_TYPE_PAGE);
		kbase_gpu_vm_unlock(kctx);

		goto fault_done;
	}

	new_pages = reg_grow_calc_extra_pages(kbdev, region, fault_rel_pfn);

	/* cap to max vsize */
	new_pages = min(new_pages, region->nr_pages - current_backed_size);
	dev_dbg(kctx->kbdev->dev, "Allocate %zu pages on page fault", new_pages);

	if (new_pages == 0) {
		struct kbase_mmu_hw_op_param op_param;

		/* Duplicate of a fault we've already handled, nothing to do */
		kbase_mmu_hw_clear_fault(kbdev, faulting_as, KBASE_MMU_FAULT_TYPE_PAGE);

		/* See comment [1] about UNLOCK usage */
		op_param.mmu_sync_info = mmu_sync_info;
		op_param.kctx_id = kctx->id;
		/* Can safely skip the invalidate for all levels in case
		 * of duplicate page faults.
		 */
		op_param.flush_skip_levels = 0xF;
		op_param.vpfn = fault_pfn;
		op_param.nr = 1;
		spin_lock_irqsave(&kbdev->hwaccess_lock, hwaccess_flags);
		err = kbase_mmu_hw_do_unlock(kbdev, faulting_as, &op_param);
		spin_unlock_irqrestore(&kbdev->hwaccess_lock, hwaccess_flags);

		if (err) {
			dev_err(kbdev->dev,
				"Invalidation for MMU did not complete on handling page fault @ VA 0x%llx",
				fault->addr);
		}

		kbase_mmu_hw_enable_fault(kbdev, faulting_as, KBASE_MMU_FAULT_TYPE_PAGE);
		kbase_gpu_vm_unlock(kctx);
		goto fault_done;
	}

	pages_to_grow = 0;

#if MALI_JIT_PRESSURE_LIMIT_BASE
	if ((region->flags & KBASE_REG_ACTIVE_JIT_ALLOC) && !pages_trimmed) {
		kbase_jit_request_phys_increase(kctx, new_pages);
		pages_trimmed = new_pages;
	}
#endif

	spin_lock(&kctx->mem_partials_lock);
	grown = page_fault_try_alloc(kctx, region, new_pages, &pages_to_grow, &grow_2mb_pool,
				     prealloc_sas);
	spin_unlock(&kctx->mem_partials_lock);

	if (grown) {
		u64 dirty_pgds = 0;
		u64 pfn_offset;
		struct kbase_mmu_hw_op_param op_param;

		/* alloc success */
		WARN_ON(kbase_reg_current_backed_size(region) > region->nr_pages);

		/* set up the new pages */
		pfn_offset = kbase_reg_current_backed_size(region) - new_pages;
		/*
		 * Note:
		 * Issuing an MMU operation will unlock the MMU and cause the
		 * translation to be replayed. If the page insertion fails then
		 * rather then trying to continue the context should be killed
		 * so the no_flush version of insert_pages is used which allows
		 * us to unlock the MMU as we see fit.
		 */
		err = mmu_insert_pages_no_flush(kbdev, &kctx->mmu, region->start_pfn + pfn_offset,
						&kbase_get_gpu_phy_pages(region)[pfn_offset],
						new_pages, region->flags,
						region->gpu_alloc->group_id, &dirty_pgds, region,
						false);
		if (err) {
			kbase_free_phy_pages_helper(region->gpu_alloc, new_pages);
			if (region->gpu_alloc != region->cpu_alloc)
				kbase_free_phy_pages_helper(region->cpu_alloc, new_pages);
			kbase_gpu_vm_unlock(kctx);
			/* The locked VA region will be unlocked and the cache
			 * invalidated in here
			 */
			kbase_mmu_report_fault_and_kill(kctx, faulting_as,
							"Page table update failure", fault);
			goto fault_done;
		}
		KBASE_TLSTREAM_AUX_PAGEFAULT(kbdev, kctx->id, as_no, (u64)new_pages);
		if (kbase_reg_is_valid(kbdev, MMU_AS_OFFSET(as_no, FAULTEXTRA)))
			trace_mali_mmu_page_fault_extra_grow(region, fault, new_pages);
		else
			trace_mali_mmu_page_fault_grow(region, fault, new_pages);

#if MALI_INCREMENTAL_RENDERING_JM
		/* Switch to incremental rendering if we have nearly run out of
		 * memory in a JIT memory allocation.
		 */
		if (region->threshold_pages &&
		    kbase_reg_current_backed_size(region) > region->threshold_pages) {
			dev_dbg(kctx->kbdev->dev, "%zu pages exceeded IR threshold %zu",
				new_pages + current_backed_size, region->threshold_pages);

			if (kbase_mmu_switch_to_ir(kctx, region) >= 0) {
				dev_dbg(kctx->kbdev->dev, "Get region %pK for IR", (void *)region);
				kbase_va_region_alloc_get(kctx, region);
			}
		}
#endif

		/* AS transaction begin */

		/* clear MMU interrupt - this needs to be done after updating
		 * the page tables but before issuing a FLUSH command. The
		 * FLUSH cmd has a side effect that it restarts stalled memory
		 * transactions in other address spaces which may cause
		 * another fault to occur. If we didn't clear the interrupt at
		 * this stage a new IRQ might not be raised when the GPU finds
		 * a MMU IRQ is already pending.
		 */
		kbase_mmu_hw_clear_fault(kbdev, faulting_as, KBASE_MMU_FAULT_TYPE_PAGE);

		op_param.vpfn = region->start_pfn + pfn_offset;
		op_param.nr = new_pages;
		op_param.op = KBASE_MMU_OP_FLUSH_PT;
		op_param.kctx_id = kctx->id;
		op_param.mmu_sync_info = mmu_sync_info;
		spin_lock_irqsave(&kbdev->hwaccess_lock, hwaccess_flags);
		if (mmu_flush_cache_on_gpu_ctrl(kbdev)) {
			/* Unlock to invalidate the TLB (and resume the MMU) */
			op_param.flush_skip_levels = pgd_level_to_skip_flush(dirty_pgds);
			err = kbase_mmu_hw_do_unlock(kbdev, faulting_as, &op_param);
		} else {
			/* flush L2 and unlock the VA (resumes the MMU) */
			err = kbase_mmu_hw_do_flush(kbdev, faulting_as, &op_param);
		}
		spin_unlock_irqrestore(&kbdev->hwaccess_lock, hwaccess_flags);

		if (err) {
			dev_err(kbdev->dev,
				"Flush for GPU page table update did not complete on handling page fault @ VA 0x%llx",
				fault->addr);
		}

		/* AS transaction end */

		/* reenable this in the mask */
		kbase_mmu_hw_enable_fault(kbdev, faulting_as, KBASE_MMU_FAULT_TYPE_PAGE);

#ifdef CONFIG_MALI_CINSTR_GWT
		if (kctx->gwt_enabled) {
			/* GWT also tracks growable regions. */
			struct kbasep_gwt_list_element *pos;

			pos = kmalloc(sizeof(*pos), GFP_KERNEL);
			if (pos) {
				pos->region = region;
				pos->page_addr = (region->start_pfn + pfn_offset) << PAGE_SHIFT;
				pos->num_pages = new_pages;
				list_add(&pos->link, &kctx->gwt_current_list);
			} else {
				dev_warn(kbdev->dev, "kmalloc failure");
			}
		}
#endif

#if MALI_JIT_PRESSURE_LIMIT_BASE
		if (pages_trimmed) {
			kbase_jit_done_phys_increase(kctx, pages_trimmed);
			pages_trimmed = 0;
		}
#endif
		kbase_gpu_vm_unlock(kctx);
	} else {
		int ret = -ENOMEM;
		const u8 group_id = region->gpu_alloc->group_id;

		kbase_gpu_vm_unlock(kctx);

		/* If the memory pool was insufficient then grow it and retry.
		 * Otherwise fail the allocation.
		 */
		if (pages_to_grow > 0) {
			if (kbdev->pagesize_2mb && grow_2mb_pool) {
				/* Round page requirement up to nearest 2 MB */
				struct kbase_mem_pool *const lp_mem_pool =
					&kctx->mem_pools.large[group_id];

				pages_to_grow =
					(pages_to_grow + ((1u << lp_mem_pool->order) - 1u)) >>
					lp_mem_pool->order;

				ret = kbase_mem_pool_grow(lp_mem_pool, pages_to_grow, kctx->task);
			} else {
				struct kbase_mem_pool *const mem_pool =
					&kctx->mem_pools.small[group_id];

				ret = kbase_mem_pool_grow(mem_pool, pages_to_grow, kctx->task);
			}
		}
		if (ret < 0) {
			/* failed to extend, handle as a normal PF */
			if (unlikely(ret == -EPERM))
				kbase_ctx_flag_set(kctx, KCTX_PAGE_FAULT_REPORT_SKIP);
			kbase_mmu_report_fault_and_kill(kctx, faulting_as,
							"Page allocation failure", fault);
		} else {
			dev_dbg(kbdev->dev, "Try again after pool_grow");
			goto page_fault_retry;
		}
	}

fault_done:
#if MALI_JIT_PRESSURE_LIMIT_BASE
	if (pages_trimmed) {
		kbase_gpu_vm_lock(kctx);
		kbase_jit_done_phys_increase(kctx, pages_trimmed);
		kbase_gpu_vm_unlock(kctx);
	}
#if !MALI_USE_CSF
	rt_mutex_unlock(&kctx->jctx.lock);
#endif
#endif

	for (i = 0; i != ARRAY_SIZE(prealloc_sas); ++i)
		kfree(prealloc_sas[i]);

	/*
	 * By this point, the fault was handled in some way,
	 * so release the ctx refcount
	 */
	release_ctx(kbdev, kctx);

	atomic_dec(&kbdev->faults_pending);
	dev_dbg(kbdev->dev, "Leaving page_fault_worker %pK", (void *)data);
}

static phys_addr_t kbase_mmu_alloc_pgd(struct kbase_device *kbdev, struct kbase_mmu_table *mmut)
{
	u64 *page;
	struct page *p;
	phys_addr_t pgd;

	p = kbase_mem_pool_alloc(&kbdev->mem_pools.small[mmut->group_id]);
	if (!p)
		return KBASE_INVALID_PHYSICAL_ADDRESS;

	page = kbase_kmap(p);

	if (page == NULL)
		goto alloc_free;

	pgd = page_to_phys(p);

	/* If the MMU tables belong to a context then account the memory usage
	 * to that context, otherwise the MMU tables are device wide and are
	 * only accounted to the device.
	 */
	if (mmut->kctx) {
		int new_page_count;

		new_page_count = atomic_add_return(1, &mmut->kctx->used_pages);
		KBASE_TLSTREAM_AUX_PAGESALLOC(kbdev, mmut->kctx->id, (u64)new_page_count);
		kbase_process_page_usage_inc(mmut->kctx, 1);
	}

	atomic_add(1, &kbdev->memdev.used_pages);

	kbase_trace_gpu_mem_usage_inc(kbdev, mmut->kctx, 1);

	kbdev->mmu_mode->entries_invalidate(page, KBASE_MMU_PAGE_ENTRIES);

	/* As this page is newly created, therefore there is no content to
	 * clean or invalidate in the GPU caches.
	 */
	kbase_mmu_sync_pgd_cpu(kbdev, kbase_dma_addr(p), PAGE_SIZE);

	kbase_kunmap(p, page);
	return pgd;

alloc_free:
	kbase_mem_pool_free(&kbdev->mem_pools.small[mmut->group_id], p, false);

	return KBASE_INVALID_PHYSICAL_ADDRESS;
}

/**
 * mmu_get_next_pgd() - Given PGD PFN for level N, return PGD PFN for level N+1
 *
 * @kbdev:    Device pointer.
 * @mmut:     GPU MMU page table.
 * @pgd:      Physical addresse of level N page directory.
 * @vpfn:     The virtual page frame number, in GPU_PAGE_SIZE units.
 * @level:    The level of MMU page table (N).
 *
 * Return:
 * * 0 - OK
 * * -EFAULT - level N+1 PGD does not exist
 * * -EINVAL - kmap() failed for level N PGD PFN
 */
static int mmu_get_next_pgd(struct kbase_device *kbdev, struct kbase_mmu_table *mmut,
			    phys_addr_t *pgd, u64 vpfn, int level)
{
	u64 *page;
	phys_addr_t target_pgd;
	struct page *p;

	lockdep_assert_held(&mmut->mmu_lock);

	/*
	 * Architecture spec defines level-0 as being the top-most.
	 * This is a bit unfortunate here, but we keep the same convention.
	 */
	vpfn >>= (3 - level) * 9;
	vpfn &= 0x1FF;

	p = pfn_to_page(PFN_DOWN(*pgd));
	page = kbase_kmap(p);
	if (page == NULL) {
		dev_err(kbdev->dev, "%s: kmap failure", __func__);
		return -EINVAL;
	}

	if (!kbdev->mmu_mode->pte_is_valid(page[vpfn], level)) {
		dev_dbg(kbdev->dev, "%s: invalid PTE at level %d vpfn 0x%llx", __func__, level,
			vpfn);
		kbase_kunmap(p, page);
		return -EFAULT;
	} else {
		target_pgd = kbdev->mmu_mode->pte_to_phy_addr(
			kbdev->mgm_dev->ops.mgm_pte_to_original_pte(
				kbdev->mgm_dev, MGM_DEFAULT_PTE_GROUP, level, page[vpfn]));
	}

	kbase_kunmap(p, page);
	*pgd = target_pgd;

	return 0;
}

/**
 * mmu_get_lowest_valid_pgd() - Find a valid PGD at or closest to in_level
 *
 * @kbdev:    Device pointer.
 * @mmut:     GPU MMU page table.
 * @vpfn:     The virtual page frame number, in GPU_PAGE_SIZE units.
 * @in_level:     The level of MMU page table (N).
 * @out_level:    Set to the level of the lowest valid PGD found on success.
 *                Invalid on error.
 * @out_pgd:      Set to the lowest valid PGD found on success.
 *                Invalid on error.
 *
 * Does a page table walk starting from top level (L0) to in_level to find a valid PGD at or
 * closest to in_level
 *
 * Terminology:
 * Level-0 = Top-level = highest
 * Level-3 = Bottom-level = lowest
 *
 * Return:
 * * 0 - OK
 * * -EINVAL - kmap() failed during page table walk.
 */
static int mmu_get_lowest_valid_pgd(struct kbase_device *kbdev, struct kbase_mmu_table *mmut,
				    u64 vpfn, int in_level, int *out_level, phys_addr_t *out_pgd)
{
	phys_addr_t pgd;
	int l;
	int err = 0;

	lockdep_assert_held(&mmut->mmu_lock);
	pgd = mmut->pgd;

	for (l = MIDGARD_MMU_TOPLEVEL; l < in_level; l++) {
		err = mmu_get_next_pgd(kbdev, mmut, &pgd, vpfn, l);

		/* Handle failure condition */
		if (err) {
			dev_dbg(kbdev->dev,
				"%s: mmu_get_next_pgd() failed to find a valid pgd at level %d",
				__func__, l + 1);
			break;
		}
	}

	*out_pgd = pgd;
	*out_level = l;

	/* -EFAULT indicates that pgd param was valid but the next pgd entry at vpfn was invalid.
	 * This implies that we have found the lowest valid pgd. Reset the error code.
	 */
	if (err == -EFAULT)
		err = 0;

	return err;
}

/*
 * On success, sets out_pgd to the PGD for the specified level of translation
 * Returns -EFAULT if a valid PGD is not found
 */
static int mmu_get_pgd_at_level(struct kbase_device *kbdev, struct kbase_mmu_table *mmut, u64 vpfn,
				int level, phys_addr_t *out_pgd)
{
	phys_addr_t pgd;
	int l;

	lockdep_assert_held(&mmut->mmu_lock);
	pgd = mmut->pgd;

	for (l = MIDGARD_MMU_TOPLEVEL; l < level; l++) {
		int err = mmu_get_next_pgd(kbdev, mmut, &pgd, vpfn, l);
		/* Handle failure condition */
		if (err) {
			dev_err(kbdev->dev,
				"%s: mmu_get_next_pgd() failed to find a valid pgd at level %d",
				__func__, l + 1);
			return err;
		}
	}

	*out_pgd = pgd;

	return 0;
}

static void mmu_insert_pages_failure_recovery(struct kbase_device *kbdev,
					      struct kbase_mmu_table *mmut, u64 from_vpfn,
					      u64 to_vpfn, u64 *dirty_pgds,
					      struct tagged_addr *phys, bool ignore_page_migration)
{
	u64 vpfn = from_vpfn;
	struct kbase_mmu_mode const *mmu_mode;

	/* Both from_vpfn and to_vpfn are in GPU_PAGE_SIZE units */

	/* 64-bit address range is the max */
	KBASE_DEBUG_ASSERT(vpfn <= (U64_MAX / GPU_PAGE_SIZE));
	KBASE_DEBUG_ASSERT(from_vpfn <= to_vpfn);

	lockdep_assert_held(&mmut->mmu_lock);

	mmu_mode = kbdev->mmu_mode;
	kbase_mmu_reset_free_pgds_list(mmut);

	while (vpfn < to_vpfn) {
		unsigned int idx = vpfn & 0x1FF;
		unsigned int count = KBASE_MMU_PAGE_ENTRIES - idx;
		unsigned int pcount = 0;
		unsigned int left = to_vpfn - vpfn;
		int level;
		u64 *page;
		phys_addr_t pgds[MIDGARD_MMU_BOTTOMLEVEL + 1];
		phys_addr_t pgd = mmut->pgd;
		struct page *p = phys_to_page(pgd);

		register unsigned int num_of_valid_entries;

		if (count > left)
			count = left;

		/* need to check if this is a 2MB page or a small page */
		for (level = MIDGARD_MMU_TOPLEVEL; level <= MIDGARD_MMU_BOTTOMLEVEL; level++) {
			idx = (vpfn >> ((3 - level) * 9)) & 0x1FF;
			pgds[level] = pgd;
			page = kbase_kmap(p);
			if (mmu_mode->ate_is_valid(page[idx], level))
				break; /* keep the mapping */
			kbase_kunmap(p, page);
			pgd = mmu_mode->pte_to_phy_addr(kbdev->mgm_dev->ops.mgm_pte_to_original_pte(
				kbdev->mgm_dev, MGM_DEFAULT_PTE_GROUP, level, page[idx]));
			p = phys_to_page(pgd);
		}

		switch (level) {
		case MIDGARD_MMU_LEVEL(2):
			/* remap to single entry to update */
			pcount = 1;
			break;
		case MIDGARD_MMU_BOTTOMLEVEL:
			/* page count is the same as the logical count */
			pcount = count;
			break;
		default:
			dev_warn(kbdev->dev, "%sNo support for ATEs at level %d", __func__, level);
			goto next;
		}

		if (dirty_pgds && pcount > 0)
			*dirty_pgds |= 1ULL << level;

		num_of_valid_entries = mmu_mode->get_num_valid_entries(page);
		if (WARN_ON_ONCE(num_of_valid_entries < pcount))
			num_of_valid_entries = 0;
		else
			num_of_valid_entries -= pcount;

		/* Invalidate the entries we added */
		mmu_mode->entries_invalidate(&page[idx], pcount);

		if (!num_of_valid_entries) {
			kbase_kunmap(p, page);

			kbase_mmu_add_to_free_pgds_list(mmut, p);

			kbase_mmu_update_and_free_parent_pgds(kbdev, mmut, pgds, vpfn, level,
							      KBASE_MMU_OP_NONE, dirty_pgds);
			vpfn += count;
			continue;
		}

		mmu_mode->set_num_valid_entries(page, num_of_valid_entries);

		/* MMU cache flush strategy is NONE because GPU cache maintenance is
		 * going to be done by the caller
		 */
		kbase_mmu_sync_pgd(kbdev, mmut->kctx, pgd + (idx * sizeof(u64)),
				   kbase_dma_addr(p) + sizeof(u64) * idx, sizeof(u64) * pcount,
				   KBASE_MMU_OP_NONE);
		kbase_kunmap(p, page);
next:
		vpfn += count;
	}

	/* If page migration is enabled: the only way to recover from failure
	 * is to mark all pages as not movable. It is not predictable what's
	 * going to happen to these pages at this stage. They might return
	 * movable once they are returned to a memory pool.
	 */
	if (kbase_is_page_migration_enabled() && !ignore_page_migration && phys) {
		const u64 num_pages = (to_vpfn - from_vpfn) / GPU_PAGES_PER_CPU_PAGE;
		u64 i;

		for (i = 0; i < num_pages; i++) {
			struct page *phys_page = as_page(phys[i]);
			struct kbase_page_metadata *page_md = kbase_page_private(phys_page);

			if (page_md) {
				spin_lock(&page_md->migrate_lock);
				page_md->status = PAGE_STATUS_SET(page_md->status, (u8)NOT_MOVABLE);
				spin_unlock(&page_md->migrate_lock);
			}
		}
	}
}

static void mmu_flush_invalidate_insert_pages(struct kbase_device *kbdev,
					      struct kbase_mmu_table *mmut, const u64 vpfn,
					      size_t nr, u64 dirty_pgds,
					      enum kbase_caller_mmu_sync_info mmu_sync_info,
					      bool insert_pages_failed)
{
	struct kbase_mmu_hw_op_param op_param;
	int as_nr = 0;

	op_param.vpfn = vpfn;
	op_param.nr = nr;
	op_param.op = KBASE_MMU_OP_FLUSH_PT;
	op_param.mmu_sync_info = mmu_sync_info;
	op_param.kctx_id = mmut->kctx ? mmut->kctx->id : 0xFFFFFFFF;
	op_param.flush_skip_levels = pgd_level_to_skip_flush(dirty_pgds);

#if MALI_USE_CSF
	as_nr = mmut->kctx ? mmut->kctx->as_nr : MCU_AS_NR;
#else
	WARN_ON(!mmut->kctx);
#endif

	/* MMU cache flush strategy depends on whether GPU control commands for
	 * flushing physical address ranges are supported. The new physical pages
	 * are not present in GPU caches therefore they don't need any cache
	 * maintenance, but PGDs in the page table may or may not be created anew.
	 *
	 * Operations that affect the whole GPU cache shall only be done if it's
	 * impossible to update physical ranges.
	 *
	 * On GPUs where flushing by physical address range is supported,
	 * full cache flush is done when an error occurs during
	 * insert_pages() to keep the error handling simpler.
	 */
	if (mmu_flush_cache_on_gpu_ctrl(kbdev) && !insert_pages_failed)
		mmu_invalidate(kbdev, mmut->kctx, as_nr, &op_param);
	else
		mmu_flush_invalidate(kbdev, mmut->kctx, as_nr, &op_param);
}

/**
 * update_parent_pgds() - Updates the page table from bottom level towards
 *                        the top level to insert a new ATE
 *
 * @kbdev:    Device pointer.
 * @mmut:     GPU MMU page table.
 * @cur_level:    The level of MMU page table where the ATE needs to be added.
 *                The bottom PGD level.
 * @insert_level: The level of MMU page table where the chain of newly allocated
 *                PGDs needs to be linked-in/inserted.
 * @insert_vpfn:  The virtual page frame number, in GPU_PAGE_SIZE units, for the ATE.
 * @pgds_to_insert: Ptr to an array (size MIDGARD_MMU_BOTTOMLEVEL+1) that contains
 *                  the physical addresses of newly allocated PGDs from index
 *                  insert_level+1 to cur_level, and an existing PGD at index
 *                  insert_level.
 *
 * The newly allocated PGDs are linked from the bottom level up and inserted into the PGD
 * at insert_level which already exists in the MMU Page Tables. Migration status is also
 * updated for all the newly allocated PGD pages.
 *
 * Return:
 * * 0 - OK
 * * -EFAULT - level N+1 PGD does not exist
 * * -EINVAL - kmap() failed for level N PGD PFN
 */
static int update_parent_pgds(struct kbase_device *kbdev, struct kbase_mmu_table *mmut,
			      int cur_level, int insert_level, u64 insert_vpfn,
			      phys_addr_t *pgds_to_insert)
{
	int pgd_index;
	int err = 0;

	/* Add a PTE for the new PGD page at pgd_index into the parent PGD at (pgd_index-1)
	 * Loop runs from the bottom-most to the top-most level so that all entries in the chain
	 * are valid when they are inserted into the MMU Page table via the insert_level PGD.
	 */
	for (pgd_index = cur_level; pgd_index > insert_level; pgd_index--) {
		int parent_index = pgd_index - 1;
		phys_addr_t parent_pgd = pgds_to_insert[parent_index];
		unsigned int current_valid_entries;
		u64 pte;
		phys_addr_t target_pgd = pgds_to_insert[pgd_index];
		u64 parent_vpfn = (insert_vpfn >> ((3 - parent_index) * 9)) & 0x1FF;
		struct page *parent_page = pfn_to_page(PFN_DOWN(parent_pgd));
		u64 *parent_page_va;

		if (WARN_ON_ONCE(target_pgd == KBASE_INVALID_PHYSICAL_ADDRESS)) {
			err = -EFAULT;
			goto failure_recovery;
		}

		parent_page_va = kbase_kmap(parent_page);

		if (unlikely(parent_page_va == NULL)) {
			dev_err(kbdev->dev, "%s: kmap failure", __func__);
			err = -EINVAL;
			goto failure_recovery;
		}

		current_valid_entries = kbdev->mmu_mode->get_num_valid_entries(parent_page_va);

		kbdev->mmu_mode->entry_set_pte(&pte, target_pgd);
		parent_page_va[parent_vpfn] = kbdev->mgm_dev->ops.mgm_update_gpu_pte(
			kbdev->mgm_dev, MGM_DEFAULT_PTE_GROUP, parent_index, pte);
		kbdev->mmu_mode->set_num_valid_entries(parent_page_va, current_valid_entries + 1);
		kbase_kunmap(parent_page, parent_page_va);

		if (parent_index != insert_level) {
			/* Newly allocated PGDs */
			kbase_mmu_sync_pgd_cpu(
				kbdev, kbase_dma_addr(parent_page) + (parent_vpfn * sizeof(u64)),
				sizeof(u64));
		} else {
			/* A new valid entry is added to an existing PGD. Perform the
			 * invalidate operation for GPU cache as it could be having a
			 * cacheline that contains the entry (in an invalid form).
			 */
			kbase_mmu_sync_pgd(
				kbdev, mmut->kctx, parent_pgd + (parent_vpfn * sizeof(u64)),
				kbase_dma_addr(parent_page) + (parent_vpfn * sizeof(u64)),
				sizeof(u64), KBASE_MMU_OP_FLUSH_PT);
		}

		/* Update the new target_pgd page to its stable state */
		if (kbase_is_page_migration_enabled()) {
			struct kbase_page_metadata *page_md =
				kbase_page_private(phys_to_page(target_pgd));

			spin_lock(&page_md->migrate_lock);

			WARN_ON_ONCE(PAGE_STATUS_GET(page_md->status) != ALLOCATE_IN_PROGRESS ||
				     IS_PAGE_ISOLATED(page_md->status));

			if (mmut->kctx) {
				page_md->status = PAGE_STATUS_SET(page_md->status, PT_MAPPED);
				page_md->data.pt_mapped.mmut = mmut;
				page_md->data.pt_mapped.pgd_vpfn_level =
					PGD_VPFN_LEVEL_SET(insert_vpfn, parent_index);
			} else {
				page_md->status = PAGE_STATUS_SET(page_md->status, NOT_MOVABLE);
			}

			spin_unlock(&page_md->migrate_lock);
		}
	}

	return 0;

failure_recovery:
	/* Cleanup PTEs from PGDs. The Parent PGD in the loop above is just "PGD" here */
	for (; pgd_index < cur_level; pgd_index++) {
		phys_addr_t pgd = pgds_to_insert[pgd_index];
		struct page *pgd_page = pfn_to_page(PFN_DOWN(pgd));
		u64 *pgd_page_va = kbase_kmap(pgd_page);
		u64 vpfn = (insert_vpfn >> ((3 - pgd_index) * 9)) & 0x1FF;

		kbdev->mmu_mode->entries_invalidate(&pgd_page_va[vpfn], 1);
		kbase_kunmap(pgd_page, pgd_page_va);
	}

	return err;
}

/**
 * mmu_insert_alloc_pgds() - allocate memory for PGDs from level_low to
 *                           level_high (inclusive)
 *
 * @kbdev:    Device pointer.
 * @mmut:     GPU MMU page table.
 * @level_low:  The lower bound for the levels for which the PGD allocs are required
 * @level_high: The higher bound for the levels for which the PGD allocs are required
 * @new_pgds:   Ptr to an array (size MIDGARD_MMU_BOTTOMLEVEL+1) to write the
 *              newly allocated PGD addresses to.
 *
 * Numerically, level_low < level_high, not to be confused with top level and
 * bottom level concepts for MMU PGDs. They are only used as low and high bounds
 * in an incrementing for-loop.
 *
 * Return:
 * * 0 - OK
 * * -ENOMEM - allocation failed for a PGD.
 */
static int mmu_insert_alloc_pgds(struct kbase_device *kbdev, struct kbase_mmu_table *mmut,
				 phys_addr_t *new_pgds, int level_low, int level_high)
{
	int err = 0;
	int i;

	lockdep_assert_held(&mmut->mmu_lock);

	for (i = level_low; i <= level_high; i++) {
		do {
			new_pgds[i] = kbase_mmu_alloc_pgd(kbdev, mmut);
			if (new_pgds[i] != KBASE_INVALID_PHYSICAL_ADDRESS)
				break;

			rt_mutex_unlock(&mmut->mmu_lock);
			err = kbase_mem_pool_grow(&kbdev->mem_pools.small[mmut->group_id],
<<<<<<< HEAD
						  level_high, NULL);
			rt_mutex_lock(&mmut->mmu_lock);
=======
						  (size_t)level_high, NULL);
			mutex_lock(&mmut->mmu_lock);
>>>>>>> 049a5422
			if (err) {
				dev_err(kbdev->dev, "%s: kbase_mem_pool_grow() returned error %d",
					__func__, err);

				/* Free all PGDs allocated in previous successful iterations
				 * from (i-1) to level_low
				 */
				for (i = (i - 1); i >= level_low; i--) {
					if (new_pgds[i] != KBASE_INVALID_PHYSICAL_ADDRESS)
						kbase_mmu_free_pgd(kbdev, mmut, new_pgds[i]);
				}

				return err;
			}
		} while (1);
	}

	return 0;
}

static int kbase_mmu_insert_single_page(struct kbase_context *kctx, u64 start_vpfn,
					struct tagged_addr phys, size_t nr, unsigned long flags,
					int const group_id,
					enum kbase_caller_mmu_sync_info mmu_sync_info,
					bool ignore_page_migration)
{
	phys_addr_t pgd;
	u64 *pgd_page;
	u64 insert_vpfn = start_vpfn;
	size_t remain = nr;
	int err;
	struct kbase_device *kbdev;
	u64 dirty_pgds = 0;
	unsigned int i;
	phys_addr_t new_pgds[MIDGARD_MMU_BOTTOMLEVEL + 1];
	enum kbase_mmu_op_type flush_op;
	struct kbase_mmu_table *mmut = &kctx->mmu;
	int l, cur_level, insert_level;
	const phys_addr_t base_phys_address = as_phys_addr_t(phys);

	if (WARN_ON(kctx == NULL))
		return -EINVAL;

	/* 64-bit address range is the max */
	KBASE_DEBUG_ASSERT(start_vpfn <= (U64_MAX / PAGE_SIZE));

	kbdev = kctx->kbdev;

	/* Early out if there is nothing to do */
	if (nr == 0)
		return 0;

	/* Convert to GPU_PAGE_SIZE units. */
	insert_vpfn *= GPU_PAGES_PER_CPU_PAGE;
	remain *= GPU_PAGES_PER_CPU_PAGE;

	/* If page migration is enabled, pages involved in multiple GPU mappings
	 * are always treated as not movable.
	 */
	if (kbase_is_page_migration_enabled() && !ignore_page_migration) {
		struct page *phys_page = as_page(phys);
		struct kbase_page_metadata *page_md = kbase_page_private(phys_page);

		if (page_md) {
			spin_lock(&page_md->migrate_lock);
			page_md->status = PAGE_STATUS_SET(page_md->status, (u8)NOT_MOVABLE);
			spin_unlock(&page_md->migrate_lock);
		}
	}

	rt_mutex_lock(&mmut->mmu_lock);

	while (remain) {
		unsigned int vindex = insert_vpfn & 0x1FF;
		unsigned int count = KBASE_MMU_PAGE_ENTRIES - vindex;
		struct page *p;
		register unsigned int num_of_valid_entries;
		bool newly_created_pgd = false;

		if (count > remain)
			count = remain;

		cur_level = MIDGARD_MMU_BOTTOMLEVEL;
		insert_level = cur_level;

		/*
		 * Repeatedly calling mmu_get_lowest_valid_pgd() is clearly
		 * suboptimal. We don't have to re-parse the whole tree
		 * each time (just cache the l0-l2 sequence).
		 * On the other hand, it's only a gain when we map more than
		 * 256 pages at once (on average). Do we really care?
		 */
		/* insert_level < cur_level if there's no valid PGD for cur_level and insert_vpn */
		err = mmu_get_lowest_valid_pgd(kbdev, mmut, insert_vpfn, cur_level, &insert_level,
					       &pgd);

		if (err) {
			dev_err(kbdev->dev, "%s: mmu_get_lowest_valid_pgd() returned error %d",
				__func__, err);
			goto fail_unlock;
		}

		/* No valid pgd at cur_level */
		if (insert_level != cur_level) {
			/* Allocate new pgds for all missing levels from the required level
			 * down to the lowest valid pgd at insert_level
			 */
			err = mmu_insert_alloc_pgds(kbdev, mmut, new_pgds, (insert_level + 1),
						    cur_level);
			if (err)
				goto fail_unlock;

			newly_created_pgd = true;

			new_pgds[insert_level] = pgd;

			/* If we didn't find an existing valid pgd at cur_level,
			 * we've now allocated one. The ATE in the next step should
			 * be inserted in this newly allocated pgd.
			 */
			pgd = new_pgds[cur_level];
		}

		p = pfn_to_page(PFN_DOWN(pgd));

		pgd_page = kbase_kmap(p);
		if (!pgd_page) {
			dev_err(kbdev->dev, "%s: kmap failure", __func__);
			err = -ENOMEM;

			goto fail_unlock_free_pgds;
		}

		num_of_valid_entries = kbdev->mmu_mode->get_num_valid_entries(pgd_page);

		for (i = 0; i < count; i += GPU_PAGES_PER_CPU_PAGE) {
			unsigned int j;

			for (j = 0; j < GPU_PAGES_PER_CPU_PAGE; j++) {
				unsigned int ofs = vindex + i + j;
				phys_addr_t page_address = base_phys_address + (j * GPU_PAGE_SIZE);

				/* Fail if the current page is a valid ATE entry */
				WARN_ON_ONCE((pgd_page[ofs] & 1UL));
				pgd_page[ofs] = kbase_mmu_create_ate(kbdev, as_tagged(page_address),
								     flags, MIDGARD_MMU_BOTTOMLEVEL,
								     group_id);
			}
		}

		kbdev->mmu_mode->set_num_valid_entries(pgd_page, num_of_valid_entries + count);

		dirty_pgds |= 1ULL << (newly_created_pgd ? insert_level : MIDGARD_MMU_BOTTOMLEVEL);

		/* MMU cache flush operation here will depend on whether bottom level
		 * PGD is newly created or not.
		 *
		 * If bottom level PGD is newly created then no GPU cache maintenance is
		 * required as the PGD will not exist in GPU cache. Otherwise GPU cache
		 * maintenance is required for existing PGD.
		 */
		flush_op = newly_created_pgd ? KBASE_MMU_OP_NONE : KBASE_MMU_OP_FLUSH_PT;

		kbase_mmu_sync_pgd(kbdev, kctx, pgd + (vindex * sizeof(u64)),
				   kbase_dma_addr(p) + (vindex * sizeof(u64)), count * sizeof(u64),
				   flush_op);

		if (newly_created_pgd) {
			err = update_parent_pgds(kbdev, mmut, cur_level, insert_level, insert_vpfn,
						 new_pgds);
			if (err) {
				dev_err(kbdev->dev, "%s: update_parent_pgds() failed (%d)",
					__func__, err);

				kbdev->mmu_mode->entries_invalidate(&pgd_page[vindex], count);

				kbase_kunmap(p, pgd_page);
				goto fail_unlock_free_pgds;
			}
		}

		insert_vpfn += count;
		remain -= count;
		kbase_kunmap(p, pgd_page);
	}

	rt_mutex_unlock(&mmut->mmu_lock);

	mmu_flush_invalidate_insert_pages(kbdev, mmut, start_vpfn, nr, dirty_pgds, mmu_sync_info,
					  false);

	return 0;

fail_unlock_free_pgds:
	/* Free the pgds allocated by us from insert_level+1 to bottom level */
	for (l = cur_level; l > insert_level; l--)
		kbase_mmu_free_pgd(kbdev, mmut, new_pgds[l]);

fail_unlock:
	if (insert_vpfn != (start_vpfn * GPU_PAGES_PER_CPU_PAGE)) {
		/* Invalidate the pages we have partially completed */
		mmu_insert_pages_failure_recovery(kbdev, mmut, start_vpfn * GPU_PAGES_PER_CPU_PAGE,
						  insert_vpfn, &dirty_pgds, NULL, true);
	}

	mmu_flush_invalidate_insert_pages(kbdev, mmut, start_vpfn, nr, dirty_pgds, mmu_sync_info,
					  true);
	kbase_mmu_free_pgds_list(kbdev, mmut);
	rt_mutex_unlock(&mmut->mmu_lock);

	return err;
}

int kbase_mmu_insert_single_imported_page(struct kbase_context *kctx, u64 vpfn,
					  struct tagged_addr phys, size_t nr, unsigned long flags,
					  int const group_id,
					  enum kbase_caller_mmu_sync_info mmu_sync_info)
{
	/* The aliasing sink page has metadata and shall be moved to NOT_MOVABLE. */
	return kbase_mmu_insert_single_page(kctx, vpfn, phys, nr, flags, group_id, mmu_sync_info,
					    false);
}

int kbase_mmu_insert_single_aliased_page(struct kbase_context *kctx, u64 vpfn,
					 struct tagged_addr phys, size_t nr, unsigned long flags,
					 int const group_id,
					 enum kbase_caller_mmu_sync_info mmu_sync_info)
{
	/* The aliasing sink page has metadata and shall be moved to NOT_MOVABLE. */
	return kbase_mmu_insert_single_page(kctx, vpfn, phys, nr, flags, group_id, mmu_sync_info,
					    false);
}

static void kbase_mmu_progress_migration_on_insert(struct tagged_addr phys,
						   struct kbase_va_region *reg,
						   struct kbase_mmu_table *mmut, const u64 vpfn)
{
	struct page *phys_page = as_page(phys);
	struct kbase_page_metadata *page_md = kbase_page_private(phys_page);

	if (!IS_ENABLED(CONFIG_PAGE_MIGRATION_SUPPORT))
		return;

	spin_lock(&page_md->migrate_lock);

	/* If no GPU va region is given: the metadata provided are
	 * invalid.
	 *
	 * If the page is already allocated and mapped: this is
	 * an additional GPU mapping, probably to create a memory
	 * alias, which means it is no longer possible to migrate
	 * the page easily because tracking all the GPU mappings
	 * would be too costly.
	 *
	 * In any case: the page becomes not movable. It is kept
	 * alive, but attempts to migrate it will fail. The page
	 * will be freed if it is still not movable when it returns
	 * to a memory pool. Notice that the movable flag is not
	 * cleared because that would require taking the page lock.
	 */
	if (!reg || PAGE_STATUS_GET(page_md->status) == (u8)ALLOCATED_MAPPED) {
		page_md->status = PAGE_STATUS_SET(page_md->status, (u8)NOT_MOVABLE);
	} else if (PAGE_STATUS_GET(page_md->status) == (u8)ALLOCATE_IN_PROGRESS) {
		page_md->status = PAGE_STATUS_SET(page_md->status, (u8)ALLOCATED_MAPPED);
		page_md->data.mapped.reg = reg;
		page_md->data.mapped.mmut = mmut;
		page_md->data.mapped.vpfn = vpfn;
	}

	spin_unlock(&page_md->migrate_lock);
}

static void kbase_mmu_progress_migration_on_teardown(struct kbase_device *kbdev,
						     struct tagged_addr *phys, size_t requested_nr)
{
	size_t i;

	if (!IS_ENABLED(CONFIG_PAGE_MIGRATION_SUPPORT))
		return;

	for (i = 0; i < requested_nr; i++) {
		struct page *phys_page = as_page(phys[i]);
		struct kbase_page_metadata *page_md = kbase_page_private(phys_page);

		/* Skip the small page that is part of a large page, as the large page is
		 * excluded from the migration process.
		 */
		if (is_huge(phys[i]) || is_partial(phys[i]))
			continue;

		if (page_md) {
			u8 status;

			spin_lock(&page_md->migrate_lock);
			status = PAGE_STATUS_GET(page_md->status);

			if (status == ALLOCATED_MAPPED) {
				if (IS_PAGE_ISOLATED(page_md->status)) {
					page_md->status = PAGE_STATUS_SET(
						page_md->status, (u8)FREE_ISOLATED_IN_PROGRESS);
					page_md->data.free_isolated.kbdev = kbdev;
					/* At this point, we still have a reference
					 * to the page via its page migration metadata,
					 * and any page with the FREE_ISOLATED_IN_PROGRESS
					 * status will subsequently be freed in either
					 * kbase_page_migrate() or kbase_page_putback()
					 */
					phys[i] = as_tagged(KBASE_INVALID_PHYSICAL_ADDRESS);
				} else
					page_md->status = PAGE_STATUS_SET(page_md->status,
									  (u8)FREE_IN_PROGRESS);
			}

			spin_unlock(&page_md->migrate_lock);
		}
	}
}

u64 kbase_mmu_create_ate(struct kbase_device *const kbdev, struct tagged_addr const phy,
			 unsigned long const flags, int const level, int const group_id)
{
	u64 entry;

	kbdev->mmu_mode->entry_set_ate(&entry, phy, flags, level);
	return kbdev->mgm_dev->ops.mgm_update_gpu_pte(kbdev->mgm_dev, (unsigned int)group_id, level,
						      entry);
}

static int mmu_insert_pages_no_flush(struct kbase_device *kbdev, struct kbase_mmu_table *mmut,
				     u64 start_vpfn, struct tagged_addr *phys, size_t nr,
				     unsigned long flags, int const group_id, u64 *dirty_pgds,
				     struct kbase_va_region *reg, bool ignore_page_migration)
{
	phys_addr_t pgd;
	u64 *pgd_page;
	u64 insert_vpfn = start_vpfn;
	size_t remain = nr;
	int err;
	struct kbase_mmu_mode const *mmu_mode;
	unsigned int i;
	phys_addr_t new_pgds[MIDGARD_MMU_BOTTOMLEVEL + 1];
	int l, cur_level, insert_level;
	struct tagged_addr *start_phys = phys;

	/* Note that 0 is a valid start_vpfn */
	/* 64-bit address range is the max */
	KBASE_DEBUG_ASSERT(start_vpfn <= (U64_MAX / PAGE_SIZE));

	mmu_mode = kbdev->mmu_mode;

	/* Early out if there is nothing to do */
	if (nr == 0)
		return 0;

<<<<<<< HEAD
	rt_mutex_lock(&mmut->mmu_lock);
=======
	/* Convert to GPU_PAGE_SIZE units. */
	insert_vpfn *= GPU_PAGES_PER_CPU_PAGE;
	remain *= GPU_PAGES_PER_CPU_PAGE;
	mutex_lock(&mmut->mmu_lock);
>>>>>>> 049a5422

	while (remain) {
		unsigned int vindex = insert_vpfn & 0x1FF;
		unsigned int count = KBASE_MMU_PAGE_ENTRIES - vindex;
		struct page *p;
		register unsigned int num_of_valid_entries;
		bool newly_created_pgd = false;
		enum kbase_mmu_op_type flush_op;

		if (count > remain)
			count = remain;

		if (!vindex && is_huge_head(*phys))
			cur_level = MIDGARD_MMU_LEVEL(2);
		else
			cur_level = MIDGARD_MMU_BOTTOMLEVEL;

		insert_level = cur_level;

		/*
		 * Repeatedly calling mmu_get_lowest_valid_pgd() is clearly
		 * suboptimal. We don't have to re-parse the whole tree
		 * each time (just cache the l0-l2 sequence).
		 * On the other hand, it's only a gain when we map more than
		 * 256 pages at once (on average). Do we really care?
		 */
		/* insert_level < cur_level if there's no valid PGD for cur_level and insert_vpn */
		err = mmu_get_lowest_valid_pgd(kbdev, mmut, insert_vpfn, cur_level, &insert_level,
					       &pgd);

		if (err) {
			dev_err(kbdev->dev, "%s: mmu_get_lowest_valid_pgd() returned error %d",
				__func__, err);
			goto fail_unlock;
		}

		/* No valid pgd at cur_level */
		if (insert_level != cur_level) {
			/* Allocate new pgds for all missing levels from the required level
			 * down to the lowest valid pgd at insert_level
			 */
			err = mmu_insert_alloc_pgds(kbdev, mmut, new_pgds, (insert_level + 1),
						    cur_level);
			if (err)
				goto fail_unlock;

			newly_created_pgd = true;

			new_pgds[insert_level] = pgd;

			/* If we didn't find an existing valid pgd at cur_level,
			 * we've now allocated one. The ATE in the next step should
			 * be inserted in this newly allocated pgd.
			 */
			pgd = new_pgds[cur_level];
		}

		p = pfn_to_page(PFN_DOWN(pgd));
		pgd_page = kbase_kmap(p);

		if (!pgd_page) {
			dev_err(kbdev->dev, "%s: kmap failure", __func__);
			err = -ENOMEM;

			goto fail_unlock_free_pgds;
		}

		num_of_valid_entries = mmu_mode->get_num_valid_entries(pgd_page);

		if (cur_level == MIDGARD_MMU_LEVEL(2)) {
			int level_index = (insert_vpfn >> 9) & 0x1FF;
			pgd_page[level_index] =
				kbase_mmu_create_ate(kbdev, *phys, flags, cur_level, group_id);

			num_of_valid_entries++;
		} else {
			for (i = 0; i < count; i += GPU_PAGES_PER_CPU_PAGE) {
				struct tagged_addr base_tagged_addr =
					phys[i / GPU_PAGES_PER_CPU_PAGE];
				phys_addr_t base_phys_address = as_phys_addr_t(base_tagged_addr);
				unsigned int j;

				for (j = 0; j < GPU_PAGES_PER_CPU_PAGE; j++) {
					unsigned int ofs = vindex + i + j;
					u64 *target = &pgd_page[ofs];
					phys_addr_t page_address =
						base_phys_address + (j * GPU_PAGE_SIZE);

					/* Warn if the current page is a valid ATE
					 * entry. The page table shouldn't have anything
					 * in the place where we are trying to put a
					 * new entry. Modification to page table entries
					 * should be performed with
					 * kbase_mmu_update_pages()
					 */
					WARN_ON_ONCE((*target & 1UL) != 0);

					*target = kbase_mmu_create_ate(kbdev,
								       as_tagged(page_address),
								       flags, cur_level, group_id);
				}

				/* If page migration is enabled, this is the right time
				 * to update the status of the page.
				 */
				if (kbase_is_page_migration_enabled() && !ignore_page_migration &&
				    !is_huge(base_tagged_addr) && !is_partial(base_tagged_addr))
					kbase_mmu_progress_migration_on_insert(
						base_tagged_addr, reg, mmut, insert_vpfn + i);
			}
			num_of_valid_entries += count;
		}

		mmu_mode->set_num_valid_entries(pgd_page, num_of_valid_entries);

		if (dirty_pgds)
			*dirty_pgds |= 1ULL << (newly_created_pgd ? insert_level : cur_level);

		/* MMU cache flush operation here will depend on whether bottom level
		 * PGD is newly created or not.
		 *
		 * If bottom level PGD is newly created then no GPU cache maintenance is
		 * required as the PGD will not exist in GPU cache. Otherwise GPU cache
		 * maintenance is required for existing PGD.
		 */
		flush_op = newly_created_pgd ? KBASE_MMU_OP_NONE : KBASE_MMU_OP_FLUSH_PT;

		kbase_mmu_sync_pgd(kbdev, mmut->kctx, pgd + (vindex * sizeof(u64)),
				   kbase_dma_addr(p) + (vindex * sizeof(u64)), count * sizeof(u64),
				   flush_op);

		if (newly_created_pgd) {
			err = update_parent_pgds(kbdev, mmut, cur_level, insert_level, insert_vpfn,
						 new_pgds);
			if (err) {
				dev_err(kbdev->dev, "%s: update_parent_pgds() failed (%d)",
					__func__, err);

				kbdev->mmu_mode->entries_invalidate(&pgd_page[vindex], count);

				kbase_kunmap(p, pgd_page);
				goto fail_unlock_free_pgds;
			}
		}

		phys += (count / GPU_PAGES_PER_CPU_PAGE);
		insert_vpfn += count;
		remain -= count;
		kbase_kunmap(p, pgd_page);
	}

	rt_mutex_unlock(&mmut->mmu_lock);

	return 0;

fail_unlock_free_pgds:
	/* Free the pgds allocated by us from insert_level+1 to bottom level */
	for (l = cur_level; l > insert_level; l--)
		kbase_mmu_free_pgd(kbdev, mmut, new_pgds[l]);

fail_unlock:
	if (insert_vpfn != (start_vpfn * GPU_PAGES_PER_CPU_PAGE)) {
		/* Invalidate the pages we have partially completed */
		mmu_insert_pages_failure_recovery(kbdev, mmut, start_vpfn * GPU_PAGES_PER_CPU_PAGE,
						  insert_vpfn, dirty_pgds, start_phys,
						  ignore_page_migration);
	}

	mmu_flush_invalidate_insert_pages(kbdev, mmut, start_vpfn, nr,
					  dirty_pgds ? *dirty_pgds : 0xF, CALLER_MMU_ASYNC, true);
	kbase_mmu_free_pgds_list(kbdev, mmut);
	rt_mutex_unlock(&mmut->mmu_lock);

	return err;
}

int kbase_mmu_insert_pages_no_flush(struct kbase_device *kbdev, struct kbase_mmu_table *mmut,
				    const u64 start_vpfn, struct tagged_addr *phys, size_t nr,
				    unsigned long flags, int const group_id, u64 *dirty_pgds,
				    struct kbase_va_region *reg)
{
	int err;

	/* Early out if there is nothing to do */
	if (nr == 0)
		return 0;

	err = mmu_insert_pages_no_flush(kbdev, mmut, start_vpfn, phys, nr, flags, group_id,
					dirty_pgds, reg, false);

	return err;
}

/*
 * Map 'nr' pages pointed to by 'phys' at GPU PFN 'vpfn' for GPU address space
 * number 'as_nr'.
 */
int kbase_mmu_insert_pages(struct kbase_device *kbdev, struct kbase_mmu_table *mmut, u64 vpfn,
			   struct tagged_addr *phys, size_t nr, unsigned long flags, int as_nr,
			   int const group_id, enum kbase_caller_mmu_sync_info mmu_sync_info,
			   struct kbase_va_region *reg)
{
	int err;
	u64 dirty_pgds = 0;

	CSTD_UNUSED(as_nr);

	/* Early out if there is nothing to do */
	if (nr == 0)
		return 0;

	err = mmu_insert_pages_no_flush(kbdev, mmut, vpfn, phys, nr, flags, group_id, &dirty_pgds,
					reg, false);
	if (err)
		return err;

	mmu_flush_invalidate_insert_pages(kbdev, mmut, vpfn, nr, dirty_pgds, mmu_sync_info, false);

	return 0;
}

KBASE_EXPORT_TEST_API(kbase_mmu_insert_pages);

int kbase_mmu_insert_pages_skip_status_update(struct kbase_device *kbdev,
					      struct kbase_mmu_table *mmut, u64 vpfn,
					      struct tagged_addr *phys, size_t nr,
					      unsigned long flags, int as_nr, int const group_id,
					      enum kbase_caller_mmu_sync_info mmu_sync_info,
					      struct kbase_va_region *reg)
{
	int err;
	u64 dirty_pgds = 0;

	CSTD_UNUSED(as_nr);

	/* Early out if there is nothing to do */
	if (nr == 0)
		return 0;

	/* Imported allocations don't have metadata and therefore always ignore the
	 * page migration logic.
	 */
	err = mmu_insert_pages_no_flush(kbdev, mmut, vpfn, phys, nr, flags, group_id, &dirty_pgds,
					reg, true);
	if (err)
		return err;

	mmu_flush_invalidate_insert_pages(kbdev, mmut, vpfn, nr, dirty_pgds, mmu_sync_info, false);

	return 0;
}

int kbase_mmu_insert_aliased_pages(struct kbase_device *kbdev, struct kbase_mmu_table *mmut,
				   u64 vpfn, struct tagged_addr *phys, size_t nr,
				   unsigned long flags, int as_nr, int const group_id,
				   enum kbase_caller_mmu_sync_info mmu_sync_info,
				   struct kbase_va_region *reg)
{
	int err;
	u64 dirty_pgds = 0;

	CSTD_UNUSED(as_nr);

	/* Early out if there is nothing to do */
	if (nr == 0)
		return 0;

	/* Memory aliases are always built on top of existing allocations,
	 * therefore the state of physical pages shall be updated.
	 */
	err = mmu_insert_pages_no_flush(kbdev, mmut, vpfn, phys, nr, flags, group_id, &dirty_pgds,
					reg, false);
	if (err)
		return err;

	mmu_flush_invalidate_insert_pages(kbdev, mmut, vpfn, nr, dirty_pgds, mmu_sync_info, false);

	return 0;
}

<<<<<<< HEAD
#if !MALI_USE_CSF
/**
 * kbase_mmu_flush_noretain() - Flush and invalidate the GPU caches
 * without retaining the kbase context.
 * @kctx: The KBase context.
 * @vpfn: The virtual page frame number to start the flush on.
 * @nr: The number of pages to flush.
 *
 * As per kbase_mmu_flush_invalidate but doesn't retain the kctx or do any
 * other locking.
 */
static void kbase_mmu_flush_noretain(struct kbase_context *kctx, u64 vpfn, size_t nr)
{
	struct kbase_device *kbdev = kctx->kbdev;
	int err;
	/* Calls to this function are inherently asynchronous, with respect to
	 * MMU operations.
	 */
	const enum kbase_caller_mmu_sync_info mmu_sync_info = CALLER_MMU_ASYNC;
	struct kbase_mmu_hw_op_param op_param;

	lockdep_assert_held(&kctx->kbdev->hwaccess_lock);
	lockdep_assert_held(&kctx->kbdev->mmu_hw_mutex);

	/* Early out if there is nothing to do */
	if (nr == 0)
		return;

	/* flush L2 and unlock the VA (resumes the MMU) */
	op_param.vpfn = vpfn;
	op_param.nr = nr;
	op_param.op = KBASE_MMU_OP_FLUSH_MEM;
	op_param.kctx_id = kctx->id;
	op_param.mmu_sync_info = mmu_sync_info;
	if (mmu_flush_cache_on_gpu_ctrl(kbdev)) {
		/* Value used to prevent skipping of any levels when flushing */
		op_param.flush_skip_levels = pgd_level_to_skip_flush(0xF);
		err = kbase_mmu_hw_do_flush_on_gpu_ctrl(kbdev, &kbdev->as[kctx->as_nr],
							&op_param);
	} else {
		err = kbase_mmu_hw_do_flush_locked(kbdev, &kbdev->as[kctx->as_nr],
						   &op_param);
	}

	if (err) {
		/* Flush failed to complete, assume the
		 * GPU has hung and perform a reset to recover
		 */
		dev_err(kbdev->dev, "Flush for GPU page table update did not complete. Issuing GPU soft-reset to recover");

		if (kbase_prepare_to_reset_gpu_locked(kbdev, RESET_FLAGS_NONE))
			kbase_reset_gpu_locked(kbdev);
	}
}
#endif

void kbase_mmu_update(struct kbase_device *kbdev,
		struct kbase_mmu_table *mmut,
		int as_nr)
=======
void kbase_mmu_update(struct kbase_device *kbdev, struct kbase_mmu_table *mmut, int as_nr)
>>>>>>> 049a5422
{
	lockdep_assert_held(&kbdev->hwaccess_lock);
	lockdep_assert_held(&kbdev->mmu_hw_mutex);
	KBASE_DEBUG_ASSERT(as_nr != KBASEP_AS_NR_INVALID);

	kbdev->mmu_mode->update(kbdev, mmut, as_nr);
}
KBASE_EXPORT_TEST_API(kbase_mmu_update);

void kbase_mmu_disable_as(struct kbase_device *kbdev, int as_nr)
{
	lockdep_assert_held(&kbdev->hwaccess_lock);
#if !MALI_USE_CSF
	lockdep_assert_held(&kbdev->mmu_hw_mutex);
#endif

	kbdev->mmu_mode->disable_as(kbdev, as_nr);
}

#if MALI_USE_CSF
void kbase_mmu_disable(struct kbase_context *kctx)
{
	/* Calls to this function are inherently asynchronous, with respect to
	 * MMU operations.
	 */
	const enum kbase_caller_mmu_sync_info mmu_sync_info = CALLER_MMU_ASYNC;
	struct kbase_device *kbdev = kctx->kbdev;
	struct kbase_mmu_hw_op_param op_param = { 0 };
	int lock_err, flush_err;

	/* ASSERT that the context has a valid as_nr, which is only the case
	 * when it's scheduled in.
	 *
	 * as_nr won't change because the caller has the hwaccess_lock
	 */
	KBASE_DEBUG_ASSERT(kctx->as_nr != KBASEP_AS_NR_INVALID);

	lockdep_assert_held(&kctx->kbdev->hwaccess_lock);

	op_param.vpfn = 0;
	op_param.nr = ~0U;
	op_param.op = KBASE_MMU_OP_FLUSH_MEM;
	op_param.kctx_id = kctx->id;
	op_param.mmu_sync_info = mmu_sync_info;

#if MALI_USE_CSF
	/* 0xF value used to prevent skipping of any levels when flushing */
	if (mmu_flush_cache_on_gpu_ctrl(kbdev))
		op_param.flush_skip_levels = pgd_level_to_skip_flush(0xF);

	/* lock MMU to prevent existing jobs on GPU from executing while the AS is
	 * not yet disabled
	 */
	lock_err = kbase_mmu_hw_do_lock(kbdev, &kbdev->as[kctx->as_nr], &op_param);
	if (lock_err)
		dev_err(kbdev->dev, "Failed to lock AS %d for ctx %d_%d", kctx->as_nr, kctx->tgid,
			kctx->id);

	/* Issue the flush command only when L2 cache is in stable power on state.
	 * Any other state for L2 cache implies that shader cores are powered off,
	 * which in turn implies there is no execution happening on the GPU.
	 */
	if (kbdev->pm.backend.l2_state == KBASE_L2_ON) {
		flush_err = kbase_gpu_cache_flush_and_busy_wait(kbdev,
								GPU_COMMAND_CACHE_CLN_INV_L2_LSC);
		if (flush_err)
			dev_err(kbdev->dev,
				"Failed to flush GPU cache when disabling AS %d for ctx %d_%d",
				kctx->as_nr, kctx->tgid, kctx->id);
	}
	kbdev->mmu_mode->disable_as(kbdev, kctx->as_nr);

	if (!lock_err) {
		/* unlock the MMU to allow it to resume */
		lock_err =
			kbase_mmu_hw_do_unlock_no_addr(kbdev, &kbdev->as[kctx->as_nr], &op_param);
		if (lock_err)
			dev_err(kbdev->dev, "Failed to unlock AS %d for ctx %d_%d", kctx->as_nr,
				kctx->tgid, kctx->id);
	}
#else
	lockdep_assert_held(&kctx->kbdev->mmu_hw_mutex);

	CSTD_UNUSED(lock_err);

	/*
	 * The address space is being disabled, drain all knowledge of it out
	 * from the caches as pages and page tables might be freed after this.
	 *
	 * The job scheduler code will already be holding the locks and context
	 * so just do the flush.
	 */
	flush_err = kbase_mmu_hw_do_flush(kbdev, &kbdev->as[kctx->as_nr], &op_param);
	if (flush_err) {
		dev_err(kbdev->dev,
			"Flush for GPU page table update did not complete to disable AS %d for ctx %d_%d",
			kctx->as_nr, kctx->tgid, kctx->id);
		/* GPU reset would have been triggered by the flush function */
	}

	kbdev->mmu_mode->disable_as(kbdev, kctx->as_nr);

	/*
	 * JM GPUs has some L1 read only caches that need to be invalidated
	 * with START_FLUSH configuration. Purge the MMU disabled kctx from
	 * the slot_rb tracking field so such invalidation is performed when
	 * a new katom is executed on the affected slots.
	 */
	kbase_backend_slot_kctx_purge_locked(kbdev, kctx);
#endif

	/* kbase_gpu_cache_flush_and_busy_wait() will reset the GPU on timeout. Only
	 * reset the GPU if locking or unlocking fails.
	 */
	if (lock_err)
		if (kbase_prepare_to_reset_gpu_locked(kbdev, RESET_FLAGS_NONE))
			kbase_reset_gpu_locked(kbdev);
}
#else
void kbase_mmu_disable(struct kbase_context *kctx)
{
	/* ASSERT that the context has a valid as_nr, which is only the case
	 * when it's scheduled in.
	 *
	 * as_nr won't change because the caller has the hwaccess_lock
	 */
	KBASE_DEBUG_ASSERT(kctx->as_nr != KBASEP_AS_NR_INVALID);

	lockdep_assert_held(&kctx->kbdev->hwaccess_lock);
	lockdep_assert_held(&kctx->kbdev->mmu_hw_mutex);

	/*
	 * The address space is being disabled, drain all knowledge of it out
	 * from the caches as pages and page tables might be freed after this.
	 *
	 * The job scheduler code will already be holding the locks and context
	 * so just do the flush.
	 */
	kbase_mmu_flush_noretain(kctx, 0, ~0);

	kctx->kbdev->mmu_mode->disable_as(kctx->kbdev, kctx->as_nr);
#if !MALI_USE_CSF
	/*
	 * JM GPUs has some L1 read only caches that need to be invalidated
	 * with START_FLUSH configuration. Purge the MMU disabled kctx from
	 * the slot_rb tracking field so such invalidation is performed when
	 * a new katom is executed on the affected slots.
	 */
	kbase_backend_slot_kctx_purge_locked(kctx->kbdev, kctx);
#endif
}
#endif
KBASE_EXPORT_TEST_API(kbase_mmu_disable);

static void kbase_mmu_update_and_free_parent_pgds(struct kbase_device *kbdev,
						  struct kbase_mmu_table *mmut, phys_addr_t *pgds,
						  u64 vpfn, int level,
						  enum kbase_mmu_op_type flush_op, u64 *dirty_pgds)
{
	int current_level;

	lockdep_assert_held(&mmut->mmu_lock);

	for (current_level = level - 1; current_level >= MIDGARD_MMU_LEVEL(0); current_level--) {
		phys_addr_t current_pgd = pgds[current_level];
		struct page *p = phys_to_page(current_pgd);

		u64 *current_page = kbase_kmap(p);
		unsigned int current_valid_entries =
			kbdev->mmu_mode->get_num_valid_entries(current_page);
		unsigned int index = (vpfn >> ((3 - current_level) * 9)) & 0x1FFU;

		/* We need to track every level that needs updating */
		if (dirty_pgds)
			*dirty_pgds |= 1ULL << current_level;

		kbdev->mmu_mode->entries_invalidate(&current_page[index], 1);
		if (current_valid_entries == 1 && current_level != MIDGARD_MMU_LEVEL(0)) {
			kbase_kunmap(p, current_page);

			/* Ensure the cacheline containing the last valid entry
			 * of PGD is invalidated from the GPU cache, before the
			 * PGD page is freed.
			 */
			kbase_mmu_sync_pgd_gpu(kbdev, mmut->kctx,
					       current_pgd + (index * sizeof(u64)), sizeof(u64),
					       flush_op);

			kbase_mmu_add_to_free_pgds_list(mmut, p);
		} else {
			current_valid_entries--;

			kbdev->mmu_mode->set_num_valid_entries(current_page, current_valid_entries);

			kbase_kunmap(p, current_page);

			kbase_mmu_sync_pgd(kbdev, mmut->kctx, current_pgd + (index * sizeof(u64)),
					   kbase_dma_addr(p) + (index * sizeof(u64)), sizeof(u64),
					   flush_op);
			break;
		}
	}
}

/**
 * mmu_flush_invalidate_teardown_pages() - Perform flush operation after unmapping pages.
 *
 * @kbdev:         Pointer to kbase device.
 * @kctx:          Pointer to kbase context.
 * @as_nr:         Address space number, for GPU cache maintenance operations
 *                 that happen outside a specific kbase context.
 * @phys:          Array of physical pages to flush.
 * @phys_page_nr:  Number of physical pages to flush.
 * @op_param:      Non-NULL pointer to struct containing information about the flush
 *                 operation to perform.
 *
 * This function will do one of three things:
 * 1. Invalidate the MMU caches, followed by a partial GPU cache flush of the
 *    individual pages that were unmapped if feature is supported on GPU.
 * 2. Perform a full GPU cache flush through the GPU_CONTROL interface if feature is
 *    supported on GPU or,
 * 3. Perform a full GPU cache flush through the MMU_CONTROL interface.
 *
 * When performing a partial GPU cache flush, the number of physical
 * pages does not have to be identical to the number of virtual pages on the MMU,
 * to support a single physical address flush for an aliased page.
 */
static void mmu_flush_invalidate_teardown_pages(struct kbase_device *kbdev,
						struct kbase_context *kctx, int as_nr,
						struct tagged_addr *phys, size_t phys_page_nr,
						struct kbase_mmu_hw_op_param *op_param)
{
	if (!mmu_flush_cache_on_gpu_ctrl(kbdev)) {
		/* Full cache flush through the MMU_COMMAND */
		mmu_flush_invalidate(kbdev, kctx, as_nr, op_param);
	} else if (op_param->op == KBASE_MMU_OP_FLUSH_MEM) {
		/* Full cache flush through the GPU_CONTROL */
		mmu_flush_invalidate_on_gpu_ctrl(kbdev, kctx, as_nr, op_param);
	}
#if MALI_USE_CSF
	else {
		/* Partial GPU cache flush with MMU cache invalidation */
		unsigned long irq_flags;
		unsigned int i;
		bool flush_done = false;

		mmu_invalidate(kbdev, kctx, as_nr, op_param);

		for (i = 0; !flush_done && i < phys_page_nr; i++) {
			spin_lock_irqsave(&kbdev->hwaccess_lock, irq_flags);
			if (kbdev->pm.backend.gpu_ready && (!kctx || kctx->as_nr >= 0))
				mmu_flush_pa_range(kbdev, as_phys_addr_t(phys[i]), PAGE_SIZE,
						   KBASE_MMU_OP_FLUSH_MEM);
			else
				flush_done = true;
			spin_unlock_irqrestore(&kbdev->hwaccess_lock, irq_flags);
		}
	}
#else
	CSTD_UNUSED(phys);
	CSTD_UNUSED(phys_page_nr);
#endif
}

static int kbase_mmu_teardown_pgd_pages(struct kbase_device *kbdev, struct kbase_mmu_table *mmut,
					u64 vpfn, size_t nr, u64 *dirty_pgds,
					struct list_head *free_pgds_list,
					enum kbase_mmu_op_type flush_op)
{
	struct kbase_mmu_mode const *mmu_mode = kbdev->mmu_mode;

	CSTD_UNUSED(free_pgds_list);

	lockdep_assert_held(&mmut->mmu_lock);
	kbase_mmu_reset_free_pgds_list(mmut);
	/* Convert to GPU_PAGE_SIZE units. */
	vpfn *= GPU_PAGES_PER_CPU_PAGE;
	nr *= GPU_PAGES_PER_CPU_PAGE;

	while (nr) {
		unsigned int index = vpfn & 0x1FF;
		unsigned int count = KBASE_MMU_PAGE_ENTRIES - index;
		unsigned int pcount;
		int level;
		u64 *page;
		phys_addr_t pgds[MIDGARD_MMU_BOTTOMLEVEL + 1];
		register unsigned int num_of_valid_entries;
		phys_addr_t pgd = mmut->pgd;
		struct page *p = phys_to_page(pgd);

		if (count > nr)
			count = nr;

		/* need to check if this is a 2MB page or a small page */
		for (level = MIDGARD_MMU_TOPLEVEL; level <= MIDGARD_MMU_BOTTOMLEVEL; level++) {
			phys_addr_t next_pgd;

			index = (vpfn >> ((3 - level) * 9)) & 0x1FF;
			page = kbase_kmap(p);
			if (mmu_mode->ate_is_valid(page[index], level))
				break; /* keep the mapping */
			else if (!mmu_mode->pte_is_valid(page[index], level)) {
				/* nothing here, advance */
				switch (level) {
				case MIDGARD_MMU_LEVEL(0):
					count = 134217728;
					break;
				case MIDGARD_MMU_LEVEL(1):
					count = 262144;
					break;
				case MIDGARD_MMU_LEVEL(2):
					count = 512;
					break;
				case MIDGARD_MMU_LEVEL(3):
					count = 1;
					break;
				}
				if (count > nr)
					count = nr;
				goto next;
			}
			next_pgd = mmu_mode->pte_to_phy_addr(
				kbdev->mgm_dev->ops.mgm_pte_to_original_pte(
					kbdev->mgm_dev, MGM_DEFAULT_PTE_GROUP, level, page[index]));
			kbase_kunmap(p, page);
			pgds[level] = pgd;
			pgd = next_pgd;
			p = phys_to_page(pgd);
		}

		switch (level) {
		case MIDGARD_MMU_LEVEL(0):
		case MIDGARD_MMU_LEVEL(1):
			dev_warn(kbdev->dev, "%s: No support for ATEs at level %d", __func__,
				 level);
			kbase_kunmap(p, page);
			goto out;
		case MIDGARD_MMU_LEVEL(2):
			/* can only teardown if count >= 512 */
			if (count >= 512) {
				pcount = 1;
			} else {
				dev_warn(
					kbdev->dev,
					"%s: limiting teardown as it tries to do a partial 2MB teardown, need 512, but have %d to tear down",
					__func__, count);
				pcount = 0;
			}
			break;
		case MIDGARD_MMU_BOTTOMLEVEL:
			/* page count is the same as the logical count */
			pcount = count;
			break;
		default:
			dev_err(kbdev->dev, "%s: found non-mapped memory, early out", __func__);
			vpfn += count;
			nr -= count;
			continue;
		}

		if (pcount > 0)
			*dirty_pgds |= 1ULL << level;

		num_of_valid_entries = mmu_mode->get_num_valid_entries(page);
		if (WARN_ON_ONCE(num_of_valid_entries < pcount))
			num_of_valid_entries = 0;
		else
			num_of_valid_entries -= pcount;

		/* Invalidate the entries we added */
		mmu_mode->entries_invalidate(&page[index], pcount);

		if (!num_of_valid_entries) {
			kbase_kunmap(p, page);

			/* Ensure the cacheline(s) containing the last valid entries
			 * of PGD is invalidated from the GPU cache, before the
			 * PGD page is freed.
			 */
			kbase_mmu_sync_pgd_gpu(kbdev, mmut->kctx, pgd + (index * sizeof(u64)),
					       pcount * sizeof(u64), flush_op);

			kbase_mmu_add_to_free_pgds_list(mmut, p);

			kbase_mmu_update_and_free_parent_pgds(kbdev, mmut, pgds, vpfn, level,
							      flush_op, dirty_pgds);

			vpfn += count;
			nr -= count;
			continue;
		}

		mmu_mode->set_num_valid_entries(page, num_of_valid_entries);

		kbase_mmu_sync_pgd(kbdev, mmut->kctx, pgd + (index * sizeof(u64)),
				   kbase_dma_addr(p) + (index * sizeof(u64)), pcount * sizeof(u64),
				   flush_op);
next:
		kbase_kunmap(p, page);
		vpfn += count;
		nr -= count;
	}
out:
	return 0;
}

/**
 * mmu_teardown_pages - Remove GPU virtual addresses from the MMU page table
 *
 * @kbdev:    Pointer to kbase device.
 * @mmut:     Pointer to GPU MMU page table.
 * @vpfn:     Start page frame number (in PAGE_SIZE units) of the GPU virtual pages to unmap.
 * @phys:     Array of physical pages currently mapped to the virtual
 *            pages to unmap, or NULL. This is used for GPU cache maintenance
 *            and page migration support.
 * @nr_phys_pages: Number of physical pages (in PAGE_SIZE units) to flush.
 * @nr_virt_pages: Number of virtual pages (in PAGE_SIZE units) whose PTEs should be destroyed.
 * @as_nr:    Address space number, for GPU cache maintenance operations
 *            that happen outside a specific kbase context.
 * @ignore_page_migration: Whether page migration metadata should be ignored.
 *
 * We actually discard the ATE and free the page table pages if no valid entries
 * exist in the PGD.
 *
 * IMPORTANT: This uses kbasep_js_runpool_release_ctx() when the context is
 * currently scheduled into the runpool, and so potentially uses a lot of locks.
 * These locks must be taken in the correct order with respect to others
 * already held by the caller. Refer to kbasep_js_runpool_release_ctx() for more
 * information.
 *
 * The @p phys pointer to physical pages is not necessary for unmapping virtual memory,
 * but it is used for fine-grained GPU cache maintenance. If @p phys is NULL,
 * GPU cache maintenance will be done as usual; that is, invalidating the whole GPU caches
 * instead of specific physical address ranges.
 *
 * Return: 0 on success, otherwise an error code.
 */
static int mmu_teardown_pages(struct kbase_device *kbdev, struct kbase_mmu_table *mmut, u64 vpfn,
			      struct tagged_addr *phys, size_t nr_phys_pages, size_t nr_virt_pages,
			      int as_nr, bool ignore_page_migration)
{
	u64 start_vpfn = vpfn;
	enum kbase_mmu_op_type flush_op = KBASE_MMU_OP_NONE;
	struct kbase_mmu_hw_op_param op_param;
	int err = -EFAULT;
	u64 dirty_pgds = 0;
	LIST_HEAD(free_pgds_list);

	/* Calls to this function are inherently asynchronous, with respect to
	 * MMU operations.
	 */
	const enum kbase_caller_mmu_sync_info mmu_sync_info = CALLER_MMU_ASYNC;

	/* This function performs two operations: MMU maintenance and flushing
	 * the caches. To ensure internal consistency between the caches and the
	 * MMU, it does not make sense to be able to flush only the physical pages
	 * from the cache and keep the PTE, nor does it make sense to use this
	 * function to remove a PTE and keep the physical pages in the cache.
	 *
	 * However, we have legitimate cases where we can try to tear down a mapping
	 * with zero virtual and zero physical pages, so we must have the following
	 * behaviour:
	 *  - if both physical and virtual page counts are zero, return early
	 *  - if either physical and virtual page counts are zero, return early
	 *  - if there are fewer physical pages than virtual pages, return -EINVAL
	 */
	if (unlikely(nr_virt_pages == 0 || nr_phys_pages == 0))
		return 0;

	if (unlikely(nr_virt_pages < nr_phys_pages))
		return -EINVAL;

	/* MMU cache flush strategy depends on the number of pages to unmap. In both cases
	 * the operation is invalidate but the granularity of cache maintenance may change
	 * according to the situation.
	 *
	 * If GPU control command operations are present and the number of pages is "small",
	 * then the optimal strategy is flushing on the physical address range of the pages
	 * which are affected by the operation. That implies both the PGDs which are modified
	 * or removed from the page table and the physical pages which are freed from memory.
	 *
	 * Otherwise, there's no alternative to invalidating the whole GPU cache.
	 */
	if (mmu_flush_cache_on_gpu_ctrl(kbdev) && phys &&
	    nr_phys_pages <= KBASE_PA_RANGE_THRESHOLD_NR_PAGES)
		flush_op = KBASE_MMU_OP_FLUSH_PT;

	if (!rt_mutex_trylock(&mmut->mmu_lock)) {
		/*
		 * Sometimes, mmu_lock takes long time to be released.
		 * In that case, kswapd is stuck until it can hold
		 * the lock. Instead, just bail out here so kswapd
		 * could reclaim other pages.
		 */
		if (current_is_kswapd())
			return -EBUSY;
		rt_mutex_lock(&mmut->mmu_lock);
	}

	err = kbase_mmu_teardown_pgd_pages(kbdev, mmut, vpfn, nr_virt_pages, &dirty_pgds,
					   &free_pgds_list, flush_op);

	/* Set up MMU operation parameters. See above about MMU cache flush strategy. */
	op_param = (struct kbase_mmu_hw_op_param){
		.vpfn = start_vpfn,
		.nr = nr_virt_pages,
		.mmu_sync_info = mmu_sync_info,
		.kctx_id = mmut->kctx ? mmut->kctx->id : 0xFFFFFFFF,
		.op = (flush_op == KBASE_MMU_OP_FLUSH_PT) ? KBASE_MMU_OP_FLUSH_PT :
								  KBASE_MMU_OP_FLUSH_MEM,
		.flush_skip_levels = pgd_level_to_skip_flush(dirty_pgds),
	};
	mmu_flush_invalidate_teardown_pages(kbdev, mmut->kctx, as_nr, phys, nr_phys_pages,
					    &op_param);

	/* If page migration is enabled: the status of all physical pages involved
	 * shall be updated, unless they are not movable. Their status shall be
	 * updated before releasing the lock to protect against concurrent
	 * requests to migrate the pages, if they have been isolated.
	 */
	if (kbase_is_page_migration_enabled() && phys && !ignore_page_migration)
		kbase_mmu_progress_migration_on_teardown(kbdev, phys, nr_phys_pages);

	kbase_mmu_free_pgds_list(kbdev, mmut);

	rt_mutex_unlock(&mmut->mmu_lock);

	return err;
}

int kbase_mmu_teardown_pages(struct kbase_device *kbdev, struct kbase_mmu_table *mmut, u64 vpfn,
			     struct tagged_addr *phys, size_t nr_phys_pages, size_t nr_virt_pages,
			     int as_nr)
{
	return mmu_teardown_pages(kbdev, mmut, vpfn, phys, nr_phys_pages, nr_virt_pages, as_nr,
				  false);
}

int kbase_mmu_teardown_imported_pages(struct kbase_device *kbdev, struct kbase_mmu_table *mmut,
				      u64 vpfn, struct tagged_addr *phys, size_t nr_phys_pages,
				      size_t nr_virt_pages, int as_nr)
{
	return mmu_teardown_pages(kbdev, mmut, vpfn, phys, nr_phys_pages, nr_virt_pages, as_nr,
				  true);
}

/**
 * kbase_mmu_update_pages_no_flush() - Update phy pages and attributes data in GPU
 *                                     page table entries
 *
 * @kbdev: Pointer to kbase device.
 * @mmut:  The involved MMU table
 * @vpfn:  Virtual PFN (Page Frame Number), in PAGE_SIZE units, of the first page to update
 * @phys:  Pointer to the array of tagged physical addresses of the physical
 *         pages that are pointed to by the page table entries (that need to
 *         be updated). The pointer should be within the reg->gpu_alloc->pages
 *         array.
 * @nr:    Number of pages (in PAGE_SIZE units) to update
 * @flags: Flags
 * @group_id: The physical memory group in which the page was allocated.
 *            Valid range is 0..(MEMORY_GROUP_MANAGER_NR_GROUPS-1).
 * @dirty_pgds: Flags to track every level where a PGD has been updated.
 *
 * This will update page table entries that already exist on the GPU based on
 * new flags and replace any existing phy pages that are passed (the PGD pages
 * remain unchanged). It is used as a response to the changes of phys as well
 * as the the memory attributes.
 *
 * The caller is responsible for validating the memory attributes.
 *
 * Return: 0 if the attributes data in page table entries were updated
 *         successfully, otherwise an error code.
 */
int kbase_mmu_update_pages_no_flush(struct kbase_device *kbdev, struct kbase_mmu_table *mmut,
					   u64 vpfn, struct tagged_addr *phys, size_t nr,
					   unsigned long flags, int const group_id, u64 *dirty_pgds)
{
	phys_addr_t pgd;
	u64 *pgd_page;
	int err;

	KBASE_DEBUG_ASSERT(vpfn <= (U64_MAX / PAGE_SIZE));

	/* Early out if there is nothing to do */
	if (nr == 0)
		return 0;

<<<<<<< HEAD
	rt_mutex_lock(&mmut->mmu_lock);
=======
	/* Convert to GPU_PAGE_SIZE units. */
	vpfn *= GPU_PAGES_PER_CPU_PAGE;
	nr *= GPU_PAGES_PER_CPU_PAGE;
	mutex_lock(&mmut->mmu_lock);
>>>>>>> 049a5422

	while (nr) {
		unsigned int i;
		unsigned int index = vpfn & 0x1FF;
		size_t count = KBASE_MMU_PAGE_ENTRIES - index;
		struct page *p;
		register unsigned int num_of_valid_entries;
		int cur_level = MIDGARD_MMU_BOTTOMLEVEL;

		if (count > nr)
			count = nr;

		if (is_huge(*phys) &&
		    (index == (index_in_large_page(*phys) * GPU_PAGES_PER_CPU_PAGE)))
			cur_level = MIDGARD_MMU_LEVEL(2);

		err = mmu_get_pgd_at_level(kbdev, mmut, vpfn, cur_level, &pgd);
		if (WARN_ON(err))
			goto fail_unlock;

		p = pfn_to_page(PFN_DOWN(pgd));
		pgd_page = kbase_kmap(p);
		if (!pgd_page) {
			dev_warn(kbdev->dev, "kmap failure on update_pages");
			err = -ENOMEM;
			goto fail_unlock;
		}

		num_of_valid_entries = kbdev->mmu_mode->get_num_valid_entries(pgd_page);

		if (cur_level == MIDGARD_MMU_LEVEL(2)) {
			unsigned int level_index = (vpfn >> 9) & 0x1FFU;
			struct tagged_addr *target_phys = phys - index_in_large_page(*phys);

#ifdef CONFIG_MALI_DEBUG
			WARN_ON_ONCE(!kbdev->mmu_mode->ate_is_valid(pgd_page[level_index],
								    MIDGARD_MMU_LEVEL(2)));
#endif
			pgd_page[level_index] = kbase_mmu_create_ate(
				kbdev, *target_phys, flags, MIDGARD_MMU_LEVEL(2), group_id);
			kbase_mmu_sync_pgd(kbdev, mmut->kctx, pgd + (level_index * sizeof(u64)),
					   kbase_dma_addr(p) + (level_index * sizeof(u64)),
					   sizeof(u64), KBASE_MMU_OP_NONE);
		} else {
			for (i = 0; i < count; i += GPU_PAGES_PER_CPU_PAGE) {
				phys_addr_t base_phys_address =
					as_phys_addr_t(phys[i / GPU_PAGES_PER_CPU_PAGE]);
				unsigned int j;

				for (j = 0; j < GPU_PAGES_PER_CPU_PAGE; j++) {
					phys_addr_t page_address =
						base_phys_address + (j * GPU_PAGE_SIZE);
#ifdef CONFIG_MALI_DEBUG
					WARN_ON_ONCE(!kbdev->mmu_mode->ate_is_valid(
						pgd_page[index + i + j], MIDGARD_MMU_BOTTOMLEVEL));
#endif
					pgd_page[index + i + j] = kbase_mmu_create_ate(
						kbdev, as_tagged(page_address), flags,
						MIDGARD_MMU_BOTTOMLEVEL, group_id);
				}
			}

			/* MMU cache flush strategy is NONE because GPU cache maintenance
			 * will be done by the caller.
			 */
			kbase_mmu_sync_pgd(kbdev, mmut->kctx, pgd + (index * sizeof(u64)),
					   kbase_dma_addr(p) + (index * sizeof(u64)),
					   count * sizeof(u64), KBASE_MMU_OP_NONE);
		}

		kbdev->mmu_mode->set_num_valid_entries(pgd_page, num_of_valid_entries);

		if (dirty_pgds && count > 0)
			*dirty_pgds |= 1ULL << cur_level;

		phys += (count / GPU_PAGES_PER_CPU_PAGE);
		vpfn += count;
		nr -= count;

		kbase_kunmap(p, pgd_page);
	}

	rt_mutex_unlock(&mmut->mmu_lock);
	return 0;

fail_unlock:
	rt_mutex_unlock(&mmut->mmu_lock);
	return err;
}

static int kbase_mmu_update_pages_common(struct kbase_device *kbdev, struct kbase_context *kctx,
					 u64 vpfn, struct tagged_addr *phys, size_t nr,
					 unsigned long flags, int const group_id)
{
	int err;
	u64 dirty_pgds = 0;
	struct kbase_mmu_table *mmut;

#if !MALI_USE_CSF
	if (unlikely(kctx == NULL))
		return -EINVAL;

	mmut = &kctx->mmu;
#else
	mmut = kctx ? &kctx->mmu : &kbdev->csf.mcu_mmu;
#endif

	err = kbase_mmu_update_pages_no_flush(kbdev, mmut, vpfn, phys, nr, flags, group_id,
					      &dirty_pgds);

	kbase_mmu_flush_invalidate_update_pages(kbdev, kctx, vpfn, nr, dirty_pgds);

	return err;
}

void kbase_mmu_flush_invalidate_update_pages(struct kbase_device *kbdev, struct kbase_context *kctx, u64 vpfn,
					size_t nr, u64 dirty_pgds)
{
	struct kbase_mmu_hw_op_param op_param;
	/* Calls to this function are inherently asynchronous, with respect to
	 * MMU operations.
	 */
	const enum kbase_caller_mmu_sync_info mmu_sync_info = CALLER_MMU_ASYNC;
	int as_nr;

#if !MALI_USE_CSF
	if (unlikely(kctx == NULL))
		return;

	as_nr = kctx->as_nr;
#else
	as_nr = kctx ? kctx->as_nr : MCU_AS_NR;
#endif

	op_param = (const struct kbase_mmu_hw_op_param){
		.vpfn = vpfn,
		.nr = nr,
		.op = KBASE_MMU_OP_FLUSH_MEM,
		.kctx_id = kctx ? kctx->id : 0xFFFFFFFF,
		.mmu_sync_info = mmu_sync_info,
		.flush_skip_levels = pgd_level_to_skip_flush(dirty_pgds),
	};

	if (mmu_flush_cache_on_gpu_ctrl(kbdev))
		mmu_flush_invalidate_on_gpu_ctrl(kbdev, kctx, as_nr, &op_param);
	else
		mmu_flush_invalidate(kbdev, kctx, as_nr, &op_param);
}

int kbase_mmu_update_pages(struct kbase_context *kctx, u64 vpfn, struct tagged_addr *phys,
			   size_t nr, unsigned long flags, int const group_id)
{
	if (unlikely(kctx == NULL))
		return -EINVAL;

	return kbase_mmu_update_pages_common(kctx->kbdev, kctx, vpfn, phys, nr, flags, group_id);
}

#if MALI_USE_CSF
int kbase_mmu_update_csf_mcu_pages(struct kbase_device *kbdev, u64 vpfn, struct tagged_addr *phys,
				   size_t nr, unsigned long flags, int const group_id)
{
	return kbase_mmu_update_pages_common(kbdev, NULL, vpfn, phys, nr, flags, group_id);
}
#endif /* MALI_USE_CSF */

static void mmu_page_migration_transaction_begin(struct kbase_device *kbdev)
{
	lockdep_assert_held(&kbdev->hwaccess_lock);

	WARN_ON_ONCE(kbdev->mmu_page_migrate_in_progress);
	kbdev->mmu_page_migrate_in_progress = true;
}

static void mmu_page_migration_transaction_end(struct kbase_device *kbdev)
{
	lockdep_assert_held(&kbdev->hwaccess_lock);
	WARN_ON_ONCE(!kbdev->mmu_page_migrate_in_progress);
	kbdev->mmu_page_migrate_in_progress = false;
	/* Invoke the PM state machine, as the MMU page migration session
	 * may have deferred a transition in L2 state machine.
	 */
	kbase_pm_update_state(kbdev);
}

int kbase_mmu_migrate_page(struct tagged_addr old_phys, struct tagged_addr new_phys,
			   dma_addr_t old_dma_addr, dma_addr_t new_dma_addr, int level)
{
	struct kbase_page_metadata *page_md = kbase_page_private(as_page(old_phys));
	struct kbase_mmu_hw_op_param op_param;
	struct kbase_mmu_table *mmut = (level == MIDGARD_MMU_BOTTOMLEVEL) ?
						     page_md->data.mapped.mmut :
						     page_md->data.pt_mapped.mmut;
	struct kbase_device *kbdev;
	phys_addr_t pgd;
	u64 *old_page, *new_page, *pgd_page, *target, vpfn;
	unsigned int index;
	int check_state, ret = 0;
	unsigned long hwaccess_flags = 0;
	unsigned int num_of_valid_entries;
	u8 vmap_count = 0;
	u8 pgd_entries_to_sync = (level == MIDGARD_MMU_BOTTOMLEVEL) ? GPU_PAGES_PER_CPU_PAGE : 1;

	/* If page migration support is not compiled in, return with fault */
	if (!IS_ENABLED(CONFIG_PAGE_MIGRATION_SUPPORT))
		return -EINVAL;
	/* Due to the hard binding of mmu_command_instr with kctx_id via kbase_mmu_hw_op_param,
	 * here we skip the no kctx case, which is only used with MCU's mmut.
	 */
	if (!mmut->kctx)
		return -EINVAL;

	if (level > MIDGARD_MMU_BOTTOMLEVEL)
		return -EINVAL;
	else if (level == MIDGARD_MMU_BOTTOMLEVEL)
		vpfn = page_md->data.mapped.vpfn;
	else
		vpfn = PGD_VPFN_LEVEL_GET_VPFN(page_md->data.pt_mapped.pgd_vpfn_level);

	kbdev = mmut->kctx->kbdev;
	index = (vpfn >> ((3 - level) * 9)) & 0x1FFU;

	/* Create all mappings before copying content.
	 * This is done as early as possible because it is the only operation that may
	 * fail. It is possible to do this before taking any locks because the
	 * pages to migrate are not going to change and even the parent PGD is not
	 * going to be affected by any other concurrent operation, since the page
	 * has been isolated before migration and therefore it cannot disappear in
	 * the middle of this function.
	 */
	old_page = kbase_kmap(as_page(old_phys));
	if (!old_page) {
		dev_warn(kbdev->dev, "%s: kmap failure for old page.", __func__);
		ret = -EINVAL;
		goto old_page_map_error;
	}

	new_page = kbase_kmap(as_page(new_phys));
	if (!new_page) {
		dev_warn(kbdev->dev, "%s: kmap failure for new page.", __func__);
		ret = -EINVAL;
		goto new_page_map_error;
	}

	/* GPU cache maintenance affects both memory content and page table,
	 * but at two different stages. A single virtual memory page is affected
	 * by the migration.
	 *
	 * Notice that the MMU maintenance is done in the following steps:
	 *
	 * 1) The MMU region is locked without performing any other operation.
	 *    This lock must cover the entire migration process, in order to
	 *    prevent any GPU access to the virtual page whose physical page
	 *    is being migrated.
	 * 2) Immediately after locking: the MMU region content is flushed via
	 *    GPU control while the lock is taken and without unlocking.
	 *    The region must stay locked for the duration of the whole page
	 *    migration procedure.
	 *    This is necessary to make sure that pending writes to the old page
	 *    are finalized before copying content to the new page.
	 * 3) Before unlocking: changes to the page table are flushed.
	 *    Finer-grained GPU control operations are used if possible, otherwise
	 *    the whole GPU cache shall be flushed again.
	 *    This is necessary to make sure that the GPU accesses the new page
	 *    after migration.
	 * 4) The MMU region is unlocked.
	 */
#define PGD_VPFN_MASK(level) (~((((u64)1) << ((3 - level) * 9)) - 1))
	op_param.mmu_sync_info = CALLER_MMU_ASYNC;
	op_param.kctx_id = mmut->kctx->id;
	op_param.vpfn = (vpfn / GPU_PAGES_PER_CPU_PAGE) & PGD_VPFN_MASK(level);
	op_param.nr = 1U << ((3 - level) * 9);
	op_param.op = KBASE_MMU_OP_FLUSH_PT;
	/* When level is not MIDGARD_MMU_BOTTOMLEVEL, it is assumed PGD page migration */
	op_param.flush_skip_levels = (level == MIDGARD_MMU_BOTTOMLEVEL) ?
						   pgd_level_to_skip_flush(1ULL << level) :
						   pgd_level_to_skip_flush(3ULL << level);

	rt_mutex_lock(&mmut->mmu_lock);

	/* The state was evaluated before entering this function, but it could
	 * have changed before the mmu_lock was taken. However, the state
	 * transitions which are possible at this point are only two, and in both
	 * cases it is a stable state progressing to a "free in progress" state.
	 *
	 * After taking the mmu_lock the state can no longer change: read it again
	 * and make sure that it hasn't changed before continuing.
	 */
	spin_lock(&page_md->migrate_lock);
	check_state = PAGE_STATUS_GET(page_md->status);
	if (level == MIDGARD_MMU_BOTTOMLEVEL)
		vmap_count = page_md->vmap_count;
	spin_unlock(&page_md->migrate_lock);

	if (level == MIDGARD_MMU_BOTTOMLEVEL) {
		if (check_state != ALLOCATED_MAPPED) {
			dev_dbg(kbdev->dev,
				"%s: state changed to %d (was %d), abort page migration", __func__,
				check_state, ALLOCATED_MAPPED);
			ret = -EAGAIN;
			goto page_state_change_out;
		} else if (vmap_count > 0) {
			dev_dbg(kbdev->dev, "%s: page was multi-mapped, abort page migration",
				__func__);
			ret = -EAGAIN;
			goto page_state_change_out;
		}
	} else {
		if (check_state != PT_MAPPED) {
			dev_dbg(kbdev->dev,
				"%s: state changed to %d (was %d), abort PGD page migration",
				__func__, check_state, PT_MAPPED);
			WARN_ON_ONCE(check_state != FREE_PT_ISOLATED_IN_PROGRESS);
			ret = -EAGAIN;
			goto page_state_change_out;
		}
	}

	ret = mmu_get_pgd_at_level(kbdev, mmut, vpfn, level, &pgd);
	if (ret) {
		dev_err(kbdev->dev, "%s: failed to find PGD for old page.", __func__);
		goto get_pgd_at_level_error;
	}

	pgd_page = kbase_kmap(phys_to_page(pgd));
	if (!pgd_page) {
		dev_warn(kbdev->dev, "%s: kmap failure for PGD page.", __func__);
		ret = -EINVAL;
		goto pgd_page_map_error;
	}

	mutex_lock(&kbdev->mmu_hw_mutex);

	/* Lock MMU region and flush GPU cache by using GPU control,
	 * in order to keep MMU region locked.
	 */
	spin_lock_irqsave(&kbdev->hwaccess_lock, hwaccess_flags);
	if (unlikely(!kbase_pm_l2_allow_mmu_page_migration(kbdev))) {
		/* Defer the migration as L2 is in a transitional phase */
		spin_unlock_irqrestore(&kbdev->hwaccess_lock, hwaccess_flags);
		mutex_unlock(&kbdev->mmu_hw_mutex);
		dev_dbg(kbdev->dev, "%s: L2 in transtion, abort PGD page migration", __func__);
		ret = -EAGAIN;
		goto l2_state_defer_out;
	}
	/* Prevent transitional phases in L2 by starting the transaction */
	mmu_page_migration_transaction_begin(kbdev);
	if (kbdev->pm.backend.gpu_ready && mmut->kctx->as_nr >= 0) {
		int as_nr = mmut->kctx->as_nr;
		struct kbase_as *as = &kbdev->as[as_nr];

		ret = kbase_mmu_hw_do_lock(kbdev, as, &op_param);
		if (!ret) {
#if MALI_USE_CSF
			if (mmu_flush_cache_on_gpu_ctrl(kbdev))
				ret = kbase_gpu_cache_flush_pa_range_and_busy_wait(
					kbdev, as_phys_addr_t(old_phys), PAGE_SIZE,
					GPU_COMMAND_FLUSH_PA_RANGE_CLN_INV_L2_LSC);
			else
#endif
				ret = kbase_gpu_cache_flush_and_busy_wait(
					kbdev, GPU_COMMAND_CACHE_CLN_INV_L2_LSC);
		}
		if (ret)
			mmu_page_migration_transaction_end(kbdev);
	}
	spin_unlock_irqrestore(&kbdev->hwaccess_lock, hwaccess_flags);

	if (ret < 0) {
		mutex_unlock(&kbdev->mmu_hw_mutex);
		dev_err(kbdev->dev, "%s: failed to lock MMU region or flush GPU cache", __func__);
		goto undo_mappings;
	}

	/* Copy memory content.
	 *
	 * It is necessary to claim the ownership of the DMA buffer for the old
	 * page before performing the copy, to make sure of reading a consistent
	 * version of its content, before copying. After the copy, ownership of
	 * the DMA buffer for the new page is given to the GPU in order to make
	 * the content visible to potential GPU access that may happen as soon as
	 * this function releases the lock on the MMU region.
	 */
	dma_sync_single_for_cpu(kbdev->dev, old_dma_addr, PAGE_SIZE, DMA_BIDIRECTIONAL);
	memcpy(new_page, old_page, PAGE_SIZE);
	dma_sync_single_for_device(kbdev->dev, new_dma_addr, PAGE_SIZE, DMA_BIDIRECTIONAL);

	/* Remap GPU virtual page.
	 *
	 * This code rests on the assumption that page migration is only enabled
	 * for small pages, that necessarily live in the bottom level of the MMU
	 * page table. For this reason, the PGD level tells us inequivocably
	 * whether the page being migrated is a "content page" or another PGD
	 * of the page table:
	 *
	 * - Bottom level implies ATE (Address Translation Entry)
	 * - Any other level implies PTE (Page Table Entry)
	 *
	 * The current implementation doesn't handle the case of a level 0 PGD,
	 * that is: the root PGD of the page table.
	 */
	target = &pgd_page[index];

	/* Certain entries of a page table page encode the count of valid entries
	 * present in that page. So need to save & restore the count information
	 * when updating the PTE/ATE to point to the new page.
	 */
	num_of_valid_entries = kbdev->mmu_mode->get_num_valid_entries(pgd_page);

	if (level == MIDGARD_MMU_BOTTOMLEVEL) {
		phys_addr_t base_phys_address = as_phys_addr_t(new_phys);
		unsigned int i;

		for (i = 0; i < GPU_PAGES_PER_CPU_PAGE; i++) {
			phys_addr_t page_address = base_phys_address + (i * GPU_PAGE_SIZE);

			WARN_ON_ONCE((*target & 1UL) == 0);
			*target = kbase_mmu_create_ate(
				kbdev, as_tagged(page_address), page_md->data.mapped.reg->flags,
				level, page_md->data.mapped.reg->gpu_alloc->group_id);
			target++;
		}
	} else {
		u64 managed_pte;

#ifdef CONFIG_MALI_DEBUG
		/* The PTE should be pointing to the page being migrated */
		WARN_ON_ONCE(
			as_phys_addr_t(old_phys) !=
			kbdev->mmu_mode->pte_to_phy_addr(kbdev->mgm_dev->ops.mgm_pte_to_original_pte(
				kbdev->mgm_dev, MGM_DEFAULT_PTE_GROUP, level, pgd_page[index])));
#endif
		kbdev->mmu_mode->entry_set_pte(&managed_pte, as_phys_addr_t(new_phys));
		*target = kbdev->mgm_dev->ops.mgm_update_gpu_pte(
			kbdev->mgm_dev, MGM_DEFAULT_PTE_GROUP, level, managed_pte);
	}

	kbdev->mmu_mode->set_num_valid_entries(pgd_page, num_of_valid_entries);

	/* This function always updates a single entry inside an existing PGD when
	 * level != MIDGARD_MMU_BOTTOMLEVEL, and would update more than one entry for
	 * MIDGARD_MMU_BOTTOMLEVEL PGD when PAGE_SIZE is not 4K, therefore cache
	 * maintenance is necessary.
	 */
	kbase_mmu_sync_pgd(kbdev, mmut->kctx, pgd + (index * sizeof(u64)),
			   kbase_dma_addr(phys_to_page(pgd)) + (index * sizeof(u64)),
			   pgd_entries_to_sync * sizeof(u64), KBASE_MMU_OP_FLUSH_PT);

	/* Unlock MMU region.
	 *
	 * Notice that GPUs which don't issue flush commands via GPU control
	 * still need an additional GPU cache flush here, this time only
	 * for the page table, because the function call above to sync PGDs
	 * won't have any effect on them.
	 */
	spin_lock_irqsave(&kbdev->hwaccess_lock, hwaccess_flags);
	if (kbdev->pm.backend.gpu_ready && mmut->kctx->as_nr >= 0) {
		int as_nr = mmut->kctx->as_nr;
		struct kbase_as *as = &kbdev->as[as_nr];

		if (mmu_flush_cache_on_gpu_ctrl(kbdev)) {
			ret = kbase_mmu_hw_do_unlock(kbdev, as, &op_param);
		} else {
			ret = kbase_gpu_cache_flush_and_busy_wait(kbdev,
								  GPU_COMMAND_CACHE_CLN_INV_L2);
			if (!ret)
				ret = kbase_mmu_hw_do_unlock_no_addr(kbdev, as, &op_param);
		}
	}
	spin_unlock_irqrestore(&kbdev->hwaccess_lock, hwaccess_flags);
	/* Releasing locks before checking the migration transaction error state */
	mutex_unlock(&kbdev->mmu_hw_mutex);

	spin_lock_irqsave(&kbdev->hwaccess_lock, hwaccess_flags);
	/* Release the transition prevention in L2 by ending the transaction */
	mmu_page_migration_transaction_end(kbdev);
	spin_unlock_irqrestore(&kbdev->hwaccess_lock, hwaccess_flags);

	/* Checking the final migration transaction error state */
	if (ret < 0) {
		dev_err(kbdev->dev, "%s: failed to unlock MMU region.", __func__);
		goto undo_mappings;
	}

	/* Undertaking metadata transfer, while we are holding the mmu_lock */
	spin_lock(&page_md->migrate_lock);
	if (level == MIDGARD_MMU_BOTTOMLEVEL) {
		size_t page_array_index = (page_md->data.mapped.vpfn / GPU_PAGES_PER_CPU_PAGE) -
					  page_md->data.mapped.reg->start_pfn;

		WARN_ON(PAGE_STATUS_GET(page_md->status) != ALLOCATED_MAPPED);

		/* Replace page in array of pages of the physical allocation. */
		page_md->data.mapped.reg->gpu_alloc->pages[page_array_index] = new_phys;
	}
	/* Update the new page dma_addr with the transferred metadata from the old_page */
	page_md->dma_addr = new_dma_addr;
	page_md->status = PAGE_ISOLATE_SET(page_md->status, 0);
	spin_unlock(&page_md->migrate_lock);
	set_page_private(as_page(new_phys), (unsigned long)page_md);
	/* Old page metatdata pointer cleared as it now owned by the new page */
	set_page_private(as_page(old_phys), 0);

l2_state_defer_out:
	kbase_kunmap(phys_to_page(pgd), pgd_page);
pgd_page_map_error:
get_pgd_at_level_error:
page_state_change_out:
	rt_mutex_unlock(&mmut->mmu_lock);

	kbase_kunmap(as_page(new_phys), new_page);
new_page_map_error:
	kbase_kunmap(as_page(old_phys), old_page);
old_page_map_error:
	return ret;

undo_mappings:
	/* Unlock the MMU table and undo mappings. */
	rt_mutex_unlock(&mmut->mmu_lock);
	kbase_kunmap(phys_to_page(pgd), pgd_page);
	kbase_kunmap(as_page(new_phys), new_page);
	kbase_kunmap(as_page(old_phys), old_page);

	return ret;
}

static void mmu_teardown_level(struct kbase_device *kbdev, struct kbase_mmu_table *mmut,
			       phys_addr_t pgd, int level)
{
	u64 *pgd_page;
	int i;
	struct memory_group_manager_device *mgm_dev = kbdev->mgm_dev;
	struct kbase_mmu_mode const *mmu_mode = kbdev->mmu_mode;
	u64 *pgd_page_buffer = NULL;
	struct page *p = phys_to_page(pgd);

	lockdep_assert_held(&mmut->mmu_lock);

	pgd_page = kbase_kmap_atomic(p);
	/* kmap_atomic should NEVER fail. */
	if (WARN_ON_ONCE(pgd_page == NULL))
		return;
	if (level < MIDGARD_MMU_BOTTOMLEVEL) {
		/* Copy the page to our preallocated buffer so that we can minimize
		 * kmap_atomic usage
		 */
		pgd_page_buffer = mmut->scratch_mem.teardown_pages.levels[level];
		memcpy(pgd_page_buffer, pgd_page, PAGE_SIZE);
	}

	/* When page migration is enabled, kbase_region_tracker_term() would ensure
	 * there are no pages left mapped on the GPU for a context. Hence the count
	 * of valid entries is expected to be zero here.
	 */
	if (kbase_is_page_migration_enabled() && mmut->kctx)
		WARN_ON_ONCE(kbdev->mmu_mode->get_num_valid_entries(pgd_page));
	/* Invalidate page after copying */
	mmu_mode->entries_invalidate(pgd_page, KBASE_MMU_PAGE_ENTRIES);
	kbase_kunmap_atomic(pgd_page);
	pgd_page = pgd_page_buffer;

	if (level < MIDGARD_MMU_BOTTOMLEVEL) {
		for (i = 0; i < KBASE_MMU_PAGE_ENTRIES; i++) {
			if (mmu_mode->pte_is_valid(pgd_page[i], level)) {
				phys_addr_t target_pgd = mmu_mode->pte_to_phy_addr(
					mgm_dev->ops.mgm_pte_to_original_pte(mgm_dev,
									     MGM_DEFAULT_PTE_GROUP,
									     level, pgd_page[i]));

				mmu_teardown_level(kbdev, mmut, target_pgd, level + 1);
			}
		}
	}

	kbase_mmu_free_pgd(kbdev, mmut, pgd);
}

static void kbase_mmu_mark_non_movable(struct page *page)
{
	struct kbase_page_metadata *page_md;

	if (!kbase_is_page_migration_enabled())
		return;

	page_md = kbase_page_private(page);

	spin_lock(&page_md->migrate_lock);
	page_md->status = PAGE_STATUS_SET(page_md->status, NOT_MOVABLE);

	if (IS_PAGE_MOVABLE(page_md->status))
		page_md->status = PAGE_MOVABLE_CLEAR(page_md->status);

	spin_unlock(&page_md->migrate_lock);
}

int kbase_mmu_init(struct kbase_device *const kbdev, struct kbase_mmu_table *const mmut,
		   struct kbase_context *const kctx, int const group_id)
{
	if (WARN_ON(group_id >= MEMORY_GROUP_MANAGER_NR_GROUPS) || WARN_ON(group_id < 0))
		return -EINVAL;

	compiletime_assert(KBASE_MEM_ALLOC_MAX_SIZE <= (((8ull << 30) >> PAGE_SHIFT)),
			   "List of free PGDs may not be large enough.");
	compiletime_assert(MAX_PAGES_FOR_FREE_PGDS >= MIDGARD_MMU_BOTTOMLEVEL,
			   "Array of MMU levels is not large enough.");

	mmut->group_id = group_id;
	rt_mutex_init(&mmut->mmu_lock);
	mmut->kctx = kctx;
	mmut->pgd = KBASE_INVALID_PHYSICAL_ADDRESS;

	/* We allocate pages into the kbdev memory pool, then
	 * kbase_mmu_alloc_pgd will allocate out of that pool. This is done to
	 * avoid allocations from the kernel happening with the lock held.
	 */
	while (mmut->pgd == KBASE_INVALID_PHYSICAL_ADDRESS) {
		int err;

		err = kbase_mem_pool_grow(&kbdev->mem_pools.small[mmut->group_id],
					  MIDGARD_MMU_BOTTOMLEVEL, kctx ? kctx->task : NULL);
		if (err) {
			kbase_mmu_term(kbdev, mmut);
			return -ENOMEM;
		}

		mmut->pgd = kbase_mmu_alloc_pgd(kbdev, mmut);
	}

	kbase_mmu_mark_non_movable(pfn_to_page(PFN_DOWN(mmut->pgd)));
	return 0;
}

void kbase_mmu_term(struct kbase_device *kbdev, struct kbase_mmu_table *mmut)
{
	WARN((mmut->kctx) && (mmut->kctx->as_nr != KBASEP_AS_NR_INVALID),
	     "kctx-%d_%d must first be scheduled out to flush GPU caches+tlbs before tearing down MMU tables",
	     mmut->kctx->tgid, mmut->kctx->id);

<<<<<<< HEAD
	if (mmut->pgd != KBASE_MMU_INVALID_PGD_ADDRESS) {
		rt_mutex_lock(&mmut->mmu_lock);
=======
	if (mmut->pgd != KBASE_INVALID_PHYSICAL_ADDRESS) {
		mutex_lock(&mmut->mmu_lock);
>>>>>>> 049a5422
		mmu_teardown_level(kbdev, mmut, mmut->pgd, MIDGARD_MMU_TOPLEVEL);
		rt_mutex_unlock(&mmut->mmu_lock);

		if (mmut->kctx)
			KBASE_TLSTREAM_AUX_PAGESALLOC(kbdev, mmut->kctx->id, 0);
	}

	rt_mutex_destroy(&mmut->mmu_lock);
}

void kbase_mmu_as_term(struct kbase_device *kbdev, unsigned int i)
{
	destroy_workqueue(kbdev->as[i].pf_wq);
}

void kbase_mmu_flush_pa_range(struct kbase_device *kbdev, struct kbase_context *kctx,
			      phys_addr_t phys, size_t size, enum kbase_mmu_op_type flush_op)
{
#if MALI_USE_CSF
	unsigned long irq_flags;

	spin_lock_irqsave(&kbdev->hwaccess_lock, irq_flags);
	if (mmu_flush_cache_on_gpu_ctrl(kbdev) && (flush_op != KBASE_MMU_OP_NONE) &&
	    kbdev->pm.backend.gpu_ready && (!kctx || kctx->as_nr >= 0))
		mmu_flush_pa_range(kbdev, phys, size, KBASE_MMU_OP_FLUSH_PT);
	spin_unlock_irqrestore(&kbdev->hwaccess_lock, irq_flags);
#else
	CSTD_UNUSED(kbdev);
	CSTD_UNUSED(kctx);
	CSTD_UNUSED(phys);
	CSTD_UNUSED(size);
	CSTD_UNUSED(flush_op);
#endif
}

#ifdef CONFIG_MALI_VECTOR_DUMP
static size_t kbasep_mmu_dump_level(struct kbase_context *kctx, phys_addr_t pgd, int level,
				    char **const buffer, size_t *size_left)
{
	phys_addr_t target_pgd;
	u64 *pgd_page;
	int i;
	size_t size = KBASE_MMU_PAGE_ENTRIES * sizeof(u64) + sizeof(u64);
	size_t dump_size;
	struct kbase_device *kbdev;
	struct kbase_mmu_mode const *mmu_mode;

	if (WARN_ON(kctx == NULL))
		return 0;
	lockdep_assert_held(&kctx->mmu.mmu_lock);

	kbdev = kctx->kbdev;
	mmu_mode = kbdev->mmu_mode;

	pgd_page = kbase_kmap(pfn_to_page(PFN_DOWN(pgd)));
	if (!pgd_page) {
		dev_warn(kbdev->dev, "%s: kmap failure", __func__);
		return 0;
	}

	if (*size_left >= size) {
		/* A modified physical address that contains
		 * the page table level
		 */
		u64 m_pgd = pgd | (u64)level;

		/* Put the modified physical address in the output buffer */
		memcpy(*buffer, &m_pgd, sizeof(m_pgd));
		*buffer += sizeof(m_pgd);

		/* Followed by the page table itself */
		memcpy(*buffer, pgd_page, sizeof(u64) * KBASE_MMU_PAGE_ENTRIES);
		*buffer += sizeof(u64) * KBASE_MMU_PAGE_ENTRIES;

		*size_left -= size;
	}

	if (level < MIDGARD_MMU_BOTTOMLEVEL) {
		for (i = 0; i < KBASE_MMU_PAGE_ENTRIES; i++) {
			if (mmu_mode->pte_is_valid(pgd_page[i], level)) {
				target_pgd = mmu_mode->pte_to_phy_addr(
					kbdev->mgm_dev->ops.mgm_pte_to_original_pte(
						kbdev->mgm_dev, MGM_DEFAULT_PTE_GROUP, level,
						pgd_page[i]));

				dump_size = kbasep_mmu_dump_level(kctx, target_pgd, level + 1,
								  buffer, size_left);
				if (!dump_size) {
					kbase_kunmap(pfn_to_page(PFN_DOWN(pgd)), pgd_page);
					return 0;
				}
				size += dump_size;
			}
		}
	}

	kbase_kunmap(pfn_to_page(PFN_DOWN(pgd)), pgd_page);

	return size;
}

void *kbase_mmu_dump(struct kbase_context *kctx, size_t nr_pages)
{
	void *kaddr;
	size_t size_left;

	KBASE_DEBUG_ASSERT(kctx);

	if (nr_pages == 0) {
		/* can't dump in a 0 sized buffer, early out */
		return NULL;
	}

	size_left = nr_pages * PAGE_SIZE;

	if (WARN_ON(size_left == 0))
		return NULL;
	kaddr = vmalloc_user(size_left);

	rt_mutex_lock(&kctx->mmu.mmu_lock);

	if (kaddr) {
		u64 end_marker = 0xFFULL;
		char *buffer;
		char *mmu_dump_buffer;
		u64 config[3];
		size_t dump_size, size = 0;
		struct kbase_mmu_setup as_setup;

		buffer = (char *)kaddr;
		mmu_dump_buffer = buffer;

		kctx->kbdev->mmu_mode->get_as_setup(&kctx->mmu, &as_setup);
		config[0] = as_setup.transtab;
		config[1] = as_setup.memattr;
		config[2] = as_setup.transcfg;
		memcpy(buffer, &config, sizeof(config));
		mmu_dump_buffer += sizeof(config);
		size_left -= sizeof(config);
		size += sizeof(config);

		dump_size = kbasep_mmu_dump_level(kctx, kctx->mmu.pgd, MIDGARD_MMU_TOPLEVEL,
						  &mmu_dump_buffer, &size_left);

		if (!dump_size)
			goto fail_free;

		size += dump_size;

		/* Add on the size for the end marker */
		size += sizeof(u64);

		if (size > (nr_pages * PAGE_SIZE)) {
			/* The buffer isn't big enough - free the memory and
			 * return failure
			 */
			goto fail_free;
		}

		/* Add the end marker */
		memcpy(mmu_dump_buffer, &end_marker, sizeof(u64));
	}

	rt_mutex_unlock(&kctx->mmu.mmu_lock);
	return kaddr;

fail_free:
	vfree(kaddr);
	rt_mutex_unlock(&kctx->mmu.mmu_lock);
	return NULL;
}
KBASE_EXPORT_TEST_API(kbase_mmu_dump);
#endif /* CONFIG_MALI_VECTOR_DUMP */

void kbase_mmu_bus_fault_worker(struct work_struct *data)
{
	struct kbase_as *faulting_as;
	unsigned int as_no;
	struct kbase_context *kctx;
	struct kbase_device *kbdev;
	struct kbase_fault *fault;

	faulting_as = container_of(data, struct kbase_as, work_busfault);
	fault = &faulting_as->bf_data;

	/* Ensure that any pending page fault worker has completed */
	flush_work(&faulting_as->work_pagefault);

	as_no = faulting_as->number;

	kbdev = container_of(faulting_as, struct kbase_device, as[as_no]);

	/* Grab the context, already refcounted in kbase_mmu_interrupt() on
	 * flagging of the bus-fault. Therefore, it cannot be scheduled out of
	 * this AS until we explicitly release it
	 */
	kctx = kbase_ctx_sched_as_to_ctx(kbdev, as_no);
	if (!kctx) {
		atomic_dec(&kbdev->faults_pending);
		return;
	}

#ifdef CONFIG_MALI_ARBITER_SUPPORT
	/* check if we still have GPU */
	if (unlikely(kbase_is_gpu_removed(kbdev))) {
		dev_dbg(kbdev->dev, "%s: GPU has been removed", __func__);
		release_ctx(kbdev, kctx);
		atomic_dec(&kbdev->faults_pending);
		return;
	}
#endif

	if (unlikely(fault->protected_mode)) {
		kbase_mmu_report_fault_and_kill(kctx, faulting_as, "Permission failure", fault);
		kbase_mmu_hw_clear_fault(kbdev, faulting_as, KBASE_MMU_FAULT_TYPE_BUS_UNEXPECTED);
		release_ctx(kbdev, kctx);
		atomic_dec(&kbdev->faults_pending);
		return;
	}

#if MALI_USE_CSF
	/* Before the GPU power off, wait is done for the completion of
	 * in-flight MMU fault work items. So GPU is expected to remain
	 * powered up whilst the bus fault handling is being done.
	 */
	kbase_gpu_report_bus_fault_and_kill(kctx, faulting_as, fault);
#else
	/* NOTE: If GPU already powered off for suspend,
	 * we don't need to switch to unmapped
	 */
	if (!kbase_pm_context_active_handle_suspend(kbdev,
						    KBASE_PM_SUSPEND_HANDLER_DONT_REACTIVATE)) {
		kbase_gpu_report_bus_fault_and_kill(kctx, faulting_as, fault);
		kbase_pm_context_idle(kbdev);
	}
#endif

	release_ctx(kbdev, kctx);

	atomic_dec(&kbdev->faults_pending);
}

void kbase_flush_mmu_wqs(struct kbase_device *kbdev)
{
	int i;

	for (i = 0; i < kbdev->nr_hw_address_spaces; i++) {
		struct kbase_as *as = &kbdev->as[i];

		flush_workqueue(as->pf_wq);
	}
}<|MERGE_RESOLUTION|>--- conflicted
+++ resolved
@@ -268,13 +268,7 @@
 	 * pixel: b/200555454 requires this sync to happen even if the system
 	 * is coherent.
 	 */
-<<<<<<< HEAD
-	dma_sync_single_for_device(kbdev->dev, handle, size,
-			DMA_TO_DEVICE);
-=======
-	if (kbdev->system_coherency == COHERENCY_NONE)
-		dma_sync_single_for_device(kbdev->dev, handle, size, DMA_TO_DEVICE);
->>>>>>> 049a5422
+	dma_sync_single_for_device(kbdev->dev, handle, size, DMA_TO_DEVICE);
 }
 
 /**
@@ -1946,13 +1940,8 @@
 
 			rt_mutex_unlock(&mmut->mmu_lock);
 			err = kbase_mem_pool_grow(&kbdev->mem_pools.small[mmut->group_id],
-<<<<<<< HEAD
-						  level_high, NULL);
+						  (size_t)level_high, NULL);
 			rt_mutex_lock(&mmut->mmu_lock);
-=======
-						  (size_t)level_high, NULL);
-			mutex_lock(&mmut->mmu_lock);
->>>>>>> 049a5422
 			if (err) {
 				dev_err(kbdev->dev, "%s: kbase_mem_pool_grow() returned error %d",
 					__func__, err);
@@ -2307,14 +2296,10 @@
 	if (nr == 0)
 		return 0;
 
-<<<<<<< HEAD
-	rt_mutex_lock(&mmut->mmu_lock);
-=======
 	/* Convert to GPU_PAGE_SIZE units. */
 	insert_vpfn *= GPU_PAGES_PER_CPU_PAGE;
 	remain *= GPU_PAGES_PER_CPU_PAGE;
-	mutex_lock(&mmut->mmu_lock);
->>>>>>> 049a5422
+	rt_mutex_lock(&mmut->mmu_lock);
 
 	while (remain) {
 		unsigned int vindex = insert_vpfn & 0x1FF;
@@ -2595,7 +2580,6 @@
 	return 0;
 }
 
-<<<<<<< HEAD
 #if !MALI_USE_CSF
 /**
  * kbase_mmu_flush_noretain() - Flush and invalidate the GPU caches
@@ -2636,7 +2620,7 @@
 		err = kbase_mmu_hw_do_flush_on_gpu_ctrl(kbdev, &kbdev->as[kctx->as_nr],
 							&op_param);
 	} else {
-		err = kbase_mmu_hw_do_flush_locked(kbdev, &kbdev->as[kctx->as_nr],
+		err = kbase_mmu_hw_do_flush(kbdev, &kbdev->as[kctx->as_nr],
 						   &op_param);
 	}
 
@@ -2652,12 +2636,7 @@
 }
 #endif
 
-void kbase_mmu_update(struct kbase_device *kbdev,
-		struct kbase_mmu_table *mmut,
-		int as_nr)
-=======
 void kbase_mmu_update(struct kbase_device *kbdev, struct kbase_mmu_table *mmut, int as_nr)
->>>>>>> 049a5422
 {
 	lockdep_assert_held(&kbdev->hwaccess_lock);
 	lockdep_assert_held(&kbdev->mmu_hw_mutex);
@@ -2707,7 +2686,7 @@
 	/* 0xF value used to prevent skipping of any levels when flushing */
 	if (mmu_flush_cache_on_gpu_ctrl(kbdev))
 		op_param.flush_skip_levels = pgd_level_to_skip_flush(0xF);
-
+#endif
 	/* lock MMU to prevent existing jobs on GPU from executing while the AS is
 	 * not yet disabled
 	 */
@@ -2738,28 +2717,8 @@
 			dev_err(kbdev->dev, "Failed to unlock AS %d for ctx %d_%d", kctx->as_nr,
 				kctx->tgid, kctx->id);
 	}
-#else
-	lockdep_assert_held(&kctx->kbdev->mmu_hw_mutex);
-
-	CSTD_UNUSED(lock_err);
-
-	/*
-	 * The address space is being disabled, drain all knowledge of it out
-	 * from the caches as pages and page tables might be freed after this.
-	 *
-	 * The job scheduler code will already be holding the locks and context
-	 * so just do the flush.
-	 */
-	flush_err = kbase_mmu_hw_do_flush(kbdev, &kbdev->as[kctx->as_nr], &op_param);
-	if (flush_err) {
-		dev_err(kbdev->dev,
-			"Flush for GPU page table update did not complete to disable AS %d for ctx %d_%d",
-			kctx->as_nr, kctx->tgid, kctx->id);
-		/* GPU reset would have been triggered by the flush function */
-	}
-
-	kbdev->mmu_mode->disable_as(kbdev, kctx->as_nr);
-
+
+#if !MALI_USE_CSF
 	/*
 	 * JM GPUs has some L1 read only caches that need to be invalidated
 	 * with START_FLUSH configuration. Purge the MMU disabled kctx from
@@ -3245,14 +3204,10 @@
 	if (nr == 0)
 		return 0;
 
-<<<<<<< HEAD
-	rt_mutex_lock(&mmut->mmu_lock);
-=======
 	/* Convert to GPU_PAGE_SIZE units. */
 	vpfn *= GPU_PAGES_PER_CPU_PAGE;
 	nr *= GPU_PAGES_PER_CPU_PAGE;
-	mutex_lock(&mmut->mmu_lock);
->>>>>>> 049a5422
+	rt_mutex_lock(&mmut->mmu_lock);
 
 	while (nr) {
 		unsigned int i;
@@ -3891,13 +3846,8 @@
 	     "kctx-%d_%d must first be scheduled out to flush GPU caches+tlbs before tearing down MMU tables",
 	     mmut->kctx->tgid, mmut->kctx->id);
 
-<<<<<<< HEAD
-	if (mmut->pgd != KBASE_MMU_INVALID_PGD_ADDRESS) {
+	if (mmut->pgd != KBASE_INVALID_PHYSICAL_ADDRESS) {
 		rt_mutex_lock(&mmut->mmu_lock);
-=======
-	if (mmut->pgd != KBASE_INVALID_PHYSICAL_ADDRESS) {
-		mutex_lock(&mmut->mmu_lock);
->>>>>>> 049a5422
 		mmu_teardown_level(kbdev, mmut, mmut->pgd, MIDGARD_MMU_TOPLEVEL);
 		rt_mutex_unlock(&mmut->mmu_lock);
 
