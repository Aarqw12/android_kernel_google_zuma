--- conflicted
+++ resolved
@@ -253,7 +253,6 @@
 	mutex_unlock(&kbdev->mmu_hw_mutex);
 	/* AS transaction end */
 
-	kbase_debug_csf_fault_notify(kbdev, kctx, DF_GPU_PAGE_FAULT);
 	/* Switching to UNMAPPED mode above would have enabled the firmware to
 	 * recover from the fault (if the memory access was made by firmware)
 	 * and it can then respond to CSG termination requests to be sent now.
@@ -556,13 +555,8 @@
 	kbdev->as[i].bf_data.addr = 0ULL;
 	kbdev->as[i].pf_data.addr = 0ULL;
 	kbdev->as[i].gf_data.addr = 0ULL;
-	kbdev->as[i].is_unresponsive = false;
-
-<<<<<<< HEAD
-	kbdev->as[i].pf_wq = alloc_workqueue("mali_mmu%d", WQ_UNBOUND, 1, i);
-=======
+
 	kbdev->as[i].pf_wq = alloc_workqueue("mali_mmu%d", WQ_UNBOUND, 0, i);
->>>>>>> 16988dee
 	if (!kbdev->as[i].pf_wq)
 		return -ENOMEM;
 
