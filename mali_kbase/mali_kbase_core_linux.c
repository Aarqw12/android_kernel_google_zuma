// SPDX-License-Identifier: GPL-2.0 WITH Linux-syscall-note
/*
 *
 * (C) COPYRIGHT 2010-2022 ARM Limited. All rights reserved.
 *
 * This program is free software and is provided to you under the terms of the
 * GNU General Public License version 2 as published by the Free Software
 * Foundation, and any use by you of this program is subject to the terms
 * of such GNU license.
 *
 * This program is distributed in the hope that it will be useful,
 * but WITHOUT ANY WARRANTY; without even the implied warranty of
 * MERCHANTABILITY or FITNESS FOR A PARTICULAR PURPOSE. See the
 * GNU General Public License for more details.
 *
 * You should have received a copy of the GNU General Public License
 * along with this program; if not, you can access it online at
 * http://www.gnu.org/licenses/gpl-2.0.html.
 *
 */

#include <mali_kbase.h>
#include <mali_kbase_config_defaults.h>
#include <gpu/mali_kbase_gpu_regmap.h>
#include <mali_kbase_gator.h>
#include <mali_kbase_mem_linux.h>
#ifdef CONFIG_MALI_DEVFREQ
#include <linux/devfreq.h>
#include <backend/gpu/mali_kbase_devfreq.h>
#if IS_ENABLED(CONFIG_DEVFREQ_THERMAL)
#include <ipa/mali_kbase_ipa_debugfs.h>
#endif /* CONFIG_DEVFREQ_THERMAL */
#endif /* CONFIG_MALI_DEVFREQ */
#if IS_ENABLED(CONFIG_MALI_NO_MALI)
#include "backend/gpu/mali_kbase_model_linux.h"
#include <backend/gpu/mali_kbase_model_dummy.h>
#endif /* CONFIG_MALI_NO_MALI */
#include "mali_kbase_mem_profile_debugfs_buf_size.h"
#include "mali_kbase_mem.h"
#include "mali_kbase_mem_pool_debugfs.h"
#include "mali_kbase_mem_pool_group.h"
#include "mali_kbase_debugfs_helper.h"
#include "mali_kbase_regs_history_debugfs.h"
#include <mali_kbase_hwaccess_backend.h>
#include <mali_kbase_hwaccess_time.h>
#if !MALI_USE_CSF
#include <mali_kbase_hwaccess_jm.h>
#endif /* !MALI_USE_CSF */
#ifdef CONFIG_MALI_PRFCNT_SET_SELECT_VIA_DEBUG_FS
#include <mali_kbase_hwaccess_instr.h>
#endif
#include <mali_kbase_reset_gpu.h>
#include <uapi/gpu/arm/midgard/mali_kbase_ioctl.h>
#if !MALI_USE_CSF
#include "mali_kbase_kinstr_jm.h"
#endif
#include "mali_kbase_hwcnt_context.h"
#include "mali_kbase_hwcnt_virtualizer.h"
#include "mali_kbase_kinstr_prfcnt.h"
#include "mali_kbase_vinstr.h"
#if MALI_USE_CSF
#include "csf/mali_kbase_csf_firmware.h"
#include "csf/mali_kbase_csf_tiler_heap.h"
#include "csf/mali_kbase_csf_csg_debugfs.h"
#include "csf/mali_kbase_csf_cpu_queue_debugfs.h"
#include "csf/mali_kbase_csf_event.h"
#endif
#ifdef CONFIG_MALI_ARBITER_SUPPORT
#include "arbiter/mali_kbase_arbiter_pm.h"
#endif

#include "mali_kbase_cs_experimental.h"

#ifdef CONFIG_MALI_CINSTR_GWT
#include "mali_kbase_gwt.h"
#endif
#include "backend/gpu/mali_kbase_pm_internal.h"
#include "mali_kbase_dvfs_debugfs.h"
#if IS_ENABLED(CONFIG_DEBUG_FS)
#include "mali_kbase_pbha_debugfs.h"
#endif

/* Pixel includes */
#include "platform/pixel/pixel_gpu_slc.h"

#include <linux/module.h>
#include <linux/init.h>
#include <linux/poll.h>
#include <linux/kernel.h>
#include <linux/errno.h>
#include <linux/of.h>
#include <linux/of_address.h>
#include <linux/of_irq.h>
#include <linux/platform_device.h>
#include <linux/of_platform.h>
#include <linux/miscdevice.h>
#include <linux/list.h>
#include <linux/semaphore.h>
#include <linux/fs.h>
#include <linux/uaccess.h>
#include <linux/interrupt.h>
#include <linux/mm.h>
#include <linux/compat.h>	/* is_compat_task/in_compat_syscall */
#include <linux/mman.h>
#include <linux/version.h>
#include <linux/version_compat_defs.h>
#include <mali_kbase_hw.h>
#if defined(CONFIG_SYNC) || defined(CONFIG_SYNC_FILE)
#include <mali_kbase_sync.h>
#endif /* CONFIG_SYNC || CONFIG_SYNC_FILE */
#include <linux/clk.h>
#include <linux/clk-provider.h>
#include <linux/delay.h>
#include <linux/log2.h>

#include <mali_kbase_config.h>

#include <linux/pm_opp.h>
#include <linux/pm_runtime.h>

#include <tl/mali_kbase_timeline.h>

#include <mali_kbase_as_fault_debugfs.h>
#include <device/mali_kbase_device.h>
#include <context/mali_kbase_context.h>

#include <mali_kbase_caps.h>

/* GPU IRQ Tags */
#define	JOB_IRQ_TAG	0
#define MMU_IRQ_TAG	1
#define GPU_IRQ_TAG	2

#define KERNEL_SIDE_DDK_VERSION_STRING "K:" MALI_RELEASE_NAME "(GPL)"

/**
 * KBASE_API_VERSION - KBase API Version
 * @major: Kernel major version
 * @minor: Kernel minor version
 */
#define KBASE_API_VERSION(major, minor) ((((major) & 0xFFF) << 20)  | \
					 (((minor) & 0xFFF) << 8) | \
					 ((0 & 0xFF) << 0))

#define KBASE_API_MIN(api_version) ((api_version >> 8) & 0xFFF)
#define KBASE_API_MAJ(api_version) ((api_version >> 20) & 0xFFF)

/**
 * struct mali_kbase_capability_def - kbase capabilities table
 *
 * @required_major: required major
 * @required_minor: required minor
 */
struct mali_kbase_capability_def {
	u16 required_major;
	u16 required_minor;
};

/*
 * This must be kept in-sync with mali_kbase_cap
 *
 * TODO: The alternative approach would be to embed the cap enum values
 * in the table. Less efficient but potentially safer.
 */
static const struct mali_kbase_capability_def kbase_caps_table[MALI_KBASE_NUM_CAPS] = {
#if MALI_USE_CSF
	{ 1, 0 },               /* SYSTEM_MONITOR */
	{ 1, 0 },               /* JIT_PRESSURE_LIMIT */
	{ 1, 0 },               /* MEM_GROW_ON_GPF */
	{ 1, 0 }                /* MEM_PROTECTED */
#else
	{ 11, 15 },             /* SYSTEM_MONITOR */
	{ 11, 25 },             /* JIT_PRESSURE_LIMIT */
	{ 11,  2 },             /* MEM_GROW_ON_GPF */
	{ 11,  2 }              /* MEM_PROTECTED */
#endif
};

#if (KERNEL_VERSION(5, 3, 0) <= LINUX_VERSION_CODE)
/* Mutex to synchronize the probe of multiple kbase instances */
static struct mutex kbase_probe_mutex;
#endif

/**
 * mali_kbase_supports_cap - Query whether a kbase capability is supported
 *
 * @api_version: API version to convert
 * @cap:         Capability to query for - see mali_kbase_caps.h
 *
 * Return: true if the capability is supported
 */
bool mali_kbase_supports_cap(unsigned long api_version, enum mali_kbase_cap cap)
{
	bool supported = false;
	unsigned long required_ver;

	struct mali_kbase_capability_def const *cap_def;

	if (WARN_ON(cap < 0))
		return false;

	if (WARN_ON(cap >= MALI_KBASE_NUM_CAPS))
		return false;

	cap_def = &kbase_caps_table[(int)cap];
	required_ver = KBASE_API_VERSION(cap_def->required_major, cap_def->required_minor);
	supported = (api_version >= required_ver);

	return supported;
}

int kbase_create_realtime_thread(struct kbase_device *kbdev,
	int (*threadfn)(void *data), struct kthread_worker *worker, const char namefmt[], ...)
{
	struct task_struct *task;
	unsigned int i;
	va_list args;
	char name_buf[128];
	int len;

	cpumask_t mask = { CPU_BITS_NONE };

	static const struct sched_param param = {
		.sched_priority = KBASE_RT_THREAD_PRIO,
	};

	kthread_init_worker(worker);

	/* Construct the thread name */
	va_start(args, namefmt);
	len = vsnprintf(name_buf, sizeof(name_buf), namefmt, args);
	va_end(args);
	if (len + 1 > sizeof(name_buf)) {
		dev_warn(kbdev->dev, "RT thread name truncated to %s", name_buf);
	}

	task = kthread_create(kthread_worker_fn, worker, name_buf);

	if (!IS_ERR(task)) {
		for (i = KBASE_RT_THREAD_CPUMASK_MIN; i <= KBASE_RT_THREAD_CPUMASK_MAX ; i++)
			cpumask_set_cpu(i, &mask);

		kthread_bind_mask(task, &mask);

		/* Link the worker and the thread */
		worker->task = task;
		wake_up_process(task);

		if (sched_setscheduler_nocheck(task, SCHED_FIFO, &param))
			dev_warn(kbdev->dev, "%s not set to RT prio", name_buf);
		else
			dev_dbg(kbdev->dev, "%s set to RT prio: %i",
				name_buf, param.sched_priority);
	} else {
		return PTR_ERR(task);
	}

	return 0;
}

void kbase_destroy_kworker_stack(struct kthread_worker *worker)
{
	struct task_struct *task;

	task = worker->task;
	if (WARN_ON(!task))
		return;

	kthread_flush_worker(worker);
	kthread_stop(task);
	WARN_ON(!list_empty(&worker->work_list));
}

/**
 * kbase_file_new - Create an object representing a device file
 *
 * @kbdev:  An instance of the GPU platform device, allocated from the probe
 *          method of the driver.
 * @filp:   Pointer to the struct file corresponding to device file
 *          /dev/malixx instance, passed to the file's open method.
 *
 * In its initial state, the device file has no context (i.e. no GPU
 * address space) and no API version number. Both must be assigned before
 * kbase_file_get_kctx_if_setup_complete() can be used successfully.
 *
 * Return: Address of an object representing a simulated device file, or NULL
 *         on failure.
 */
static struct kbase_file *kbase_file_new(struct kbase_device *const kbdev,
	struct file *const filp)
{
	struct kbase_file *const kfile = kmalloc(sizeof(*kfile), GFP_KERNEL);

	if (kfile) {
		kfile->kbdev = kbdev;
		kfile->filp = filp;
		kfile->kctx = NULL;
		kfile->api_version = 0;
		atomic_set(&kfile->setup_state, KBASE_FILE_NEED_VSN);
	}
	return kfile;
}

/**
 * kbase_file_set_api_version - Set the application programmer interface version
 *
 * @kfile:  A device file created by kbase_file_new()
 * @major:  Major version number (must not exceed 12 bits)
 * @minor:  Major version number (must not exceed 12 bits)
 *
 * An application programmer interface (API) version must be specified
 * before calling kbase_file_create_kctx(), otherwise an error is returned.
 *
 * If a version number was already set for the given @kfile (or is in the
 * process of being set by another thread) then an error is returned.
 *
 * Return: 0 if successful, otherwise a negative error code.
 */
static int kbase_file_set_api_version(struct kbase_file *const kfile,
	u16 const major, u16 const minor)
{
	if (WARN_ON(!kfile))
		return -EINVAL;

	/* setup pending, try to signal that we'll do the setup,
	 * if setup was already in progress, err this call
	 */
	if (atomic_cmpxchg(&kfile->setup_state, KBASE_FILE_NEED_VSN,
		KBASE_FILE_VSN_IN_PROGRESS) != KBASE_FILE_NEED_VSN)
		return -EPERM;

	/* save the proposed version number for later use */
	kfile->api_version = KBASE_API_VERSION(major, minor);

	atomic_set(&kfile->setup_state, KBASE_FILE_NEED_CTX);
	return 0;
}

/**
 * kbase_file_get_api_version - Get the application programmer interface version
 *
 * @kfile:  A device file created by kbase_file_new()
 *
 * Return: The version number (encoded with KBASE_API_VERSION) or 0 if none has
 *         been set.
 */
static unsigned long kbase_file_get_api_version(struct kbase_file *const kfile)
{
	if (WARN_ON(!kfile))
		return 0;

	if (atomic_read(&kfile->setup_state) < KBASE_FILE_NEED_CTX)
		return 0;

	return kfile->api_version;
}

/**
 * kbase_file_create_kctx - Create a kernel base context
 *
 * @kfile:  A device file created by kbase_file_new()
 * @flags:  Flags to set, which can be any combination of
 *          BASEP_CONTEXT_CREATE_KERNEL_FLAGS.
 *
 * This creates a new context for the GPU platform device instance that was
 * specified when kbase_file_new() was called. Each context has its own GPU
 * address space. If a context was already created for the given @kfile (or is
 * in the process of being created for it by another thread) then an error is
 * returned.
 *
 * An API version number must have been set by kbase_file_set_api_version()
 * before calling this function, otherwise an error is returned.
 *
 * Return: 0 if a new context was created, otherwise a negative error code.
 */
static int kbase_file_create_kctx(struct kbase_file *kfile,
	base_context_create_flags flags);

/**
 * kbase_file_get_kctx_if_setup_complete - Get a kernel base context
 *                                         pointer from a device file
 *
 * @kfile: A device file created by kbase_file_new()
 *
 * This function returns NULL if no context has been created for the given @kfile.
 * This makes it safe to use in circumstances where the order of initialization
 * cannot be enforced, but only if the caller checks the return value.
 *
 * Return: Address of the kernel base context associated with the @kfile, or
 *         NULL if no context exists.
 */
static struct kbase_context *kbase_file_get_kctx_if_setup_complete(
	struct kbase_file *const kfile)
{
	if (WARN_ON(!kfile) ||
		atomic_read(&kfile->setup_state) != KBASE_FILE_COMPLETE ||
		WARN_ON(!kfile->kctx))
		return NULL;

	return kfile->kctx;
}

/**
 * kbase_file_delete - Destroy an object representing a device file
 *
 * @kfile: A device file created by kbase_file_new()
 *
 * If any context was created for the @kfile then it is destroyed.
 */
static void kbase_file_delete(struct kbase_file *const kfile)
{
	struct kbase_device *kbdev = NULL;

	if (WARN_ON(!kfile))
		return;

	kfile->filp->private_data = NULL;
	kbdev = kfile->kbdev;

	if (atomic_read(&kfile->setup_state) == KBASE_FILE_COMPLETE) {
		struct kbase_context *kctx = kfile->kctx;

#if IS_ENABLED(CONFIG_DEBUG_FS)
		kbasep_mem_profile_debugfs_remove(kctx);
#endif
		kbase_context_debugfs_term(kctx);

		kbase_destroy_context(kctx);

		dev_dbg(kbdev->dev, "deleted base context\n");
	}

	kbase_release_device(kbdev);

	kfree(kfile);
}

static int kbase_api_handshake(struct kbase_file *kfile,
			       struct kbase_ioctl_version_check *version)
{
	int err = 0;

	switch (version->major) {
	case BASE_UK_VERSION_MAJOR:
		/* set minor to be the lowest common */
		version->minor = min_t(int, BASE_UK_VERSION_MINOR,
				       (int)version->minor);
		break;
	default:
		/* We return our actual version regardless if it
		 * matches the version returned by userspace -
		 * userspace can bail if it can't handle this
		 * version
		 */
		version->major = BASE_UK_VERSION_MAJOR;
		version->minor = BASE_UK_VERSION_MINOR;
		break;
	}

	/* save the proposed version number for later use */
	err = kbase_file_set_api_version(kfile, version->major, version->minor);
	if (unlikely(err))
		return err;

	/* For backward compatibility, we may need to create the context before
	 * the flags have been set. Originally it was created on file open
	 * (with job submission disabled) but we don't support that usage.
	 */
	if (!mali_kbase_supports_system_monitor(kbase_file_get_api_version(kfile)))
		err = kbase_file_create_kctx(kfile,
			BASE_CONTEXT_SYSTEM_MONITOR_SUBMIT_DISABLED);

	return err;
}

static int kbase_api_handshake_dummy(struct kbase_file *kfile,
		struct kbase_ioctl_version_check *version)
{
	return -EPERM;
}

static int kbase_api_kinstr_prfcnt_enum_info(
	struct kbase_file *kfile,
	struct kbase_ioctl_kinstr_prfcnt_enum_info *prfcnt_enum_info)
{
	return kbase_kinstr_prfcnt_enum_info(kfile->kbdev->kinstr_prfcnt_ctx,
					     prfcnt_enum_info);
}

static int kbase_api_kinstr_prfcnt_setup(
	struct kbase_file *kfile,
	union kbase_ioctl_kinstr_prfcnt_setup *prfcnt_setup)
{
	return kbase_kinstr_prfcnt_setup(kfile->kbdev->kinstr_prfcnt_ctx,
					 prfcnt_setup);
}

static struct kbase_device *to_kbase_device(struct device *dev)
{
	return dev_get_drvdata(dev);
}

int assign_irqs(struct kbase_device *kbdev)
{
	struct platform_device *pdev;
	int i;

	if (!kbdev)
		return -ENODEV;

	pdev = to_platform_device(kbdev->dev);
	/* 3 IRQ resources */
	for (i = 0; i < 3; i++) {
		struct resource irq_res;
		int irq;
		int irqtag;

		irq = platform_get_irq(pdev, i);
		if (irq < 0) {
			dev_err(kbdev->dev, "No IRQ resource at index %d\n", i);
			return irq;
		}

#if IS_ENABLED(CONFIG_OF)
		if (irq != of_irq_to_resource(kbdev->dev->of_node, i, &irq_res)) {
			dev_err(kbdev->dev, "Failed to get irq resource at index %d\n", i);
			return irq;
		}

		if (!strncasecmp(irq_res.name, "JOB", 4)) {
			irqtag = JOB_IRQ_TAG;
		} else if (!strncasecmp(irq_res.name, "MMU", 4)) {
			irqtag = MMU_IRQ_TAG;
		} else if (!strncasecmp(irq_res.name, "GPU", 4)) {
			irqtag = GPU_IRQ_TAG;
		} else {
			dev_err(&pdev->dev, "Invalid irq res name: '%s'\n",
				irq_res.name);
			return -EINVAL;
		}
#else
		irqtag = i;
#endif /* CONFIG_OF */
		kbdev->irqs[irqtag].irq = irq;
		kbdev->irqs[irqtag].flags = irq_res.flags & IRQF_TRIGGER_MASK;
	}

	return 0;
}

/* Find a particular kbase device (as specified by minor number), or find the "first" device if -1 is specified */
struct kbase_device *kbase_find_device(int minor)
{
	struct kbase_device *kbdev = NULL;
	struct list_head *entry;
	const struct list_head *dev_list = kbase_device_get_list();

	list_for_each(entry, dev_list) {
		struct kbase_device *tmp;

		tmp = list_entry(entry, struct kbase_device, entry);
		if (tmp->mdev.minor == minor || minor == -1) {
			kbdev = tmp;
			get_device(kbdev->dev);
			break;
		}
	}
	kbase_device_put_list(dev_list);

	return kbdev;
}
EXPORT_SYMBOL(kbase_find_device);

void kbase_release_device(struct kbase_device *kbdev)
{
	put_device(kbdev->dev);
}
EXPORT_SYMBOL(kbase_release_device);

#if IS_ENABLED(CONFIG_DEBUG_FS)
static ssize_t write_ctx_infinite_cache(struct file *f, const char __user *ubuf, size_t size, loff_t *off)
{
	struct kbase_context *kctx = f->private_data;
	int err;
	bool value;

	err = kstrtobool_from_user(ubuf, size, &value);
	if (err)
		return err;

	if (value)
		kbase_ctx_flag_set(kctx, KCTX_INFINITE_CACHE);
	else
		kbase_ctx_flag_clear(kctx, KCTX_INFINITE_CACHE);

	return size;
}

static ssize_t read_ctx_infinite_cache(struct file *f, char __user *ubuf, size_t size, loff_t *off)
{
	struct kbase_context *kctx = f->private_data;
	char buf[32];
	int count;
	bool value;

	value = kbase_ctx_flag(kctx, KCTX_INFINITE_CACHE);

	count = scnprintf(buf, sizeof(buf), "%s\n", value ? "Y" : "N");

	return simple_read_from_buffer(ubuf, size, off, buf, count);
}

static const struct file_operations kbase_infinite_cache_fops = {
	.owner = THIS_MODULE,
	.open = simple_open,
	.write = write_ctx_infinite_cache,
	.read = read_ctx_infinite_cache,
};

static ssize_t write_ctx_force_same_va(struct file *f, const char __user *ubuf,
		size_t size, loff_t *off)
{
	struct kbase_context *kctx = f->private_data;
	int err;
	bool value;

	err = kstrtobool_from_user(ubuf, size, &value);
	if (err)
		return err;

	if (value) {
#if defined(CONFIG_64BIT)
		/* 32-bit clients cannot force SAME_VA */
		if (kbase_ctx_flag(kctx, KCTX_COMPAT))
			return -EINVAL;
		kbase_ctx_flag_set(kctx, KCTX_FORCE_SAME_VA);
#else /* defined(CONFIG_64BIT) */
		/* 32-bit clients cannot force SAME_VA */
		return -EINVAL;
#endif /* defined(CONFIG_64BIT) */
	} else {
		kbase_ctx_flag_clear(kctx, KCTX_FORCE_SAME_VA);
	}

	return size;
}

static ssize_t read_ctx_force_same_va(struct file *f, char __user *ubuf,
		size_t size, loff_t *off)
{
	struct kbase_context *kctx = f->private_data;
	char buf[32];
	int count;
	bool value;

	value = kbase_ctx_flag(kctx, KCTX_FORCE_SAME_VA);

	count = scnprintf(buf, sizeof(buf), "%s\n", value ? "Y" : "N");

	return simple_read_from_buffer(ubuf, size, off, buf, count);
}

static const struct file_operations kbase_force_same_va_fops = {
	.owner = THIS_MODULE,
	.open = simple_open,
	.write = write_ctx_force_same_va,
	.read = read_ctx_force_same_va,
};
#endif /* CONFIG_DEBUG_FS */

static int kbase_file_create_kctx(struct kbase_file *const kfile,
	base_context_create_flags const flags)
{
	struct kbase_device *kbdev = NULL;
	struct kbase_context *kctx = NULL;
#if IS_ENABLED(CONFIG_DEBUG_FS)
	char kctx_name[64];
#endif

	if (WARN_ON(!kfile))
		return -EINVAL;

	/* setup pending, try to signal that we'll do the setup,
	 * if setup was already in progress, err this call
	 */
	if (atomic_cmpxchg(&kfile->setup_state, KBASE_FILE_NEED_CTX,
		KBASE_FILE_CTX_IN_PROGRESS) != KBASE_FILE_NEED_CTX)
		return -EPERM;

	kbdev = kfile->kbdev;

	kctx = kbase_create_context(kbdev, in_compat_syscall(),
		flags, kfile->api_version, kfile->filp);

	/* if bad flags, will stay stuck in setup mode */
	if (!kctx)
		return -ENOMEM;

	if (kbdev->infinite_cache_active_default)
		kbase_ctx_flag_set(kctx, KCTX_INFINITE_CACHE);

#if IS_ENABLED(CONFIG_DEBUG_FS)
	snprintf(kctx_name, 64, "%d_%d", kctx->tgid, kctx->id);

	mutex_init(&kctx->mem_profile_lock);

	kctx->kctx_dentry = debugfs_create_dir(kctx_name,
			kbdev->debugfs_ctx_directory);

	if (IS_ERR_OR_NULL(kctx->kctx_dentry)) {
		/* we don't treat this as a fail - just warn about it */
		dev_warn(kbdev->dev, "couldn't create debugfs dir for kctx\n");
	} else {
		debugfs_create_file("infinite_cache", 0644, kctx->kctx_dentry,
			kctx, &kbase_infinite_cache_fops);
		debugfs_create_file("force_same_va", 0600, kctx->kctx_dentry,
			kctx, &kbase_force_same_va_fops);

		kbase_context_debugfs_init(kctx);
	}
#endif /* CONFIG_DEBUG_FS */

	dev_dbg(kbdev->dev, "created base context\n");

	kfile->kctx = kctx;
	atomic_set(&kfile->setup_state, KBASE_FILE_COMPLETE);

	return 0;
}

static int kbase_open(struct inode *inode, struct file *filp)
{
	struct kbase_device *kbdev = NULL;
	struct kbase_file *kfile;
	int ret = 0;

	kbdev = kbase_find_device(iminor(inode));

	if (!kbdev)
		return -ENODEV;

	/* Device-wide firmware load is moved here from probing to comply with
	 * Android GKI vendor guideline.
	 */
	ret = kbase_device_firmware_init_once(kbdev);
	if (ret)
		goto out;

	kfile = kbase_file_new(kbdev, filp);
	if (!kfile) {
		ret = -ENOMEM;
		goto out;
	}

	filp->private_data = kfile;
	filp->f_mode |= FMODE_UNSIGNED_OFFSET;

	return 0;

out:
	kbase_release_device(kbdev);
	return ret;
}

static int kbase_release(struct inode *inode, struct file *filp)
{
	struct kbase_file *const kfile = filp->private_data;

	kbase_file_delete(kfile);
	return 0;
}

static int kbase_api_set_flags(struct kbase_file *kfile,
		struct kbase_ioctl_set_flags *flags)
{
	int err = 0;
	unsigned long const api_version = kbase_file_get_api_version(kfile);
	struct kbase_context *kctx = NULL;

	/* Validate flags */
	if (flags->create_flags !=
		(flags->create_flags & BASEP_CONTEXT_CREATE_KERNEL_FLAGS))
		return -EINVAL;

	/* For backward compatibility, the context may have been created before
	 * the flags were set.
	 */
	if (mali_kbase_supports_system_monitor(api_version)) {
		err = kbase_file_create_kctx(kfile, flags->create_flags);
	} else {
#if !MALI_USE_CSF
		struct kbasep_js_kctx_info *js_kctx_info = NULL;
		unsigned long irq_flags = 0;
#endif

		/* If setup is incomplete (e.g. because the API version
		 * wasn't set) then we have to give up.
		 */
		kctx = kbase_file_get_kctx_if_setup_complete(kfile);
		if (unlikely(!kctx))
			return -EPERM;

#if MALI_USE_CSF
		/* On CSF GPUs Job Manager interface isn't used to submit jobs
		 * (there are no job slots). So the legacy job manager path to
		 * submit jobs needs to remain disabled for CSF GPUs.
		 */
#else
		js_kctx_info = &kctx->jctx.sched_info;
		rt_mutex_lock(&js_kctx_info->ctx.jsctx_mutex);
		spin_lock_irqsave(&kctx->kbdev->hwaccess_lock, irq_flags);
		/* Translate the flags */
		if ((flags->create_flags &
			BASE_CONTEXT_SYSTEM_MONITOR_SUBMIT_DISABLED) == 0)
			kbase_ctx_flag_clear(kctx, KCTX_SUBMIT_DISABLED);


		spin_unlock_irqrestore(&kctx->kbdev->hwaccess_lock, irq_flags);
		rt_mutex_unlock(&js_kctx_info->ctx.jsctx_mutex);
#endif
	}

	return err;
}

#if !MALI_USE_CSF
static int kbase_api_apc_request(struct kbase_file *kfile,
		struct kbase_ioctl_apc_request *apc)
{
	kbase_pm_apc_request(kfile->kbdev, apc->dur_usec);
	return 0;
}
#endif

static int kbase_api_buffer_liveness_update(struct kbase_context *kctx,
		struct kbase_ioctl_buffer_liveness_update *update)
{
	/* Defer handling to platform */
	return gpu_pixel_handle_buffer_liveness_update_ioctl(kctx, update);
}

#if !MALI_USE_CSF
static int kbase_api_job_submit(struct kbase_context *kctx,
		struct kbase_ioctl_job_submit *submit)
{
	return kbase_jd_submit(kctx, u64_to_user_ptr(submit->addr),
			submit->nr_atoms,
			submit->stride, false);
}
#endif /* !MALI_USE_CSF */

static int kbase_api_get_gpuprops(struct kbase_file *kfile,
		struct kbase_ioctl_get_gpuprops *get_props)
{
	struct kbase_gpu_props *kprops = &kfile->kbdev->gpu_props;
	int err;

	if (get_props->flags != 0) {
		dev_err(kfile->kbdev->dev, "Unsupported flags to get_gpuprops");
		return -EINVAL;
	}

	if (get_props->size == 0)
		return kprops->prop_buffer_size;
	if (get_props->size < kprops->prop_buffer_size)
		return -EINVAL;

	err = copy_to_user(u64_to_user_ptr(get_props->buffer),
			kprops->prop_buffer,
			kprops->prop_buffer_size);
	if (err)
		return -EFAULT;
	return kprops->prop_buffer_size;
}

#if !MALI_USE_CSF
static int kbase_api_post_term(struct kbase_context *kctx)
{
	kbase_event_close(kctx);
	return 0;
}
#endif /* !MALI_USE_CSF */

#if MALI_USE_CSF
static int kbase_api_mem_alloc_ex(struct kbase_context *kctx,
				  union kbase_ioctl_mem_alloc_ex *alloc_ex)
{
	struct kbase_va_region *reg;
	u64 flags = alloc_ex->in.flags;
	u64 gpu_va;

	/* Calls to this function are inherently asynchronous, with respect to
	 * MMU operations.
	 */
	const enum kbase_caller_mmu_sync_info mmu_sync_info = CALLER_MMU_ASYNC;

	bool gpu_executable = (flags & BASE_MEM_PROT_GPU_EX) && kbase_has_exec_va_zone(kctx);
	bool fixed_or_fixable = (flags & (BASE_MEM_FIXED | BASE_MEM_FIXABLE));

	if (!kbase_mem_allow_alloc(kctx))
		return -EINVAL;

	/* The driver counts the number of FIXABLE and FIXED allocations because
	 * they're not supposed to happen at the same time. However, that is not
	 * a security concern: nothing bad happens if the two types of allocations
	 * are made at the same time. The only reason why the driver is guarding
	 * against them is because there's no client use case that is supposed
	 * to need both of them at the same time, and the driver wants to help
	 * the user space catch some obvious mistake.
	 *
	 * The driver is able to switch from FIXABLE allocations to FIXED and
	 * vice versa, if all the allocations of one kind are freed before trying
	 * to create allocations of a different kind.
	 */
	if ((flags & BASE_MEM_FIXED) && (atomic64_read(&kctx->num_fixable_allocs) > 0))
		return -EINVAL;

	if ((flags & BASE_MEM_FIXABLE) && (atomic64_read(&kctx->num_fixed_allocs) > 0))
		return -EINVAL;

	if (flags & BASEP_MEM_FLAGS_KERNEL_ONLY)
		return -ENOMEM;

	/* The fixed_address parameter must be either a non-zero, page-aligned
	 * value for FIXED allocations or zero for any other kind of allocation.
	 */
	if (flags & BASE_MEM_FIXED) {
		u64 aligned_fixed_address = alloc_ex->in.fixed_address & PAGE_MASK;

		if ((aligned_fixed_address == 0) ||
		    (aligned_fixed_address != alloc_ex->in.fixed_address))
			return -EINVAL;

		gpu_va = aligned_fixed_address;
	} else if (alloc_ex->in.fixed_address != 0) {
		return -EINVAL;
	}

	/* For 64-bit clients, force SAME_VA up to 2^(47)-1.
	 * For 32-bit clients, force SAME_VA up to 2^(32)-1.
	 *
	 * In both cases, the executable and fixed/fixable zones, and
	 * the executable+fixed/fixable zone, are all above this range.
	 */
	if ((!kbase_ctx_flag(kctx, KCTX_COMPAT)) &&
			kbase_ctx_flag(kctx, KCTX_FORCE_SAME_VA)) {
		if (!gpu_executable && !fixed_or_fixable)
			flags |= BASE_MEM_SAME_VA;
	}

	/* If CSF event memory allocation, need to force certain flags.
	 * SAME_VA - GPU address needs to be used as a CPU address, explicit
	 * mmap has to be avoided.
	 * CACHED_CPU - Frequent access to the event memory by CPU.
	 * COHERENT_SYSTEM - No explicit cache maintenance around the access
	 * to event memory so need to leverage the coherency support.
	 */
	if (flags & BASE_MEM_CSF_EVENT) {
		/* We cannot honor this request */
		if (gpu_executable || fixed_or_fixable)
			return -ENOMEM;

		flags |= (BASE_MEM_SAME_VA |
			  BASE_MEM_CACHED_CPU |
			  BASE_MEM_COHERENT_SYSTEM);
	}

	reg = kbase_mem_alloc(kctx, alloc_ex->in.va_pages, alloc_ex->in.commit_pages,
			      alloc_ex->in.extension, &flags, &gpu_va, mmu_sync_info);

	if (!reg)
		return -ENOMEM;

	alloc_ex->out.flags = flags;
	alloc_ex->out.gpu_va = gpu_va;

	return 0;
}

static int kbase_api_mem_alloc(struct kbase_context *kctx, union kbase_ioctl_mem_alloc *alloc)
{
	int ret;
	union kbase_ioctl_mem_alloc_ex mem_alloc_ex = { { 0 } };

	mem_alloc_ex.in.va_pages = alloc->in.va_pages;
	mem_alloc_ex.in.commit_pages = alloc->in.commit_pages;
	mem_alloc_ex.in.extension = alloc->in.extension;
	mem_alloc_ex.in.flags = alloc->in.flags;
	mem_alloc_ex.in.fixed_address = 0;

	ret = kbase_api_mem_alloc_ex(kctx, &mem_alloc_ex);

	alloc->out.flags = mem_alloc_ex.out.flags;
	alloc->out.gpu_va = mem_alloc_ex.out.gpu_va;

	return ret;
}
#else
static int kbase_api_mem_alloc(struct kbase_context *kctx, union kbase_ioctl_mem_alloc *alloc)
{
	struct kbase_va_region *reg;
	u64 flags = alloc->in.flags;
	u64 gpu_va;

	/* Calls to this function are inherently asynchronous, with respect to
	 * MMU operations.
	 */
	const enum kbase_caller_mmu_sync_info mmu_sync_info = CALLER_MMU_ASYNC;

	if (!kbase_mem_allow_alloc(kctx))
		return -EINVAL;

	if (flags & BASEP_MEM_FLAGS_KERNEL_ONLY)
		return -ENOMEM;

	/* Force SAME_VA if a 64-bit client.
	 * The only exception is GPU-executable memory if an EXEC_VA zone
	 * has been initialized. In that case, GPU-executable memory may
	 * or may not be SAME_VA.
	 */
	if ((!kbase_ctx_flag(kctx, KCTX_COMPAT)) && kbase_ctx_flag(kctx, KCTX_FORCE_SAME_VA)) {
		if (!(flags & BASE_MEM_PROT_GPU_EX) || !kbase_has_exec_va_zone(kctx))
			flags |= BASE_MEM_SAME_VA;
	}

	reg = kbase_mem_alloc(kctx, alloc->in.va_pages, alloc->in.commit_pages, alloc->in.extension,
			      &flags, &gpu_va, mmu_sync_info);

	if (!reg)
		return -ENOMEM;

	alloc->out.flags = flags;
	alloc->out.gpu_va = gpu_va;

	return 0;
}
#endif /* MALI_USE_CSF */

static int kbase_api_mem_query(struct kbase_context *kctx,
		union kbase_ioctl_mem_query *query)
{
	return kbase_mem_query(kctx, query->in.gpu_addr,
			query->in.query, &query->out.value);
}

static int kbase_api_mem_free(struct kbase_context *kctx,
		struct kbase_ioctl_mem_free *free)
{
	return kbase_mem_free(kctx, free->gpu_addr);
}

#if !MALI_USE_CSF
static int kbase_api_kinstr_jm_fd(struct kbase_context *kctx,
				  union kbase_kinstr_jm_fd *arg)
{
	return kbase_kinstr_jm_get_fd(kctx->kinstr_jm, arg);
}
#endif

static int kbase_api_hwcnt_reader_setup(struct kbase_context *kctx,
		struct kbase_ioctl_hwcnt_reader_setup *setup)
{
	return kbase_vinstr_hwcnt_reader_setup(kctx->kbdev->vinstr_ctx, setup);
}

static int kbase_api_get_cpu_gpu_timeinfo(struct kbase_context *kctx,
		union kbase_ioctl_get_cpu_gpu_timeinfo *timeinfo)
{
	u32 flags = timeinfo->in.request_flags;
	struct timespec64 ts = { 0 };
	u64 timestamp = 0;
	u64 cycle_cnt = 0;

	kbase_pm_context_active(kctx->kbdev);

	kbase_backend_get_gpu_time(kctx->kbdev,
		(flags & BASE_TIMEINFO_CYCLE_COUNTER_FLAG) ? &cycle_cnt : NULL,
		(flags & BASE_TIMEINFO_TIMESTAMP_FLAG) ? &timestamp : NULL,
		(flags & BASE_TIMEINFO_MONOTONIC_FLAG) ? &ts : NULL);

	if (flags & BASE_TIMEINFO_TIMESTAMP_FLAG)
		timeinfo->out.timestamp = timestamp;

	if (flags & BASE_TIMEINFO_CYCLE_COUNTER_FLAG)
		timeinfo->out.cycle_counter = cycle_cnt;

	if (flags & BASE_TIMEINFO_MONOTONIC_FLAG) {
		timeinfo->out.sec = ts.tv_sec;
		timeinfo->out.nsec = ts.tv_nsec;
	}

	kbase_pm_context_idle(kctx->kbdev);

	return 0;
}

#if IS_ENABLED(CONFIG_MALI_NO_MALI)
static int kbase_api_hwcnt_set(struct kbase_context *kctx,
		struct kbase_ioctl_hwcnt_values *values)
{
	return gpu_model_set_dummy_prfcnt_user_sample(u64_to_user_ptr(values->data), values->size);
}
#endif /* CONFIG_MALI_NO_MALI */

static int kbase_api_disjoint_query(struct kbase_context *kctx,
		struct kbase_ioctl_disjoint_query *query)
{
	query->counter = kbase_disjoint_event_get(kctx->kbdev);

	return 0;
}

static int kbase_api_get_ddk_version(struct kbase_context *kctx,
		struct kbase_ioctl_get_ddk_version *version)
{
	int ret;
	int len = sizeof(KERNEL_SIDE_DDK_VERSION_STRING);

	if (version->version_buffer == 0)
		return len;

	if (version->size < len)
		return -EOVERFLOW;

	ret = copy_to_user(u64_to_user_ptr(version->version_buffer),
			KERNEL_SIDE_DDK_VERSION_STRING,
			sizeof(KERNEL_SIDE_DDK_VERSION_STRING));

	if (ret)
		return -EFAULT;

	return len;
}

/* Defaults for legacy just-in-time memory allocator initialization
 * kernel calls
 */
#define DEFAULT_MAX_JIT_ALLOCATIONS 255
#define JIT_LEGACY_TRIM_LEVEL (0) /* No trimming */

static int kbase_api_mem_jit_init_10_2(struct kbase_context *kctx,
		struct kbase_ioctl_mem_jit_init_10_2 *jit_init)
{
	kctx->jit_version = 1;

	/* since no phys_pages parameter, use the maximum: va_pages */
	return kbase_region_tracker_init_jit(kctx, jit_init->va_pages,
			DEFAULT_MAX_JIT_ALLOCATIONS,
			JIT_LEGACY_TRIM_LEVEL, BASE_MEM_GROUP_DEFAULT,
			jit_init->va_pages);
}

static int kbase_api_mem_jit_init_11_5(struct kbase_context *kctx,
		struct kbase_ioctl_mem_jit_init_11_5 *jit_init)
{
	int i;

	kctx->jit_version = 2;

	for (i = 0; i < sizeof(jit_init->padding); i++) {
		/* Ensure all padding bytes are 0 for potential future
		 * extension
		 */
		if (jit_init->padding[i])
			return -EINVAL;
	}

	/* since no phys_pages parameter, use the maximum: va_pages */
	return kbase_region_tracker_init_jit(kctx, jit_init->va_pages,
			jit_init->max_allocations, jit_init->trim_level,
			jit_init->group_id, jit_init->va_pages);
}

static int kbase_api_mem_jit_init(struct kbase_context *kctx,
		struct kbase_ioctl_mem_jit_init *jit_init)
{
	int i;

	kctx->jit_version = 3;

	for (i = 0; i < sizeof(jit_init->padding); i++) {
		/* Ensure all padding bytes are 0 for potential future
		 * extension
		 */
		if (jit_init->padding[i])
			return -EINVAL;
	}

	return kbase_region_tracker_init_jit(kctx, jit_init->va_pages,
			jit_init->max_allocations, jit_init->trim_level,
			jit_init->group_id, jit_init->phys_pages);
}

static int kbase_api_mem_exec_init(struct kbase_context *kctx,
		struct kbase_ioctl_mem_exec_init *exec_init)
{
	return kbase_region_tracker_init_exec(kctx, exec_init->va_pages);
}

static int kbase_api_mem_sync(struct kbase_context *kctx,
		struct kbase_ioctl_mem_sync *sync)
{
	struct basep_syncset sset = {
		.mem_handle.basep.handle = sync->handle,
		.user_addr = sync->user_addr,
		.size = sync->size,
		.type = sync->type
	};

	return kbase_sync_now(kctx, &sset);
}

static int kbase_api_mem_find_cpu_offset(struct kbase_context *kctx,
		union kbase_ioctl_mem_find_cpu_offset *find)
{
	return kbasep_find_enclosing_cpu_mapping_offset(
			kctx,
			find->in.cpu_addr,
			find->in.size,
			&find->out.offset);
}

static int kbase_api_mem_find_gpu_start_and_offset(struct kbase_context *kctx,
		union kbase_ioctl_mem_find_gpu_start_and_offset *find)
{
	return kbasep_find_enclosing_gpu_mapping_start_and_offset(
			kctx,
			find->in.gpu_addr,
			find->in.size,
			&find->out.start,
			&find->out.offset);
}

static int kbase_api_get_context_id(struct kbase_context *kctx,
		struct kbase_ioctl_get_context_id *info)
{
	info->id = kctx->id;

	return 0;
}

static int kbase_api_tlstream_acquire(struct kbase_context *kctx,
		struct kbase_ioctl_tlstream_acquire *acquire)
{
	return kbase_timeline_io_acquire(kctx->kbdev, acquire->flags);
}

static int kbase_api_tlstream_flush(struct kbase_context *kctx)
{
	kbase_timeline_streams_flush(kctx->kbdev->timeline);

	return 0;
}

static int kbase_api_mem_commit(struct kbase_context *kctx,
		struct kbase_ioctl_mem_commit *commit)
{
	return kbase_mem_commit(kctx, commit->gpu_addr, commit->pages);
}

static int kbase_api_mem_alias(struct kbase_context *kctx,
		union kbase_ioctl_mem_alias *alias)
{
	struct base_mem_aliasing_info *ai;
	u64 flags;
	int err;

	if (alias->in.nents == 0 || alias->in.nents > BASE_MEM_ALIAS_MAX_ENTS)
		return -EINVAL;

	ai = vmalloc(sizeof(*ai) * alias->in.nents);
	if (!ai)
		return -ENOMEM;

	err = copy_from_user(ai,
			u64_to_user_ptr(alias->in.aliasing_info),
			sizeof(*ai) * alias->in.nents);
	if (err) {
		vfree(ai);
		return -EFAULT;
	}

	flags = alias->in.flags;
	if (flags & BASEP_MEM_FLAGS_KERNEL_ONLY) {
		vfree(ai);
		return -EINVAL;
	}

	alias->out.gpu_va = kbase_mem_alias(kctx, &flags,
			alias->in.stride, alias->in.nents,
			ai, &alias->out.va_pages);

	alias->out.flags = flags;

	vfree(ai);

	if (alias->out.gpu_va == 0)
		return -ENOMEM;

	return 0;
}

static int kbase_api_mem_import(struct kbase_context *kctx,
		union kbase_ioctl_mem_import *import)
{
	int ret;
	u64 flags = import->in.flags;

	if (flags & BASEP_MEM_FLAGS_KERNEL_ONLY)
		return -ENOMEM;

	ret = kbase_mem_import(kctx,
			import->in.type,
			u64_to_user_ptr(import->in.phandle),
			import->in.padding,
			&import->out.gpu_va,
			&import->out.va_pages,
			&flags);

	import->out.flags = flags;

	return ret;
}

static int kbase_api_mem_flags_change(struct kbase_context *kctx,
		struct kbase_ioctl_mem_flags_change *change)
{
	if (change->flags & BASEP_MEM_FLAGS_KERNEL_ONLY)
		return -ENOMEM;

	return kbase_mem_flags_change(kctx, change->gpu_va,
			change->flags, change->mask);
}

static int kbase_api_stream_create(struct kbase_context *kctx,
		struct kbase_ioctl_stream_create *stream)
{
#if defined(CONFIG_SYNC) || defined(CONFIG_SYNC_FILE)
	int fd, ret;

	/* Name must be NULL-terminated and padded with NULLs, so check last
	 * character is NULL
	 */
	if (stream->name[sizeof(stream->name)-1] != 0)
		return -EINVAL;

	ret = kbase_sync_fence_stream_create(stream->name, &fd);

	if (ret)
		return ret;
	return fd;
#else
	return -ENOENT;
#endif
}

static int kbase_api_fence_validate(struct kbase_context *kctx,
		struct kbase_ioctl_fence_validate *validate)
{
#if defined(CONFIG_SYNC) || defined(CONFIG_SYNC_FILE)
	return kbase_sync_fence_validate(validate->fd);
#else
	return -ENOENT;
#endif
}

static int kbase_api_mem_profile_add(struct kbase_context *kctx,
		struct kbase_ioctl_mem_profile_add *data)
{
	char *buf;
	int err;

	if (data->len > KBASE_MEM_PROFILE_MAX_BUF_SIZE) {
		dev_err(kctx->kbdev->dev, "mem_profile_add: buffer too big\n");
		return -EINVAL;
	}

	buf = kmalloc(data->len, GFP_KERNEL);
	if (ZERO_OR_NULL_PTR(buf))
		return -ENOMEM;

	err = copy_from_user(buf, u64_to_user_ptr(data->buffer),
			data->len);
	if (err) {
		kfree(buf);
		return -EFAULT;
	}

	return kbasep_mem_profile_debugfs_insert(kctx, buf, data->len);
}

#if !MALI_USE_CSF
static int kbase_api_soft_event_update(struct kbase_context *kctx,
		struct kbase_ioctl_soft_event_update *update)
{
	if (update->flags != 0)
		return -EINVAL;

	return kbase_soft_event_update(kctx, update->event, update->new_status);
}
#endif /* !MALI_USE_CSF */

static int kbase_api_sticky_resource_map(struct kbase_context *kctx,
		struct kbase_ioctl_sticky_resource_map *map)
{
	int ret;
	u64 i;
	u64 gpu_addr[BASE_EXT_RES_COUNT_MAX];

	if (!map->count || map->count > BASE_EXT_RES_COUNT_MAX)
		return -EOVERFLOW;

	ret = copy_from_user(gpu_addr, u64_to_user_ptr(map->address),
			sizeof(u64) * map->count);

	if (ret != 0)
		return -EFAULT;

	kbase_gpu_vm_lock(kctx);

	for (i = 0; i < map->count; i++) {
		if (!kbase_sticky_resource_acquire(kctx, gpu_addr[i])) {
			/* Invalid resource */
			ret = -EINVAL;
			break;
		}
	}

	if (ret != 0) {
		while (i > 0) {
			i--;
			kbase_sticky_resource_release_force(kctx, NULL, gpu_addr[i]);
		}
	}

	kbase_gpu_vm_unlock(kctx);

	return ret;
}

static int kbase_api_sticky_resource_unmap(struct kbase_context *kctx,
		struct kbase_ioctl_sticky_resource_unmap *unmap)
{
	int ret;
	u64 i;
	u64 gpu_addr[BASE_EXT_RES_COUNT_MAX];

	if (!unmap->count || unmap->count > BASE_EXT_RES_COUNT_MAX)
		return -EOVERFLOW;

	ret = copy_from_user(gpu_addr, u64_to_user_ptr(unmap->address),
			sizeof(u64) * unmap->count);

	if (ret != 0)
		return -EFAULT;

	kbase_gpu_vm_lock(kctx);

	for (i = 0; i < unmap->count; i++) {
		if (!kbase_sticky_resource_release_force(kctx, NULL, gpu_addr[i])) {
			/* Invalid resource, but we keep going anyway */
			ret = -EINVAL;
		}
	}

	kbase_gpu_vm_unlock(kctx);

	return ret;
}

#if MALI_UNIT_TEST

static int kbase_api_tlstream_stats(struct kbase_context *kctx,
		struct kbase_ioctl_tlstream_stats *stats)
{
	kbase_timeline_stats(kctx->kbdev->timeline,
			&stats->bytes_collected,
			&stats->bytes_generated);

	return 0;
}
#endif /* MALI_UNIT_TEST */

#if MALI_USE_CSF
static int kbasep_cs_event_signal(struct kbase_context *kctx)
{
	kbase_csf_event_signal_notify_gpu(kctx);
	return 0;
}

static int kbasep_cs_queue_register(struct kbase_context *kctx,
			      struct kbase_ioctl_cs_queue_register *reg)
{
	kctx->jit_group_id = BASE_MEM_GROUP_DEFAULT;

	return kbase_csf_queue_register(kctx, reg);
}

static int kbasep_cs_queue_register_ex(struct kbase_context *kctx,
			      struct kbase_ioctl_cs_queue_register_ex *reg)
{
	kctx->jit_group_id = BASE_MEM_GROUP_DEFAULT;

	return kbase_csf_queue_register_ex(kctx, reg);
}

static int kbasep_cs_queue_terminate(struct kbase_context *kctx,
			       struct kbase_ioctl_cs_queue_terminate *term)
{
	kbase_csf_queue_terminate(kctx, term);

	return 0;
}

static int kbasep_cs_queue_bind(struct kbase_context *kctx,
				union kbase_ioctl_cs_queue_bind *bind)
{
	return kbase_csf_queue_bind(kctx, bind);
}

static int kbasep_cs_queue_kick(struct kbase_context *kctx,
				struct kbase_ioctl_cs_queue_kick *kick)
{
	return kbase_csf_queue_kick(kctx, kick);
}

static int kbasep_cs_queue_group_create_1_6(
	struct kbase_context *kctx,
	union kbase_ioctl_cs_queue_group_create_1_6 *create)
{
	union kbase_ioctl_cs_queue_group_create
		new_create = { .in = {
				       .tiler_mask = create->in.tiler_mask,
				       .fragment_mask =
					       create->in.fragment_mask,
				       .compute_mask = create->in.compute_mask,
				       .cs_min = create->in.cs_min,
				       .priority = create->in.priority,
				       .tiler_max = create->in.tiler_max,
				       .fragment_max = create->in.fragment_max,
				       .compute_max = create->in.compute_max,
			       } };

	int ret = kbase_csf_queue_group_create(kctx, &new_create);

	create->out.group_handle = new_create.out.group_handle;
	create->out.group_uid = new_create.out.group_uid;

	return ret;
}
static int kbasep_cs_queue_group_create(struct kbase_context *kctx,
			     union kbase_ioctl_cs_queue_group_create *create)
{
	return kbase_csf_queue_group_create(kctx, create);
}

static int kbasep_cs_queue_group_terminate(struct kbase_context *kctx,
		struct kbase_ioctl_cs_queue_group_term *term)
{
	kbase_csf_queue_group_terminate(kctx, term->group_handle);

	return 0;
}

static int kbasep_kcpu_queue_new(struct kbase_context *kctx,
		struct kbase_ioctl_kcpu_queue_new *new)
{
	return kbase_csf_kcpu_queue_new(kctx, new);
}

static int kbasep_kcpu_queue_delete(struct kbase_context *kctx,
		struct kbase_ioctl_kcpu_queue_delete *delete)
{
	return kbase_csf_kcpu_queue_delete(kctx, delete);
}

static int kbasep_kcpu_queue_enqueue(struct kbase_context *kctx,
		struct kbase_ioctl_kcpu_queue_enqueue *enqueue)
{
	return kbase_csf_kcpu_queue_enqueue(kctx, enqueue);
}

static int kbasep_cs_tiler_heap_init(struct kbase_context *kctx,
		union kbase_ioctl_cs_tiler_heap_init *heap_init)
{
	if (heap_init->in.group_id >= MEMORY_GROUP_MANAGER_NR_GROUPS)
		return -EINVAL;
	else
		kctx->jit_group_id = heap_init->in.group_id;

	return kbase_csf_tiler_heap_init(kctx, heap_init->in.chunk_size,
					 heap_init->in.initial_chunks, heap_init->in.max_chunks,
					 heap_init->in.target_in_flight, heap_init->in.buf_desc_va,
					 &heap_init->out.gpu_heap_va,
					 &heap_init->out.first_chunk_va);
}

static int kbasep_cs_tiler_heap_init_1_13(struct kbase_context *kctx,
					  union kbase_ioctl_cs_tiler_heap_init_1_13 *heap_init)
{
	kctx->jit_group_id = heap_init->in.group_id;

	return kbase_csf_tiler_heap_init(kctx, heap_init->in.chunk_size,
					 heap_init->in.initial_chunks, heap_init->in.max_chunks,
					 heap_init->in.target_in_flight, 0,
					 &heap_init->out.gpu_heap_va,
					 &heap_init->out.first_chunk_va);
}

static int kbasep_cs_tiler_heap_term(struct kbase_context *kctx,
		struct kbase_ioctl_cs_tiler_heap_term *heap_term)
{
	return kbase_csf_tiler_heap_term(kctx, heap_term->gpu_heap_va);
}

static int kbase_ioctl_cs_get_glb_iface(struct kbase_context *kctx,
		union kbase_ioctl_cs_get_glb_iface *param)
{
	struct basep_cs_stream_control *stream_data = NULL;
	struct basep_cs_group_control *group_data = NULL;
	void __user *user_groups, *user_streams;
	int err = 0;
	u32 const max_group_num = param->in.max_group_num;
	u32 const max_total_stream_num = param->in.max_total_stream_num;

	if (max_group_num > MAX_SUPPORTED_CSGS)
		return -EINVAL;

	if (max_total_stream_num >
		MAX_SUPPORTED_CSGS * MAX_SUPPORTED_STREAMS_PER_GROUP)
		return -EINVAL;

	user_groups = u64_to_user_ptr(param->in.groups_ptr);
	user_streams = u64_to_user_ptr(param->in.streams_ptr);

	if (max_group_num > 0) {
		if (!user_groups)
			err = -EINVAL;
		else {
			group_data = kcalloc(max_group_num,
				sizeof(*group_data), GFP_KERNEL);
			if (!group_data)
				err = -ENOMEM;
		}
	}

	if (max_total_stream_num > 0) {
		if (!user_streams)
			err = -EINVAL;
		else {
			stream_data = kcalloc(max_total_stream_num,
				sizeof(*stream_data), GFP_KERNEL);
			if (!stream_data)
				err = -ENOMEM;
		}
	}

	if (!err) {
		param->out.total_stream_num = kbase_csf_firmware_get_glb_iface(
			kctx->kbdev, group_data, max_group_num, stream_data,
			max_total_stream_num, &param->out.glb_version,
			&param->out.features, &param->out.group_num,
			&param->out.prfcnt_size, &param->out.instr_features);

		if (copy_to_user(user_groups, group_data,
			MIN(max_group_num, param->out.group_num) *
				sizeof(*group_data)))
			err = -EFAULT;
	}

	if (!err)
		if (copy_to_user(user_streams, stream_data,
			MIN(max_total_stream_num, param->out.total_stream_num) *
				sizeof(*stream_data)))
			err = -EFAULT;

	kfree(group_data);
	kfree(stream_data);
	return err;
}

static int kbasep_ioctl_cs_cpu_queue_dump(struct kbase_context *kctx,
			struct kbase_ioctl_cs_cpu_queue_info *cpu_queue_info)
{
	return kbase_csf_cpu_queue_dump(kctx, cpu_queue_info->buffer,
					cpu_queue_info->size);
}

#define POWER_DOWN_LATEST_FLUSH_VALUE ((u32)1)
static int kbase_ioctl_read_user_page(struct kbase_context *kctx,
				      union kbase_ioctl_read_user_page *user_page)
{
	struct kbase_device *kbdev = kctx->kbdev;
	unsigned long flags;

	/* As of now, only LATEST_FLUSH is supported */
	if (unlikely(user_page->in.offset != LATEST_FLUSH))
		return -EINVAL;

	/* Validating padding that must be zero */
	if (unlikely(user_page->in.padding != 0))
		return -EINVAL;

	spin_lock_irqsave(&kbdev->hwaccess_lock, flags);
	if (!kbdev->pm.backend.gpu_powered)
		user_page->out.val_lo = POWER_DOWN_LATEST_FLUSH_VALUE;
	else
		user_page->out.val_lo = kbase_reg_read(kbdev, USER_REG(LATEST_FLUSH));
	user_page->out.val_hi = 0;
	spin_unlock_irqrestore(&kbdev->hwaccess_lock, flags);

	return 0;
}
#endif /* MALI_USE_CSF */

static int kbasep_ioctl_context_priority_check(struct kbase_context *kctx,
			struct kbase_ioctl_context_priority_check *priority_check)
{
#if MALI_USE_CSF
	priority_check->priority = kbase_csf_priority_check(kctx->kbdev, priority_check->priority);
#else
	base_jd_prio req_priority = (base_jd_prio)priority_check->priority;

	priority_check->priority = (u8)kbase_js_priority_check(kctx->kbdev, req_priority);
#endif
	return 0;
}

#define KBASE_HANDLE_IOCTL(cmd, function, arg)                                 \
	do {                                                                   \
		int ret;                                                       \
		BUILD_BUG_ON(_IOC_DIR(cmd) != _IOC_NONE);                      \
		dev_dbg(arg->kbdev->dev, "Enter ioctl %s\n", #function);       \
		ret = function(arg);                                           \
		dev_dbg(arg->kbdev->dev, "Return %d from ioctl %s\n", ret,     \
			#function);                                            \
		return ret;                                                    \
	} while (0)

#define KBASE_HANDLE_IOCTL_IN(cmd, function, type, arg)                        \
	do {                                                                   \
		type param;                                                    \
		int ret, err;                                                  \
		dev_dbg(arg->kbdev->dev, "Enter ioctl %s\n", #function);       \
		BUILD_BUG_ON(_IOC_DIR(cmd) != _IOC_WRITE);                     \
		BUILD_BUG_ON(sizeof(param) != _IOC_SIZE(cmd));                 \
		err = copy_from_user(&param, uarg, sizeof(param));             \
		if (err)                                                       \
			return -EFAULT;                                        \
		ret = function(arg, &param);                                   \
		dev_dbg(arg->kbdev->dev, "Return %d from ioctl %s\n", ret,     \
			#function);                                            \
		return ret;                                                    \
	} while (0)

#define KBASE_HANDLE_IOCTL_OUT(cmd, function, type, arg)                       \
	do {                                                                   \
		type param;                                                    \
		int ret, err;                                                  \
		dev_dbg(arg->kbdev->dev, "Enter ioctl %s\n", #function);       \
		BUILD_BUG_ON(_IOC_DIR(cmd) != _IOC_READ);                      \
		BUILD_BUG_ON(sizeof(param) != _IOC_SIZE(cmd));                 \
		memset(&param, 0, sizeof(param));                              \
		ret = function(arg, &param);                                   \
		err = copy_to_user(uarg, &param, sizeof(param));               \
		if (err)                                                       \
			return -EFAULT;                                        \
		dev_dbg(arg->kbdev->dev, "Return %d from ioctl %s\n", ret,     \
			#function);                                            \
		return ret;                                                    \
	} while (0)

#define KBASE_HANDLE_IOCTL_INOUT(cmd, function, type, arg)                     \
	do {                                                                   \
		type param;                                                    \
		int ret, err;                                                  \
		dev_dbg(arg->kbdev->dev, "Enter ioctl %s\n", #function);       \
		BUILD_BUG_ON(_IOC_DIR(cmd) != (_IOC_WRITE | _IOC_READ));       \
		BUILD_BUG_ON(sizeof(param) != _IOC_SIZE(cmd));                 \
		err = copy_from_user(&param, uarg, sizeof(param));             \
		if (err)                                                       \
			return -EFAULT;                                        \
		ret = function(arg, &param);                                   \
		err = copy_to_user(uarg, &param, sizeof(param));               \
		if (err)                                                       \
			return -EFAULT;                                        \
		dev_dbg(arg->kbdev->dev, "Return %d from ioctl %s\n", ret,     \
			#function);                                            \
		return ret;                                                    \
	} while (0)

static int kbasep_ioctl_set_limited_core_count(struct kbase_context *kctx,
			struct kbase_ioctl_set_limited_core_count *set_limited_core_count)
{
	const u64 shader_core_mask =
		kbase_pm_get_present_cores(kctx->kbdev, KBASE_PM_CORE_SHADER);
	const u64 limited_core_mask =
		((u64)1 << (set_limited_core_count->max_core_count)) - 1;

	if ((shader_core_mask & limited_core_mask) == 0) {
		/* At least one shader core must be available after applying the mask */
		return -EINVAL;
	}

	kctx->limited_core_mask = limited_core_mask;
	return 0;
}

static long kbase_ioctl(struct file *filp, unsigned int cmd, unsigned long arg)
{
	struct kbase_file *const kfile = filp->private_data;
	struct kbase_context *kctx = NULL;
	struct kbase_device *kbdev = kfile->kbdev;
	void __user *uarg = (void __user *)arg;

	/* Only these ioctls are available until setup is complete */
	switch (cmd) {
	case KBASE_IOCTL_VERSION_CHECK:
		KBASE_HANDLE_IOCTL_INOUT(KBASE_IOCTL_VERSION_CHECK,
				kbase_api_handshake,
				struct kbase_ioctl_version_check,
				kfile);
		break;

	case KBASE_IOCTL_VERSION_CHECK_RESERVED:
		KBASE_HANDLE_IOCTL_INOUT(KBASE_IOCTL_VERSION_CHECK_RESERVED,
				kbase_api_handshake_dummy,
				struct kbase_ioctl_version_check,
				kfile);
		break;

	case KBASE_IOCTL_SET_FLAGS:
		KBASE_HANDLE_IOCTL_IN(KBASE_IOCTL_SET_FLAGS,
				kbase_api_set_flags,
				struct kbase_ioctl_set_flags,
				kfile);
		break;

#if !MALI_USE_CSF
	case KBASE_IOCTL_APC_REQUEST:
		KBASE_HANDLE_IOCTL_IN(KBASE_IOCTL_APC_REQUEST,
				kbase_api_apc_request,
				struct kbase_ioctl_apc_request,
				kfile);
		break;
#endif

	case KBASE_IOCTL_KINSTR_PRFCNT_ENUM_INFO:
		KBASE_HANDLE_IOCTL_INOUT(
			KBASE_IOCTL_KINSTR_PRFCNT_ENUM_INFO,
			kbase_api_kinstr_prfcnt_enum_info,
			struct kbase_ioctl_kinstr_prfcnt_enum_info, kfile);
		break;

	case KBASE_IOCTL_KINSTR_PRFCNT_SETUP:
		KBASE_HANDLE_IOCTL_INOUT(KBASE_IOCTL_KINSTR_PRFCNT_SETUP,
					 kbase_api_kinstr_prfcnt_setup,
					 union kbase_ioctl_kinstr_prfcnt_setup,
					 kfile);
		break;
	case KBASE_IOCTL_GET_GPUPROPS:
		KBASE_HANDLE_IOCTL_IN(KBASE_IOCTL_GET_GPUPROPS, kbase_api_get_gpuprops,
				      struct kbase_ioctl_get_gpuprops, kfile);
		break;
	}

	kctx = kbase_file_get_kctx_if_setup_complete(kfile);
	if (unlikely(!kctx))
		return -EPERM;

	/* Normal ioctls */
	switch (cmd) {
#if !MALI_USE_CSF
	case KBASE_IOCTL_JOB_SUBMIT:
		KBASE_HANDLE_IOCTL_IN(KBASE_IOCTL_JOB_SUBMIT,
				kbase_api_job_submit,
				struct kbase_ioctl_job_submit,
				kctx);
		break;
#endif /* !MALI_USE_CSF */
#if !MALI_USE_CSF
	case KBASE_IOCTL_POST_TERM:
		KBASE_HANDLE_IOCTL(KBASE_IOCTL_POST_TERM,
				kbase_api_post_term,
				kctx);
		break;
#endif /* !MALI_USE_CSF */
	case KBASE_IOCTL_MEM_ALLOC:
		KBASE_HANDLE_IOCTL_INOUT(KBASE_IOCTL_MEM_ALLOC,
				kbase_api_mem_alloc,
				union kbase_ioctl_mem_alloc,
				kctx);
		break;
#if MALI_USE_CSF
	case KBASE_IOCTL_MEM_ALLOC_EX:
		KBASE_HANDLE_IOCTL_INOUT(KBASE_IOCTL_MEM_ALLOC_EX, kbase_api_mem_alloc_ex,
					 union kbase_ioctl_mem_alloc_ex, kctx);
		break;
#endif
	case KBASE_IOCTL_MEM_QUERY:
		KBASE_HANDLE_IOCTL_INOUT(KBASE_IOCTL_MEM_QUERY,
				kbase_api_mem_query,
				union kbase_ioctl_mem_query,
				kctx);
		break;
	case KBASE_IOCTL_MEM_FREE:
		KBASE_HANDLE_IOCTL_IN(KBASE_IOCTL_MEM_FREE,
				kbase_api_mem_free,
				struct kbase_ioctl_mem_free,
				kctx);
		break;
	case KBASE_IOCTL_DISJOINT_QUERY:
		KBASE_HANDLE_IOCTL_OUT(KBASE_IOCTL_DISJOINT_QUERY,
				kbase_api_disjoint_query,
				struct kbase_ioctl_disjoint_query,
				kctx);
		break;
	case KBASE_IOCTL_GET_DDK_VERSION:
		KBASE_HANDLE_IOCTL_IN(KBASE_IOCTL_GET_DDK_VERSION,
				kbase_api_get_ddk_version,
				struct kbase_ioctl_get_ddk_version,
				kctx);
		break;
	case KBASE_IOCTL_MEM_JIT_INIT_10_2:
		KBASE_HANDLE_IOCTL_IN(KBASE_IOCTL_MEM_JIT_INIT_10_2,
				kbase_api_mem_jit_init_10_2,
				struct kbase_ioctl_mem_jit_init_10_2,
				kctx);
		break;
	case KBASE_IOCTL_MEM_JIT_INIT_11_5:
		KBASE_HANDLE_IOCTL_IN(KBASE_IOCTL_MEM_JIT_INIT_11_5,
				kbase_api_mem_jit_init_11_5,
				struct kbase_ioctl_mem_jit_init_11_5,
				kctx);
		break;
	case KBASE_IOCTL_MEM_JIT_INIT:
		KBASE_HANDLE_IOCTL_IN(KBASE_IOCTL_MEM_JIT_INIT,
				kbase_api_mem_jit_init,
				struct kbase_ioctl_mem_jit_init,
				kctx);
		break;
	case KBASE_IOCTL_MEM_EXEC_INIT:
		KBASE_HANDLE_IOCTL_IN(KBASE_IOCTL_MEM_EXEC_INIT,
				kbase_api_mem_exec_init,
				struct kbase_ioctl_mem_exec_init,
				kctx);
		break;
	case KBASE_IOCTL_MEM_SYNC:
		KBASE_HANDLE_IOCTL_IN(KBASE_IOCTL_MEM_SYNC,
				kbase_api_mem_sync,
				struct kbase_ioctl_mem_sync,
				kctx);
		break;
	case KBASE_IOCTL_MEM_FIND_CPU_OFFSET:
		KBASE_HANDLE_IOCTL_INOUT(KBASE_IOCTL_MEM_FIND_CPU_OFFSET,
				kbase_api_mem_find_cpu_offset,
				union kbase_ioctl_mem_find_cpu_offset,
				kctx);
		break;
	case KBASE_IOCTL_MEM_FIND_GPU_START_AND_OFFSET:
		KBASE_HANDLE_IOCTL_INOUT(KBASE_IOCTL_MEM_FIND_GPU_START_AND_OFFSET,
				kbase_api_mem_find_gpu_start_and_offset,
				union kbase_ioctl_mem_find_gpu_start_and_offset,
				kctx);
		break;
	case KBASE_IOCTL_GET_CONTEXT_ID:
		KBASE_HANDLE_IOCTL_OUT(KBASE_IOCTL_GET_CONTEXT_ID,
				kbase_api_get_context_id,
				struct kbase_ioctl_get_context_id,
				kctx);
		break;
	case KBASE_IOCTL_TLSTREAM_ACQUIRE:
		KBASE_HANDLE_IOCTL_IN(KBASE_IOCTL_TLSTREAM_ACQUIRE,
				kbase_api_tlstream_acquire,
				struct kbase_ioctl_tlstream_acquire,
				kctx);
		break;
	case KBASE_IOCTL_TLSTREAM_FLUSH:
		KBASE_HANDLE_IOCTL(KBASE_IOCTL_TLSTREAM_FLUSH,
				kbase_api_tlstream_flush,
				kctx);
		break;
	case KBASE_IOCTL_MEM_COMMIT:
		KBASE_HANDLE_IOCTL_IN(KBASE_IOCTL_MEM_COMMIT,
				kbase_api_mem_commit,
				struct kbase_ioctl_mem_commit,
				kctx);
		break;
	case KBASE_IOCTL_MEM_ALIAS:
		KBASE_HANDLE_IOCTL_INOUT(KBASE_IOCTL_MEM_ALIAS,
				kbase_api_mem_alias,
				union kbase_ioctl_mem_alias,
				kctx);
		break;
	case KBASE_IOCTL_MEM_IMPORT:
		KBASE_HANDLE_IOCTL_INOUT(KBASE_IOCTL_MEM_IMPORT,
				kbase_api_mem_import,
				union kbase_ioctl_mem_import,
				kctx);
		break;
	case KBASE_IOCTL_MEM_FLAGS_CHANGE:
		KBASE_HANDLE_IOCTL_IN(KBASE_IOCTL_MEM_FLAGS_CHANGE,
				kbase_api_mem_flags_change,
				struct kbase_ioctl_mem_flags_change,
				kctx);
		break;
	case KBASE_IOCTL_STREAM_CREATE:
		KBASE_HANDLE_IOCTL_IN(KBASE_IOCTL_STREAM_CREATE,
				kbase_api_stream_create,
				struct kbase_ioctl_stream_create,
				kctx);
		break;
	case KBASE_IOCTL_FENCE_VALIDATE:
		KBASE_HANDLE_IOCTL_IN(KBASE_IOCTL_FENCE_VALIDATE,
				kbase_api_fence_validate,
				struct kbase_ioctl_fence_validate,
				kctx);
		break;
	case KBASE_IOCTL_MEM_PROFILE_ADD:
		KBASE_HANDLE_IOCTL_IN(KBASE_IOCTL_MEM_PROFILE_ADD,
				kbase_api_mem_profile_add,
				struct kbase_ioctl_mem_profile_add,
				kctx);
		break;

#if !MALI_USE_CSF
	case KBASE_IOCTL_SOFT_EVENT_UPDATE:
		KBASE_HANDLE_IOCTL_IN(KBASE_IOCTL_SOFT_EVENT_UPDATE,
				kbase_api_soft_event_update,
				struct kbase_ioctl_soft_event_update,
				kctx);
		break;
#endif /* !MALI_USE_CSF */

	case KBASE_IOCTL_STICKY_RESOURCE_MAP:
		KBASE_HANDLE_IOCTL_IN(KBASE_IOCTL_STICKY_RESOURCE_MAP,
				kbase_api_sticky_resource_map,
				struct kbase_ioctl_sticky_resource_map,
				kctx);
		break;
	case KBASE_IOCTL_STICKY_RESOURCE_UNMAP:
		KBASE_HANDLE_IOCTL_IN(KBASE_IOCTL_STICKY_RESOURCE_UNMAP,
				kbase_api_sticky_resource_unmap,
				struct kbase_ioctl_sticky_resource_unmap,
				kctx);
		break;

	/* Instrumentation. */
#if !MALI_USE_CSF
	case KBASE_IOCTL_KINSTR_JM_FD:
		KBASE_HANDLE_IOCTL_INOUT(KBASE_IOCTL_KINSTR_JM_FD,
				kbase_api_kinstr_jm_fd,
				union kbase_kinstr_jm_fd,
				kctx);
		break;
#endif
	case KBASE_IOCTL_HWCNT_READER_SETUP:
		KBASE_HANDLE_IOCTL_IN(KBASE_IOCTL_HWCNT_READER_SETUP,
				kbase_api_hwcnt_reader_setup,
				struct kbase_ioctl_hwcnt_reader_setup,
				kctx);
		break;
	case KBASE_IOCTL_GET_CPU_GPU_TIMEINFO:
		KBASE_HANDLE_IOCTL_INOUT(KBASE_IOCTL_GET_CPU_GPU_TIMEINFO,
				kbase_api_get_cpu_gpu_timeinfo,
				union kbase_ioctl_get_cpu_gpu_timeinfo,
				kctx);
		break;
#if IS_ENABLED(CONFIG_MALI_NO_MALI)
	case KBASE_IOCTL_HWCNT_SET:
		KBASE_HANDLE_IOCTL_IN(KBASE_IOCTL_HWCNT_SET,
				kbase_api_hwcnt_set,
				struct kbase_ioctl_hwcnt_values,
				kctx);
		break;
#endif /* CONFIG_MALI_NO_MALI */
#ifdef CONFIG_MALI_CINSTR_GWT
	case KBASE_IOCTL_CINSTR_GWT_START:
		KBASE_HANDLE_IOCTL(KBASE_IOCTL_CINSTR_GWT_START,
				kbase_gpu_gwt_start,
				kctx);
		break;
	case KBASE_IOCTL_CINSTR_GWT_STOP:
		KBASE_HANDLE_IOCTL(KBASE_IOCTL_CINSTR_GWT_STOP,
				kbase_gpu_gwt_stop,
				kctx);
		break;
	case KBASE_IOCTL_CINSTR_GWT_DUMP:
		KBASE_HANDLE_IOCTL_INOUT(KBASE_IOCTL_CINSTR_GWT_DUMP,
				kbase_gpu_gwt_dump,
				union kbase_ioctl_cinstr_gwt_dump,
				kctx);
		break;
#endif
#if MALI_USE_CSF
	case KBASE_IOCTL_CS_EVENT_SIGNAL:
		KBASE_HANDLE_IOCTL(KBASE_IOCTL_CS_EVENT_SIGNAL,
				kbasep_cs_event_signal,
				kctx);
		break;
	case KBASE_IOCTL_CS_QUEUE_REGISTER:
		KBASE_HANDLE_IOCTL_IN(KBASE_IOCTL_CS_QUEUE_REGISTER,
				kbasep_cs_queue_register,
				struct kbase_ioctl_cs_queue_register,
				kctx);
		break;
	case KBASE_IOCTL_CS_QUEUE_REGISTER_EX:
		KBASE_HANDLE_IOCTL_IN(KBASE_IOCTL_CS_QUEUE_REGISTER_EX,
				kbasep_cs_queue_register_ex,
				struct kbase_ioctl_cs_queue_register_ex,
				kctx);
		break;
	case KBASE_IOCTL_CS_QUEUE_TERMINATE:
		KBASE_HANDLE_IOCTL_IN(KBASE_IOCTL_CS_QUEUE_TERMINATE,
				kbasep_cs_queue_terminate,
				struct kbase_ioctl_cs_queue_terminate,
				kctx);
		break;
	case KBASE_IOCTL_CS_QUEUE_BIND:
		KBASE_HANDLE_IOCTL_INOUT(KBASE_IOCTL_CS_QUEUE_BIND,
				kbasep_cs_queue_bind,
				union kbase_ioctl_cs_queue_bind,
				kctx);
		break;
	case KBASE_IOCTL_CS_QUEUE_KICK:
		KBASE_HANDLE_IOCTL_IN(KBASE_IOCTL_CS_QUEUE_KICK,
				kbasep_cs_queue_kick,
				struct kbase_ioctl_cs_queue_kick,
				kctx);
		break;
	case KBASE_IOCTL_CS_QUEUE_GROUP_CREATE_1_6:
		KBASE_HANDLE_IOCTL_INOUT(
			KBASE_IOCTL_CS_QUEUE_GROUP_CREATE_1_6,
			kbasep_cs_queue_group_create_1_6,
			union kbase_ioctl_cs_queue_group_create_1_6, kctx);
		break;
	case KBASE_IOCTL_CS_QUEUE_GROUP_CREATE:
		KBASE_HANDLE_IOCTL_INOUT(KBASE_IOCTL_CS_QUEUE_GROUP_CREATE,
				kbasep_cs_queue_group_create,
				union kbase_ioctl_cs_queue_group_create,
				kctx);
		break;
	case KBASE_IOCTL_CS_QUEUE_GROUP_TERMINATE:
		KBASE_HANDLE_IOCTL_IN(KBASE_IOCTL_CS_QUEUE_GROUP_TERMINATE,
				kbasep_cs_queue_group_terminate,
				struct kbase_ioctl_cs_queue_group_term,
				kctx);
		break;
	case KBASE_IOCTL_KCPU_QUEUE_CREATE:
		KBASE_HANDLE_IOCTL_OUT(KBASE_IOCTL_KCPU_QUEUE_CREATE,
				kbasep_kcpu_queue_new,
				struct kbase_ioctl_kcpu_queue_new,
				kctx);
		break;
	case KBASE_IOCTL_KCPU_QUEUE_DELETE:
		KBASE_HANDLE_IOCTL_IN(KBASE_IOCTL_KCPU_QUEUE_DELETE,
				kbasep_kcpu_queue_delete,
				struct kbase_ioctl_kcpu_queue_delete,
				kctx);
		break;
	case KBASE_IOCTL_KCPU_QUEUE_ENQUEUE:
		KBASE_HANDLE_IOCTL_IN(KBASE_IOCTL_KCPU_QUEUE_ENQUEUE,
				kbasep_kcpu_queue_enqueue,
				struct kbase_ioctl_kcpu_queue_enqueue,
				kctx);
		break;
	case KBASE_IOCTL_CS_TILER_HEAP_INIT:
		KBASE_HANDLE_IOCTL_INOUT(KBASE_IOCTL_CS_TILER_HEAP_INIT,
				kbasep_cs_tiler_heap_init,
				union kbase_ioctl_cs_tiler_heap_init,
				kctx);
		break;
	case KBASE_IOCTL_CS_TILER_HEAP_INIT_1_13:
		KBASE_HANDLE_IOCTL_INOUT(KBASE_IOCTL_CS_TILER_HEAP_INIT_1_13,
					 kbasep_cs_tiler_heap_init_1_13,
					 union kbase_ioctl_cs_tiler_heap_init_1_13, kctx);
		break;
	case KBASE_IOCTL_CS_TILER_HEAP_TERM:
		KBASE_HANDLE_IOCTL_IN(KBASE_IOCTL_CS_TILER_HEAP_TERM,
				kbasep_cs_tiler_heap_term,
				struct kbase_ioctl_cs_tiler_heap_term,
				kctx);
		break;
	case KBASE_IOCTL_CS_GET_GLB_IFACE:
		KBASE_HANDLE_IOCTL_INOUT(KBASE_IOCTL_CS_GET_GLB_IFACE,
				kbase_ioctl_cs_get_glb_iface,
				union kbase_ioctl_cs_get_glb_iface,
				kctx);
		break;
	case KBASE_IOCTL_CS_CPU_QUEUE_DUMP:
		KBASE_HANDLE_IOCTL_IN(KBASE_IOCTL_CS_CPU_QUEUE_DUMP,
				kbasep_ioctl_cs_cpu_queue_dump,
				struct kbase_ioctl_cs_cpu_queue_info,
				kctx);
		break;
	case KBASE_IOCTL_READ_USER_PAGE:
		KBASE_HANDLE_IOCTL_INOUT(KBASE_IOCTL_READ_USER_PAGE, kbase_ioctl_read_user_page,
					 union kbase_ioctl_read_user_page, kctx);
		break;
#endif /* MALI_USE_CSF */
#if MALI_UNIT_TEST
	case KBASE_IOCTL_TLSTREAM_STATS:
		KBASE_HANDLE_IOCTL_OUT(KBASE_IOCTL_TLSTREAM_STATS,
				kbase_api_tlstream_stats,
				struct kbase_ioctl_tlstream_stats,
				kctx);
		break;
#endif /* MALI_UNIT_TEST */
	case KBASE_IOCTL_CONTEXT_PRIORITY_CHECK:
		KBASE_HANDLE_IOCTL_INOUT(KBASE_IOCTL_CONTEXT_PRIORITY_CHECK,
				kbasep_ioctl_context_priority_check,
				struct kbase_ioctl_context_priority_check,
				kctx);
		break;
	case KBASE_IOCTL_SET_LIMITED_CORE_COUNT:
		KBASE_HANDLE_IOCTL_IN(KBASE_IOCTL_SET_LIMITED_CORE_COUNT,
				kbasep_ioctl_set_limited_core_count,
				struct kbase_ioctl_set_limited_core_count,
				kctx);
		break;
	case KBASE_IOCTL_BUFFER_LIVENESS_UPDATE:
		KBASE_HANDLE_IOCTL_IN(KBASE_IOCTL_BUFFER_LIVENESS_UPDATE,
				kbase_api_buffer_liveness_update,
				struct kbase_ioctl_buffer_liveness_update,
				kctx);
		break;
	}

	dev_warn(kbdev->dev, "Unknown ioctl 0x%x nr:%d", cmd, _IOC_NR(cmd));

	return -ENOIOCTLCMD;
}

#if MALI_USE_CSF
static ssize_t kbase_read(struct file *filp, char __user *buf, size_t count, loff_t *f_pos)
{
	struct kbase_file *const kfile = filp->private_data;
	struct kbase_context *const kctx =
		kbase_file_get_kctx_if_setup_complete(kfile);
	struct base_csf_notification event_data = {
		.type = BASE_CSF_NOTIFICATION_EVENT };
	const size_t data_size = sizeof(event_data);
	bool read_event = false, read_error = false;

	if (unlikely(!kctx))
		return -EPERM;

	if (count < data_size)
		return -ENOBUFS;

	if (atomic_read(&kctx->event_count))
		read_event = true;
	else
		read_error = kbase_csf_event_read_error(kctx, &event_data);

	if (!read_event && !read_error) {
		bool dump = kbase_csf_cpu_queue_read_dump_req(kctx,
							&event_data);
		/* This condition is not treated as an error.
		 * It is possible that event handling thread was woken up due
		 * to a fault/error that occurred for a queue group, but before
		 * the corresponding fault data was read by the thread the
		 * queue group was already terminated by the userspace.
		 */
		if (!dump)
			dev_dbg(kctx->kbdev->dev,
				"Neither event nor error signaled");
	}

	if (copy_to_user(buf, &event_data, data_size) != 0) {
		dev_warn(kctx->kbdev->dev,
			"Failed to copy data\n");
		return -EFAULT;
	}

	if (read_event)
		atomic_set(&kctx->event_count, 0);

	return data_size;
}
#else /* MALI_USE_CSF */
static ssize_t kbase_read(struct file *filp, char __user *buf, size_t count, loff_t *f_pos)
{
	struct kbase_file *const kfile = filp->private_data;
	struct kbase_context *const kctx =
		kbase_file_get_kctx_if_setup_complete(kfile);
	struct base_jd_event_v2 uevent;
	int out_count = 0;

	if (unlikely(!kctx))
		return -EPERM;

	if (count < sizeof(uevent))
		return -ENOBUFS;

	memset(&uevent, 0, sizeof(uevent));

	do {
		while (kbase_event_dequeue(kctx, &uevent)) {
			if (out_count > 0)
				goto out;

			if (filp->f_flags & O_NONBLOCK)
				return -EAGAIN;

			if (wait_event_interruptible(kctx->event_queue,
					kbase_event_pending(kctx)) != 0)
				return -ERESTARTSYS;
		}
		if (uevent.event_code == BASE_JD_EVENT_DRV_TERMINATED) {
			if (out_count == 0)
				return -EPIPE;
			goto out;
		}

		if (copy_to_user(buf, &uevent, sizeof(uevent)) != 0)
			return -EFAULT;

		buf += sizeof(uevent);
		out_count++;
		count -= sizeof(uevent);
	} while (count >= sizeof(uevent));

 out:
	return out_count * sizeof(uevent);
}
#endif /* MALI_USE_CSF */

static __poll_t kbase_poll(struct file *filp, poll_table *wait)
{
	struct kbase_file *const kfile = filp->private_data;
	struct kbase_context *const kctx =
		kbase_file_get_kctx_if_setup_complete(kfile);

	if (unlikely(!kctx)) {
#if (KERNEL_VERSION(4, 19, 0) > LINUX_VERSION_CODE)
		return POLLERR;
#else
		return EPOLLERR;
#endif
	}

	poll_wait(filp, &kctx->event_queue, wait);
	if (kbase_event_pending(kctx)) {
#if (KERNEL_VERSION(4, 19, 0) > LINUX_VERSION_CODE)
		return POLLIN | POLLRDNORM;
#else
		return EPOLLIN | EPOLLRDNORM;
#endif
	}

	return 0;
}

void _kbase_event_wakeup(struct kbase_context *kctx, bool sync)
{
	KBASE_DEBUG_ASSERT(kctx);
        if(sync) {
	    dev_dbg(kctx->kbdev->dev,
                    "Waking event queue for context %pK (sync)\n", (void *)kctx);
	    wake_up_interruptible_sync(&kctx->event_queue);
        }
        else {
	    dev_dbg(kctx->kbdev->dev,
                    "Waking event queue for context %pK (nosync)\n",(void *)kctx);
	    wake_up_interruptible(&kctx->event_queue);
        }
}

KBASE_EXPORT_TEST_API(_kbase_event_wakeup);

#if MALI_USE_CSF
int kbase_event_pending(struct kbase_context *ctx)
{
	WARN_ON_ONCE(!ctx);

	return (atomic_read(&ctx->event_count) != 0) ||
		kbase_csf_event_error_pending(ctx) ||
		kbase_csf_cpu_queue_dump_needed(ctx);
}
#else
int kbase_event_pending(struct kbase_context *ctx)
{
	KBASE_DEBUG_ASSERT(ctx);

	return (atomic_read(&ctx->event_count) != 0) ||
		(atomic_read(&ctx->event_closed) != 0);
}
#endif

KBASE_EXPORT_TEST_API(kbase_event_pending);

static int kbase_mmap(struct file *const filp, struct vm_area_struct *const vma)
{
	struct kbase_file *const kfile = filp->private_data;
	struct kbase_context *const kctx =
		kbase_file_get_kctx_if_setup_complete(kfile);

	if (unlikely(!kctx))
		return -EPERM;

	return kbase_context_mmap(kctx, vma);
}

static int kbase_check_flags(int flags)
{
	/* Enforce that the driver keeps the O_CLOEXEC flag so that execve() always
	 * closes the file descriptor in a child process.
	 */
	if (0 == (flags & O_CLOEXEC))
		return -EINVAL;

	return 0;
}

static unsigned long kbase_get_unmapped_area(struct file *const filp,
		const unsigned long addr, const unsigned long len,
		const unsigned long pgoff, const unsigned long flags)
{
	struct kbase_file *const kfile = filp->private_data;
	struct kbase_context *const kctx =
		kbase_file_get_kctx_if_setup_complete(kfile);

	if (unlikely(!kctx))
		return -EPERM;

	return kbase_context_get_unmapped_area(kctx, addr, len, pgoff, flags);
}

static const struct file_operations kbase_fops = {
	.owner = THIS_MODULE,
	.open = kbase_open,
	.release = kbase_release,
	.read = kbase_read,
	.poll = kbase_poll,
	.unlocked_ioctl = kbase_ioctl,
	.compat_ioctl = kbase_ioctl,
	.mmap = kbase_mmap,
	.check_flags = kbase_check_flags,
	.get_unmapped_area = kbase_get_unmapped_area,
};

/**
 * power_policy_show - Show callback for the power_policy sysfs file.
 *
 * @dev:	The device this sysfs file is for
 * @attr:	The attributes of the sysfs file
 * @buf:	The output buffer for the sysfs file contents
 *
 * This function is called to get the contents of the power_policy sysfs
 * file. This is a list of the available policies with the currently active one
 * surrounded by square brackets.
 *
 * Return: The number of bytes output to @buf.
 */
static ssize_t power_policy_show(struct device *dev, struct device_attribute *attr, char *const buf)
{
	struct kbase_device *kbdev;
	const struct kbase_pm_policy *current_policy;
	const struct kbase_pm_policy *const *policy_list;
	int policy_count;
	int i;
	ssize_t ret = 0;

	kbdev = to_kbase_device(dev);

	if (!kbdev)
		return -ENODEV;

	current_policy = kbase_pm_get_policy(kbdev);

	policy_count = kbase_pm_list_policies(kbdev, &policy_list);

	for (i = 0; i < policy_count && ret < PAGE_SIZE; i++) {
		if (policy_list[i] == current_policy)
			ret += scnprintf(buf + ret, PAGE_SIZE - ret, "[%s] ", policy_list[i]->name);
		else
			ret += scnprintf(buf + ret, PAGE_SIZE - ret, "%s ", policy_list[i]->name);
	}

	if (ret < PAGE_SIZE - 1) {
		ret += scnprintf(buf + ret, PAGE_SIZE - ret, "\n");
	} else {
		buf[PAGE_SIZE - 2] = '\n';
		buf[PAGE_SIZE - 1] = '\0';
		ret = PAGE_SIZE - 1;
	}

	return ret;
}

/**
 * power_policy_store - Store callback for the power_policy sysfs file.
 *
 * @dev:	The device with sysfs file is for
 * @attr:	The attributes of the sysfs file
 * @buf:	The value written to the sysfs file
 * @count:	The number of bytes to write to the sysfs file
 *
 * This function is called when the power_policy sysfs file is written to.
 * It matches the requested policy against the available policies and if a
 * matching policy is found calls kbase_pm_set_policy() to change the
 * policy.
 *
 * Return: @count if the function succeeded. An error code on failure.
 */
static ssize_t power_policy_store(struct device *dev, struct device_attribute *attr, const char *buf, size_t count)
{
	struct kbase_device *kbdev;
	const struct kbase_pm_policy *new_policy = NULL;
	const struct kbase_pm_policy *const *policy_list;
	int policy_count;
	int i;

	kbdev = to_kbase_device(dev);

	if (!kbdev)
		return -ENODEV;

	policy_count = kbase_pm_list_policies(kbdev, &policy_list);

	for (i = 0; i < policy_count; i++) {
		if (sysfs_streq(policy_list[i]->name, buf)) {
			new_policy = policy_list[i];
			break;
		}
	}

	if (!new_policy) {
		dev_err(dev, "power_policy: policy not found\n");
		return -EINVAL;
	}

	kbase_pm_set_policy(kbdev, new_policy);

	return count;
}

/*
 * The sysfs file power_policy.
 *
 * This is used for obtaining information about the available policies,
 * determining which policy is currently active, and changing the active
 * policy.
 */
static DEVICE_ATTR_RW(power_policy);

/*
 * core_mask_show - Show callback for the core_mask sysfs file.
 *
 * @dev:	The device this sysfs file is for
 * @attr:	The attributes of the sysfs file
 * @buf:	The output buffer for the sysfs file contents
 *
 * This function is called to get the contents of the core_mask sysfs file.
 *
 * Return: The number of bytes output to @buf.
 */
static ssize_t core_mask_show(struct device *dev, struct device_attribute *attr, char * const buf)
{
	struct kbase_device *kbdev;
	unsigned long flags;
	ssize_t ret = 0;

	kbdev = to_kbase_device(dev);

	if (!kbdev)
		return -ENODEV;

	spin_lock_irqsave(&kbdev->hwaccess_lock, flags);

#if MALI_USE_CSF
	ret += scnprintf(buf + ret, PAGE_SIZE - ret,
			 "Current debug core mask : 0x%llX\n",
			 kbdev->pm.debug_core_mask);
	ret += scnprintf(buf + ret, PAGE_SIZE - ret,
			 "Current desired core mask : 0x%llX\n",
			 kbase_pm_ca_get_core_mask(kbdev));
	ret += scnprintf(buf + ret, PAGE_SIZE - ret,
			 "Current in use core mask : 0x%llX\n",
			 kbdev->pm.backend.shaders_avail);
#else
	ret += scnprintf(buf + ret, PAGE_SIZE - ret,
			"Current core mask (JS0) : 0x%llX\n",
			kbdev->pm.debug_core_mask[0]);
	ret += scnprintf(buf + ret, PAGE_SIZE - ret,
			"Current core mask (JS1) : 0x%llX\n",
			kbdev->pm.debug_core_mask[1]);
	ret += scnprintf(buf + ret, PAGE_SIZE - ret,
			"Current core mask (JS2) : 0x%llX\n",
			kbdev->pm.debug_core_mask[2]);
#endif /* MALI_USE_CSF */

	ret += scnprintf(buf + ret, PAGE_SIZE - ret,
			"Available core mask : 0x%llX\n",
			kbdev->gpu_props.props.raw_props.shader_present);

	spin_unlock_irqrestore(&kbdev->hwaccess_lock, flags);

	return ret;
}

/**
 * core_mask_store - Store callback for the core_mask sysfs file.
 *
 * @dev:	The device with sysfs file is for
 * @attr:	The attributes of the sysfs file
 * @buf:	The value written to the sysfs file
 * @count:	The number of bytes to write to the sysfs file
 *
 * This function is called when the core_mask sysfs file is written to.
 *
 * Return: @count if the function succeeded. An error code on failure.
 */
static ssize_t core_mask_store(struct device *dev, struct device_attribute *attr, const char *buf, size_t count)
{
	struct kbase_device *kbdev;
#if MALI_USE_CSF
	u64 new_core_mask;
#else
	u64 new_core_mask[3];
	u64 group0_core_mask;
	int i;
#endif /* MALI_USE_CSF */

	int items;
	ssize_t err = count;
	unsigned long flags;
	u64 shader_present;

	kbdev = to_kbase_device(dev);

	if (!kbdev)
		return -ENODEV;

#if MALI_USE_CSF
	items = sscanf(buf, "%llx", &new_core_mask);

	if (items != 1) {
		dev_err(kbdev->dev,
			"Couldn't process core mask write operation.\n"
			"Use format <core_mask>\n");
		err = -EINVAL;
		goto end;
	}
#else
	items = sscanf(buf, "%llx %llx %llx",
			&new_core_mask[0], &new_core_mask[1],
			&new_core_mask[2]);

	if (items != 1 && items != 3) {
		dev_err(kbdev->dev, "Couldn't process core mask write operation.\n"
			"Use format <core_mask>\n"
			"or <core_mask_js0> <core_mask_js1> <core_mask_js2>\n");
		err = -EINVAL;
		goto end;
	}

	if (items == 1)
		new_core_mask[1] = new_core_mask[2] = new_core_mask[0];
#endif

	rt_mutex_lock(&kbdev->pm.lock);
	spin_lock_irqsave(&kbdev->hwaccess_lock, flags);

	shader_present = kbdev->gpu_props.props.raw_props.shader_present;

#if MALI_USE_CSF
	if ((new_core_mask & shader_present) != new_core_mask) {
		dev_err(dev,
			"Invalid core mask 0x%llX: Includes non-existent cores (present = 0x%llX)",
			new_core_mask, shader_present);
		err = -EINVAL;
		goto unlock;

	} else if (!(new_core_mask & shader_present &
		     kbdev->pm.backend.ca_cores_enabled)) {
		dev_err(dev,
			"Invalid core mask 0x%llX: No intersection with currently available cores (present = 0x%llX, CA enabled = 0x%llX\n",
			new_core_mask,
			kbdev->gpu_props.props.raw_props.shader_present,
			kbdev->pm.backend.ca_cores_enabled);
		err = -EINVAL;
		goto unlock;
	}

	if (kbdev->pm.debug_core_mask != new_core_mask)
		kbase_pm_set_debug_core_mask(kbdev, new_core_mask);
#else
	group0_core_mask = kbdev->gpu_props.props.coherency_info.group[0].core_mask;

	for (i = 0; i < 3; ++i) {
		if ((new_core_mask[i] & shader_present) != new_core_mask[i]) {
			dev_err(dev, "Invalid core mask 0x%llX for JS %d: Includes non-existent cores (present = 0x%llX)",
					new_core_mask[i], i, shader_present);
			err = -EINVAL;
			goto unlock;

		} else if (!(new_core_mask[i] & shader_present & kbdev->pm.backend.ca_cores_enabled)) {
			dev_err(dev, "Invalid core mask 0x%llX for JS %d: No intersection with currently available cores (present = 0x%llX, CA enabled = 0x%llX\n",
					new_core_mask[i], i,
					kbdev->gpu_props.props.raw_props.shader_present,
					kbdev->pm.backend.ca_cores_enabled);
			err = -EINVAL;
			goto unlock;

		} else if (!(new_core_mask[i] & group0_core_mask)) {
			dev_err(dev, "Invalid core mask 0x%llX for JS %d: No intersection with group 0 core mask 0x%llX\n",
					new_core_mask[i], i, group0_core_mask);
			err = -EINVAL;
			goto unlock;
		} else if (!(new_core_mask[i] & kbdev->gpu_props.curr_config.shader_present)) {
			dev_err(dev, "Invalid core mask 0x%llX for JS %d: No intersection with current core mask 0x%llX\n",
					new_core_mask[i], i, kbdev->gpu_props.curr_config.shader_present);
			err = -EINVAL;
			goto unlock;
		}
	}

	if (kbdev->pm.debug_core_mask[0] != new_core_mask[0] ||
			kbdev->pm.debug_core_mask[1] !=
					new_core_mask[1] ||
			kbdev->pm.debug_core_mask[2] !=
					new_core_mask[2]) {

		kbase_pm_set_debug_core_mask(kbdev, new_core_mask[0],
				new_core_mask[1], new_core_mask[2]);
	}
#endif /* MALI_USE_CSF */

unlock:
	spin_unlock_irqrestore(&kbdev->hwaccess_lock, flags);
	rt_mutex_unlock(&kbdev->pm.lock);
end:
	return err;
}

/*
 * The sysfs file core_mask.
 *
 * This is used to restrict shader core availability for debugging purposes.
 * Reading it will show the current core mask and the mask of cores available.
 * Writing to it will set the current core mask.
 */
static DEVICE_ATTR_RW(core_mask);

#if !MALI_USE_CSF
/**
 * soft_job_timeout_store - Store callback for the soft_job_timeout sysfs
 * file.
 *
 * @dev: The device this sysfs file is for.
 * @attr: The attributes of the sysfs file.
 * @buf: The value written to the sysfs file.
 * @count: The number of bytes to write to the sysfs file.
 *
 * This allows setting the timeout for software jobs. Waiting soft event wait
 * jobs will be cancelled after this period expires, while soft fence wait jobs
 * will print debug information if the fence debug feature is enabled.
 *
 * This is expressed in milliseconds.
 *
 * Return: count if the function succeeded. An error code on failure.
 */
static ssize_t soft_job_timeout_store(struct device *dev,
				      struct device_attribute *attr,
				      const char *buf, size_t count)
{
	struct kbase_device *kbdev;
	int soft_job_timeout_ms;

	kbdev = to_kbase_device(dev);
	if (!kbdev)
		return -ENODEV;

	if ((kstrtoint(buf, 0, &soft_job_timeout_ms) != 0) ||
	    (soft_job_timeout_ms <= 0))
		return -EINVAL;

	atomic_set(&kbdev->js_data.soft_job_timeout_ms,
		   soft_job_timeout_ms);

	return count;
}

/**
 * soft_job_timeout_show - Show callback for the soft_job_timeout sysfs
 * file.
 *
 * @dev: The device this sysfs file is for.
 * @attr: The attributes of the sysfs file.
 * @buf: The output buffer for the sysfs file contents.
 *
 * This will return the timeout for the software jobs.
 *
 * Return: The number of bytes output to buf.
 */
static ssize_t soft_job_timeout_show(struct device *dev,
				       struct device_attribute *attr,
				       char * const buf)
{
	struct kbase_device *kbdev;

	kbdev = to_kbase_device(dev);
	if (!kbdev)
		return -ENODEV;

	return scnprintf(buf, PAGE_SIZE, "%i\n",
			 atomic_read(&kbdev->js_data.soft_job_timeout_ms));
}

static DEVICE_ATTR_RW(soft_job_timeout);

static u32 timeout_ms_to_ticks(struct kbase_device *kbdev, long timeout_ms,
				int default_ticks, u32 old_ticks)
{
	if (timeout_ms > 0) {
		u64 ticks = timeout_ms * 1000000ULL;

		do_div(ticks, kbdev->js_data.scheduling_period_ns);
		if (!ticks)
			return 1;
		return ticks;
	} else if (timeout_ms < 0) {
		return default_ticks;
	} else {
		return old_ticks;
	}
}

/**
 * js_timeouts_store - Store callback for the js_timeouts sysfs file.
 *
 * @dev:	The device with sysfs file is for
 * @attr:	The attributes of the sysfs file
 * @buf:	The value written to the sysfs file
 * @count:	The number of bytes to write to the sysfs file
 *
 * This function is called to get the contents of the js_timeouts sysfs
 * file. This file contains five values separated by whitespace. The values
 * are basically the same as %JS_SOFT_STOP_TICKS, %JS_HARD_STOP_TICKS_SS,
 * %JS_HARD_STOP_TICKS_DUMPING, %JS_RESET_TICKS_SS, %JS_RESET_TICKS_DUMPING
 * configuration values (in that order), with the difference that the js_timeout
 * values are expressed in MILLISECONDS.
 *
 * The js_timeouts sysfile file allows the current values in
 * use by the job scheduler to get override. Note that a value needs to
 * be other than 0 for it to override the current job scheduler value.
 *
 * Return: @count if the function succeeded. An error code on failure.
 */
static ssize_t js_timeouts_store(struct device *dev, struct device_attribute *attr, const char *buf, size_t count)
{
	struct kbase_device *kbdev;
	int items;
	long js_soft_stop_ms;
	long js_soft_stop_ms_cl;
	long js_hard_stop_ms_ss;
	long js_hard_stop_ms_cl;
	long js_hard_stop_ms_dumping;
	long js_reset_ms_ss;
	long js_reset_ms_cl;
	long js_reset_ms_dumping;

	kbdev = to_kbase_device(dev);
	if (!kbdev)
		return -ENODEV;

	items = sscanf(buf, "%ld %ld %ld %ld %ld %ld %ld %ld",
			&js_soft_stop_ms, &js_soft_stop_ms_cl,
			&js_hard_stop_ms_ss, &js_hard_stop_ms_cl,
			&js_hard_stop_ms_dumping, &js_reset_ms_ss,
			&js_reset_ms_cl, &js_reset_ms_dumping);

	if (items == 8) {
		struct kbasep_js_device_data *js_data = &kbdev->js_data;
		unsigned long flags;

		spin_lock_irqsave(&kbdev->hwaccess_lock, flags);

#define UPDATE_TIMEOUT(ticks_name, ms_name, default) do {\
	js_data->ticks_name = timeout_ms_to_ticks(kbdev, ms_name, \
			default, js_data->ticks_name); \
	dev_dbg(kbdev->dev, "Overriding " #ticks_name \
			" with %lu ticks (%lu ms)\n", \
			(unsigned long)js_data->ticks_name, \
			ms_name); \
	} while (0)

		UPDATE_TIMEOUT(soft_stop_ticks, js_soft_stop_ms,
				DEFAULT_JS_SOFT_STOP_TICKS);
		UPDATE_TIMEOUT(soft_stop_ticks_cl, js_soft_stop_ms_cl,
				DEFAULT_JS_SOFT_STOP_TICKS_CL);
		UPDATE_TIMEOUT(hard_stop_ticks_ss, js_hard_stop_ms_ss,
				DEFAULT_JS_HARD_STOP_TICKS_SS);
		UPDATE_TIMEOUT(hard_stop_ticks_cl, js_hard_stop_ms_cl,
				DEFAULT_JS_HARD_STOP_TICKS_CL);
		UPDATE_TIMEOUT(hard_stop_ticks_dumping,
				js_hard_stop_ms_dumping,
				DEFAULT_JS_HARD_STOP_TICKS_DUMPING);
		UPDATE_TIMEOUT(gpu_reset_ticks_ss, js_reset_ms_ss,
				DEFAULT_JS_RESET_TICKS_SS);
		UPDATE_TIMEOUT(gpu_reset_ticks_cl, js_reset_ms_cl,
				DEFAULT_JS_RESET_TICKS_CL);
		UPDATE_TIMEOUT(gpu_reset_ticks_dumping, js_reset_ms_dumping,
				DEFAULT_JS_RESET_TICKS_DUMPING);

		kbase_js_set_timeouts(kbdev);

		spin_unlock_irqrestore(&kbdev->hwaccess_lock, flags);

		return count;
	}

	dev_err(kbdev->dev, "Couldn't process js_timeouts write operation.\n"
			"Use format <soft_stop_ms> <soft_stop_ms_cl> <hard_stop_ms_ss> <hard_stop_ms_cl> <hard_stop_ms_dumping> <reset_ms_ss> <reset_ms_cl> <reset_ms_dumping>\n"
			"Write 0 for no change, -1 to restore default timeout\n");
	return -EINVAL;
}

static unsigned long get_js_timeout_in_ms(
		u32 scheduling_period_ns,
		u32 ticks)
{
	u64 ms = (u64)ticks * scheduling_period_ns;

	do_div(ms, 1000000UL);
	return ms;
}

/**
 * js_timeouts_show - Show callback for the js_timeouts sysfs file.
 *
 * @dev:	The device this sysfs file is for
 * @attr:	The attributes of the sysfs file
 * @buf:	The output buffer for the sysfs file contents
 *
 * This function is called to get the contents of the js_timeouts sysfs
 * file. It returns the last set values written to the js_timeouts sysfs file.
 * If the file didn't get written yet, the values will be current setting in
 * use.
 *
 * Return: The number of bytes output to @buf.
 */
static ssize_t js_timeouts_show(struct device *dev, struct device_attribute *attr, char * const buf)
{
	struct kbase_device *kbdev;
	ssize_t ret;
	unsigned long js_soft_stop_ms;
	unsigned long js_soft_stop_ms_cl;
	unsigned long js_hard_stop_ms_ss;
	unsigned long js_hard_stop_ms_cl;
	unsigned long js_hard_stop_ms_dumping;
	unsigned long js_reset_ms_ss;
	unsigned long js_reset_ms_cl;
	unsigned long js_reset_ms_dumping;
	u32 scheduling_period_ns;

	kbdev = to_kbase_device(dev);
	if (!kbdev)
		return -ENODEV;

	scheduling_period_ns = kbdev->js_data.scheduling_period_ns;

#define GET_TIMEOUT(name) get_js_timeout_in_ms(\
		scheduling_period_ns, \
		kbdev->js_data.name)

	js_soft_stop_ms = GET_TIMEOUT(soft_stop_ticks);
	js_soft_stop_ms_cl = GET_TIMEOUT(soft_stop_ticks_cl);
	js_hard_stop_ms_ss = GET_TIMEOUT(hard_stop_ticks_ss);
	js_hard_stop_ms_cl = GET_TIMEOUT(hard_stop_ticks_cl);
	js_hard_stop_ms_dumping = GET_TIMEOUT(hard_stop_ticks_dumping);
	js_reset_ms_ss = GET_TIMEOUT(gpu_reset_ticks_ss);
	js_reset_ms_cl = GET_TIMEOUT(gpu_reset_ticks_cl);
	js_reset_ms_dumping = GET_TIMEOUT(gpu_reset_ticks_dumping);

#undef GET_TIMEOUT

	ret = scnprintf(buf, PAGE_SIZE, "%lu %lu %lu %lu %lu %lu %lu %lu\n",
			js_soft_stop_ms, js_soft_stop_ms_cl,
			js_hard_stop_ms_ss, js_hard_stop_ms_cl,
			js_hard_stop_ms_dumping, js_reset_ms_ss,
			js_reset_ms_cl, js_reset_ms_dumping);

	if (ret >= PAGE_SIZE) {
		buf[PAGE_SIZE - 2] = '\n';
		buf[PAGE_SIZE - 1] = '\0';
		ret = PAGE_SIZE - 1;
	}

	return ret;
}

/*
 * The sysfs file js_timeouts.
 *
 * This is used to override the current job scheduler values for
 * JS_STOP_STOP_TICKS_SS
 * JS_STOP_STOP_TICKS_CL
 * JS_HARD_STOP_TICKS_SS
 * JS_HARD_STOP_TICKS_CL
 * JS_HARD_STOP_TICKS_DUMPING
 * JS_RESET_TICKS_SS
 * JS_RESET_TICKS_CL
 * JS_RESET_TICKS_DUMPING.
 */
static DEVICE_ATTR_RW(js_timeouts);

static u32 get_new_js_timeout(
		u32 old_period,
		u32 old_ticks,
		u32 new_scheduling_period_ns)
{
	u64 ticks = (u64)old_period * (u64)old_ticks;

	do_div(ticks, new_scheduling_period_ns);
	return ticks?ticks:1;
}

/**
 * js_scheduling_period_store - Store callback for the js_scheduling_period sysfs
 *                            file
 * @dev:   The device the sysfs file is for
 * @attr:  The attributes of the sysfs file
 * @buf:   The value written to the sysfs file
 * @count: The number of bytes to write to the sysfs file
 *
 * This function is called when the js_scheduling_period sysfs file is written
 * to. It checks the data written, and if valid updates the js_scheduling_period
 * value
 *
 * Return: @count if the function succeeded. An error code on failure.
 */
static ssize_t js_scheduling_period_store(struct device *dev,
		struct device_attribute *attr, const char *buf, size_t count)
{
	struct kbase_device *kbdev;
	int ret;
	unsigned int js_scheduling_period;
	u32 new_scheduling_period_ns;
	u32 old_period;
	struct kbasep_js_device_data *js_data;
	unsigned long flags;

	kbdev = to_kbase_device(dev);
	if (!kbdev)
		return -ENODEV;

	js_data = &kbdev->js_data;

	ret = kstrtouint(buf, 0, &js_scheduling_period);
	if (ret || !js_scheduling_period) {
		dev_err(kbdev->dev, "Couldn't process js_scheduling_period write operation.\n"
				"Use format <js_scheduling_period_ms>\n");
		return -EINVAL;
	}

	new_scheduling_period_ns = js_scheduling_period * 1000000;

	/* Update scheduling timeouts */
	mutex_lock(&js_data->runpool_mutex);
	spin_lock_irqsave(&kbdev->hwaccess_lock, flags);

	/* If no contexts have been scheduled since js_timeouts was last written
	 * to, the new timeouts might not have been latched yet. So check if an
	 * update is pending and use the new values if necessary.
	 */

	/* Use previous 'new' scheduling period as a base if present. */
	old_period = js_data->scheduling_period_ns;

#define SET_TIMEOUT(name) \
		(js_data->name = get_new_js_timeout(\
				old_period, \
				kbdev->js_data.name, \
				new_scheduling_period_ns))

	SET_TIMEOUT(soft_stop_ticks);
	SET_TIMEOUT(soft_stop_ticks_cl);
	SET_TIMEOUT(hard_stop_ticks_ss);
	SET_TIMEOUT(hard_stop_ticks_cl);
	SET_TIMEOUT(hard_stop_ticks_dumping);
	SET_TIMEOUT(gpu_reset_ticks_ss);
	SET_TIMEOUT(gpu_reset_ticks_cl);
	SET_TIMEOUT(gpu_reset_ticks_dumping);

#undef SET_TIMEOUT

	js_data->scheduling_period_ns = new_scheduling_period_ns;

	kbase_js_set_timeouts(kbdev);

	spin_unlock_irqrestore(&kbdev->hwaccess_lock, flags);
	mutex_unlock(&js_data->runpool_mutex);

	dev_dbg(kbdev->dev, "JS scheduling period: %dms\n",
			js_scheduling_period);

	return count;
}

/**
 * js_scheduling_period_show - Show callback for the js_scheduling_period sysfs
 *                             entry.
 * @dev:  The device this sysfs file is for.
 * @attr: The attributes of the sysfs file.
 * @buf:  The output buffer to receive the GPU information.
 *
 * This function is called to get the current period used for the JS scheduling
 * period.
 *
 * Return: The number of bytes output to @buf.
 */
static ssize_t js_scheduling_period_show(struct device *dev,
		struct device_attribute *attr, char * const buf)
{
	struct kbase_device *kbdev;
	u32 period;
	ssize_t ret;

	kbdev = to_kbase_device(dev);
	if (!kbdev)
		return -ENODEV;

	period = kbdev->js_data.scheduling_period_ns;

	ret = scnprintf(buf, PAGE_SIZE, "%d\n",
			period / 1000000);

	return ret;
}

static DEVICE_ATTR_RW(js_scheduling_period);


#ifdef CONFIG_MALI_DEBUG
static ssize_t js_softstop_always_store(struct device *dev,
		struct device_attribute *attr, const char *buf, size_t count)
{
	struct kbase_device *kbdev;
	int ret;
	int softstop_always;

	kbdev = to_kbase_device(dev);
	if (!kbdev)
		return -ENODEV;

	ret = kstrtoint(buf, 0, &softstop_always);
	if (ret || ((softstop_always != 0) && (softstop_always != 1))) {
		dev_err(kbdev->dev, "Couldn't process js_softstop_always write operation.\n"
				"Use format <soft_stop_always>\n");
		return -EINVAL;
	}

	kbdev->js_data.softstop_always = (bool) softstop_always;
	dev_dbg(kbdev->dev, "Support for softstop on a single context: %s\n",
			(kbdev->js_data.softstop_always) ?
			"Enabled" : "Disabled");
	return count;
}

static ssize_t js_softstop_always_show(struct device *dev,
		struct device_attribute *attr, char * const buf)
{
	struct kbase_device *kbdev;
	ssize_t ret;

	kbdev = to_kbase_device(dev);
	if (!kbdev)
		return -ENODEV;

	ret = scnprintf(buf, PAGE_SIZE, "%d\n", kbdev->js_data.softstop_always);

	if (ret >= PAGE_SIZE) {
		buf[PAGE_SIZE - 2] = '\n';
		buf[PAGE_SIZE - 1] = '\0';
		ret = PAGE_SIZE - 1;
	}

	return ret;
}

/*
 * By default, soft-stops are disabled when only a single context is present.
 * The ability to enable soft-stop when only a single context is present can be
 * used for debug and unit-testing purposes.
 * (see CL t6xx_stress_1 unit-test as an example whereby this feature is used.)
 */
static DEVICE_ATTR_RW(js_softstop_always);
#endif /* CONFIG_MALI_DEBUG */
#endif /* !MALI_USE_CSF */

#ifdef CONFIG_MALI_DEBUG
typedef void kbasep_debug_command_func(struct kbase_device *);

enum kbasep_debug_command_code {
	KBASEP_DEBUG_COMMAND_DUMPTRACE,

	/* This must be the last enum */
	KBASEP_DEBUG_COMMAND_COUNT
};

struct kbasep_debug_command {
	char *str;
	kbasep_debug_command_func *func;
};

static void kbasep_ktrace_dump_wrapper(struct kbase_device *kbdev)
{
	KBASE_KTRACE_DUMP(kbdev);
}

/* Debug commands supported by the driver */
static const struct kbasep_debug_command debug_commands[] = {
	{
		.str = "dumptrace",
		.func = &kbasep_ktrace_dump_wrapper,
	}
};

/**
 * debug_command_show - Show callback for the debug_command sysfs file.
 *
 * @dev:	The device this sysfs file is for
 * @attr:	The attributes of the sysfs file
 * @buf:	The output buffer for the sysfs file contents
 *
 * This function is called to get the contents of the debug_command sysfs
 * file. This is a list of the available debug commands, separated by newlines.
 *
 * Return: The number of bytes output to @buf.
 */
static ssize_t debug_command_show(struct device *dev, struct device_attribute *attr, char * const buf)
{
	struct kbase_device *kbdev;
	int i;
	ssize_t ret = 0;

	kbdev = to_kbase_device(dev);

	if (!kbdev)
		return -ENODEV;

	for (i = 0; i < KBASEP_DEBUG_COMMAND_COUNT && ret < PAGE_SIZE; i++)
		ret += scnprintf(buf + ret, PAGE_SIZE - ret, "%s\n", debug_commands[i].str);

	if (ret >= PAGE_SIZE) {
		buf[PAGE_SIZE - 2] = '\n';
		buf[PAGE_SIZE - 1] = '\0';
		ret = PAGE_SIZE - 1;
	}

	return ret;
}

/**
 * debug_command_store - Store callback for the debug_command sysfs file.
 *
 * @dev:	The device with sysfs file is for
 * @attr:	The attributes of the sysfs file
 * @buf:	The value written to the sysfs file
 * @count:	The number of bytes written to the sysfs file
 *
 * This function is called when the debug_command sysfs file is written to.
 * It matches the requested command against the available commands, and if
 * a matching command is found calls the associated function from
 * @debug_commands to issue the command.
 *
 * Return: @count if the function succeeded. An error code on failure.
 */
static ssize_t debug_command_store(struct device *dev, struct device_attribute *attr, const char *buf, size_t count)
{
	struct kbase_device *kbdev;
	int i;

	kbdev = to_kbase_device(dev);

	if (!kbdev)
		return -ENODEV;

	for (i = 0; i < KBASEP_DEBUG_COMMAND_COUNT; i++) {
		if (sysfs_streq(debug_commands[i].str, buf)) {
			debug_commands[i].func(kbdev);
			return count;
		}
	}

	/* Debug Command not found */
	dev_err(dev, "debug_command: command not known\n");
	return -EINVAL;
}

/* The sysfs file debug_command.
 *
 * This is used to issue general debug commands to the device driver.
 * Reading it will produce a list of debug commands, separated by newlines.
 * Writing to it with one of those commands will issue said command.
 */
static DEVICE_ATTR_RW(debug_command);
#endif /* CONFIG_MALI_DEBUG */

/**
 * gpuinfo_show - Show callback for the gpuinfo sysfs entry.
 * @dev: The device this sysfs file is for.
 * @attr: The attributes of the sysfs file.
 * @buf: The output buffer to receive the GPU information.
 *
 * This function is called to get a description of the present Mali
 * GPU via the gpuinfo sysfs entry.  This includes the GPU family, the
 * number of cores, the hardware version and the raw product id.  For
 * example
 *
 *    Mali-T60x MP4 r0p0 0x6956
 *
 * Return: The number of bytes output to @buf.
 */
static ssize_t gpuinfo_show(struct device *dev,
				  struct device_attribute *attr, char *buf)
{
	static const struct gpu_product_id_name {
		unsigned int id;
		char *name;
	} gpu_product_id_names[] = {
		{ .id = GPU_ID2_PRODUCT_TMIX >> KBASE_GPU_ID_VERSION_PRODUCT_ID_SHIFT,
		  .name = "Mali-G71" },
		{ .id = GPU_ID2_PRODUCT_THEX >> KBASE_GPU_ID_VERSION_PRODUCT_ID_SHIFT,
		  .name = "Mali-G72" },
		{ .id = GPU_ID2_PRODUCT_TSIX >> KBASE_GPU_ID_VERSION_PRODUCT_ID_SHIFT,
		  .name = "Mali-G51" },
		{ .id = GPU_ID2_PRODUCT_TNOX >> KBASE_GPU_ID_VERSION_PRODUCT_ID_SHIFT,
		  .name = "Mali-G76" },
		{ .id = GPU_ID2_PRODUCT_TDVX >> KBASE_GPU_ID_VERSION_PRODUCT_ID_SHIFT,
		  .name = "Mali-G31" },
		{ .id = GPU_ID2_PRODUCT_TGOX >> KBASE_GPU_ID_VERSION_PRODUCT_ID_SHIFT,
		  .name = "Mali-G52" },
		{ .id = GPU_ID2_PRODUCT_TTRX >> KBASE_GPU_ID_VERSION_PRODUCT_ID_SHIFT,
		  .name = "Mali-G77" },
		{ .id = GPU_ID2_PRODUCT_TBEX >> KBASE_GPU_ID_VERSION_PRODUCT_ID_SHIFT,
		  .name = "Mali-G78" },
		{ .id = GPU_ID2_PRODUCT_TBAX >> KBASE_GPU_ID_VERSION_PRODUCT_ID_SHIFT,
		  .name = "Mali-G78AE" },
		{ .id = GPU_ID2_PRODUCT_LBEX >> KBASE_GPU_ID_VERSION_PRODUCT_ID_SHIFT,
		  .name = "Mali-G68" },
		{ .id = GPU_ID2_PRODUCT_TNAX >> KBASE_GPU_ID_VERSION_PRODUCT_ID_SHIFT,
		  .name = "Mali-G57" },
		{ .id = GPU_ID2_PRODUCT_TODX >> KBASE_GPU_ID_VERSION_PRODUCT_ID_SHIFT,
		  .name = "Mali-G710" },
		{ .id = GPU_ID2_PRODUCT_LODX >> KBASE_GPU_ID_VERSION_PRODUCT_ID_SHIFT,
		  .name = "Mali-G610" },
		{ .id = GPU_ID2_PRODUCT_TGRX >> KBASE_GPU_ID_VERSION_PRODUCT_ID_SHIFT,
		  .name = "Mali-G510" },
		{ .id = GPU_ID2_PRODUCT_TVAX >> KBASE_GPU_ID_VERSION_PRODUCT_ID_SHIFT,
		  .name = "Mali-G310" },
	};
	const char *product_name = "(Unknown Mali GPU)";
	struct kbase_device *kbdev;
	u32 gpu_id;
	unsigned int product_id, product_id_mask;
	unsigned int i;
	struct kbase_gpu_props *gpu_props;

	kbdev = to_kbase_device(dev);
	if (!kbdev)
		return -ENODEV;

	gpu_props = &kbdev->gpu_props;
	gpu_id = gpu_props->props.raw_props.gpu_id;
	product_id = gpu_id >> KBASE_GPU_ID_VERSION_PRODUCT_ID_SHIFT;
	product_id_mask = GPU_ID2_PRODUCT_MODEL >> KBASE_GPU_ID_VERSION_PRODUCT_ID_SHIFT;

	for (i = 0; i < ARRAY_SIZE(gpu_product_id_names); ++i) {
		const struct gpu_product_id_name *p = &gpu_product_id_names[i];

		if ((p->id & product_id_mask) ==
		    (product_id & product_id_mask)) {
			product_name = p->name;
			break;
		}
	}

#if MALI_USE_CSF
	if ((product_id & product_id_mask) ==
	    ((GPU_ID2_PRODUCT_TTUX >> KBASE_GPU_ID_VERSION_PRODUCT_ID_SHIFT) & product_id_mask)) {
		const bool rt_supported =
			GPU_FEATURES_RAY_TRACING_GET(gpu_props->props.raw_props.gpu_features);
		const u8 nr_cores = gpu_props->num_cores;

		/* Mali-G715-Immortalis if 10 < number of cores with ray tracing supproted.
		 * Mali-G715 if 10 < number of cores without ray tracing supported.
		 * Mali-G715 if 7 <= number of cores <= 10 regardless ray tracing.
		 * Mali-G615 if number of cores < 7.
		 */
		if ((nr_cores > 10) && rt_supported)
			product_name = "Mali-G715-Immortalis";
		else if (nr_cores >= 7)
			product_name = "Mali-G715";

		if (nr_cores < 7) {
			dev_warn(kbdev->dev, "nr_cores(%u) GPU ID must be G615", nr_cores);
			product_name = "Mali-G615";
		} else
			dev_dbg(kbdev->dev, "GPU ID_Name: %s, nr_cores(%u)\n", product_name,
				nr_cores);
	}
#endif /* MALI_USE_CSF */

	return scnprintf(buf, PAGE_SIZE, "%s %d cores r%dp%d 0x%04X\n", product_name,
			 kbdev->gpu_props.num_cores,
			 (gpu_id & GPU_ID_VERSION_MAJOR) >> KBASE_GPU_ID_VERSION_MAJOR_SHIFT,
			 (gpu_id & GPU_ID_VERSION_MINOR) >> KBASE_GPU_ID_VERSION_MINOR_SHIFT,
			 product_id);
}
static DEVICE_ATTR_RO(gpuinfo);

/**
 * dvfs_period_store - Store callback for the dvfs_period sysfs file.
 * @dev:   The device with sysfs file is for
 * @attr:  The attributes of the sysfs file
 * @buf:   The value written to the sysfs file
 * @count: The number of bytes written to the sysfs file
 *
 * This function is called when the dvfs_period sysfs file is written to. It
 * checks the data written, and if valid updates the DVFS period variable,
 *
 * Return: @count if the function succeeded. An error code on failure.
 */
static ssize_t dvfs_period_store(struct device *dev,
		struct device_attribute *attr, const char *buf, size_t count)
{
	struct kbase_device *kbdev;
	int ret;
	int dvfs_period;

	kbdev = to_kbase_device(dev);
	if (!kbdev)
		return -ENODEV;

	ret = kstrtoint(buf, 0, &dvfs_period);
	if (ret || dvfs_period <= 0) {
		dev_err(kbdev->dev, "Couldn't process dvfs_period write operation.\n"
				"Use format <dvfs_period_ms>\n");
		return -EINVAL;
	}

	kbdev->pm.dvfs_period = dvfs_period;
	dev_dbg(kbdev->dev, "DVFS period: %dms\n", dvfs_period);

	return count;
}

/**
 * dvfs_period_show - Show callback for the dvfs_period sysfs entry.
 * @dev:  The device this sysfs file is for.
 * @attr: The attributes of the sysfs file.
 * @buf:  The output buffer to receive the GPU information.
 *
 * This function is called to get the current period used for the DVFS sample
 * timer.
 *
 * Return: The number of bytes output to @buf.
 */
static ssize_t dvfs_period_show(struct device *dev,
		struct device_attribute *attr, char * const buf)
{
	struct kbase_device *kbdev;
	ssize_t ret;

	kbdev = to_kbase_device(dev);
	if (!kbdev)
		return -ENODEV;

	ret = scnprintf(buf, PAGE_SIZE, "%d\n", kbdev->pm.dvfs_period);

	return ret;
}

static DEVICE_ATTR_RW(dvfs_period);

int kbase_pm_lowest_gpu_freq_init(struct kbase_device *kbdev)
{
	/* Uses default reference frequency defined in below macro */
	u64 lowest_freq_khz = DEFAULT_REF_TIMEOUT_FREQ_KHZ;

	/* Only check lowest frequency in cases when OPPs are used and
	 * present in the device tree.
	 */
#ifdef CONFIG_PM_OPP
	struct dev_pm_opp *opp_ptr;
	unsigned long found_freq = 0;

	/* find lowest frequency OPP */
	opp_ptr = dev_pm_opp_find_freq_ceil(kbdev->dev, &found_freq);
	if (IS_ERR(opp_ptr)) {
		dev_err(kbdev->dev, "No OPPs found in device tree! Scaling timeouts using %llu kHz",
			(unsigned long long)lowest_freq_khz);
	} else {
#if KERNEL_VERSION(4, 11, 0) <= LINUX_VERSION_CODE
		dev_pm_opp_put(opp_ptr); /* decrease OPP refcount */
#endif
		/* convert found frequency to KHz */
		found_freq /= 1000;

		/* If lowest frequency in OPP table is still higher
		 * than the reference, then keep the reference frequency
		 * as the one to use for scaling .
		 */
		if (found_freq < lowest_freq_khz)
			lowest_freq_khz = found_freq;
	}
#else
	dev_err(kbdev->dev, "No operating-points-v2 node or operating-points property in DT");
#endif

	kbdev->lowest_gpu_freq_khz = lowest_freq_khz;
	dev_dbg(kbdev->dev, "Lowest frequency identified is %llu kHz", kbdev->lowest_gpu_freq_khz);
	return 0;
}

/**
 * pm_poweroff_store - Store callback for the pm_poweroff sysfs file.
 * @dev:   The device with sysfs file is for
 * @attr:  The attributes of the sysfs file
 * @buf:   The value written to the sysfs file
 * @count: The number of bytes written to the sysfs file
 *
 * This function is called when the pm_poweroff sysfs file is written to.
 *
 * This file contains three values separated by whitespace. The values
 * are gpu_poweroff_time (the period of the poweroff timer, in ns),
 * poweroff_shader_ticks (the number of poweroff timer ticks before an idle
 * shader is powered off), and poweroff_gpu_ticks (the number of poweroff timer
 * ticks before the GPU is powered off), in that order.
 *
 * Return: @count if the function succeeded. An error code on failure.
 */
static ssize_t pm_poweroff_store(struct device *dev,
		struct device_attribute *attr, const char *buf, size_t count)
{
	struct kbase_device *kbdev;
	struct kbasep_pm_tick_timer_state *stt;
	int items;
	u64 gpu_poweroff_time;
	unsigned int poweroff_shader_ticks, poweroff_gpu_ticks;
	unsigned long flags;

	kbdev = to_kbase_device(dev);
	if (!kbdev)
		return -ENODEV;

	items = sscanf(buf, "%llu %u %u", &gpu_poweroff_time,
			&poweroff_shader_ticks,
			&poweroff_gpu_ticks);
	if (items != 3) {
		dev_err(kbdev->dev, "Couldn't process pm_poweroff write operation.\n"
				"Use format <gpu_poweroff_time_ns> <poweroff_shader_ticks> <poweroff_gpu_ticks>\n");
		return -EINVAL;
	}

	spin_lock_irqsave(&kbdev->hwaccess_lock, flags);

	stt = &kbdev->pm.backend.shader_tick_timer;
	stt->configured_interval = HR_TIMER_DELAY_NSEC(gpu_poweroff_time);
	stt->default_ticks = poweroff_shader_ticks;
	stt->configured_ticks = stt->default_ticks;

	spin_unlock_irqrestore(&kbdev->hwaccess_lock, flags);

	if (poweroff_gpu_ticks != 0)
		dev_warn(kbdev->dev, "Separate GPU poweroff delay no longer supported.\n");

	return count;
}

/**
 * pm_poweroff_show - Show callback for the pm_poweroff sysfs entry.
 * @dev:  The device this sysfs file is for.
 * @attr: The attributes of the sysfs file.
 * @buf:  The output buffer to receive the GPU information.
 *
 * This function is called to get the current period used for the DVFS sample
 * timer.
 *
 * Return: The number of bytes output to @buf.
 */
static ssize_t pm_poweroff_show(struct device *dev,
		struct device_attribute *attr, char * const buf)
{
	struct kbase_device *kbdev;
	struct kbasep_pm_tick_timer_state *stt;
	ssize_t ret;
	unsigned long flags;

	kbdev = to_kbase_device(dev);
	if (!kbdev)
		return -ENODEV;

	spin_lock_irqsave(&kbdev->hwaccess_lock, flags);

	stt = &kbdev->pm.backend.shader_tick_timer;
	ret = scnprintf(buf, PAGE_SIZE, "%llu %u 0\n",
			ktime_to_ns(stt->configured_interval),
			stt->default_ticks);

	spin_unlock_irqrestore(&kbdev->hwaccess_lock, flags);

	return ret;
}

static DEVICE_ATTR_RW(pm_poweroff);

/**
 * reset_timeout_store - Store callback for the reset_timeout sysfs file.
 * @dev:   The device with sysfs file is for
 * @attr:  The attributes of the sysfs file
 * @buf:   The value written to the sysfs file
 * @count: The number of bytes written to the sysfs file
 *
 * This function is called when the reset_timeout sysfs file is written to. It
 * checks the data written, and if valid updates the reset timeout.
 *
 * Return: @count if the function succeeded. An error code on failure.
 */
static ssize_t reset_timeout_store(struct device *dev,
		struct device_attribute *attr, const char *buf, size_t count)
{
	struct kbase_device *kbdev;
	int ret;
	int reset_timeout;

	kbdev = to_kbase_device(dev);
	if (!kbdev)
		return -ENODEV;

	ret = kstrtoint(buf, 0, &reset_timeout);
	if (ret || reset_timeout <= 0) {
		dev_err(kbdev->dev, "Couldn't process reset_timeout write operation.\n"
				"Use format <reset_timeout_ms>\n");
		return -EINVAL;
	}

	kbdev->reset_timeout_ms = reset_timeout;
	dev_dbg(kbdev->dev, "Reset timeout: %dms\n", reset_timeout);

	return count;
}

/**
 * reset_timeout_show - Show callback for the reset_timeout sysfs entry.
 * @dev:  The device this sysfs file is for.
 * @attr: The attributes of the sysfs file.
 * @buf:  The output buffer to receive the GPU information.
 *
 * This function is called to get the current reset timeout.
 *
 * Return: The number of bytes output to @buf.
 */
static ssize_t reset_timeout_show(struct device *dev,
		struct device_attribute *attr, char * const buf)
{
	struct kbase_device *kbdev;
	ssize_t ret;

	kbdev = to_kbase_device(dev);
	if (!kbdev)
		return -ENODEV;

	ret = scnprintf(buf, PAGE_SIZE, "%d\n", kbdev->reset_timeout_ms);

	return ret;
}

static DEVICE_ATTR_RW(reset_timeout);

static ssize_t mem_pool_size_show(struct device *dev,
		struct device_attribute *attr, char * const buf)
{
	struct kbase_device *const kbdev = to_kbase_device(dev);

	if (!kbdev)
		return -ENODEV;

	return kbase_debugfs_helper_get_attr_to_string(buf, PAGE_SIZE,
		kbdev->mem_pools.small, MEMORY_GROUP_MANAGER_NR_GROUPS,
		kbase_mem_pool_debugfs_size);
}

static ssize_t mem_pool_size_store(struct device *dev,
		struct device_attribute *attr, const char *buf, size_t count)
{
	struct kbase_device *const kbdev = to_kbase_device(dev);
	int err;

	if (!kbdev)
		return -ENODEV;

	err = kbase_debugfs_helper_set_attr_from_string(buf,
		kbdev->mem_pools.small, MEMORY_GROUP_MANAGER_NR_GROUPS,
		kbase_mem_pool_debugfs_trim);

	return err ? err : count;
}

static DEVICE_ATTR_RW(mem_pool_size);

static ssize_t mem_pool_max_size_show(struct device *dev,
		struct device_attribute *attr, char * const buf)
{
	struct kbase_device *const kbdev = to_kbase_device(dev);

	if (!kbdev)
		return -ENODEV;

	return kbase_debugfs_helper_get_attr_to_string(buf, PAGE_SIZE,
		kbdev->mem_pools.small, MEMORY_GROUP_MANAGER_NR_GROUPS,
		kbase_mem_pool_debugfs_max_size);
}

static ssize_t mem_pool_max_size_store(struct device *dev,
		struct device_attribute *attr, const char *buf, size_t count)
{
	struct kbase_device *const kbdev = to_kbase_device(dev);
	int err;

	if (!kbdev)
		return -ENODEV;

	err = kbase_debugfs_helper_set_attr_from_string(buf,
		kbdev->mem_pools.small, MEMORY_GROUP_MANAGER_NR_GROUPS,
		kbase_mem_pool_debugfs_set_max_size);

	return err ? err : count;
}

static DEVICE_ATTR_RW(mem_pool_max_size);

/**
 * lp_mem_pool_size_show - Show size of the large memory pages pool.
 * @dev:  The device this sysfs file is for.
 * @attr: The attributes of the sysfs file.
 * @buf:  The output buffer to receive the pool size.
 *
 * This function is called to get the number of large memory pages which currently populate the kbdev pool.
 *
 * Return: The number of bytes output to @buf.
 */
static ssize_t lp_mem_pool_size_show(struct device *dev,
		struct device_attribute *attr, char * const buf)
{
	struct kbase_device *const kbdev = to_kbase_device(dev);

	if (!kbdev)
		return -ENODEV;

	return kbase_debugfs_helper_get_attr_to_string(buf, PAGE_SIZE,
		kbdev->mem_pools.large, MEMORY_GROUP_MANAGER_NR_GROUPS,
		kbase_mem_pool_debugfs_size);
}

/**
 * lp_mem_pool_size_store - Set size of the large memory pages pool.
 * @dev:   The device this sysfs file is for.
 * @attr:  The attributes of the sysfs file.
 * @buf:   The value written to the sysfs file.
 * @count: The number of bytes written to the sysfs file.
 *
 * This function is called to set the number of large memory pages which should populate the kbdev pool.
 * This may cause existing pages to be removed from the pool, or new pages to be created and then added to the pool.
 *
 * Return: @count if the function succeeded. An error code on failure.
 */
static ssize_t lp_mem_pool_size_store(struct device *dev,
		struct device_attribute *attr, const char *buf, size_t count)
{
	struct kbase_device *const kbdev = to_kbase_device(dev);
	int err;

	if (!kbdev)
		return -ENODEV;

	err = kbase_debugfs_helper_set_attr_from_string(buf,
		kbdev->mem_pools.large, MEMORY_GROUP_MANAGER_NR_GROUPS,
		kbase_mem_pool_debugfs_trim);

	return err ? err : count;
}

static DEVICE_ATTR_RW(lp_mem_pool_size);

/**
 * lp_mem_pool_max_size_show - Show maximum size of the large memory pages pool.
 * @dev:  The device this sysfs file is for.
 * @attr: The attributes of the sysfs file.
 * @buf:  The output buffer to receive the pool size.
 *
 * This function is called to get the maximum number of large memory pages that the kbdev pool can possibly contain.
 *
 * Return: The number of bytes output to @buf.
 */
static ssize_t lp_mem_pool_max_size_show(struct device *dev,
		struct device_attribute *attr, char * const buf)
{
	struct kbase_device *const kbdev = to_kbase_device(dev);

	if (!kbdev)
		return -ENODEV;

	return kbase_debugfs_helper_get_attr_to_string(buf, PAGE_SIZE,
		kbdev->mem_pools.large, MEMORY_GROUP_MANAGER_NR_GROUPS,
		kbase_mem_pool_debugfs_max_size);
}

/**
 * lp_mem_pool_max_size_store - Set maximum size of the large memory pages pool.
 * @dev:   The device this sysfs file is for.
 * @attr:  The attributes of the sysfs file.
 * @buf:   The value written to the sysfs file.
 * @count: The number of bytes written to the sysfs file.
 *
 * This function is called to set the maximum number of large memory pages that the kbdev pool can possibly contain.
 *
 * Return: @count if the function succeeded. An error code on failure.
 */
static ssize_t lp_mem_pool_max_size_store(struct device *dev,
		struct device_attribute *attr, const char *buf, size_t count)
{
	struct kbase_device *const kbdev = to_kbase_device(dev);
	int err;

	if (!kbdev)
		return -ENODEV;

	err = kbase_debugfs_helper_set_attr_from_string(buf,
		kbdev->mem_pools.large, MEMORY_GROUP_MANAGER_NR_GROUPS,
		kbase_mem_pool_debugfs_set_max_size);

	return err ? err : count;
}

static DEVICE_ATTR_RW(lp_mem_pool_max_size);

/**
 * show_simplified_mem_pool_max_size - Show the maximum size for the memory
 *                                     pool 0 of small (4KiB) pages.
 * @dev:  The device this sysfs file is for.
 * @attr: The attributes of the sysfs file.
 * @buf:  The output buffer to receive the max size.
 *
 * This function is called to get the maximum size for the memory pool 0 of
 * small (4KiB) pages. It is assumed that the maximum size value is same for
 * all the pools.
 *
 * Return: The number of bytes output to @buf.
 */
static ssize_t show_simplified_mem_pool_max_size(struct device *dev,
		struct device_attribute *attr, char * const buf)
{
	struct kbase_device *const kbdev = to_kbase_device(dev);

	if (!kbdev)
		return -ENODEV;

	return kbase_debugfs_helper_get_attr_to_string(buf, PAGE_SIZE,
		kbdev->mem_pools.small, 1, kbase_mem_pool_debugfs_max_size);
}

/**
 * set_simplified_mem_pool_max_size - Set the same maximum size for all the
 *                                    memory pools of small (4KiB) pages.
 * @dev:   The device with sysfs file is for
 * @attr:  The attributes of the sysfs file
 * @buf:   The value written to the sysfs file
 * @count: The number of bytes written to the sysfs file
 *
 * This function is called to set the same maximum size for all the memory
 * pools of small (4KiB) pages.
 *
 * Return: The number of bytes output to @buf.
 */
static ssize_t set_simplified_mem_pool_max_size(struct device *dev,
		struct device_attribute *attr, const char *buf, size_t count)
{
	struct kbase_device *const kbdev = to_kbase_device(dev);
	unsigned long new_size;
	int gid;
	int err;

	if (!kbdev)
		return -ENODEV;

	err = kstrtoul(buf, 0, &new_size);
	if (err)
		return -EINVAL;

	for (gid = 0; gid < MEMORY_GROUP_MANAGER_NR_GROUPS; ++gid)
		kbase_mem_pool_debugfs_set_max_size(
			kbdev->mem_pools.small, gid, (size_t)new_size);

	return count;
}

static DEVICE_ATTR(max_size, 0600, show_simplified_mem_pool_max_size,
		set_simplified_mem_pool_max_size);

/**
 * show_simplified_lp_mem_pool_max_size - Show the maximum size for the memory
 *                                        pool 0 of large (2MiB) pages.
 * @dev:  The device this sysfs file is for.
 * @attr: The attributes of the sysfs file.
 * @buf:  The output buffer to receive the total current pool size.
 *
 * This function is called to get the maximum size for the memory pool 0 of
 * large (2MiB) pages. It is assumed that the maximum size value is same for
 * all the pools.
 *
 * Return: The number of bytes output to @buf.
 */
static ssize_t show_simplified_lp_mem_pool_max_size(struct device *dev,
		struct device_attribute *attr, char * const buf)
{
	struct kbase_device *const kbdev = to_kbase_device(dev);

	if (!kbdev)
		return -ENODEV;

	return kbase_debugfs_helper_get_attr_to_string(buf, PAGE_SIZE,
		kbdev->mem_pools.large, 1, kbase_mem_pool_debugfs_max_size);
}

/**
 * set_simplified_lp_mem_pool_max_size - Set the same maximum size for all the
 *                                       memory pools of large (2MiB) pages.
 * @dev:   The device with sysfs file is for
 * @attr:  The attributes of the sysfs file
 * @buf:   The value written to the sysfs file
 * @count: The number of bytes written to the sysfs file
 *
 * This function is called to set the same maximum size for all the memory
 * pools of large (2MiB) pages.
 *
 * Return: The number of bytes output to @buf.
 */
static ssize_t set_simplified_lp_mem_pool_max_size(struct device *dev,
		struct device_attribute *attr, const char *buf, size_t count)
{
	struct kbase_device *const kbdev = to_kbase_device(dev);
	unsigned long new_size;
	int gid;
	int err;

	if (!kbdev)
		return -ENODEV;

	err = kstrtoul(buf, 0, &new_size);
	if (err)
		return -EINVAL;

	for (gid = 0; gid < MEMORY_GROUP_MANAGER_NR_GROUPS; ++gid)
		kbase_mem_pool_debugfs_set_max_size(
			kbdev->mem_pools.large, gid, (size_t)new_size);

	return count;
}

static DEVICE_ATTR(lp_max_size, 0600, show_simplified_lp_mem_pool_max_size,
		set_simplified_lp_mem_pool_max_size);

/**
 * show_simplified_ctx_default_max_size - Show the default maximum size for the
 *                                        memory pool 0 of small (4KiB) pages.
 * @dev:  The device this sysfs file is for.
 * @attr: The attributes of the sysfs file.
 * @buf:  The output buffer to receive the pool size.
 *
 * This function is called to get the default ctx maximum size for the memory
 * pool 0 of small (4KiB) pages. It is assumed that maximum size value is same
 * for all the pools. The maximum size for the pool of large (2MiB) pages will
 * be same as max size of the pool of small (4KiB) pages in terms of bytes.
 *
 * Return: The number of bytes output to @buf.
 */
static ssize_t show_simplified_ctx_default_max_size(struct device *dev,
		struct device_attribute *attr, char * const buf)
{
	struct kbase_device *kbdev = to_kbase_device(dev);
	size_t max_size;

	if (!kbdev)
		return -ENODEV;

	max_size = kbase_mem_pool_config_debugfs_max_size(
			kbdev->mem_pool_defaults.small, 0);

	return scnprintf(buf, PAGE_SIZE, "%zu\n", max_size);
}

/**
 * set_simplified_ctx_default_max_size - Set the same default maximum size for
 *                                       all the pools created for new
 *                                       contexts. This covers the pool of
 *                                       large pages as well and its max size
 *                                       will be same as max size of the pool
 *                                       of small pages in terms of bytes.
 * @dev:  The device this sysfs file is for.
 * @attr: The attributes of the sysfs file.
 * @buf:  The value written to the sysfs file.
 * @count: The number of bytes written to the sysfs file.
 *
 * This function is called to set the same maximum size for all pools created
 * for new contexts.
 *
 * Return: @count if the function succeeded. An error code on failure.
 */
static ssize_t set_simplified_ctx_default_max_size(struct device *dev,
		struct device_attribute *attr, const char *buf, size_t count)
{
	struct kbase_device *kbdev;
	unsigned long new_size;
	int err;

	kbdev = to_kbase_device(dev);
	if (!kbdev)
		return -ENODEV;

	err = kstrtoul(buf, 0, &new_size);
	if (err)
		return -EINVAL;

	kbase_mem_pool_group_config_set_max_size(
		&kbdev->mem_pool_defaults, (size_t)new_size);

	return count;
}

static DEVICE_ATTR(ctx_default_max_size, 0600,
		show_simplified_ctx_default_max_size,
		set_simplified_ctx_default_max_size);

#if !MALI_USE_CSF
/**
 * js_ctx_scheduling_mode_show - Show callback for js_ctx_scheduling_mode sysfs
 *                               entry.
 * @dev:  The device this sysfs file is for.
 * @attr: The attributes of the sysfs file.
 * @buf:  The output buffer to receive the context scheduling mode information.
 *
 * This function is called to get the context scheduling mode being used by JS.
 *
 * Return: The number of bytes output to @buf.
 */
static ssize_t js_ctx_scheduling_mode_show(struct device *dev,
		struct device_attribute *attr, char * const buf)
{
	struct kbase_device *kbdev;

	kbdev = to_kbase_device(dev);
	if (!kbdev)
		return -ENODEV;

	return scnprintf(buf, PAGE_SIZE, "%u\n", kbdev->js_ctx_scheduling_mode);
}

/**
 * js_ctx_scheduling_mode_store - Set callback for js_ctx_scheduling_mode sysfs
 *                              entry.
 * @dev:   The device this sysfs file is for.
 * @attr:  The attributes of the sysfs file.
 * @buf:   The value written to the sysfs file.
 * @count: The number of bytes written to the sysfs file.
 *
 * This function is called when the js_ctx_scheduling_mode sysfs file is written
 * to. It checks the data written, and if valid updates the ctx scheduling mode
 * being by JS.
 *
 * Return: @count if the function succeeded. An error code on failure.
 */
static ssize_t js_ctx_scheduling_mode_store(struct device *dev,
		struct device_attribute *attr, const char *buf, size_t count)
{
	struct kbase_context *kctx;
	u32 new_js_ctx_scheduling_mode;
	struct kbase_device *kbdev;
	unsigned long flags;
	int ret;

	kbdev = to_kbase_device(dev);
	if (!kbdev)
		return -ENODEV;

	ret = kstrtouint(buf, 0, &new_js_ctx_scheduling_mode);
	if (ret || new_js_ctx_scheduling_mode >= KBASE_JS_PRIORITY_MODE_COUNT) {
		dev_err(kbdev->dev, "Couldn't process js_ctx_scheduling_mode"
				" write operation.\n"
				"Use format <js_ctx_scheduling_mode>\n");
		return -EINVAL;
	}

	if (new_js_ctx_scheduling_mode == kbdev->js_ctx_scheduling_mode)
		return count;

	mutex_lock(&kbdev->kctx_list_lock);
	spin_lock_irqsave(&kbdev->hwaccess_lock, flags);

	/* Update the context priority mode */
	kbdev->js_ctx_scheduling_mode = new_js_ctx_scheduling_mode;

	/* Adjust priority of all the contexts as per the new mode */
	list_for_each_entry(kctx, &kbdev->kctx_list, kctx_list_link)
		kbase_js_update_ctx_priority(kctx);

	spin_unlock_irqrestore(&kbdev->hwaccess_lock, flags);
	mutex_unlock(&kbdev->kctx_list_lock);

	dev_dbg(kbdev->dev, "JS ctx scheduling mode: %u\n", new_js_ctx_scheduling_mode);

	return count;
}

static DEVICE_ATTR_RW(js_ctx_scheduling_mode);

/* Number of entries in serialize_jobs_settings[] */
#define NR_SERIALIZE_JOBS_SETTINGS 5
/* Maximum string length in serialize_jobs_settings[].name */
#define MAX_SERIALIZE_JOBS_NAME_LEN 16

static struct
{
	char *name;
	u8 setting;
} serialize_jobs_settings[NR_SERIALIZE_JOBS_SETTINGS] = {
	{"none", 0},
	{"intra-slot", KBASE_SERIALIZE_INTRA_SLOT},
	{"inter-slot", KBASE_SERIALIZE_INTER_SLOT},
	{"full", KBASE_SERIALIZE_INTRA_SLOT | KBASE_SERIALIZE_INTER_SLOT},
	{"full-reset", KBASE_SERIALIZE_INTRA_SLOT | KBASE_SERIALIZE_INTER_SLOT |
			KBASE_SERIALIZE_RESET}
};

/**
 * update_serialize_jobs_setting - Update the serialization setting for the
 *                                 submission of GPU jobs.
 *
 * @kbdev:  An instance of the GPU platform device, allocated from the probe
 *          method of the driver.
 * @buf:    Buffer containing the value written to the sysfs/debugfs file.
 * @count:  The number of bytes to write to the sysfs/debugfs file.
 *
 * This function is called when the serialize_jobs sysfs/debugfs file is
 * written to. It matches the requested setting against the available settings
 * and if a matching setting is found updates kbdev->serialize_jobs.
 *
 * Return: @count if the function succeeded. An error code on failure.
 */
static ssize_t update_serialize_jobs_setting(struct kbase_device *kbdev,
					     const char *buf, size_t count)
{
	int i;
	bool valid = false;

	for (i = 0; i < NR_SERIALIZE_JOBS_SETTINGS; i++) {
		if (sysfs_streq(serialize_jobs_settings[i].name, buf)) {
			kbdev->serialize_jobs =
				serialize_jobs_settings[i].setting;
			valid = true;
			break;
		}
	}

	if (!valid) {
		dev_err(kbdev->dev, "serialize_jobs: invalid setting");
		return -EINVAL;
	}

	return count;
}

#if IS_ENABLED(CONFIG_DEBUG_FS)
/**
 * kbasep_serialize_jobs_seq_debugfs_show - Show callback for the serialize_jobs
 *					    debugfs file
 * @sfile: seq_file pointer
 * @data:  Private callback data
 *
 * This function is called to get the contents of the serialize_jobs debugfs
 * file. This is a list of the available settings with the currently active one
 * surrounded by square brackets.
 *
 * Return: 0 on success, or an error code on error
 */
static int kbasep_serialize_jobs_seq_debugfs_show(struct seq_file *sfile,
						  void *data)
{
	struct kbase_device *kbdev = sfile->private;
	int i;

	CSTD_UNUSED(data);

	for (i = 0; i < NR_SERIALIZE_JOBS_SETTINGS; i++) {
		if (kbdev->serialize_jobs == serialize_jobs_settings[i].setting)
			seq_printf(sfile, "[%s] ",
					serialize_jobs_settings[i].name);
		else
			seq_printf(sfile, "%s ",
					serialize_jobs_settings[i].name);
	}

	seq_puts(sfile, "\n");

	return 0;
}

/**
 * kbasep_serialize_jobs_debugfs_write - Store callback for the serialize_jobs
 *                                       debugfs file.
 * @file:  File pointer
 * @ubuf:  User buffer containing data to store
 * @count: Number of bytes in user buffer
 * @ppos:  File position
 *
 * This function is called when the serialize_jobs debugfs file is written to.
 * It matches the requested setting against the available settings and if a
 * matching setting is found updates kbdev->serialize_jobs.
 *
 * Return: @count if the function succeeded. An error code on failure.
 */
static ssize_t kbasep_serialize_jobs_debugfs_write(struct file *file,
		const char __user *ubuf, size_t count, loff_t *ppos)
{
	struct seq_file *s = file->private_data;
	struct kbase_device *kbdev = s->private;
	char buf[MAX_SERIALIZE_JOBS_NAME_LEN];

	CSTD_UNUSED(ppos);

	count = min_t(size_t, sizeof(buf) - 1, count);
	if (copy_from_user(buf, ubuf, count))
		return -EFAULT;

	buf[count] = 0;

	return update_serialize_jobs_setting(kbdev, buf, count);
}

/**
 * kbasep_serialize_jobs_debugfs_open - Open callback for the serialize_jobs
 *                                     debugfs file
 * @in:   inode pointer
 * @file: file pointer
 *
 * Return: Zero on success, error code on failure
 */
static int kbasep_serialize_jobs_debugfs_open(struct inode *in,
		struct file *file)
{
	return single_open(file, kbasep_serialize_jobs_seq_debugfs_show,
			   in->i_private);
}

static const struct file_operations kbasep_serialize_jobs_debugfs_fops = {
	.owner = THIS_MODULE,
	.open = kbasep_serialize_jobs_debugfs_open,
	.read = seq_read,
	.write = kbasep_serialize_jobs_debugfs_write,
	.llseek = seq_lseek,
	.release = single_release,
};

#endif /* CONFIG_DEBUG_FS */

/**
 * show_serialize_jobs_sysfs - Show callback for serialize_jobs sysfs file.
 *
 * @dev:	The device this sysfs file is for
 * @attr:	The attributes of the sysfs file
 * @buf:	The output buffer for the sysfs file contents
 *
 * This function is called to get the contents of the serialize_jobs sysfs
 * file. This is a list of the available settings with the currently active
 * one surrounded by square brackets.
 *
 * Return: The number of bytes output to @buf.
 */
static ssize_t show_serialize_jobs_sysfs(struct device *dev,
					 struct device_attribute *attr,
					 char *buf)
{
	struct kbase_device *kbdev = to_kbase_device(dev);
	ssize_t ret = 0;
	int i;

	for (i = 0; i < NR_SERIALIZE_JOBS_SETTINGS; i++) {
		if (kbdev->serialize_jobs ==
				serialize_jobs_settings[i].setting)
			ret += scnprintf(buf + ret, PAGE_SIZE - ret, "[%s]",
					 serialize_jobs_settings[i].name);
		else
			ret += scnprintf(buf + ret, PAGE_SIZE - ret, "%s ",
					 serialize_jobs_settings[i].name);
	}

	if (ret < PAGE_SIZE - 1) {
		ret += scnprintf(buf + ret, PAGE_SIZE - ret, "\n");
	} else {
		buf[PAGE_SIZE - 2] = '\n';
		buf[PAGE_SIZE - 1] = '\0';
		ret = PAGE_SIZE - 1;
	}

	return ret;
}

/**
 * store_serialize_jobs_sysfs - Store callback for serialize_jobs sysfs file.
 *
 * @dev:	The device this sysfs file is for
 * @attr:	The attributes of the sysfs file
 * @buf:	The value written to the sysfs file
 * @count:	The number of bytes to write to the sysfs file
 *
 * This function is called when the serialize_jobs sysfs file is written to.
 * It matches the requested setting against the available settings and if a
 * matching setting is found updates kbdev->serialize_jobs.
 *
 * Return: @count if the function succeeded. An error code on failure.
 */
static ssize_t store_serialize_jobs_sysfs(struct device *dev,
					  struct device_attribute *attr,
					  const char *buf, size_t count)
{
	return update_serialize_jobs_setting(to_kbase_device(dev), buf, count);
}

static DEVICE_ATTR(serialize_jobs, 0600, show_serialize_jobs_sysfs,
		   store_serialize_jobs_sysfs);
#endif /* !MALI_USE_CSF */

static void kbasep_protected_mode_hwcnt_disable_worker(struct work_struct *data)
{
	struct kbase_device *kbdev = container_of(data, struct kbase_device,
		protected_mode_hwcnt_disable_work);
	spinlock_t *backend_lock;
	unsigned long flags;

	bool do_disable;

#if MALI_USE_CSF
	backend_lock = &kbdev->csf.scheduler.interrupt_lock;
#else
	backend_lock = &kbdev->hwaccess_lock;
#endif

	spin_lock_irqsave(backend_lock, flags);
	do_disable = !kbdev->protected_mode_hwcnt_desired &&
		!kbdev->protected_mode_hwcnt_disabled;
	spin_unlock_irqrestore(backend_lock, flags);

	if (!do_disable)
		return;

	kbase_hwcnt_context_disable(kbdev->hwcnt_gpu_ctx);

	spin_lock_irqsave(backend_lock, flags);
	do_disable = !kbdev->protected_mode_hwcnt_desired &&
		!kbdev->protected_mode_hwcnt_disabled;

	if (do_disable) {
		/* Protected mode state did not change while we were doing the
		 * disable, so commit the work we just performed and continue
		 * the state machine.
		 */
		kbdev->protected_mode_hwcnt_disabled = true;
#if !MALI_USE_CSF
		kbase_backend_slot_update(kbdev);
#endif /* !MALI_USE_CSF */
	} else {
		/* Protected mode state was updated while we were doing the
		 * disable, so we need to undo the disable we just performed.
		 */
		kbase_hwcnt_context_enable(kbdev->hwcnt_gpu_ctx);
	}

	spin_unlock_irqrestore(backend_lock, flags);
}

#ifndef PLATFORM_PROTECTED_CALLBACKS
static int kbasep_protected_mode_enable(struct protected_mode_device *pdev)
{
	struct kbase_device *kbdev = pdev->data;

	return kbase_pm_protected_mode_enable(kbdev);
}

static int kbasep_protected_mode_disable(struct protected_mode_device *pdev)
{
	struct kbase_device *kbdev = pdev->data;

	return kbase_pm_protected_mode_disable(kbdev);
}

static const struct protected_mode_ops kbasep_native_protected_ops = {
	.protected_mode_enable = kbasep_protected_mode_enable,
	.protected_mode_disable = kbasep_protected_mode_disable
};

#define PLATFORM_PROTECTED_CALLBACKS (&kbasep_native_protected_ops)
#endif /* PLATFORM_PROTECTED_CALLBACKS */

int kbase_protected_mode_init(struct kbase_device *kbdev)
{
	/* Use native protected ops */
	kbdev->protected_dev = kzalloc(sizeof(*kbdev->protected_dev),
			GFP_KERNEL);
	if (!kbdev->protected_dev)
		return -ENOMEM;
	kbdev->protected_dev->data = kbdev;
	kbdev->protected_ops = PLATFORM_PROTECTED_CALLBACKS;
	INIT_WORK(&kbdev->protected_mode_hwcnt_disable_work,
		kbasep_protected_mode_hwcnt_disable_worker);
	kbdev->protected_mode_hwcnt_desired = true;
	kbdev->protected_mode_hwcnt_disabled = false;
	return 0;
}

void kbase_protected_mode_term(struct kbase_device *kbdev)
{
	cancel_work_sync(&kbdev->protected_mode_hwcnt_disable_work);
	kfree(kbdev->protected_dev);
}

#if IS_ENABLED(CONFIG_MALI_NO_MALI)
static int kbase_common_reg_map(struct kbase_device *kbdev)
{
	return 0;
}
static void kbase_common_reg_unmap(struct kbase_device * const kbdev)
{
}
#else /* CONFIG_MALI_NO_MALI */
static int kbase_common_reg_map(struct kbase_device *kbdev)
{
	int err = 0;

	if (!request_mem_region(kbdev->reg_start, kbdev->reg_size, dev_name(kbdev->dev))) {
		dev_err(kbdev->dev, "Register window unavailable\n");
		err = -EIO;
		goto out_region;
	}

	kbdev->reg = ioremap(kbdev->reg_start, kbdev->reg_size);
	if (!kbdev->reg) {
		dev_err(kbdev->dev, "Can't remap register window\n");
		err = -EINVAL;
		goto out_ioremap;
	}

	return err;

out_ioremap:
	release_mem_region(kbdev->reg_start, kbdev->reg_size);
out_region:
	return err;
}

static void kbase_common_reg_unmap(struct kbase_device * const kbdev)
{
	if (kbdev->reg) {
		iounmap(kbdev->reg);
		release_mem_region(kbdev->reg_start, kbdev->reg_size);
		kbdev->reg = NULL;
		kbdev->reg_start = 0;
		kbdev->reg_size = 0;
	}
}
#endif /* CONFIG_MALI_NO_MALI */

int registers_map(struct kbase_device * const kbdev)
{
	/* the first memory resource is the physical address of the GPU
	 * registers.
	 */
	struct platform_device *pdev = to_platform_device(kbdev->dev);
	struct resource *reg_res;
	int err;

	reg_res = platform_get_resource(pdev, IORESOURCE_MEM, 0);
	if (!reg_res) {
		dev_err(kbdev->dev, "Invalid register resource\n");
		return -ENOENT;
	}

	kbdev->reg_start = reg_res->start;
	kbdev->reg_size = resource_size(reg_res);

#if MALI_USE_CSF
	if (kbdev->reg_size <
		(CSF_HW_DOORBELL_PAGE_OFFSET +
		 CSF_NUM_DOORBELL * CSF_HW_DOORBELL_PAGE_SIZE)) {
		dev_err(kbdev->dev, "Insufficient register space, will override to the required size\n");
		kbdev->reg_size = CSF_HW_DOORBELL_PAGE_OFFSET +
				CSF_NUM_DOORBELL * CSF_HW_DOORBELL_PAGE_SIZE;
	}
#endif

	err = kbase_common_reg_map(kbdev);
	if (err) {
		dev_err(kbdev->dev, "Failed to map registers\n");
		return err;
	}

	return 0;
}

void registers_unmap(struct kbase_device *kbdev)
{
	kbase_common_reg_unmap(kbdev);
}

#if defined(CONFIG_MALI_ARBITER_SUPPORT) && defined(CONFIG_OF)

static bool kbase_is_pm_enabled(const struct device_node *gpu_node)
{
	const struct device_node *power_model_node;
	const void *cooling_cells_node;
	const void *operating_point_node;
	bool is_pm_enable = false;

	power_model_node = of_get_child_by_name(gpu_node,
		"power_model");
	if (power_model_node)
		is_pm_enable = true;

	cooling_cells_node = of_get_property(gpu_node,
		"#cooling-cells", NULL);
	if (cooling_cells_node)
		is_pm_enable = true;

	operating_point_node = of_get_property(gpu_node,
		"operating-points", NULL);
	if (operating_point_node)
		is_pm_enable = true;

	return is_pm_enable;
}

static bool kbase_is_pv_enabled(const struct device_node *gpu_node)
{
	const void *arbiter_if_node;

	arbiter_if_node = of_get_property(gpu_node,
		"arbiter_if", NULL);

	return arbiter_if_node ? true : false;
}

static bool kbase_is_full_coherency_enabled(const struct device_node *gpu_node)
{
	const void *coherency_dts;
	u32 coherency;

	coherency_dts = of_get_property(gpu_node,
					"system-coherency",
					NULL);
	if (coherency_dts) {
		coherency = be32_to_cpup(coherency_dts);
		if (coherency == COHERENCY_ACE)
			return true;
	}
	return false;
}

#endif /* CONFIG_MALI_ARBITER_SUPPORT && CONFIG_OF */

int kbase_device_pm_init(struct kbase_device *kbdev)
{
	int err = 0;

#if defined(CONFIG_MALI_ARBITER_SUPPORT) && defined(CONFIG_OF)

	u32 gpu_id;
	u32 product_id;
	u32 gpu_model_id;

	if (kbase_is_pv_enabled(kbdev->dev->of_node)) {
		dev_info(kbdev->dev, "Arbitration interface enabled\n");
		if (kbase_is_pm_enabled(kbdev->dev->of_node)) {
			/* Arbitration AND power management invalid */
			dev_err(kbdev->dev, "Invalid combination of arbitration AND power management\n");
			return -EPERM;
		}
		if (kbase_is_full_coherency_enabled(kbdev->dev->of_node)) {
			/* Arbitration AND full coherency invalid */
			dev_err(kbdev->dev, "Invalid combination of arbitration AND full coherency\n");
			return -EPERM;
		}
		err = kbase_arbiter_pm_early_init(kbdev);
		if (err == 0) {
			/* Check if Arbitration is running on
			 * supported GPU platform
			 */
			kbase_pm_register_access_enable(kbdev);
			gpu_id = kbase_reg_read(kbdev, GPU_CONTROL_REG(GPU_ID));
			kbase_pm_register_access_disable(kbdev);
			product_id =
				KBASE_UBFX32(gpu_id, KBASE_GPU_ID_VERSION_PRODUCT_ID_SHIFT, 16);
			gpu_model_id = GPU_ID2_MODEL_MATCH_VALUE(product_id);

			if (gpu_model_id != GPU_ID2_PRODUCT_TGOX
				&& gpu_model_id != GPU_ID2_PRODUCT_TNOX
				&& gpu_model_id != GPU_ID2_PRODUCT_TBAX) {
				kbase_arbiter_pm_early_term(kbdev);
				dev_err(kbdev->dev, "GPU platform not suitable for arbitration\n");
				return -EPERM;
			}
		}
	} else {
		kbdev->arb.arb_if = NULL;
		kbdev->arb.arb_dev = NULL;
		err = power_control_init(kbdev);
	}
#else
	err = power_control_init(kbdev);
#endif /* CONFIG_MALI_ARBITER_SUPPORT && CONFIG_OF */
	return err;
}

void kbase_device_pm_term(struct kbase_device *kbdev)
{
#ifdef CONFIG_MALI_ARBITER_SUPPORT
#if IS_ENABLED(CONFIG_OF)
	if (kbase_is_pv_enabled(kbdev->dev->of_node))
		kbase_arbiter_pm_early_term(kbdev);
	else
		power_control_term(kbdev);
#endif /* CONFIG_OF */
#else
	power_control_term(kbdev);
#endif
}

int power_control_init(struct kbase_device *kbdev)
{
#ifndef CONFIG_OF
	/* Power control initialization requires at least the capability to get
	 * regulators and clocks from the device tree, as well as parsing
	 * arrays of unsigned integer values.
	 *
	 * The whole initialization process shall simply be skipped if the
	 * minimum capability is not available.
	 */
	return 0;
#else
	struct platform_device *pdev;
	int err = 0;
	unsigned int i;
#if defined(CONFIG_REGULATOR)
	static const char * const regulator_names[] = {
		"mali", "shadercores", NULL
	};
	BUILD_BUG_ON(ARRAY_SIZE(regulator_names) - 1 < BASE_MAX_NR_CLOCKS_REGULATORS);
#endif /* CONFIG_REGULATOR */

	if (!kbdev)
		return -ENODEV;

	pdev = to_platform_device(kbdev->dev);

#if defined(CONFIG_REGULATOR)
	/* Since the error code EPROBE_DEFER causes the entire probing
	 * procedure to be restarted from scratch at a later time,
	 * all regulators will be released before returning.
	 *
	 * Any other error is ignored and the driver will continue
	 * operating with a partial initialization of regulators.
	 */
	for (i = 0; i < BASE_MAX_NR_CLOCKS_REGULATORS; i++) {
		kbdev->regulators[i] = regulator_get_optional(kbdev->dev,
			regulator_names[i]);
		if (IS_ERR_OR_NULL(kbdev->regulators[i])) {
			err = PTR_ERR(kbdev->regulators[i]);
			kbdev->regulators[i] = NULL;
			break;
		}
	}
	if (err == -EPROBE_DEFER) {
		while (i > 0)
			regulator_put(kbdev->regulators[--i]);
		return err;
	}

	kbdev->nr_regulators = i;
	dev_dbg(&pdev->dev, "Regulators probed: %u\n", kbdev->nr_regulators);
#endif

	/* Having more clocks than regulators is acceptable, while the
	 * opposite shall not happen.
	 *
	 * Since the error code EPROBE_DEFER causes the entire probing
	 * procedure to be restarted from scratch at a later time,
	 * all clocks and regulators will be released before returning.
	 *
	 * Any other error is ignored and the driver will continue
	 * operating with a partial initialization of clocks.
	 */
	for (i = 0; i < BASE_MAX_NR_CLOCKS_REGULATORS; i++) {
		kbdev->clocks[i] = of_clk_get(kbdev->dev->of_node, i);
		if (IS_ERR_OR_NULL(kbdev->clocks[i])) {
			err = PTR_ERR(kbdev->clocks[i]);
			kbdev->clocks[i] = NULL;
			break;
		}

		err = clk_prepare_enable(kbdev->clocks[i]);
		if (err) {
			dev_err(kbdev->dev,
				"Failed to prepare and enable clock (%d)\n",
				err);
			clk_put(kbdev->clocks[i]);
			break;
		}
	}
	if (err == -EPROBE_DEFER) {
		while (i > 0) {
			clk_disable_unprepare(kbdev->clocks[--i]);
			clk_put(kbdev->clocks[i]);
		}
		goto clocks_probe_defer;
	}

	kbdev->nr_clocks = i;
	dev_dbg(&pdev->dev, "Clocks probed: %u\n", kbdev->nr_clocks);

	/* Any error in parsing the OPP table from the device file
	 * shall be ignored. The fact that the table may be absent or wrong
	 * on the device tree of the platform shouldn't prevent the driver
	 * from completing its initialization.
	 */
#if defined(CONFIG_PM_OPP)
#if defined(CONFIG_REGULATOR)
	if (kbdev->nr_regulators > 0) {
<<<<<<< HEAD
		kbdev->opp_token = dev_pm_opp_set_regulators(kbdev->dev,
			regulator_names);
=======
		kbdev->opp_table = dev_pm_opp_set_regulators(kbdev->dev,
			regulator_names, BASE_MAX_NR_CLOCKS_REGULATORS);

		if (IS_ERR_OR_NULL(kbdev->opp_table)) {
			err = PTR_ERR(kbdev->opp_table);
			goto regulators_probe_defer;
		}
>>>>>>> db216207
	}
#endif /* CONFIG_REGULATOR */
	err = dev_pm_opp_of_add_table(kbdev->dev);
	CSTD_UNUSED(err);
#endif /* CONFIG_PM_OPP */
	return 0;

#if defined(CONFIG_PM_OPP) &&                                                                      \
	((KERNEL_VERSION(4, 10, 0) <= LINUX_VERSION_CODE) && defined(CONFIG_REGULATOR))
regulators_probe_defer:
	for (i = 0; i < BASE_MAX_NR_CLOCKS_REGULATORS; i++) {
		if (kbdev->clocks[i]) {
			if (__clk_is_enabled(kbdev->clocks[i]))
				clk_disable_unprepare(kbdev->clocks[i]);
			clk_put(kbdev->clocks[i]);
			kbdev->clocks[i] = NULL;
		} else
			break;
	}
#endif

clocks_probe_defer:
#if defined(CONFIG_REGULATOR)
	for (i = 0; i < BASE_MAX_NR_CLOCKS_REGULATORS; i++)
		regulator_put(kbdev->regulators[i]);
#endif
	return err;
#endif /* CONFIG_OF */
}

void power_control_term(struct kbase_device *kbdev)
{
	unsigned int i;

#if defined(CONFIG_PM_OPP)
	dev_pm_opp_of_remove_table(kbdev->dev);
#if defined(CONFIG_REGULATOR)
	if (kbdev->opp_token >= 0)
		dev_pm_opp_put_regulators(kbdev->opp_token);
#endif /* CONFIG_REGULATOR */
#endif /* CONFIG_PM_OPP */

	for (i = 0; i < BASE_MAX_NR_CLOCKS_REGULATORS; i++) {
		if (kbdev->clocks[i]) {
			if (__clk_is_enabled(kbdev->clocks[i]))
				clk_disable_unprepare(kbdev->clocks[i]);
			clk_put(kbdev->clocks[i]);
			kbdev->clocks[i] = NULL;
		} else
			break;
	}

#if defined(CONFIG_OF) && defined(CONFIG_REGULATOR)
	for (i = 0; i < BASE_MAX_NR_CLOCKS_REGULATORS; i++) {
		if (kbdev->regulators[i]) {
			regulator_put(kbdev->regulators[i]);
			kbdev->regulators[i] = NULL;
		}
	}
#endif
}

#if IS_ENABLED(CONFIG_DEBUG_FS)

static void trigger_reset(struct kbase_device *kbdev)
{
	kbase_pm_context_active(kbdev);
	if (kbase_prepare_to_reset_gpu(kbdev, RESET_FLAGS_NONE))
		kbase_reset_gpu(kbdev);
	kbase_pm_context_idle(kbdev);
}

#define MAKE_QUIRK_ACCESSORS(type) \
static int type##_quirks_set(void *data, u64 val) \
{ \
	struct kbase_device *kbdev; \
	kbdev = (struct kbase_device *)data; \
	kbdev->hw_quirks_##type = (u32)val; \
	trigger_reset(kbdev); \
	return 0; \
} \
\
static int type##_quirks_get(void *data, u64 *val) \
{ \
	struct kbase_device *kbdev; \
	kbdev = (struct kbase_device *)data; \
	*val = kbdev->hw_quirks_##type; \
	return 0; \
} \
DEFINE_DEBUGFS_ATTRIBUTE(fops_##type##_quirks, type##_quirks_get, \
			 type##_quirks_set, "%llu\n")

MAKE_QUIRK_ACCESSORS(sc);
MAKE_QUIRK_ACCESSORS(tiler);
MAKE_QUIRK_ACCESSORS(mmu);
MAKE_QUIRK_ACCESSORS(gpu);

/**
 * kbase_device_debugfs_reset_write() - Reset the GPU
 *
 * @data:           Pointer to the Kbase device.
 * @wait_for_reset: Value written to the file.
 *
 * This function will perform the GPU reset, and if the value written to
 * the file is 1 it will also wait for the reset to complete.
 *
 * Return: 0 in case of no error otherwise a negative value.
 */
static int kbase_device_debugfs_reset_write(void *data, u64 wait_for_reset)
{
	struct kbase_device *kbdev = data;

	trigger_reset(kbdev);

	if (wait_for_reset == 1)
		return kbase_reset_gpu_wait(kbdev);

	return 0;
}

DEFINE_DEBUGFS_ATTRIBUTE(fops_trigger_reset, NULL, &kbase_device_debugfs_reset_write, "%llu\n");

/**
 * debugfs_protected_debug_mode_read - "protected_debug_mode" debugfs read
 * @file: File object to read is for
 * @buf:  User buffer to populate with data
 * @len:  Length of user buffer
 * @ppos: Offset within file object
 *
 * Retrieves the current status of protected debug mode
 * (0 = disabled, 1 = enabled)
 *
 * Return: Number of bytes added to user buffer
 */
static ssize_t debugfs_protected_debug_mode_read(struct file *file,
				char __user *buf, size_t len, loff_t *ppos)
{
	struct kbase_device *kbdev = (struct kbase_device *)file->private_data;
	u32 gpu_status;
	ssize_t ret_val;

	kbase_pm_context_active(kbdev);
	gpu_status = kbase_reg_read(kbdev, GPU_CONTROL_REG(GPU_STATUS));
	kbase_pm_context_idle(kbdev);

	if (gpu_status & GPU_DBGEN)
		ret_val = simple_read_from_buffer(buf, len, ppos, "1\n", 2);
	else
		ret_val = simple_read_from_buffer(buf, len, ppos, "0\n", 2);

	return ret_val;
}

/*
 * struct fops_protected_debug_mode - "protected_debug_mode" debugfs fops
 *
 * Contains the file operations for the "protected_debug_mode" debugfs file
 */
static const struct file_operations fops_protected_debug_mode = {
	.owner = THIS_MODULE,
	.open = simple_open,
	.read = debugfs_protected_debug_mode_read,
	.llseek = default_llseek,
};

static int kbase_device_debugfs_mem_pool_max_size_show(struct seq_file *sfile,
	void *data)
{
	CSTD_UNUSED(data);
	return kbase_debugfs_helper_seq_read(sfile,
		MEMORY_GROUP_MANAGER_NR_GROUPS,
		kbase_mem_pool_config_debugfs_max_size);
}

static ssize_t kbase_device_debugfs_mem_pool_max_size_write(struct file *file,
		const char __user *ubuf, size_t count, loff_t *ppos)
{
	int err = 0;

	CSTD_UNUSED(ppos);
	err = kbase_debugfs_helper_seq_write(file, ubuf, count,
		MEMORY_GROUP_MANAGER_NR_GROUPS,
		kbase_mem_pool_config_debugfs_set_max_size);

	return err ? err : count;
}

static int kbase_device_debugfs_mem_pool_max_size_open(struct inode *in,
	struct file *file)
{
	return single_open(file, kbase_device_debugfs_mem_pool_max_size_show,
		in->i_private);
}

static const struct file_operations
	kbase_device_debugfs_mem_pool_max_size_fops = {
	.owner = THIS_MODULE,
	.open = kbase_device_debugfs_mem_pool_max_size_open,
	.read = seq_read,
	.write = kbase_device_debugfs_mem_pool_max_size_write,
	.llseek = seq_lseek,
	.release = single_release,
};

int kbase_device_debugfs_init(struct kbase_device *kbdev)
{
	struct dentry *debugfs_ctx_defaults_directory;
	int err;
	/* prevent unprivileged use of debug file system
	 * in old kernel version
	 */
	const mode_t mode = 0644;

	kbdev->mali_debugfs_directory = debugfs_create_dir(kbdev->devname,
			NULL);
	if (IS_ERR_OR_NULL(kbdev->mali_debugfs_directory)) {
		dev_err(kbdev->dev,
			"Couldn't create mali debugfs directory: %s\n",
			kbdev->devname);
		err = -ENOMEM;
		goto out;
	}

	kbdev->debugfs_ctx_directory = debugfs_create_dir("ctx",
			kbdev->mali_debugfs_directory);
	if (IS_ERR_OR_NULL(kbdev->debugfs_ctx_directory)) {
		dev_err(kbdev->dev, "Couldn't create mali debugfs ctx directory\n");
		err = -ENOMEM;
		goto out;
	}

	kbdev->debugfs_instr_directory = debugfs_create_dir("instrumentation",
			kbdev->mali_debugfs_directory);
	if (IS_ERR_OR_NULL(kbdev->debugfs_instr_directory)) {
		dev_err(kbdev->dev, "Couldn't create mali debugfs instrumentation directory\n");
		err = -ENOMEM;
		goto out;
	}

	debugfs_ctx_defaults_directory = debugfs_create_dir("defaults",
			kbdev->debugfs_ctx_directory);
	if (IS_ERR_OR_NULL(debugfs_ctx_defaults_directory)) {
		dev_err(kbdev->dev, "Couldn't create mali debugfs ctx defaults directory\n");
		err = -ENOMEM;
		goto out;
	}

	kbasep_regs_history_debugfs_init(kbdev);

#if !MALI_USE_CSF
	kbase_debug_job_fault_debugfs_init(kbdev);
#endif /* !MALI_USE_CSF */

	kbasep_gpu_memory_debugfs_init(kbdev);
	kbase_as_fault_debugfs_init(kbdev);
#ifdef CONFIG_MALI_PRFCNT_SET_SELECT_VIA_DEBUG_FS
	kbase_instr_backend_debugfs_init(kbdev);
#endif
	kbase_pbha_debugfs_init(kbdev);

	/* fops_* variables created by invocations of macro
	 * MAKE_QUIRK_ACCESSORS() above.
	 */
	debugfs_create_file("quirks_sc", 0644,
			kbdev->mali_debugfs_directory, kbdev,
			&fops_sc_quirks);
	debugfs_create_file("quirks_tiler", 0644,
			kbdev->mali_debugfs_directory, kbdev,
			&fops_tiler_quirks);
	debugfs_create_file("quirks_mmu", 0644,
			kbdev->mali_debugfs_directory, kbdev,
			&fops_mmu_quirks);
	debugfs_create_file("quirks_gpu", 0644, kbdev->mali_debugfs_directory,
			    kbdev, &fops_gpu_quirks);

	debugfs_create_bool("infinite_cache", mode,
			debugfs_ctx_defaults_directory,
			&kbdev->infinite_cache_active_default);

	debugfs_create_file("mem_pool_max_size", mode,
			debugfs_ctx_defaults_directory,
			&kbdev->mem_pool_defaults.small,
			&kbase_device_debugfs_mem_pool_max_size_fops);

	debugfs_create_file("lp_mem_pool_max_size", mode,
			debugfs_ctx_defaults_directory,
			&kbdev->mem_pool_defaults.large,
			&kbase_device_debugfs_mem_pool_max_size_fops);

	if (kbase_hw_has_feature(kbdev, BASE_HW_FEATURE_PROTECTED_DEBUG_MODE)) {
		debugfs_create_file("protected_debug_mode", 0444,
				kbdev->mali_debugfs_directory, kbdev,
				&fops_protected_debug_mode);
	}

	debugfs_create_file("reset", 0644,
			kbdev->mali_debugfs_directory, kbdev,
			&fops_trigger_reset);

	kbase_ktrace_debugfs_init(kbdev);

#ifdef CONFIG_MALI_DEVFREQ
#if IS_ENABLED(CONFIG_DEVFREQ_THERMAL)
	if (kbdev->devfreq)
		kbase_ipa_debugfs_init(kbdev);
#endif /* CONFIG_DEVFREQ_THERMAL */
#endif /* CONFIG_MALI_DEVFREQ */

#if !MALI_USE_CSF
	debugfs_create_file("serialize_jobs", 0644,
			kbdev->mali_debugfs_directory, kbdev,
			&kbasep_serialize_jobs_debugfs_fops);

	kbase_timeline_io_debugfs_init(kbdev);
#endif
	kbase_dvfs_status_debugfs_init(kbdev);


	return 0;

out:
	debugfs_remove_recursive(kbdev->mali_debugfs_directory);
	return err;
}

void kbase_device_debugfs_term(struct kbase_device *kbdev)
{
	debugfs_remove_recursive(kbdev->mali_debugfs_directory);
}
#endif /* CONFIG_DEBUG_FS */

int kbase_device_coherency_init(struct kbase_device *kbdev)
{
#if IS_ENABLED(CONFIG_OF)
	u32 supported_coherency_bitmap =
		kbdev->gpu_props.props.raw_props.coherency_mode;
	const void *coherency_override_dts;
	bool dma_coherent;
	u32 override_coherency, gpu_id;
	unsigned int prod_id;

	gpu_id = kbdev->gpu_props.props.raw_props.gpu_id;
	gpu_id &= GPU_ID_VERSION_PRODUCT_ID;
	prod_id = gpu_id >> KBASE_GPU_ID_VERSION_PRODUCT_ID_SHIFT;

	/* Only for tMIx :
	 * (COHERENCY_ACE_LITE | COHERENCY_ACE) was incorrectly
	 * documented for tMIx so force correct value here.
	 */
	if (GPU_ID2_MODEL_MATCH_VALUE(prod_id) ==
			GPU_ID2_PRODUCT_TMIX)
		if (supported_coherency_bitmap ==
				COHERENCY_FEATURE_BIT(COHERENCY_ACE))
			supported_coherency_bitmap |=
				COHERENCY_FEATURE_BIT(COHERENCY_ACE_LITE);

#endif /* CONFIG_OF */

	kbdev->system_coherency = COHERENCY_NONE;

	/* device tree may override the coherency */
#if IS_ENABLED(CONFIG_OF)
	/* treat "dma-coherency" as a synonym for ACE-lite */
	dma_coherent = of_dma_is_coherent(kbdev->dev->of_node);
	coherency_override_dts = of_get_property(kbdev->dev->of_node,
						"system-coherency",
						NULL);
	if (coherency_override_dts || dma_coherent) {
		if (coherency_override_dts) {
			override_coherency = be32_to_cpup(coherency_override_dts);
			if (dma_coherent && override_coherency != COHERENCY_ACE_LITE) {
				dev_err(kbdev->dev,
					"system-coherency needs to be 0 when dma-coherent is set\n");
				return -EINVAL;
			}
		} else {
			/* dma-coherent set and system-coherency not specified */
			override_coherency = COHERENCY_ACE_LITE;
		}

#if MALI_USE_CSF && !IS_ENABLED(CONFIG_MALI_NO_MALI)
		/* ACE coherency mode is not supported by Driver on CSF GPUs.
		 * Return an error to signal the invalid device tree configuration.
		 */
		if (override_coherency == COHERENCY_ACE) {
			dev_err(kbdev->dev,
				"ACE coherency not supported, wrong DT configuration");
			return -EINVAL;
		}
#endif

		if ((override_coherency <= COHERENCY_NONE) &&
			(supported_coherency_bitmap &
			 COHERENCY_FEATURE_BIT(override_coherency))) {

			kbdev->system_coherency = override_coherency;

			dev_info(kbdev->dev,
				"Using coherency mode %u set from dtb",
				override_coherency);
		} else
			dev_warn(kbdev->dev,
				"Ignoring unsupported coherency mode %u set from dtb",
				override_coherency);
	}

#endif /* CONFIG_OF */

	kbdev->gpu_props.props.raw_props.coherency_mode =
		kbdev->system_coherency;

	return 0;
}


#if MALI_USE_CSF
/**
 * csg_scheduling_period_store - Store callback for the csg_scheduling_period
 * sysfs file.
 * @dev:   The device with sysfs file is for
 * @attr:  The attributes of the sysfs file
 * @buf:   The value written to the sysfs file
 * @count: The number of bytes written to the sysfs file
 *
 * This function is called when the csg_scheduling_period sysfs file is written
 * to. It checks the data written, and if valid updates the reset timeout.
 *
 * Return: @count if the function succeeded. An error code on failure.
 */
static ssize_t csg_scheduling_period_store(struct device *dev,
					   struct device_attribute *attr,
					   const char *buf, size_t count)
{
	struct kbase_device *kbdev;
	int ret;
	unsigned int csg_scheduling_period;

	kbdev = to_kbase_device(dev);
	if (!kbdev)
		return -ENODEV;

	ret = kstrtouint(buf, 0, &csg_scheduling_period);
	if (ret || csg_scheduling_period == 0) {
		dev_err(kbdev->dev,
			"Couldn't process csg_scheduling_period write operation.\n"
			"Use format 'csg_scheduling_period_ms', and csg_scheduling_period_ms > 0\n");
		return -EINVAL;
	}

	kbase_csf_scheduler_lock(kbdev);
	kbdev->csf.scheduler.csg_scheduling_period_ms = csg_scheduling_period;
	dev_dbg(kbdev->dev, "CSG scheduling period: %ums\n",
		csg_scheduling_period);
	kbase_csf_scheduler_unlock(kbdev);

	return count;
}

/**
 * csg_scheduling_period_show - Show callback for the csg_scheduling_period
 * sysfs entry.
 * @dev:  The device this sysfs file is for.
 * @attr: The attributes of the sysfs file.
 * @buf:  The output buffer to receive the GPU information.
 *
 * This function is called to get the current reset timeout.
 *
 * Return: The number of bytes output to @buf.
 */
static ssize_t csg_scheduling_period_show(struct device *dev,
					  struct device_attribute *attr,
					  char *const buf)
{
	struct kbase_device *kbdev;
	ssize_t ret;

	kbdev = to_kbase_device(dev);
	if (!kbdev)
		return -ENODEV;

	ret = scnprintf(buf, PAGE_SIZE, "%u\n",
			kbdev->csf.scheduler.csg_scheduling_period_ms);

	return ret;
}

static DEVICE_ATTR_RW(csg_scheduling_period);

/**
 * fw_timeout_store - Store callback for the fw_timeout sysfs file.
 * @dev:   The device with sysfs file is for
 * @attr:  The attributes of the sysfs file
 * @buf:   The value written to the sysfs file
 * @count: The number of bytes written to the sysfs file
 *
 * This function is called when the fw_timeout sysfs file is written to. It
 * checks the data written, and if valid updates the reset timeout.
 *
 * Return: @count if the function succeeded. An error code on failure.
 */
static ssize_t fw_timeout_store(struct device *dev,
				struct device_attribute *attr, const char *buf,
				size_t count)
{
	struct kbase_device *kbdev;
	int ret;
	unsigned int fw_timeout;

	kbdev = to_kbase_device(dev);
	if (!kbdev)
		return -ENODEV;

	ret = kstrtouint(buf, 0, &fw_timeout);
	if (ret || fw_timeout == 0) {
		dev_err(kbdev->dev,
			"Couldn't process fw_timeout write operation.\n"
			"Use format 'fw_timeout_ms', and fw_timeout_ms > 0\n"
			"Default fw_timeout: %u",
			kbase_get_timeout_ms(kbdev, CSF_FIRMWARE_PING_TIMEOUT));
		return -EINVAL;
	}

	kbase_csf_scheduler_lock(kbdev);
	kbdev->csf.fw_timeout_ms = fw_timeout;
	kbase_csf_scheduler_unlock(kbdev);
	dev_dbg(kbdev->dev, "Firmware timeout: %ums\n", fw_timeout);

	return count;
}

/**
 * fw_timeout_show - Show callback for the firmware timeout sysfs entry.
 * @dev:  The device this sysfs file is for.
 * @attr: The attributes of the sysfs file.
 * @buf:  The output buffer to receive the GPU information.
 *
 * This function is called to get the current reset timeout.
 *
 * Return: The number of bytes output to @buf.
 */
static ssize_t fw_timeout_show(struct device *dev,
			       struct device_attribute *attr, char *const buf)
{
	struct kbase_device *kbdev;
	ssize_t ret;

	kbdev = to_kbase_device(dev);
	if (!kbdev)
		return -ENODEV;

	ret = scnprintf(buf, PAGE_SIZE, "%u\n", kbdev->csf.fw_timeout_ms);

	return ret;
}

static DEVICE_ATTR_RW(fw_timeout);

/**
 * idle_hysteresis_time_store - Store callback for CSF idle_hysteresis_time
 *                            sysfs file.
 * @dev:   The device with sysfs file is for
 * @attr:  The attributes of the sysfs file
 * @buf:   The value written to the sysfs file
 * @count: The number of bytes written to the sysfs file
 *
 * This function is called when the idle_hysteresis_time sysfs file is
 * written to.
 *
 * This file contains values of the idle hysteresis duration.
 *
 * Return: @count if the function succeeded. An error code on failure.
 */
static ssize_t idle_hysteresis_time_store(struct device *dev,
		struct device_attribute *attr, const char *buf, size_t count)
{
	struct kbase_device *kbdev;
	u32 dur = 0;

	kbdev = to_kbase_device(dev);
	if (!kbdev)
		return -ENODEV;

	if (kstrtou32(buf, 0, &dur)) {
		dev_err(kbdev->dev, "Couldn't process idle_hysteresis_time write operation.\n"
				"Use format <idle_hysteresis_time>\n");
		return -EINVAL;
	}

	kbase_csf_firmware_set_gpu_idle_hysteresis_time(kbdev, dur);

	return count;
}

/**
 * idle_hysteresis_time_show - Show callback for CSF idle_hysteresis_time
 *                             sysfs entry.
 * @dev:  The device this sysfs file is for.
 * @attr: The attributes of the sysfs file.
 * @buf:  The output buffer to receive the GPU information.
 *
 * This function is called to get the current idle hysteresis duration in ms.
 *
 * Return: The number of bytes output to @buf.
 */
static ssize_t idle_hysteresis_time_show(struct device *dev,
		struct device_attribute *attr, char * const buf)
{
	struct kbase_device *kbdev;
	ssize_t ret;
	u32 dur;

	kbdev = to_kbase_device(dev);
	if (!kbdev)
		return -ENODEV;

	dur = kbase_csf_firmware_get_gpu_idle_hysteresis_time(kbdev);
	ret = scnprintf(buf, PAGE_SIZE, "%u\n", dur);

	return ret;
}

static DEVICE_ATTR_RW(idle_hysteresis_time);

/**
 * mcu_shader_pwroff_timeout_show - Get the MCU shader Core power-off time value.
 *
 * @dev:  The device this sysfs file is for.
 * @attr: The attributes of the sysfs file.
 * @buf:  The output buffer for the sysfs file contents
 *
 * Get the internally recorded MCU shader Core power-off (nominal) timeout value.
 * The unit of the value is in micro-seconds.
 *
 * Return: The number of bytes output to @buf if the
 *         function succeeded. A Negative value on failure.
 */
static ssize_t mcu_shader_pwroff_timeout_show(struct device *dev, struct device_attribute *attr,
					      char *const buf)
{
	struct kbase_device *kbdev = dev_get_drvdata(dev);
	u32 pwroff;

	if (!kbdev)
		return -ENODEV;

	pwroff = kbase_csf_firmware_get_mcu_core_pwroff_time(kbdev);
	return scnprintf(buf, PAGE_SIZE, "%u\n", pwroff);
}

/**
 * mcu_shader_pwroff_timeout_store - Set the MCU shader core power-off time value.
 *
 * @dev:   The device with sysfs file is for
 * @attr:  The attributes of the sysfs file
 * @buf:   The value written to the sysfs file
 * @count: The number of bytes to write to the sysfs file
 *
 * The duration value (unit: micro-seconds) for configuring MCU Shader Core
 * timer, when the shader cores' power transitions are delegated to the
 * MCU (normal operational mode)
 *
 * Return: @count if the function succeeded. An error code on failure.
 */
static ssize_t mcu_shader_pwroff_timeout_store(struct device *dev, struct device_attribute *attr,
					       const char *buf, size_t count)
{
	struct kbase_device *kbdev = dev_get_drvdata(dev);
	u32 dur;

	if (!kbdev)
		return -ENODEV;

	if (kstrtouint(buf, 0, &dur))
		return -EINVAL;

	kbase_csf_firmware_set_mcu_core_pwroff_time(kbdev, dur);

	return count;
}

static DEVICE_ATTR_RW(mcu_shader_pwroff_timeout);

#endif /* MALI_USE_CSF */

static struct attribute *kbase_scheduling_attrs[] = {
#if !MALI_USE_CSF
	&dev_attr_serialize_jobs.attr,
#endif /* !MALI_USE_CSF */
	NULL
};

static ssize_t total_gpu_mem_show(
	struct device *dev,
	struct device_attribute *attr,
	char *const buf)
{
	struct kbase_device *kbdev;
	kbdev = to_kbase_device(dev);
	if (!kbdev)
		return -ENODEV;

	return sysfs_emit(buf, "%lu\n",
		(unsigned long) kbdev->total_gpu_pages << PAGE_SHIFT);
}
static DEVICE_ATTR_RO(total_gpu_mem);

static ssize_t dma_buf_gpu_mem_show(
	struct device *dev,
	struct device_attribute *attr,
	char *const buf)
{
	struct kbase_device *kbdev;
	kbdev = to_kbase_device(dev);
	if (!kbdev)
		return -ENODEV;

	return sysfs_emit(buf, "%lu\n",
		(unsigned long) kbdev->dma_buf_pages << PAGE_SHIFT);
}
static DEVICE_ATTR_RO(dma_buf_gpu_mem);

static struct attribute *kbase_attrs[] = {
#ifdef CONFIG_MALI_DEBUG
	&dev_attr_debug_command.attr,
#if !MALI_USE_CSF
	&dev_attr_js_softstop_always.attr,
#endif /* !MALI_USE_CSF */
#endif
#if !MALI_USE_CSF
	&dev_attr_js_timeouts.attr,
	&dev_attr_soft_job_timeout.attr,
#endif /* !MALI_USE_CSF */
	&dev_attr_gpuinfo.attr,
	&dev_attr_dvfs_period.attr,
	&dev_attr_pm_poweroff.attr,
	&dev_attr_reset_timeout.attr,
#if !MALI_USE_CSF
	&dev_attr_js_scheduling_period.attr,
#else
	&dev_attr_csg_scheduling_period.attr,
	&dev_attr_fw_timeout.attr,
	&dev_attr_idle_hysteresis_time.attr,
	&dev_attr_mcu_shader_pwroff_timeout.attr,
#endif /* !MALI_USE_CSF */
	&dev_attr_power_policy.attr,
	&dev_attr_core_mask.attr,
	&dev_attr_mem_pool_size.attr,
	&dev_attr_mem_pool_max_size.attr,
	&dev_attr_lp_mem_pool_size.attr,
	&dev_attr_lp_mem_pool_max_size.attr,
#if !MALI_USE_CSF
	&dev_attr_js_ctx_scheduling_mode.attr,
#endif /* !MALI_USE_CSF */
	&dev_attr_total_gpu_mem.attr,
	&dev_attr_dma_buf_gpu_mem.attr,
	NULL
};

static struct attribute *kbase_mempool_attrs[] = {
	&dev_attr_max_size.attr,
	&dev_attr_lp_max_size.attr,
	&dev_attr_ctx_default_max_size.attr,
	NULL
};

#define SYSFS_SCHEDULING_GROUP "scheduling"
static const struct attribute_group kbase_scheduling_attr_group = {
	.name = SYSFS_SCHEDULING_GROUP,
	.attrs = kbase_scheduling_attrs,
};

#define SYSFS_MEMPOOL_GROUP "mempool"
static const struct attribute_group kbase_mempool_attr_group = {
	.name = SYSFS_MEMPOOL_GROUP,
	.attrs = kbase_mempool_attrs,
};

static const struct attribute_group kbase_attr_group = {
	.attrs = kbase_attrs,
};

int kbase_sysfs_init(struct kbase_device *kbdev)
{
	int err = 0;

	kbdev->mdev.minor = MISC_DYNAMIC_MINOR;
	kbdev->mdev.name = kbdev->devname;
	kbdev->mdev.fops = &kbase_fops;
	kbdev->mdev.parent = get_device(kbdev->dev);
	kbdev->mdev.mode = 0666;

	err = sysfs_create_group(&kbdev->dev->kobj, &kbase_attr_group);
	if (err)
		return err;

	err = sysfs_create_group(&kbdev->dev->kobj,
			&kbase_scheduling_attr_group);
	if (err) {
		dev_err(kbdev->dev, "Creation of %s sysfs group failed",
			SYSFS_SCHEDULING_GROUP);
		sysfs_remove_group(&kbdev->dev->kobj,
			&kbase_attr_group);
		return err;
	}

	err = sysfs_create_group(&kbdev->dev->kobj,
			&kbase_mempool_attr_group);
	if (err) {
		dev_err(kbdev->dev, "Creation of %s sysfs group failed",
			SYSFS_MEMPOOL_GROUP);
		sysfs_remove_group(&kbdev->dev->kobj,
			&kbase_scheduling_attr_group);
		sysfs_remove_group(&kbdev->dev->kobj,
			&kbase_attr_group);
	}

	kbdev->proc_sysfs_node = kobject_create_and_add("kprcs",
			&kbdev->dev->kobj);

	return err;
}

void kbase_sysfs_term(struct kbase_device *kbdev)
{
	sysfs_remove_group(&kbdev->dev->kobj, &kbase_mempool_attr_group);
	sysfs_remove_group(&kbdev->dev->kobj, &kbase_scheduling_attr_group);
	sysfs_remove_group(&kbdev->dev->kobj, &kbase_attr_group);
	kobject_del(kbdev->proc_sysfs_node);
	kobject_put(kbdev->proc_sysfs_node);
	put_device(kbdev->dev);
}

static int kbase_platform_device_remove(struct platform_device *pdev)
{
	struct kbase_device *kbdev = to_kbase_device(&pdev->dev);

	if (!kbdev)
		return -ENODEV;

	kbase_device_term(kbdev);
	dev_set_drvdata(kbdev->dev, NULL);
	kbase_device_free(kbdev);

	return 0;
}

void kbase_backend_devfreq_term(struct kbase_device *kbdev)
{
#ifdef CONFIG_MALI_DEVFREQ
	if (kbdev->devfreq)
		kbase_devfreq_term(kbdev);
#endif
}

int kbase_backend_devfreq_init(struct kbase_device *kbdev)
{
#ifdef CONFIG_MALI_DEVFREQ
	/* Devfreq uses hardware counters, so must be initialized after it. */
	int err = kbase_devfreq_init(kbdev);

	if (err)
		dev_err(kbdev->dev, "Continuing without devfreq\n");
#endif /* CONFIG_MALI_DEVFREQ */
	return 0;
}

static int kbase_platform_device_probe(struct platform_device *pdev)
{
	struct kbase_device *kbdev;
	int err = 0;

	mali_kbase_print_cs_experimental();

	kbdev = kbase_device_alloc();
	if (!kbdev) {
		dev_err(&pdev->dev, "Allocate device failed\n");
		return -ENOMEM;
	}

	kbdev->dev = &pdev->dev;
	dev_set_drvdata(kbdev->dev, kbdev);
#if (KERNEL_VERSION(5, 3, 0) <= LINUX_VERSION_CODE)
	mutex_lock(&kbase_probe_mutex);
#endif
	err = kbase_device_init(kbdev);

	if (err) {
		if (err == -EPROBE_DEFER)
			dev_info(kbdev->dev,
				"Device initialization Deferred\n");
		else
			dev_err(kbdev->dev, "Device initialization failed\n");

		dev_set_drvdata(kbdev->dev, NULL);
		kbase_device_free(kbdev);
#if (KERNEL_VERSION(5, 3, 0) <= LINUX_VERSION_CODE)
		mutex_unlock(&kbase_probe_mutex);
#endif
	} else {
		dev_info(kbdev->dev,
			"Probed as %s\n", dev_name(kbdev->mdev.this_device));
		kbase_increment_device_id();
#if (KERNEL_VERSION(5, 3, 0) <= LINUX_VERSION_CODE)
		mutex_unlock(&kbase_probe_mutex);
#endif
#ifdef CONFIG_MALI_ARBITER_SUPPORT
		mutex_lock(&kbdev->pm.lock);
		kbase_arbiter_pm_vm_event(kbdev, KBASE_VM_GPU_INITIALIZED_EVT);
		mutex_unlock(&kbdev->pm.lock);
#endif
	}

	return err;
}

#undef KBASEP_DEFAULT_REGISTER_HISTORY_SIZE

/**
 * kbase_device_suspend - Suspend callback from the OS.
 *
 * @dev:  The device to suspend
 *
 * This is called by Linux when the device should suspend.
 *
 * Return: A standard Linux error code on failure, 0 otherwise.
 */
static int kbase_device_suspend(struct device *dev)
{
	struct kbase_device *kbdev = to_kbase_device(dev);

	if (!kbdev)
		return -ENODEV;

	if (kbase_pm_suspend(kbdev)) {
		dev_warn(kbdev->dev, "Abort suspend as GPU suspension failed");
		return -EBUSY;
	}

#ifdef CONFIG_MALI_MIDGARD_DVFS
	kbase_pm_metrics_stop(kbdev);
#endif

#ifdef CONFIG_MALI_DEVFREQ
	dev_dbg(dev, "Callback %s\n", __func__);
	if (kbdev->devfreq) {
		kbase_devfreq_enqueue_work(kbdev, DEVFREQ_WORK_SUSPEND);
		flush_workqueue(kbdev->devfreq_queue.workq);
	}
#endif
	return 0;
}

/**
 * kbase_device_resume - Resume callback from the OS.
 *
 * @dev:  The device to resume
 *
 * This is called by Linux when the device should resume from suspension.
 *
 * Return: A standard Linux error code
 */
static int kbase_device_resume(struct device *dev)
{
	struct kbase_device *kbdev = to_kbase_device(dev);

	if (!kbdev)
		return -ENODEV;

	kbase_pm_resume(kbdev);

#ifdef CONFIG_MALI_MIDGARD_DVFS
	kbase_pm_metrics_start(kbdev);
#endif

#ifdef CONFIG_MALI_DEVFREQ
	dev_dbg(dev, "Callback %s\n", __func__);
	if (kbdev->devfreq)
		kbase_devfreq_enqueue_work(kbdev, DEVFREQ_WORK_RESUME);
#endif
	return 0;
}

/**
 * kbase_device_runtime_suspend - Runtime suspend callback from the OS.
 *
 * @dev:  The device to suspend
 *
 * This is called by Linux when the device should prepare for a condition in
 * which it will not be able to communicate with the CPU(s) and RAM due to
 * power management.
 *
 * Return: A standard Linux error code
 */
#ifdef KBASE_PM_RUNTIME
static int kbase_device_runtime_suspend(struct device *dev)
{
	struct kbase_device *kbdev = to_kbase_device(dev);
	int ret = 0;

	if (!kbdev)
		return -ENODEV;

	dev_dbg(dev, "Callback %s\n", __func__);
	KBASE_KTRACE_ADD(kbdev, PM_RUNTIME_SUSPEND_CALLBACK, NULL, 0);

#if MALI_USE_CSF
	ret = kbase_pm_handle_runtime_suspend(kbdev);
	if (ret)
		return ret;
#endif

#ifdef CONFIG_MALI_MIDGARD_DVFS
	kbase_pm_metrics_stop(kbdev);
#endif

#ifdef CONFIG_MALI_DEVFREQ
	if (kbdev->devfreq)
		kbase_devfreq_enqueue_work(kbdev, DEVFREQ_WORK_SUSPEND);
#endif

	if (kbdev->pm.backend.callback_power_runtime_off) {
		kbdev->pm.backend.callback_power_runtime_off(kbdev);
		dev_dbg(dev, "runtime suspend\n");
	}
	return ret;
}
#endif /* KBASE_PM_RUNTIME */

/**
 * kbase_device_runtime_resume - Runtime resume callback from the OS.
 *
 * @dev:  The device to suspend
 *
 * This is called by Linux when the device should go into a fully active state.
 *
 * Return: A standard Linux error code
 */

#ifdef KBASE_PM_RUNTIME
static int kbase_device_runtime_resume(struct device *dev)
{
	int ret = 0;
	struct kbase_device *kbdev = to_kbase_device(dev);

	if (!kbdev)
		return -ENODEV;

	dev_dbg(dev, "Callback %s\n", __func__);
	KBASE_KTRACE_ADD(kbdev, PM_RUNTIME_RESUME_CALLBACK, NULL, 0);
	if (kbdev->pm.backend.callback_power_runtime_on) {
		ret = kbdev->pm.backend.callback_power_runtime_on(kbdev);
		dev_dbg(dev, "runtime resume\n");
	}

#ifdef CONFIG_MALI_MIDGARD_DVFS
	kbase_pm_metrics_start(kbdev);
#endif

#ifdef CONFIG_MALI_DEVFREQ
	if (kbdev->devfreq)
		kbase_devfreq_enqueue_work(kbdev, DEVFREQ_WORK_RESUME);
#endif

	return ret;
}
#endif /* KBASE_PM_RUNTIME */


#ifdef KBASE_PM_RUNTIME
/**
 * kbase_device_runtime_idle - Runtime idle callback from the OS.
 * @dev: The device to suspend
 *
 * This is called by Linux when the device appears to be inactive and it might
 * be placed into a low power state.
 *
 * Return: 0 if device can be suspended, non-zero to avoid runtime autosuspend,
 * otherwise a standard Linux error code
 */
static int kbase_device_runtime_idle(struct device *dev)
{
	struct kbase_device *kbdev = to_kbase_device(dev);

	if (!kbdev)
		return -ENODEV;

	dev_dbg(dev, "Callback %s\n", __func__);
	/* Use platform specific implementation if it exists. */
	if (kbdev->pm.backend.callback_power_runtime_idle)
		return kbdev->pm.backend.callback_power_runtime_idle(kbdev);

	/* Just need to update the device's last busy mark. Kernel will respect
	 * the autosuspend delay and so won't suspend the device immediately.
	 */
	pm_runtime_mark_last_busy(kbdev->dev);
	return 0;
}
#endif /* KBASE_PM_RUNTIME */

/* The power management operations for the platform driver.
 */
static const struct dev_pm_ops kbase_pm_ops = {
	.suspend = kbase_device_suspend,
	.resume = kbase_device_resume,
#ifdef KBASE_PM_RUNTIME
	.runtime_suspend = kbase_device_runtime_suspend,
	.runtime_resume = kbase_device_runtime_resume,
	.runtime_idle = kbase_device_runtime_idle,
#endif /* KBASE_PM_RUNTIME */
};

#if IS_ENABLED(CONFIG_OF)
static const struct of_device_id kbase_dt_ids[] = {
	{ .compatible = "arm,malit6xx" },
	{ .compatible = "arm,mali-midgard" },
	{ .compatible = "arm,mali-bifrost" },
	{ /* sentinel */ }
};
MODULE_DEVICE_TABLE(of, kbase_dt_ids);
#endif

static struct platform_driver kbase_platform_driver = {
	.probe = kbase_platform_device_probe,
	.remove = kbase_platform_device_remove,
	.driver = {
		   .name = kbase_drv_name,
		   .pm = &kbase_pm_ops,
		   .of_match_table = of_match_ptr(kbase_dt_ids),
		   .probe_type = PROBE_PREFER_ASYNCHRONOUS,
	},
};

#if (KERNEL_VERSION(5, 3, 0) > LINUX_VERSION_CODE) && IS_ENABLED(CONFIG_OF)
module_platform_driver(kbase_platform_driver);
#else
static int __init kbase_driver_init(void)
{
	int ret;

#if (KERNEL_VERSION(5, 3, 0) <= LINUX_VERSION_CODE)
	mutex_init(&kbase_probe_mutex);
#endif

#ifndef CONFIG_OF
	ret = kbase_platform_register();
	if (ret)
		return ret;
#endif
	ret = platform_driver_register(&kbase_platform_driver);
#ifndef CONFIG_OF
	if (ret) {
		kbase_platform_unregister();
		return ret;
	}
#endif
	return ret;
}

static void __exit kbase_driver_exit(void)
{
	platform_driver_unregister(&kbase_platform_driver);
#ifndef CONFIG_OF
	kbase_platform_unregister();
#endif
}

module_init(kbase_driver_init);
module_exit(kbase_driver_exit);
#endif
MODULE_LICENSE("GPL");
MODULE_IMPORT_NS(DMA_BUF);
MODULE_VERSION(MALI_RELEASE_NAME " (UK version " \
		__stringify(BASE_UK_VERSION_MAJOR) "." \
		__stringify(BASE_UK_VERSION_MINOR) ")");
MODULE_SOFTDEP("pre: mali_pixel");
MODULE_SOFTDEP("pre: exynos-pd-dbg");
MODULE_INFO(import_ns, "DMA_BUF");

#define CREATE_TRACE_POINTS
/* Create the trace points (otherwise we just get code to call a tracepoint) */
#include "mali_linux_trace.h"

#ifdef CONFIG_MALI_GATOR_SUPPORT
EXPORT_TRACEPOINT_SYMBOL_GPL(mali_job_slots_event);
EXPORT_TRACEPOINT_SYMBOL_GPL(mali_pm_status);
EXPORT_TRACEPOINT_SYMBOL_GPL(mali_page_fault_insert_pages);
EXPORT_TRACEPOINT_SYMBOL_GPL(mali_total_alloc_pages_change);

void kbase_trace_mali_pm_status(u32 dev_id, u32 event, u64 value)
{
	trace_mali_pm_status(dev_id, event, value);
}

void kbase_trace_mali_job_slots_event(u32 dev_id, u32 event, const struct kbase_context *kctx, u8 atom_id)
{
	trace_mali_job_slots_event(dev_id, event,
		(kctx != NULL ? kctx->tgid : 0),
		(kctx != NULL ? kctx->pid : 0),
		atom_id);
}

void kbase_trace_mali_page_fault_insert_pages(u32 dev_id, int event, u32 value)
{
	trace_mali_page_fault_insert_pages(dev_id, event, value);
}

void kbase_trace_mali_total_alloc_pages_change(u32 dev_id, long long event)
{
	trace_mali_total_alloc_pages_change(dev_id, event);
}
#endif /* CONFIG_MALI_GATOR_SUPPORT */<|MERGE_RESOLUTION|>--- conflicted
+++ resolved
@@ -4737,18 +4737,13 @@
 #if defined(CONFIG_PM_OPP)
 #if defined(CONFIG_REGULATOR)
 	if (kbdev->nr_regulators > 0) {
-<<<<<<< HEAD
 		kbdev->opp_token = dev_pm_opp_set_regulators(kbdev->dev,
 			regulator_names);
-=======
-		kbdev->opp_table = dev_pm_opp_set_regulators(kbdev->dev,
-			regulator_names, BASE_MAX_NR_CLOCKS_REGULATORS);
-
-		if (IS_ERR_OR_NULL(kbdev->opp_table)) {
-			err = PTR_ERR(kbdev->opp_table);
+
+		if (kbdev->opp_token < 0) {
+			err = kbdev->opp_token;
 			goto regulators_probe_defer;
 		}
->>>>>>> db216207
 	}
 #endif /* CONFIG_REGULATOR */
 	err = dev_pm_opp_of_add_table(kbdev->dev);
@@ -4756,8 +4751,7 @@
 #endif /* CONFIG_PM_OPP */
 	return 0;
 
-#if defined(CONFIG_PM_OPP) &&                                                                      \
-	((KERNEL_VERSION(4, 10, 0) <= LINUX_VERSION_CODE) && defined(CONFIG_REGULATOR))
+#if defined(CONFIG_PM_OPP) && defined(CONFIG_REGULATOR)
 regulators_probe_defer:
 	for (i = 0; i < BASE_MAX_NR_CLOCKS_REGULATORS; i++) {
 		if (kbdev->clocks[i]) {
