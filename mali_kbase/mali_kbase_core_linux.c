--- conflicted
+++ resolved
@@ -993,7 +993,6 @@
 }
 
 #if !MALI_USE_CSF
-<<<<<<< HEAD
 static int kbase_api_apc_request(struct kbase_file *kfile,
 		struct kbase_ioctl_apc_request *apc)
 {
@@ -1010,11 +1009,7 @@
 }
 
 #if !MALI_USE_CSF
-static int kbase_api_job_submit(struct kbase_context *kctx,
-		struct kbase_ioctl_job_submit *submit)
-=======
 static int kbase_api_job_submit(struct kbase_context *kctx, struct kbase_ioctl_job_submit *submit)
->>>>>>> 049a5422
 {
 	return kbase_jd_submit(kctx, u64_to_user_ptr(submit->addr), submit->nr_atoms,
 			       submit->stride, false);
@@ -2370,13 +2365,8 @@
 				goto out;
 			}
 
-<<<<<<< HEAD
 			if (wait_event_interruptible(kctx->kfile->event_queue,
 					kbase_event_pending(kctx)) != 0) {
-=======
-			if (wait_event_interruptible(kfile->event_queue,
-						     kbase_event_pending(kctx)) != 0) {
->>>>>>> 049a5422
 				err = -ERESTARTSYS;
 				goto out;
 			}
@@ -2447,7 +2437,10 @@
 void _kbase_event_wakeup(struct kbase_context *kctx, bool sync)
 {
 	KBASE_DEBUG_ASSERT(kctx);
-<<<<<<< HEAD
+#ifdef CONFIG_MALI_DEBUG
+	if (WARN_ON_ONCE(!kctx->kfile))
+		return;
+#endif
         if(sync) {
 	    dev_dbg(kctx->kbdev->dev,
                     "Waking event queue for context %pK (sync)\n", (void *)kctx);
@@ -2458,14 +2451,6 @@
                     "Waking event queue for context %pK (nosync)\n",(void *)kctx);
 	    wake_up_interruptible(&kctx->kfile->event_queue);
         }
-=======
-	dev_dbg(kctx->kbdev->dev, "Waking event queue for context %pK\n", (void *)kctx);
-#ifdef CONFIG_MALI_DEBUG
-	if (WARN_ON_ONCE(!kctx->kfile))
-		return;
-#endif
-	wake_up_interruptible(&kctx->kfile->event_queue);
->>>>>>> 049a5422
 }
 
 KBASE_EXPORT_TEST_API(_kbase_event_wakeup);
@@ -6470,17 +6455,12 @@
 module_exit(kbase_driver_exit);
 #endif
 MODULE_LICENSE("GPL");
-<<<<<<< HEAD
 MODULE_VERSION(MALI_RELEASE_NAME " (UK version " \
 		__stringify(BASE_UK_VERSION_MAJOR) "." \
 		__stringify(BASE_UK_VERSION_MINOR) ")");
 MODULE_SOFTDEP("pre: mali_pixel");
 MODULE_SOFTDEP("pre: exynos-pd-dbg");
-=======
-MODULE_VERSION(MALI_RELEASE_NAME " (UK version " __stringify(BASE_UK_VERSION_MAJOR) "." __stringify(
-	BASE_UK_VERSION_MINOR) ")");
 MODULE_SOFTDEP("pre: memory_group_manager");
->>>>>>> 049a5422
 MODULE_INFO(import_ns, "DMA_BUF");
 
 #define CREATE_TRACE_POINTS
