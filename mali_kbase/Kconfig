# SPDX-License-Identifier: GPL-2.0 WITH Linux-syscall-note
#
# (C) COPYRIGHT 2012-2023 ARM Limited. All rights reserved.
#
# This program is free software and is provided to you under the terms of the
# GNU General Public License version 2 as published by the Free Software
# Foundation, and any use by you of this program is subject to the terms
# of such GNU license.
#
# This program is distributed in the hope that it will be useful,
# but WITHOUT ANY WARRANTY; without even the implied warranty of
# MERCHANTABILITY or FITNESS FOR A PARTICULAR PURPOSE. See the
# GNU General Public License for more details.
#
# You should have received a copy of the GNU General Public License
# along with this program; if not, you can access it online at
# http://www.gnu.org/licenses/gpl-2.0.html.
#
#

menuconfig MALI_MIDGARD
	tristate "Mali Midgard series support"
	select GPU_TRACEPOINTS if ANDROID
	select DMA_SHARED_BUFFER
	select PM_DEVFREQ
	select DEVFREQ_THERMAL
	select FW_LOADER
	default n
	help
	  Enable this option to build support for a ARM Mali Midgard GPU.

	  To compile this driver as a module, choose M here:
	  this will generate a single module, called mali_kbase.

if MALI_MIDGARD

config MALI_PLATFORM_NAME
	depends on MALI_MIDGARD
	string "Platform name"
	default "devicetree"
	help
	  Enter the name of the desired platform configuration directory to
	  include in the build. 'platform/$(MALI_PLATFORM_NAME)/Kbuild' must
	  exist.

choice
	prompt "Mali HW backend"
	depends on MALI_MIDGARD
	default MALI_REAL_HW

config MALI_REAL_HW
	bool "Enable build of Mali kernel driver for real HW"
	depends on MALI_MIDGARD
	help
	  This is the default HW backend.

config MALI_NO_MALI
	bool "Enable build of Mali kernel driver for No Mali"
	depends on MALI_MIDGARD && MALI_EXPERT
	help
	  This can be used to test the driver in a simulated environment
	  whereby the hardware is not physically present. If the hardware is physically
	  present it will not be used. This can be used to test the majority of the
	  driver without needing actual hardware or for software benchmarking.
	  All calls to the simulated hardware will complete immediately as if the hardware
	  completed the task.

<<<<<<< HEAD
=======
config MALI_NO_MALI_DEFAULT_GPU
	string "Default GPU for No Mali"
	depends on MALI_NO_MALI
	default "tMIx"
	help
	  This option sets the default GPU to identify as for No Mali builds.

>>>>>>> 16988dee

endchoice

menu "Platform specific options"
source "$(MALI_KCONFIG_EXT_PREFIX)drivers/gpu/arm/midgard/platform/Kconfig"
endmenu

config MALI_CSF_SUPPORT
	bool "Enable Mali CSF based GPU support"
	depends on MALI_MIDGARD=m
	default n
	help
	  Enables support for CSF based GPUs.

config MALI_DEVFREQ
	bool "Enable devfreq support for Mali"
	depends on MALI_MIDGARD && PM_DEVFREQ
	select DEVFREQ_GOV_SIMPLE_ONDEMAND
	default y
	help
	  Support devfreq for Mali.

	  Using the devfreq framework and, by default, the simple on-demand
	  governor, the frequency of Mali will be dynamically selected from the
	  available OPPs.

config MALI_MIDGARD_DVFS
	bool "Enable legacy DVFS"
	depends on MALI_MIDGARD && !MALI_DEVFREQ
	default n
	help
	  Choose this option to enable legacy DVFS in the Mali Midgard DDK.

config MALI_GATOR_SUPPORT
	bool "Enable Streamline tracing support"
	depends on MALI_MIDGARD
	default y
	help
	  Enables kbase tracing used by the Arm Streamline Performance Analyzer.
	  The tracepoints are used to derive GPU activity charts in Streamline.

config MALI_MIDGARD_ENABLE_TRACE
	bool "Enable kbase tracing"
	depends on MALI_MIDGARD
	default y if MALI_DEBUG
	default n
	help
	  Enables tracing in kbase. Trace log available through
	  the "mali_trace" debugfs file, when the CONFIG_DEBUG_FS is enabled

config MALI_ARBITER_SUPPORT
	bool "Enable arbiter support for Mali"
	depends on MALI_MIDGARD && !MALI_CSF_SUPPORT
	default n
	help
	  Enable support for the arbiter interface in the driver.
	  This allows an external arbiter to manage driver access
	  to GPU hardware in a virtualized environment

	  If unsure, say N.

config MALI_DMA_BUF_MAP_ON_DEMAND
	bool "Enable map imported dma-bufs on demand"
	depends on MALI_MIDGARD
	default n
	help
	  This option will cause kbase to set up the GPU mapping of imported
	  dma-buf when needed to run atoms. This is the legacy behavior.

	  This is intended for testing and the option will get removed in the
	  future.

config MALI_DMA_BUF_LEGACY_COMPAT
	bool "Enable legacy compatibility cache flush on dma-buf map"
	depends on MALI_MIDGARD && !MALI_DMA_BUF_MAP_ON_DEMAND
	default n
	help
	  This option enables compatibility with legacy dma-buf mapping
	  behavior, then the dma-buf is mapped on import, by adding cache
	  maintenance where MALI_DMA_BUF_MAP_ON_DEMAND would do the mapping,
	  including a cache flush.

	  This option might work-around issues related to missing cache
	  flushes in other drivers. This only has an effect for clients using
	  UK 11.18 or older. For later UK versions it is not possible.

config MALI_CORESIGHT
	depends on MALI_MIDGARD && MALI_CSF_SUPPORT && !MALI_NO_MALI
	bool "Enable Kbase CoreSight tracing support"
	default n

menuconfig MALI_EXPERT
	depends on MALI_MIDGARD
	bool "Enable Expert Settings"
	default n
	help
	  Enabling this option and modifying the default settings may produce
	  a driver with performance or other limitations.

if MALI_EXPERT

config LARGE_PAGE_ALLOC_OVERRIDE
	bool "Override default setting of 2MB pages"
	depends on MALI_MIDGARD && MALI_EXPERT
	default n
	help
	  An override config for LARGE_PAGE_ALLOC config.
	  When LARGE_PAGE_ALLOC_OVERRIDE is Y, 2MB page allocation will be
	  enabled by LARGE_PAGE_ALLOC. When this is N, the feature will be
	  enabled when GPU HW satisfies requirements.

	  If in doubt, say N

config LARGE_PAGE_ALLOC
	bool "Attempt to allocate 2MB pages"
	depends on MALI_MIDGARD && MALI_EXPERT
	default n
	help
	  Rather than allocating all GPU memory page-by-page, attempt to
	  allocate 2MB pages from the kernel. This reduces TLB pressure and
	  helps to prevent memory fragmentation.

	  Note this config applies only when LARGE_PAGE_ALLOC_OVERRIDE config
	  is enabled and enabling this on a GPU HW that does not satisfy
	  requirements can cause serious problem.

	  If in doubt, say N

config PAGE_MIGRATION_SUPPORT
	bool "Enable support for page migration"
	depends on MALI_MIDGARD && MALI_EXPERT
	default y
	default n if ANDROID
	help
	  Compile in support for page migration.
	  If set to disabled ('n') then page migration cannot
	  be enabled at all, and related symbols are not compiled in.
	  If not set, page migration is compiled in by default, and
	  if not explicitly enabled or disabled with the insmod parameter,
	  page migration becomes automatically enabled with large pages.

	  If in doubt, say Y. To strip out page migration symbols and support,
	  say N.

config MALI_MEMORY_FULLY_BACKED
	bool "Enable memory fully physically-backed"
	depends on MALI_MIDGARD && MALI_EXPERT
	default n
	help
	  This option enables full physical backing of all virtual
	  memory allocations in the kernel. Notice that this build
	  option only affects allocations of grow-on-GPU-page-fault
	  memory.

config MALI_CORESTACK
	bool "Enable support of GPU core stack power control"
	depends on MALI_MIDGARD && MALI_EXPERT
	default n
	help
	  Enabling this feature on supported GPUs will let the driver powering
	  on/off the GPU core stack independently without involving the Power
	  Domain Controller. This should only be enabled on platforms which
	  integration of the PDC to the Mali GPU is known to be problematic.
	  This feature is currently only supported on t-Six and t-HEx GPUs.

	  If unsure, say N.

comment "Platform options"
	depends on MALI_MIDGARD && MALI_EXPERT

config MALI_ERROR_INJECT
	bool "Enable No Mali error injection"
	depends on MALI_MIDGARD && MALI_EXPERT && MALI_NO_MALI
	default n
	help
	  Enables insertion of errors to test module failure and recovery mechanisms.

comment "Debug options"
	depends on MALI_MIDGARD && MALI_EXPERT

config MALI_DEBUG
	bool "Enable debug build"
	depends on MALI_MIDGARD && MALI_EXPERT
	default n
	help
	  Select this option for increased checking and reporting of errors.

config MALI_FENCE_DEBUG
	bool "Enable debug sync fence usage"
	depends on MALI_MIDGARD && MALI_EXPERT && SYNC_FILE
	default y if MALI_DEBUG
	help
	  Select this option to enable additional checking and reporting on the
	  use of sync fences in the Mali driver.

	  This will add a 3s timeout to all sync fence waits in the Mali
	  driver, so that when work for Mali has been waiting on a sync fence
	  for a long time a debug message will be printed, detailing what fence
	  is causing the block, and which dependent Mali atoms are blocked as a
	  result of this.

	  The timeout can be changed at runtime through the js_soft_timeout
	  device attribute, where the timeout is specified in milliseconds.

config MALI_SYSTEM_TRACE
	bool "Enable system event tracing support"
	depends on MALI_MIDGARD && MALI_EXPERT
	default y if MALI_DEBUG
	default n
	help
	  Choose this option to enable system trace events for each
	  kbase event. This is typically used for debugging but has
	  minimal overhead when not in use. Enable only if you know what
	  you are doing.

comment "Instrumentation options"
	depends on MALI_MIDGARD && MALI_EXPERT

choice
	prompt "Select Performance counters set"
	default MALI_PRFCNT_SET_PRIMARY
	depends on MALI_MIDGARD && MALI_EXPERT

config MALI_PRFCNT_SET_PRIMARY
	bool "Primary"
	depends on MALI_MIDGARD && MALI_EXPERT
	help
	  Select this option to use primary set of performance counters.

config MALI_PRFCNT_SET_SECONDARY
	bool "Secondary"
	depends on MALI_MIDGARD && MALI_EXPERT
	help
	  Select this option to use secondary set of performance counters. Kernel
	  features that depend on an access to the primary set of counters may
	  become unavailable. Enabling this option will prevent power management
	  from working optimally and may cause instrumentation tools to return
	  bogus results.

	  If unsure, use MALI_PRFCNT_SET_PRIMARY.

config MALI_PRFCNT_SET_TERTIARY
	bool "Tertiary"
	depends on MALI_MIDGARD && MALI_EXPERT
	help
	  Select this option to use tertiary set of performance counters. Kernel
	  features that depend on an access to the primary set of counters may
	  become unavailable. Enabling this option will prevent power management
	  from working optimally and may cause instrumentation tools to return
	  bogus results.

	  If unsure, use MALI_PRFCNT_SET_PRIMARY.

endchoice

config MALI_PRFCNT_SET_SELECT_VIA_DEBUG_FS
	bool "Enable runtime selection of performance counters set via debugfs"
	depends on MALI_MIDGARD && MALI_EXPERT && DEBUG_FS
	default n
	help
	  Select this option to make the secondary set of performance counters
	  available at runtime via debugfs. Kernel features that depend on an
	  access to the primary set of counters may become unavailable.

	  If no runtime debugfs option is set, the build time counter set
	  choice will be used.

	  This feature is unsupported and unstable, and may break at any time.
	  Enabling this option will prevent power management from working
	  optimally and may cause instrumentation tools to return bogus results.

	  No validation is done on the debugfs input. Invalid input could cause
	  performance counter errors. Valid inputs are the values accepted by
	  the SET_SELECT bits of the PRFCNT_CONFIG register as defined in the
	  architecture specification.

	  If unsure, say N.

config MALI_JOB_DUMP
	bool "Enable system level support needed for job dumping"
	depends on MALI_MIDGARD && MALI_EXPERT
	default n
	help
	  Choose this option to enable system level support needed for
	  job dumping. This is typically used for instrumentation but has
	  minimal overhead when not in use. Enable only if you know what
	  you are doing.

comment "Workarounds"
	depends on MALI_MIDGARD && MALI_EXPERT

config MALI_PWRSOFT_765
	bool "Enable workaround for PWRSOFT-765"
	depends on MALI_MIDGARD && MALI_EXPERT
	default n
	help
	  PWRSOFT-765 fixes devfreq cooling devices issues. The fix was merged
	  in kernel v4.10, however if backported into the kernel then this
	  option must be manually selected.

	  If using kernel >= v4.10 then say N, otherwise if devfreq cooling
	  changes have been backported say Y to avoid compilation errors.

config MALI_HW_ERRATA_1485982_NOT_AFFECTED
	bool "Disable workaround for BASE_HW_ISSUE_GPU2017_1336"
	depends on MALI_MIDGARD && MALI_EXPERT
	default n
	help
	  This option disables the default workaround for GPU2017-1336. The
	  workaround keeps the L2 cache powered up except for powerdown and reset.

	  The workaround introduces a limitation that will prevent the running of
	  protected mode content on fully coherent platforms, as the switch to IO
	  coherency mode requires the L2 to be turned off.

config MALI_HW_ERRATA_1485982_USE_CLOCK_ALTERNATIVE
	bool "Use alternative workaround for BASE_HW_ISSUE_GPU2017_1336"
	depends on MALI_MIDGARD && MALI_EXPERT && !MALI_HW_ERRATA_1485982_NOT_AFFECTED
	default n
	help
	  This option uses an alternative workaround for GPU2017-1336. Lowering
	  the GPU clock to a, platform specific, known good frequency before
	  powering down the L2 cache. The clock can be specified in the device
	  tree using the property, opp-mali-errata-1485982. Otherwise the
	  slowest clock will be selected.

config MALI_HOST_CONTROLS_SC_RAILS
	bool "Enable Host based control of the shader core power rails"
	depends on MALI_CSF_SUPPORT
	default n
	help
	  This option enables the Host based control of the power rails for
	  shader cores. It is recommended to use PDCA (Power Domain Control
	  Adapter) inside the GPU to handshake with SoC PMU to control the
	  power of cores.
endif

config MALI_ARBITRATION
	tristate "Enable Virtualization reference code"
	depends on MALI_MIDGARD
	default n
	help
	  Enables the build of several reference modules used in the reference
	  virtualization setup for Mali
	  If unsure, say N.

<<<<<<< HEAD
=======
config MALI_TRACE_POWER_GPU_WORK_PERIOD
	bool "Enable per-application GPU metrics tracepoints"
	depends on MALI_MIDGARD
	default y
	help
	  This option enables per-application GPU metrics tracepoints.

	  If unsure, say N.

>>>>>>> 16988dee

source "$(MALI_KCONFIG_EXT_PREFIX)drivers/gpu/arm/midgard/tests/Kconfig"

endif<|MERGE_RESOLUTION|>--- conflicted
+++ resolved
@@ -65,8 +65,6 @@
 	  All calls to the simulated hardware will complete immediately as if the hardware
 	  completed the task.
 
-<<<<<<< HEAD
-=======
 config MALI_NO_MALI_DEFAULT_GPU
 	string "Default GPU for No Mali"
 	depends on MALI_NO_MALI
@@ -74,7 +72,6 @@
 	help
 	  This option sets the default GPU to identify as for No Mali builds.
 
->>>>>>> 16988dee
 
 endchoice
 
@@ -421,8 +418,6 @@
 	  virtualization setup for Mali
 	  If unsure, say N.
 
-<<<<<<< HEAD
-=======
 config MALI_TRACE_POWER_GPU_WORK_PERIOD
 	bool "Enable per-application GPU metrics tracepoints"
 	depends on MALI_MIDGARD
@@ -432,7 +427,6 @@
 
 	  If unsure, say N.
 
->>>>>>> 16988dee
 
 source "$(MALI_KCONFIG_EXT_PREFIX)drivers/gpu/arm/midgard/tests/Kconfig"
 
