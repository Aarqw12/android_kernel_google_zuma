/* SPDX-License-Identifier: GPL-2.0 WITH Linux-syscall-note */
/*
 *
 * (C) COPYRIGHT 2013-2022 ARM Limited. All rights reserved.
 *
 * This program is free software and is provided to you under the terms of the
 * GNU General Public License version 2 as published by the Free Software
 * Foundation, and any use by you of this program is subject to the terms
 * of such GNU license.
 *
 * This program is distributed in the hope that it will be useful,
 * but WITHOUT ANY WARRANTY; without even the implied warranty of
 * MERCHANTABILITY or FITNESS FOR A PARTICULAR PURPOSE. See the
 * GNU General Public License for more details.
 *
 * You should have received a copy of the GNU General Public License
 * along with this program; if not, you can access it online at
 * http://www.gnu.org/licenses/gpl-2.0.html.
 *
 */

/*
 * Increase multiplier to increase timeout limit for:
 *
 *  - JS_HARD_STOP_TICKS_SS
 *  - JS_SOFT_JOB_TIMEOUT
 *  - JS_RESET_TICKS_SS
 *
 * Default is 1
 */
#define TICK_MULTIPLIER (1)

/**
 * DOC: Default values for configuration settings
 *
 */

#ifndef _KBASE_CONFIG_DEFAULTS_H_
#define _KBASE_CONFIG_DEFAULTS_H_

/* Include mandatory definitions per platform */
#include <mali_kbase_config_platform.h>

enum {
	/* Use unrestricted Address ID width on the AXI bus. */
	KBASE_AID_32 = 0x0,

	/* Restrict GPU to a half of maximum Address ID count.
	 * This will reduce performance, but reduce bus load due to GPU.
	 */
	KBASE_AID_16 = 0x3,

	/* Restrict GPU to a quarter of maximum Address ID count.
	 * This will reduce performance, but reduce bus load due to GPU.
	 */
	KBASE_AID_8 = 0x2,

	/* Restrict GPU to an eighth of maximum Address ID count.
	 * This will reduce performance, but reduce bus load due to GPU.
	 */
	KBASE_AID_4 = 0x1
};

enum {
	/* Use unrestricted Address ID width on the AXI bus.
	 * Restricting ID width will reduce performance & bus load due to GPU.
	 */
	KBASE_3BIT_AID_32 = 0x0,

	/* Restrict GPU to 7/8 of maximum Address ID count. */
	KBASE_3BIT_AID_28 = 0x1,

	/* Restrict GPU to 3/4 of maximum Address ID count. */
	KBASE_3BIT_AID_24 = 0x2,

	/* Restrict GPU to 5/8 of maximum Address ID count. */
	KBASE_3BIT_AID_20 = 0x3,

	/* Restrict GPU to 1/2 of maximum Address ID count.  */
	KBASE_3BIT_AID_16 = 0x4,

	/* Restrict GPU to 3/8 of maximum Address ID count. */
	KBASE_3BIT_AID_12 = 0x5,

	/* Restrict GPU to 1/4 of maximum Address ID count. */
	KBASE_3BIT_AID_8 = 0x6,

	/* Restrict GPU to 1/8 of maximum Address ID count. */
	KBASE_3BIT_AID_4 = 0x7
};

#if MALI_USE_CSF
/*
 * Default value for the TIMER register of the IPA Control interface,
 * expressed in milliseconds.
 *
 * The chosen value is a trade off between two requirements: the IPA Control
 * interface should sample counters with a resolution in the order of
 * milliseconds, while keeping GPU overhead as limited as possible.
 */
#define IPA_CONTROL_TIMER_DEFAULT_VALUE_MS ((u32)10) /* 10 milliseconds */
#endif /* MALI_USE_CSF */

/* Default period for DVFS sampling (can be overridden by platform header) */
#ifndef DEFAULT_PM_DVFS_PERIOD
#define DEFAULT_PM_DVFS_PERIOD 100 /* 100ms */
#endif

/* Power Management poweroff tick granuality. This is in nanoseconds to
 * allow HR timer support (can be overridden by platform header).
 *
 * On each scheduling tick, the power manager core may decide to:
 * -# Power off one or more shader cores
 * -# Power off the entire GPU
 */
#ifndef DEFAULT_PM_GPU_POWEROFF_TICK_NS
#define DEFAULT_PM_GPU_POWEROFF_TICK_NS (400000) /* 400us */
#endif

/* Power Manager number of ticks before shader cores are powered off
 * (can be overridden by platform header).
 */
#ifndef DEFAULT_PM_POWEROFF_TICK_SHADER
#define DEFAULT_PM_POWEROFF_TICK_SHADER (2) /* 400-800us */
#endif

/* Default scheduling tick granuality (can be overridden by platform header) */
#ifndef DEFAULT_JS_SCHEDULING_PERIOD_NS
#define DEFAULT_JS_SCHEDULING_PERIOD_NS    (100000000u) /* 100ms */
#endif

/* Default minimum number of scheduling ticks before jobs are soft-stopped.
 *
 * This defines the time-slice for a job (which may be different from that of a
 * context)
 */
#define DEFAULT_JS_SOFT_STOP_TICKS       (1) /* 100ms-200ms */

/* Default minimum number of scheduling ticks before CL jobs are soft-stopped. */
#define DEFAULT_JS_SOFT_STOP_TICKS_CL    (1) /* 100ms-200ms */

/* Default minimum number of scheduling ticks before jobs are hard-stopped */
#define DEFAULT_JS_HARD_STOP_TICKS_SS    (50 * TICK_MULTIPLIER) /* Default: 5s */

/* Default minimum number of scheduling ticks before CL jobs are hard-stopped. */
#define DEFAULT_JS_HARD_STOP_TICKS_CL    (50) /* 5s */

/* Default minimum number of scheduling ticks before jobs are hard-stopped
 * during dumping
 */
#define DEFAULT_JS_HARD_STOP_TICKS_DUMPING   (15000) /* 1500s */

/* Default timeout for some software jobs, after which the software event wait
 * jobs will be cancelled.
 */
#define DEFAULT_JS_SOFT_JOB_TIMEOUT (3000 * TICK_MULTIPLIER) /* Default: 3s */

/* Default minimum number of scheduling ticks before the GPU is reset to clear a
 * "stuck" job
 */
#define DEFAULT_JS_RESET_TICKS_SS           (55 * TICK_MULTIPLIER) /* Default: 5.5s */

/* Default minimum number of scheduling ticks before the GPU is reset to clear a
 * "stuck" CL job.
 */
#define DEFAULT_JS_RESET_TICKS_CL        (55) /* 5.5s */

/* Default minimum number of scheduling ticks before the GPU is reset to clear a
 * "stuck" job during dumping.
 */
#define DEFAULT_JS_RESET_TICKS_DUMPING   (15020) /* 1502s */

<<<<<<< HEAD
/* Default number of milliseconds given for other jobs on the GPU to be
 * soft-stopped when the GPU needs to be reset.
 */
#define DEFAULT_RESET_TIMEOUT_MS (3000 * KBASE_TIMEOUT_MULTIPLIER) /* 3s */

=======
>>>>>>> d4578bc2
/* Nominal reference frequency that was used to obtain all following
 * <...>_TIMEOUT_CYCLES macros, in kHz.
 *
 * Timeouts are scaled based on the relation between this value and the lowest
 * GPU clock frequency.
 */
#define DEFAULT_REF_TIMEOUT_FREQ_KHZ (100000)

#if MALI_USE_CSF
/* Waiting timeout for status change acknowledgment, in clock cycles.
 *
 * This is also the default timeout to be used when an invalid timeout
 * selector is used to retrieve the timeout on CSF GPUs.
 *
 * Based on 75000ms timeout at nominal 100MHz, as is required for Android - based
 * on scaling from a 50MHz GPU system.
 */
<<<<<<< HEAD
#define CSF_FIRMWARE_TIMEOUT_CYCLES (((u64)7500000000) * KBASE_TIMEOUT_MULTIPLIER)
=======
#define CSF_FIRMWARE_TIMEOUT_CYCLES (7500000000ull)
>>>>>>> d4578bc2

/* Timeout in clock cycles for GPU Power Management to reach the desired
 * Shader, L2 and MCU state.
 *
 * Based on 2500ms timeout at nominal 100MHz, scaled from a 50MHz GPU system.
 */
#define CSF_PM_TIMEOUT_CYCLES (250000000)

/* Waiting timeout in clock cycles for GPU reset to complete.
 *
 * Based on 2500ms timeout at 100MHz, scaled from a 50MHz GPU system
 */
#define CSF_GPU_RESET_TIMEOUT_CYCLES (250000000)

/* Waiting timeout in clock cycles for all active CSGs to be suspended.
 *
 * Based on 1500ms timeout at 100MHz, scaled from a 50MHz GPU system.
 */
#define CSF_CSG_SUSPEND_TIMEOUT_CYCLES (150000000)

/* Waiting timeout in clock cycles for GPU firmware to boot.
 *
 * Based on 250ms timeout at 100MHz, scaled from a 50MHz GPU system.
 */
#define CSF_FIRMWARE_BOOT_TIMEOUT_CYCLES (25000000)

/* Waiting timeout for a ping request to be acknowledged, in clock cycles.
 *
 * Based on 6000ms timeout at 100MHz, scaled from a 50MHz GPU system.
 */
#define CSF_FIRMWARE_PING_TIMEOUT_CYCLES (600000000ull)

#else /* MALI_USE_CSF */

/* A default timeout in clock cycles to be used when an invalid timeout
 * selector is used to retrieve the timeout, on JM GPUs.
 */
#define JM_DEFAULT_TIMEOUT_CYCLES (150000000)

/* Default number of milliseconds given for other jobs on the GPU to be
 * soft-stopped when the GPU needs to be reset.
 */
#define JM_DEFAULT_RESET_TIMEOUT_MS (3000) /* 3s */

#endif /* MALI_USE_CSF */

/* Default timeslice that a context is scheduled in for, in nanoseconds.
 *
 * When a context has used up this amount of time across its jobs, it is
 * scheduled out to let another run.
 *
 * @note the resolution is nanoseconds (ns) here, because that's the format
 * often used by the OS.
 */
#define DEFAULT_JS_CTX_TIMESLICE_NS (50000000) /* 50ms */

/* Maximum frequency (in kHz) that the GPU can be clocked. For some platforms
 * this isn't available, so we simply define a dummy value here. If devfreq
 * is enabled the value will be read from there, otherwise this should be
 * overridden by defining GPU_FREQ_KHZ_MAX in the platform file.
 */
#define DEFAULT_GPU_FREQ_KHZ_MAX (5000)

/* Default timeout for task execution on an endpoint
 *
 * Number of GPU clock cycles before the driver terminates a task that is
 * making no forward progress on an endpoint (e.g. shader core).
 * Value chosen is equivalent to the time after which a job is hard stopped
 * which is 5 seconds (assuming the GPU is usually clocked at ~500 MHZ).
 */
#define DEFAULT_PROGRESS_TIMEOUT ((u64)5 * 500 * 1024 * 1024)

/* Default threshold at which to switch to incremental rendering
 *
 * Fraction of the maximum size of an allocation that grows on GPU page fault
 * that can be used up before the driver switches to incremental rendering,
 * in 256ths. 0 means disable incremental rendering.
 */
#define DEFAULT_IR_THRESHOLD (192)

#endif /* _KBASE_CONFIG_DEFAULTS_H_ */
<|MERGE_RESOLUTION|>--- conflicted
+++ resolved
@@ -170,79 +170,67 @@
  */
 #define DEFAULT_JS_RESET_TICKS_DUMPING   (15020) /* 1502s */
 
-<<<<<<< HEAD
+/* Nominal reference frequency that was used to obtain all following
+ * <...>_TIMEOUT_CYCLES macros, in kHz.
+ *
+ * Timeouts are scaled based on the relation between this value and the lowest
+ * GPU clock frequency.
+ */
+#define DEFAULT_REF_TIMEOUT_FREQ_KHZ (100000)
+
+#if MALI_USE_CSF
+/* Waiting timeout for status change acknowledgment, in clock cycles.
+ *
+ * This is also the default timeout to be used when an invalid timeout
+ * selector is used to retrieve the timeout on CSF GPUs.
+ *
+ * Based on 75000ms timeout at nominal 100MHz, as is required for Android - based
+ * on scaling from a 50MHz GPU system.
+ */
+#define CSF_FIRMWARE_TIMEOUT_CYCLES (((u64)7500000000) * KBASE_TIMEOUT_MULTIPLIER)
+
+/* Timeout in clock cycles for GPU Power Management to reach the desired
+ * Shader, L2 and MCU state.
+ *
+ * Based on 2500ms timeout at nominal 100MHz, scaled from a 50MHz GPU system.
+ */
+#define CSF_PM_TIMEOUT_CYCLES (250000000)
+
+/* Waiting timeout in clock cycles for GPU reset to complete.
+ *
+ * Based on 2500ms timeout at 100MHz, scaled from a 50MHz GPU system
+ */
+#define CSF_GPU_RESET_TIMEOUT_CYCLES (250000000)
+
+/* Waiting timeout in clock cycles for all active CSGs to be suspended.
+ *
+ * Based on 1500ms timeout at 100MHz, scaled from a 50MHz GPU system.
+ */
+#define CSF_CSG_SUSPEND_TIMEOUT_CYCLES (150000000)
+
+/* Waiting timeout in clock cycles for GPU firmware to boot.
+ *
+ * Based on 250ms timeout at 100MHz, scaled from a 50MHz GPU system.
+ */
+#define CSF_FIRMWARE_BOOT_TIMEOUT_CYCLES (25000000)
+
+/* Waiting timeout for a ping request to be acknowledged, in clock cycles.
+ *
+ * Based on 6000ms timeout at 100MHz, scaled from a 50MHz GPU system.
+ */
+#define CSF_FIRMWARE_PING_TIMEOUT_CYCLES (600000000ull)
+
+#else /* MALI_USE_CSF */
+
+/* A default timeout in clock cycles to be used when an invalid timeout
+ * selector is used to retrieve the timeout, on JM GPUs.
+ */
+#define JM_DEFAULT_TIMEOUT_CYCLES (150000000)
+
 /* Default number of milliseconds given for other jobs on the GPU to be
  * soft-stopped when the GPU needs to be reset.
  */
-#define DEFAULT_RESET_TIMEOUT_MS (3000 * KBASE_TIMEOUT_MULTIPLIER) /* 3s */
-
-=======
->>>>>>> d4578bc2
-/* Nominal reference frequency that was used to obtain all following
- * <...>_TIMEOUT_CYCLES macros, in kHz.
- *
- * Timeouts are scaled based on the relation between this value and the lowest
- * GPU clock frequency.
- */
-#define DEFAULT_REF_TIMEOUT_FREQ_KHZ (100000)
-
-#if MALI_USE_CSF
-/* Waiting timeout for status change acknowledgment, in clock cycles.
- *
- * This is also the default timeout to be used when an invalid timeout
- * selector is used to retrieve the timeout on CSF GPUs.
- *
- * Based on 75000ms timeout at nominal 100MHz, as is required for Android - based
- * on scaling from a 50MHz GPU system.
- */
-<<<<<<< HEAD
-#define CSF_FIRMWARE_TIMEOUT_CYCLES (((u64)7500000000) * KBASE_TIMEOUT_MULTIPLIER)
-=======
-#define CSF_FIRMWARE_TIMEOUT_CYCLES (7500000000ull)
->>>>>>> d4578bc2
-
-/* Timeout in clock cycles for GPU Power Management to reach the desired
- * Shader, L2 and MCU state.
- *
- * Based on 2500ms timeout at nominal 100MHz, scaled from a 50MHz GPU system.
- */
-#define CSF_PM_TIMEOUT_CYCLES (250000000)
-
-/* Waiting timeout in clock cycles for GPU reset to complete.
- *
- * Based on 2500ms timeout at 100MHz, scaled from a 50MHz GPU system
- */
-#define CSF_GPU_RESET_TIMEOUT_CYCLES (250000000)
-
-/* Waiting timeout in clock cycles for all active CSGs to be suspended.
- *
- * Based on 1500ms timeout at 100MHz, scaled from a 50MHz GPU system.
- */
-#define CSF_CSG_SUSPEND_TIMEOUT_CYCLES (150000000)
-
-/* Waiting timeout in clock cycles for GPU firmware to boot.
- *
- * Based on 250ms timeout at 100MHz, scaled from a 50MHz GPU system.
- */
-#define CSF_FIRMWARE_BOOT_TIMEOUT_CYCLES (25000000)
-
-/* Waiting timeout for a ping request to be acknowledged, in clock cycles.
- *
- * Based on 6000ms timeout at 100MHz, scaled from a 50MHz GPU system.
- */
-#define CSF_FIRMWARE_PING_TIMEOUT_CYCLES (600000000ull)
-
-#else /* MALI_USE_CSF */
-
-/* A default timeout in clock cycles to be used when an invalid timeout
- * selector is used to retrieve the timeout, on JM GPUs.
- */
-#define JM_DEFAULT_TIMEOUT_CYCLES (150000000)
-
-/* Default number of milliseconds given for other jobs on the GPU to be
- * soft-stopped when the GPU needs to be reset.
- */
-#define JM_DEFAULT_RESET_TIMEOUT_MS (3000) /* 3s */
+#define JM_DEFAULT_RESET_TIMEOUT_MS (3000 * KBASE_TIMEOUT_MULTIPLIER) /* 3s */
 
 #endif /* MALI_USE_CSF */
 
