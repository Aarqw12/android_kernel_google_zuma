--- conflicted
+++ resolved
@@ -341,20 +341,12 @@
 bool kbase_ctx_sched_inc_refcount_nolock(struct kbase_context *kctx)
 {
 	bool result = false;
-<<<<<<< HEAD
-	int as_nr;
-=======
->>>>>>> 850de7f6
 
 	if (WARN_ON(kctx == NULL))
 		return result;
 
 	lockdep_assert_held(&kctx->kbdev->hwaccess_lock);
 
-<<<<<<< HEAD
-	as_nr = kctx->as_nr;
-=======
->>>>>>> 850de7f6
 	if (atomic_read(&kctx->refcount) > 0) {
 		KBASE_DEBUG_ASSERT(kctx->as_nr >= 0);
 
