// SPDX-License-Identifier: GPL-2.0 WITH Linux-syscall-note
/*
 *
 * (C) COPYRIGHT 2021-2023 ARM Limited. All rights reserved.
 *
 * This program is free software and is provided to you under the terms of the
 * GNU General Public License version 2 as published by the Free Software
 * Foundation, and any use by you of this program is subject to the terms
 * of such GNU license.
 *
 * This program is distributed in the hope that it will be useful,
 * but WITHOUT ANY WARRANTY; without even the implied warranty of
 * MERCHANTABILITY or FITNESS FOR A PARTICULAR PURPOSE. See the
 * GNU General Public License for more details.
 *
 * You should have received a copy of the GNU General Public License
 * along with this program; if not, you can access it online at
 * http://www.gnu.org/licenses/gpl-2.0.html.
 *
 */

#include <mali_kbase.h>
#include "backend/gpu/mali_kbase_pm_internal.h"
#include <csf/mali_kbase_csf_firmware_log.h>
#include <csf/mali_kbase_csf_trace_buffer.h>
#include <linux/debugfs.h>
#include <linux/string.h>
#include <linux/workqueue.h>

/*
 * ARMv7 instruction: Branch with Link calls a subroutine at a PC-relative address.
 */
#define ARMV7_T1_BL_IMM_INSTR		0xd800f000

/*
 * ARMv7 instruction: Branch with Link calls a subroutine at a PC-relative address, maximum
 * negative jump offset.
 */
#define ARMV7_T1_BL_IMM_RANGE_MIN	-16777216

/*
 * ARMv7 instruction: Branch with Link calls a subroutine at a PC-relative address, maximum
 * positive jump offset.
 */
#define ARMV7_T1_BL_IMM_RANGE_MAX	16777214

/*
 * ARMv7 instruction: Double NOP instructions.
 */
#define ARMV7_DOUBLE_NOP_INSTR		0xbf00bf00

#if defined(CONFIG_DEBUG_FS)

static int kbase_csf_firmware_log_enable_mask_read(void *data, u64 *val)
{
	struct kbase_device *kbdev = (struct kbase_device *)data;
	struct firmware_trace_buffer *tb =
		kbase_csf_firmware_get_trace_buffer(kbdev, KBASE_CSFFW_LOG_BUF_NAME);

	if (tb == NULL) {
		dev_err(kbdev->dev, "Couldn't get the firmware trace buffer");
		return -EIO;
	}
	/* The enabled traces limited to u64 here, regarded practical */
	*val = kbase_csf_firmware_trace_buffer_get_active_mask64(tb);
	return 0;
}

static int kbase_csf_firmware_log_enable_mask_write(void *data, u64 val)
{
	struct kbase_device *kbdev = (struct kbase_device *)data;
	struct firmware_trace_buffer *tb =
		kbase_csf_firmware_get_trace_buffer(kbdev, KBASE_CSFFW_LOG_BUF_NAME);
	u64 new_mask;
	unsigned int enable_bits_count;

	if (tb == NULL) {
		dev_err(kbdev->dev, "Couldn't get the firmware trace buffer");
		return -EIO;
	}

	/* Ignore unsupported types */
	enable_bits_count = kbase_csf_firmware_trace_buffer_get_trace_enable_bits_count(tb);
	if (enable_bits_count > 64) {
		dev_dbg(kbdev->dev, "Limit enabled bits count from %u to 64", enable_bits_count);
		enable_bits_count = 64;
	}
	new_mask = val & (UINT64_MAX >> (64 - enable_bits_count));

	if (new_mask != kbase_csf_firmware_trace_buffer_get_active_mask64(tb))
		return kbase_csf_firmware_trace_buffer_set_active_mask64(tb, new_mask);
	else
		return 0;
}

static int kbasep_csf_firmware_log_debugfs_open(struct inode *in, struct file *file)
{
	struct kbase_device *kbdev = in->i_private;

	file->private_data = kbdev;
	dev_dbg(kbdev->dev, "Opened firmware trace buffer dump debugfs file");

	return 0;
}

static ssize_t kbasep_csf_firmware_log_debugfs_read(struct file *file, char __user *buf,
						    size_t size, loff_t *ppos)
{
	struct kbase_device *kbdev = file->private_data;
	struct kbase_csf_firmware_log *fw_log = &kbdev->csf.fw_log;
	unsigned int n_read;
	unsigned long not_copied;
	/* Limit reads to the kernel dump buffer size */
	size_t mem = MIN(size, FIRMWARE_LOG_DUMP_BUF_SIZE);
	int ret;

	struct firmware_trace_buffer *tb =
		kbase_csf_firmware_get_trace_buffer(kbdev, KBASE_CSFFW_LOG_BUF_NAME);

	if (tb == NULL) {
		dev_err(kbdev->dev, "Couldn't get the firmware trace buffer");
		return -EIO;
	}

	if (atomic_cmpxchg(&fw_log->busy, 0, 1) != 0)
		return -EBUSY;

	/* Reading from userspace is only allowed in manual mode or auto-discard mode */
	if (fw_log->mode != KBASE_CSF_FIRMWARE_LOG_MODE_MANUAL &&
			fw_log->mode != KBASE_CSF_FIRMWARE_LOG_MODE_AUTO_DISCARD) {
		ret = -EINVAL;
		goto out;
	}

	n_read = kbase_csf_firmware_trace_buffer_read_data(tb, fw_log->dump_buf, mem);

	/* Do the copy, if we have obtained some trace data */
	not_copied = (n_read) ? copy_to_user(buf, fw_log->dump_buf, n_read) : 0;

	if (not_copied) {
		dev_err(kbdev->dev, "Couldn't copy trace buffer data to user space buffer");
		ret = -EFAULT;
		goto out;
	}

	*ppos += n_read;
	ret = n_read;

out:
	atomic_set(&fw_log->busy, 0);
	return ret;
}

static int kbase_csf_firmware_log_mode_read(void *data, u64 *val)
{
	struct kbase_device *kbdev = (struct kbase_device *)data;
	struct kbase_csf_firmware_log *fw_log = &kbdev->csf.fw_log;

	*val = fw_log->mode;
	return 0;
}

static int kbase_csf_firmware_log_mode_write(void *data, u64 val)
{
	struct kbase_device *kbdev = (struct kbase_device *)data;
	struct kbase_csf_firmware_log *fw_log = &kbdev->csf.fw_log;
	int ret = 0;

	if (atomic_cmpxchg(&fw_log->busy, 0, 1) != 0)
		return -EBUSY;

	if (val == fw_log->mode)
		goto out;

	switch (val) {
	case KBASE_CSF_FIRMWARE_LOG_MODE_MANUAL:
		cancel_delayed_work_sync(&fw_log->poll_work);
		break;
	case KBASE_CSF_FIRMWARE_LOG_MODE_AUTO_PRINT:
	case KBASE_CSF_FIRMWARE_LOG_MODE_AUTO_DISCARD:
		schedule_delayed_work(&fw_log->poll_work,
				      msecs_to_jiffies(atomic_read(&fw_log->poll_period_ms)));
		break;
	default:
		ret = -EINVAL;
		goto out;
	}

	fw_log->mode = val;

out:
	atomic_set(&fw_log->busy, 0);
	return ret;
}

static int kbase_csf_firmware_log_poll_period_read(void *data, u64 *val)
{
	struct kbase_device *kbdev = (struct kbase_device *)data;
	struct kbase_csf_firmware_log *fw_log = &kbdev->csf.fw_log;

	*val = atomic_read(&fw_log->poll_period_ms);
	return 0;
}

static int kbase_csf_firmware_log_poll_period_write(void *data, u64 val)
{
	struct kbase_device *kbdev = (struct kbase_device *)data;
	struct kbase_csf_firmware_log *fw_log = &kbdev->csf.fw_log;

	atomic_set(&fw_log->poll_period_ms, val);
	return 0;
}

DEFINE_DEBUGFS_ATTRIBUTE(kbase_csf_firmware_log_enable_mask_fops,
			 kbase_csf_firmware_log_enable_mask_read,
			 kbase_csf_firmware_log_enable_mask_write, "%llx\n");

static const struct file_operations kbasep_csf_firmware_log_debugfs_fops = {
	.owner = THIS_MODULE,
	.open = kbasep_csf_firmware_log_debugfs_open,
	.read = kbasep_csf_firmware_log_debugfs_read,
	.llseek = no_llseek,
};

DEFINE_DEBUGFS_ATTRIBUTE(kbase_csf_firmware_log_mode_fops, kbase_csf_firmware_log_mode_read,
			 kbase_csf_firmware_log_mode_write, "%llu\n");
DEFINE_DEBUGFS_ATTRIBUTE(kbase_csf_firmware_log_poll_period_fops,
			 kbase_csf_firmware_log_poll_period_read,
			 kbase_csf_firmware_log_poll_period_write, "%llu\n");

#endif /* CONFIG_DEBUG_FS */

static void kbase_csf_firmware_log_discard_buffer(struct kbase_device *kbdev)
{
	struct kbase_csf_firmware_log *fw_log = &kbdev->csf.fw_log;
	struct firmware_trace_buffer *tb =
		kbase_csf_firmware_get_trace_buffer(kbdev, KBASE_CSFFW_LOG_BUF_NAME);

	if (tb == NULL) {
		dev_dbg(kbdev->dev, "Can't get the trace buffer, firmware log discard skipped");
		return;
	}

	if (atomic_cmpxchg(&fw_log->busy, 0, 1) != 0)
		return;

	kbase_csf_firmware_trace_buffer_discard(tb);

	atomic_set(&fw_log->busy, 0);
}

static void kbase_csf_firmware_log_poll(struct work_struct *work)
{
	struct kbase_device *kbdev =
		container_of(work, struct kbase_device, csf.fw_log.poll_work.work);
	struct kbase_csf_firmware_log *fw_log = &kbdev->csf.fw_log;

	if (fw_log->mode == KBASE_CSF_FIRMWARE_LOG_MODE_AUTO_PRINT)
		kbase_csf_firmware_log_dump_buffer(kbdev);
	else if (fw_log->mode == KBASE_CSF_FIRMWARE_LOG_MODE_AUTO_DISCARD)
		kbase_csf_firmware_log_discard_buffer(kbdev);
	else
		return;

	schedule_delayed_work(&fw_log->poll_work,
			      msecs_to_jiffies(atomic_read(&fw_log->poll_period_ms)));
}

int kbase_csf_firmware_log_init(struct kbase_device *kbdev)
{
	struct kbase_csf_firmware_log *fw_log = &kbdev->csf.fw_log;
	int err = 0;
#if defined(CONFIG_DEBUG_FS)
	struct dentry *dentry;
#endif /* CONFIG_DEBUG_FS */

	/* Add one byte for null-termination */
	fw_log->dump_buf = kmalloc(FIRMWARE_LOG_DUMP_BUF_SIZE + 1, GFP_KERNEL);
	if (fw_log->dump_buf == NULL) {
		err = -ENOMEM;
		goto out;
	}

	/* Ensure null-termination for all strings */
	fw_log->dump_buf[FIRMWARE_LOG_DUMP_BUF_SIZE] = 0;

	/* Set default log polling period */
	atomic_set(&fw_log->poll_period_ms, KBASE_CSF_FIRMWARE_LOG_POLL_PERIOD_MS_DEFAULT);

	INIT_DEFERRABLE_WORK(&fw_log->poll_work, kbase_csf_firmware_log_poll);
#ifdef CONFIG_MALI_FW_TRACE_MODE_AUTO_DISCARD
	fw_log->mode = KBASE_CSF_FIRMWARE_LOG_MODE_AUTO_DISCARD;
	schedule_delayed_work(&fw_log->poll_work,
			      msecs_to_jiffies(KBASE_CSF_FIRMWARE_LOG_POLL_PERIOD_MS_DEFAULT));
#elif defined(CONFIG_MALI_FW_TRACE_MODE_AUTO_PRINT)
	fw_log->mode = KBASE_CSF_FIRMWARE_LOG_MODE_AUTO_PRINT;
	schedule_delayed_work(&fw_log->poll_work,
			      msecs_to_jiffies(KBASE_CSF_FIRMWARE_LOG_POLL_PERIOD_MS_DEFAULT));
#else /* CONFIG_MALI_FW_TRACE_MODE_MANUAL */
	fw_log->mode = KBASE_CSF_FIRMWARE_LOG_MODE_MANUAL;
#endif

	atomic_set(&fw_log->busy, 0);

#if !defined(CONFIG_DEBUG_FS)
	return 0;
#else /* !CONFIG_DEBUG_FS */
	dentry = debugfs_create_file("fw_trace_enable_mask", 0644, kbdev->mali_debugfs_directory,
				     kbdev, &kbase_csf_firmware_log_enable_mask_fops);
	if (IS_ERR_OR_NULL(dentry)) {
		dev_err(kbdev->dev, "Unable to create fw_trace_enable_mask\n");
		err = -ENOENT;
		goto free_out;
	}
	dentry = debugfs_create_file("fw_traces", 0444, kbdev->mali_debugfs_directory, kbdev,
				     &kbasep_csf_firmware_log_debugfs_fops);
	if (IS_ERR_OR_NULL(dentry)) {
		dev_err(kbdev->dev, "Unable to create fw_traces\n");
		err = -ENOENT;
		goto free_out;
	}
	dentry = debugfs_create_file("fw_trace_mode", 0644, kbdev->mali_debugfs_directory, kbdev,
				     &kbase_csf_firmware_log_mode_fops);
	if (IS_ERR_OR_NULL(dentry)) {
		dev_err(kbdev->dev, "Unable to create fw_trace_mode\n");
		err = -ENOENT;
		goto free_out;
	}
	dentry = debugfs_create_file("fw_trace_poll_period_ms", 0644, kbdev->mali_debugfs_directory,
				     kbdev, &kbase_csf_firmware_log_poll_period_fops);
	if (IS_ERR_OR_NULL(dentry)) {
		dev_err(kbdev->dev, "Unable to create fw_trace_poll_period_ms");
		err = -ENOENT;
		goto free_out;
	}

	return 0;

free_out:
	kfree(fw_log->dump_buf);
	fw_log->dump_buf = NULL;
#endif /* CONFIG_DEBUG_FS */
out:
	return err;
}

void kbase_csf_firmware_log_term(struct kbase_device *kbdev)
{
	struct kbase_csf_firmware_log *fw_log = &kbdev->csf.fw_log;

	if (fw_log->dump_buf) {
		cancel_delayed_work_sync(&fw_log->poll_work);
		kfree(fw_log->dump_buf);
		fw_log->dump_buf = NULL;
	}
}

void kbase_csf_firmware_log_dump_buffer(struct kbase_device *kbdev)
{
	struct kbase_csf_firmware_log *fw_log = &kbdev->csf.fw_log;
	u8 *buf = fw_log->dump_buf, *p, *pnewline, *pend, *pendbuf;
	unsigned int read_size, remaining_size;
	struct firmware_trace_buffer *tb =
		kbase_csf_firmware_get_trace_buffer(kbdev, KBASE_CSFFW_LOG_BUF_NAME);

	if (tb == NULL) {
		dev_dbg(kbdev->dev, "Can't get the trace buffer, firmware trace dump skipped");
		return;
	}

	if (atomic_cmpxchg(&fw_log->busy, 0, 1) != 0)
		return;

	/* FW should only print complete messages, so there's no need to handle
	 * partial messages over multiple invocations of this function
	 */

	p = buf;
	pendbuf = &buf[FIRMWARE_LOG_DUMP_BUF_SIZE];

	while ((read_size = kbase_csf_firmware_trace_buffer_read_data(tb, p, pendbuf - p))) {
		pend = p + read_size;
		p = buf;

		while (p < pend && (pnewline = memchr(p, '\n', pend - p))) {
			/* Null-terminate the string */
			*pnewline = 0;

			dev_err(kbdev->dev, "FW> %s", p);

			p = pnewline + 1;
		}

		remaining_size = pend - p;

		if (!remaining_size) {
			p = buf;
		} else if (remaining_size < FIRMWARE_LOG_DUMP_BUF_SIZE) {
			/* Copy unfinished string to the start of the buffer */
			memmove(buf, p, remaining_size);
			p = &buf[remaining_size];
		} else {
			/* Print abnormally long string without newlines */
			dev_err(kbdev->dev, "FW> %s", buf);
			p = buf;
		}
	}

	if (p != buf) {
		/* Null-terminate and print last unfinished string */
		*p = 0;
		dev_err(kbdev->dev, "FW> %s", buf);
	}

	atomic_set(&fw_log->busy, 0);
}

void kbase_csf_firmware_log_parse_logging_call_list_entry(struct kbase_device *kbdev,
							  const uint32_t *entry)
{
	kbdev->csf.fw_log.func_call_list_va_start = entry[0];
	kbdev->csf.fw_log.func_call_list_va_end = entry[1];
}

/**
 * toggle_logging_calls_in_loaded_image - Toggles FW log func calls in loaded FW image.
 *
 * @kbdev:  Instance of a GPU platform device that implements a CSF interface.
 * @enable: Whether to enable or disable the function calls.
 */
static void toggle_logging_calls_in_loaded_image(struct kbase_device *kbdev, bool enable)
{
	uint32_t bl_instruction, diff;
	uint32_t imm11, imm10, i1, i2, j1, j2, sign;
	uint32_t calling_address = 0, callee_address = 0;
	uint32_t list_entry = kbdev->csf.fw_log.func_call_list_va_start;
	const uint32_t list_va_end = kbdev->csf.fw_log.func_call_list_va_end;

	if (list_entry == 0 || list_va_end == 0)
		return;

	if (enable) {
		for (; list_entry < list_va_end; list_entry += 2 * sizeof(uint32_t)) {
			/* Read calling address */
			kbase_csf_read_firmware_memory(kbdev, list_entry, &calling_address);
			/* Read callee address */
			kbase_csf_read_firmware_memory(kbdev, list_entry + sizeof(uint32_t),
					&callee_address);

			diff = callee_address - calling_address - 4;
			sign = !!(diff & 0x80000000);
			if (ARMV7_T1_BL_IMM_RANGE_MIN > (int32_t)diff ||
					ARMV7_T1_BL_IMM_RANGE_MAX < (int32_t)diff) {
				dev_warn(kbdev->dev, "FW log patch 0x%x out of range, skipping",
						calling_address);
				continue;
			}

			i1 = (diff & 0x00800000) >> 23;
			j1 = !i1 ^ sign;
			i2 = (diff & 0x00400000) >> 22;
			j2 = !i2 ^ sign;
			imm11 = (diff & 0xffe) >> 1;
			imm10 = (diff & 0x3ff000) >> 12;

			/* Compose BL instruction */
			bl_instruction = ARMV7_T1_BL_IMM_INSTR;
			bl_instruction |= j1 << 29;
			bl_instruction |= j2 << 27;
			bl_instruction |= imm11 << 16;
			bl_instruction |= sign << 10;
			bl_instruction |= imm10;

			/* Patch logging func calls in their load location */
			dev_dbg(kbdev->dev, "FW log patch 0x%x: 0x%x\n", calling_address,
					bl_instruction);
			kbase_csf_update_firmware_memory_exe(kbdev, calling_address,
					bl_instruction);
		}
	} else {
		for (; list_entry < list_va_end; list_entry += 2 * sizeof(uint32_t)) {
			/* Read calling address */
			kbase_csf_read_firmware_memory(kbdev, list_entry, &calling_address);

			/* Overwrite logging func calls with 2 NOP instructions */
			kbase_csf_update_firmware_memory_exe(kbdev, calling_address,
					ARMV7_DOUBLE_NOP_INSTR);
		}
	}
}

int kbase_csf_firmware_log_toggle_logging_calls(struct kbase_device *kbdev, u32 val)
{
	unsigned long flags;
	struct kbase_csf_firmware_log *fw_log = &kbdev->csf.fw_log;
	bool mcu_inactive;
	bool resume_needed = false;
	int ret = 0;
	struct kbase_csf_scheduler *scheduler = &kbdev->csf.scheduler;

	if (atomic_cmpxchg(&fw_log->busy, 0, 1) != 0)
		return -EBUSY;

	/* Suspend all the active CS groups */
	dev_dbg(kbdev->dev, "Suspend all the active CS groups");

	kbase_csf_scheduler_lock(kbdev);
	while (scheduler->state != SCHED_SUSPENDED) {
		kbase_csf_scheduler_unlock(kbdev);
		kbase_csf_scheduler_pm_suspend(kbdev);
		kbase_csf_scheduler_lock(kbdev);
		resume_needed = true;
	}

	/* Wait for the MCU to get disabled */
	dev_info(kbdev->dev, "Wait for the MCU to get disabled");
<<<<<<< HEAD
	ret = kbase_pm_wait_for_desired_state(kbdev);
=======
	ret = kbase_pm_killable_wait_for_desired_state(kbdev);
>>>>>>> 16988dee
	if (ret) {
		dev_err(kbdev->dev,
			"wait for PM state failed when toggling FW logging calls");
		ret = -EAGAIN;
		goto out;
	}

	spin_lock_irqsave(&kbdev->hwaccess_lock, flags);
	mcu_inactive =
		kbase_pm_is_mcu_inactive(kbdev, kbdev->pm.backend.mcu_state);
	spin_unlock_irqrestore(&kbdev->hwaccess_lock, flags);
	if (!mcu_inactive) {
		dev_err(kbdev->dev,
			"MCU not inactive after PM state wait when toggling FW logging calls");
		ret = -EAGAIN;
		goto out;
	}

	/* Toggle FW logging call in the loaded FW image */
	toggle_logging_calls_in_loaded_image(kbdev, val);
	dev_dbg(kbdev->dev, "FW logging: %s", val ? "enabled" : "disabled");

out:
	kbase_csf_scheduler_unlock(kbdev);
	if (resume_needed)
		/* Resume queue groups and start mcu */
		kbase_csf_scheduler_pm_resume(kbdev);
	atomic_set(&fw_log->busy, 0);
	return ret;
}<|MERGE_RESOLUTION|>--- conflicted
+++ resolved
@@ -514,11 +514,7 @@
 
 	/* Wait for the MCU to get disabled */
 	dev_info(kbdev->dev, "Wait for the MCU to get disabled");
-<<<<<<< HEAD
-	ret = kbase_pm_wait_for_desired_state(kbdev);
-=======
 	ret = kbase_pm_killable_wait_for_desired_state(kbdev);
->>>>>>> 16988dee
 	if (ret) {
 		dev_err(kbdev->dev,
 			"wait for PM state failed when toggling FW logging calls");
