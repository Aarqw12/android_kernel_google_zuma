--- conflicted
+++ resolved
@@ -74,31 +74,11 @@
 	int ret = -EINVAL;
 	CSTD_UNUSED(data);
 
-<<<<<<< HEAD
-	kbdev = kctx->kbdev;
-
-	seq_printf(file, "MALI_CSF_CSG_DEBUGFS_VERSION: v%u\n",
-			MALI_CSF_CSG_DEBUGFS_VERSION);
-
-	rt_mutex_lock(&kctx->csf.lock);
-	kbase_csf_scheduler_lock(kbdev);
-	kbase_csf_debugfs_update_active_groups_status(kbdev);
-	for (gr = 0; gr < MAX_QUEUE_GROUP_NUM; gr++) {
-		struct kbase_queue_group *const group =
-			kctx->csf.queue_groups[gr];
-
-		if (group)
-			kbasep_csf_scheduler_dump_active_group(file, group);
-	}
-	kbase_csf_scheduler_unlock(kbdev);
-	rt_mutex_unlock(&kctx->csf.lock);
-=======
 	kbpr = kbasep_printer_file_init(file);
 	if (kbpr != NULL) {
 		ret = kbasep_csf_csg_dump_print(kctx, kbpr);
 		kbasep_printer_term(kbpr);
 	}
->>>>>>> 049a5422
 
 	return ret;
 }
