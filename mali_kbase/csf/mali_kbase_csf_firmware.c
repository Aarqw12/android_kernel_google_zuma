--- conflicted
+++ resolved
@@ -60,11 +60,7 @@
 MODULE_PARM_DESC(fw_name, "firmware image");
 
 /* The waiting time for firmware to boot */
-<<<<<<< HEAD
 static unsigned int csf_firmware_boot_timeout_ms = (500 * KBASE_TIMEOUT_MULTIPLIER);
-=======
-static unsigned int csf_firmware_boot_timeout_ms;
->>>>>>> d4578bc2
 module_param(csf_firmware_boot_timeout_ms, uint, 0444);
 MODULE_PARM_DESC(csf_firmware_boot_timeout_ms,
 		 "Maximum time to wait for firmware to boot.");
@@ -2278,23 +2274,20 @@
 	if (ret != 0)
 		goto err_out;
 
-<<<<<<< HEAD
-	/* Firmware loaded successfully */
-	dev_info(kbdev->dev, "Firmware load successful");
-	release_firmware(firmware);
-	KBASE_KTRACE_ADD(kbdev, FIRMWARE_BOOT, NULL,
-=======
 	ret = kbase_csf_firmware_log_init(kbdev);
 	if (ret != 0) {
 		dev_err(kbdev->dev, "Failed to initialize FW trace (err %d)", ret);
 		goto err_out;
 	}
 
+	/* Firmware loaded successfully */
+	dev_info(kbdev->dev, "Firmware load successful");
+	release_firmware(firmware);
 	/* Firmware loaded successfully, ret = 0 */
 	KBASE_KTRACE_ADD(kbdev, CSF_FIRMWARE_BOOT, NULL,
->>>>>>> d4578bc2
 			(((u64)version_hash) << 32) |
 			(((u64)version_major) << 8) | version_minor);
+
 	return 0;
 
 err_out:
