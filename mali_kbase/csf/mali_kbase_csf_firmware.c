--- conflicted
+++ resolved
@@ -2353,11 +2353,8 @@
 	INIT_WORK(&kbdev->csf.coredump_work, coredump_worker);
 
 	init_rwsem(&kbdev->csf.pmode_sync_sem);
-<<<<<<< HEAD
-=======
 	kbdev->csf.glb_init_request_pending = true;
 
->>>>>>> 005bdac5
 	mutex_init(&kbdev->csf.reg_lock);
 	kbase_csf_pending_gpuq_kicks_init(kbdev);
 
@@ -2629,13 +2626,7 @@
 
 	/* Firmware loaded successfully, ret = 0 */
 	KBASE_KTRACE_ADD(kbdev, CSF_FIRMWARE_BOOT, NULL,
-<<<<<<< HEAD
-			(((u64)version_hash) << 32) |
-			(((u64)version_major) << 8) | version_minor);
-
-=======
 			 (((u64)version_hash) << 32) | (((u64)version_major) << 8) | version_minor);
->>>>>>> 005bdac5
 	return 0;
 
 err_out:
