--- conflicted
+++ resolved
@@ -240,13 +240,9 @@
  * @kctx:			The context to which this command queue belongs.
  * @commands:			Array of commands which have been successfully
  *				enqueued to this command queue.
-<<<<<<< HEAD
  * @csf_kcpu_worker:		Dedicated worker for processing kernel CPU command
  *				queues.
  * @work:			struct kthread_work which contains a pointer to
-=======
- * @work:			struct work_struct which contains a pointer to
->>>>>>> 049a5422
  *				the function which handles processing of kcpu
  *				commands enqueued into a kcpu command queue;
  *				part of kernel API for processing workqueues
@@ -292,14 +288,9 @@
 	struct mutex lock;
 	struct kbase_context *kctx;
 	struct kbase_kcpu_command commands[KBASEP_KCPU_QUEUE_SIZE];
-<<<<<<< HEAD
 	struct kthread_worker csf_kcpu_worker;
 	struct kthread_work work;
 	struct kthread_work timeout_work;
-=======
-	struct work_struct work;
-	struct work_struct timeout_work;
->>>>>>> 049a5422
 	u8 start_offset;
 	u8 id;
 	u16 num_pending_cmds;
