--- conflicted
+++ resolved
@@ -231,22 +231,13 @@
 		    { U32_MAX, NULL } } },
 
 		{ GPU_ID2_PRODUCT_TTUX,
-<<<<<<< HEAD
 		  { { GPU_ID2_VERSION_MAKE(1, 0, 3), base_hw_issues_tTUx_r0p0 },
-		    { GPU_ID2_VERSION_MAKE(1, 1, 0), base_hw_issues_tTUx_r0p0 },
-		    { U32_MAX, NULL } } },
-
-		{ GPU_ID2_PRODUCT_LTUX,
-		  { { GPU_ID2_VERSION_MAKE(1, 0, 3), base_hw_issues_tTUx_r0p0 },
-=======
-		  { { GPU_ID2_VERSION_MAKE(0, 0, 0), base_hw_issues_tTUx_r0p0 },
-		    { GPU_ID2_VERSION_MAKE(1, 0, 0), base_hw_issues_tTUx_r1p0 },
+		    { GPU_ID2_VERSION_MAKE(1, 1, 0), base_hw_issues_tTUx_r1p0 },
 		    { U32_MAX, NULL } } },
 
 		{ GPU_ID2_PRODUCT_LTUX,
 		  { { GPU_ID2_VERSION_MAKE(0, 0, 0), base_hw_issues_tTUx_r0p0 },
 		    { GPU_ID2_VERSION_MAKE(1, 0, 0), base_hw_issues_tTUx_r1p0 },
->>>>>>> 2551a7b8
 		    { U32_MAX, NULL } } },
 
 	};
