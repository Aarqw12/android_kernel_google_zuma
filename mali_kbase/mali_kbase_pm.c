--- conflicted
+++ resolved
@@ -145,13 +145,8 @@
 	}
 
 	kbase_pm_unlock(kbdev);
-<<<<<<< HEAD
-	dev_dbg(kbdev->dev, "%s %d (pid = %d)\n", __func__,
-		kbdev->pm.active_count, current->pid);
+	dev_dbg(kbdev->dev, "%s %d (pid = %d)\n", __func__, kbdev->pm.active_count, current->pid);
 	ATRACE_END();
-=======
-	dev_dbg(kbdev->dev, "%s %d (pid = %d)\n", __func__, kbdev->pm.active_count, current->pid);
->>>>>>> 005bdac5
 }
 
 KBASE_EXPORT_TEST_API(kbase_pm_context_idle);
