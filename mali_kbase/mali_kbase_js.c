--- conflicted
+++ resolved
@@ -841,10 +841,7 @@
 	KBASE_DEBUG_ASSERT(kbdev != NULL);
 
 	js_kctx_info = &kctx->jctx.sched_info;
-<<<<<<< HEAD
-=======
-
->>>>>>> 7fefb3c7
+
 	/* The caller must de-register all jobs before calling this */
 	KBASE_DEBUG_ASSERT(!kbase_ctx_flag(kctx, KCTX_SCHEDULED));
 	KBASE_DEBUG_ASSERT(js_kctx_info->ctx.nr_jobs == 0);
