/* SPDX-License-Identifier: GPL-2.0 WITH Linux-syscall-note */
/*
 *
 * (C) COPYRIGHT 2011-2023 ARM Limited. All rights reserved.
 *
 * This program is free software and is provided to you under the terms of the
 * GNU General Public License version 2 as published by the Free Software
 * Foundation, and any use by you of this program is subject to the terms
 * of such GNU license.
 *
 * This program is distributed in the hope that it will be useful,
 * but WITHOUT ANY WARRANTY; without even the implied warranty of
 * MERCHANTABILITY or FITNESS FOR A PARTICULAR PURPOSE. See the
 * GNU General Public License for more details.
 *
 * You should have received a copy of the GNU General Public License
 * along with this program; if not, you can access it online at
 * http://www.gnu.org/licenses/gpl-2.0.html.
 *
 */

/**
 * DOC: Defintions (types, defines, etcs) common to Kbase. They are placed here
 * to allow the hierarchy of header files to work.
 */

#ifndef _KBASE_DEFS_H_
#define _KBASE_DEFS_H_

#include <mali_kbase_config.h>
#include <mali_base_hwconfig_features.h>
#include <mali_base_hwconfig_issues.h>
#include <mali_kbase_mem_lowlevel.h>
#include <mmu/mali_kbase_mmu_hw.h>
#include <backend/gpu/mali_kbase_instr_defs.h>
#include <backend/gpu/mali_kbase_pm_defs.h>
#include <mali_kbase_pm.h>
#include <mali_kbase_reg_track.h>
#include <mali_kbase_gpuprops_types.h>
#include <hwcnt/mali_kbase_hwcnt_watchdog_if.h>

#if MALI_USE_CSF
#include <hwcnt/backend/mali_kbase_hwcnt_backend_csf.h>
#else
#include <hwcnt/backend/mali_kbase_hwcnt_backend_jm.h>
#include <hwcnt/backend/mali_kbase_hwcnt_backend_jm_watchdog.h>
#endif

<<<<<<< HEAD
#include <protected_mode_switcher.h>

#include <linux/atomic.h>
#include <linux/mempool.h>
#include <linux/slab.h>
#include <linux/file.h>
#include <linux/sizes.h>
#include <linux/rtmutex.h>
=======
#include "debug/mali_kbase_debug_ktrace_defs.h"

#include <protected_mode_switcher.h>
#include <linux/version_compat_defs.h>
>>>>>>> 049a5422


#if IS_ENABLED(CONFIG_DEBUG_FS)
#include <linux/debugfs.h>
#endif /* CONFIG_DEBUG_FS */

#ifdef CONFIG_MALI_DEVFREQ
#include <linux/devfreq.h>
#endif /* CONFIG_MALI_DEVFREQ */

#ifdef CONFIG_MALI_ARBITER_SUPPORT
#include <arbiter/mali_kbase_arbiter_defs.h>
#endif /* CONFIG_MALI_ARBITER_SUPPORT */

#include <linux/memory_group_manager.h>

#include <linux/atomic.h>
#include <linux/mempool.h>
#include <linux/notifier.h>
#include <linux/slab.h>
#include <linux/file.h>
#include <linux/sizes.h>
#include <linux/clk.h>
#include <linux/regulator/consumer.h>

/** Number of milliseconds before we time out on a GPU soft/hard reset */
#define RESET_TIMEOUT 500

/**
 * BASE_JM_MAX_NR_SLOTS - The maximum number of Job Slots to support in the Hardware.
 *
 * You can optimize this down if your target devices will only ever support a
 * small number of job slots.
 */
#define BASE_JM_MAX_NR_SLOTS 3

/**
 * BASE_MAX_NR_AS - The maximum number of Address Spaces to support in the Hardware.
 *
 * You can optimize this down if your target devices will only ever support a
 * small number of Address Spaces
 */
#define BASE_MAX_NR_AS 16

/* mmu */
#define MIDGARD_MMU_LEVEL(x) (x)

#define MIDGARD_MMU_TOPLEVEL MIDGARD_MMU_LEVEL(0)

#define MIDGARD_MMU_BOTTOMLEVEL MIDGARD_MMU_LEVEL(3)

#define GROWABLE_FLAGS_REQUIRED (KBASE_REG_PF_GROW | KBASE_REG_GPU_WR)

/** setting in kbase_context::as_nr that indicates it's invalid */
#define KBASEP_AS_NR_INVALID (-1)

/**
 * KBASE_LOCK_REGION_MAX_SIZE_LOG2 - Maximum size in bytes of a MMU lock region,
 *                                   as a logarithm
 */
#define KBASE_LOCK_REGION_MAX_SIZE_LOG2 (48) /*  256 TB */

<<<<<<< HEAD
/**
 * KBASE_REG_ZONE_MAX - Maximum number of GPU memory region zones
 */
#if MALI_USE_CSF
#define KBASE_REG_ZONE_MAX 6ul
#else
#define KBASE_REG_ZONE_MAX 4ul
#endif

/**
 * Priority level for realtime worker threads
 */
#define KBASE_RT_THREAD_PRIO (2)

/* TODO(b/181145264) get the following two numbers from device tree */
/**
 * First CPU in the contiguous CPU mask used for realtime worker threads.
 */
#define KBASE_RT_THREAD_CPUMASK_MIN (0)

/**
 * Last CPU in the contiguous CPU mask used for realtime worker threads.
 */
#define KBASE_RT_THREAD_CPUMASK_MAX (3)

/**
 * Minimum allowed wake duration in usec for apc request.
 */
#define KBASE_APC_MIN_DUR_USEC (100)

/**
 * Maximum allowed wake duration in usec for apc request.
 */
#define KBASE_APC_MAX_DUR_USEC (4000)

=======
>>>>>>> 049a5422
#include "mali_kbase_hwaccess_defs.h"

/* Maximum number of pages of memory that require a permanent mapping, per
 * kbase_context
 */
#define KBASE_PERMANENTLY_MAPPED_MEM_LIMIT_PAGES ((64 * 1024ul * 1024ul) >> PAGE_SHIFT)
/* Minimum threshold period for hwcnt dumps between different hwcnt virtualizer
 * clients, to reduce undesired system load.
 * If a virtualizer client requests a dump within this threshold period after
 * some other client has performed a dump, a new dump won't be performed and
 * the accumulated counter values for that client will be returned instead.
 */
#define KBASE_HWCNT_GPU_VIRTUALIZER_DUMP_THRESHOLD_NS (200 * NSEC_PER_USEC)

#if MALI_USE_CSF
/* The buffer count of CSF hwcnt backend ring buffer, which is used when CSF
 * hwcnt backend allocate the ring buffer to communicate with CSF firmware for
 * HWC dump samples.
 * To meet the hardware requirement, this number MUST be power of 2, otherwise,
 * CSF hwcnt backend creation will be failed.
 */
#define KBASE_HWCNT_BACKEND_CSF_RING_BUFFER_COUNT (128)
#endif

/* Maximum number of clock/regulator pairs that may be referenced by
 * the device node.
 * This is dependent on support for of_property_read_u64_array() in the
 * kernel.
 */
#define BASE_MAX_NR_CLOCKS_REGULATORS (2)

/* Forward declarations */
struct kbase_context;
struct kbase_device;
struct kbase_as;
struct kbase_mmu_setup;
struct kbase_kinstr_jm;

#if IS_ENABLED(CONFIG_MALI_TRACE_POWER_GPU_WORK_PERIOD)
/**
 * struct kbase_gpu_metrics - Object containing members that are used to emit
 *                            GPU metrics tracepoints for all applications that
 *                            created Kbase context(s) for a GPU.
 *
 * @active_list:   List of applications that did some GPU activity in the recent work period.
 * @inactive_list: List of applications that didn't do any GPU activity in the recent work period.
 */
struct kbase_gpu_metrics {
	struct list_head active_list;
	struct list_head inactive_list;
};

/**
 * struct kbase_gpu_metrics_ctx - Object created for every application, that created
 *                                Kbase context(s), containing members that are used
 *                                to emit GPU metrics tracepoints for the application.
 *
 * @link:                    Links the object in kbase_device::gpu_metrics::active_list
 *                           or kbase_device::gpu_metrics::inactive_list.
 * @first_active_start_time: Records the time at which the application first became
 *                           active in the current work period.
 * @last_active_start_time:  Records the time at which the application last became
 *                           active in the current work period.
 * @last_active_end_time:    Records the time at which the application last became
 *                           inactive in the current work period.
 * @total_active:            Tracks the time for which application has been active
 *                           in the current work period.
 * @prev_wp_active_end_time: Records the time at which the application last became
 *                           inactive in the previous work period.
 * @aid:                     Unique identifier for an application.
 * @kctx_count:              Counter to keep a track of the number of Kbase contexts
 *                           created for an application. There may be multiple Kbase
 *                           contexts contributing GPU activity data to a single GPU
 *                           metrics context.
 * @active_cnt:              Counter that is updated every time the GPU activity starts
 *                           and ends in the current work period for an application.
 * @flags:                   Flags to track the state of GPU metrics context.
 */
struct kbase_gpu_metrics_ctx {
	struct list_head link;
	u64 first_active_start_time;
	u64 last_active_start_time;
	u64 last_active_end_time;
	u64 total_active;
	u64 prev_wp_active_end_time;
	unsigned int aid;
	unsigned int kctx_count;
	u8 active_cnt;
	u8 flags;
};
#endif

/**
 * struct kbase_io_access - holds information about 1 register access
 *
 * @addr: first bit indicates r/w (r=0, w=1)
 * @value: value written or read
 */
struct kbase_io_access {
	uintptr_t addr;
	u32 value;
};

/**
 * struct kbase_io_history - keeps track of all recent register accesses
 *
 * @enabled: true if register accesses are recorded, false otherwise
 * @lock: spinlock protecting kbase_io_access array
 * @count: number of registers read/written
 * @size: number of elements in kbase_io_access array
 * @buf: array of kbase_io_access
 */
struct kbase_io_history {
	bool enabled;

	spinlock_t lock;
	size_t count;
	u16 size;
	struct kbase_io_access *buf;
};

/**
 * struct kbase_debug_copy_buffer - information about the buffer to be copied.
 *
 * @size:	size of the buffer in bytes
 * @pages:	pointer to an array of pointers to the pages which contain
 *		the buffer
 * @is_vmalloc: true if @pages was allocated with vzalloc. false if @pages was
 *              allocated with kcalloc
 * @nr_pages:	number of pages
 * @offset:	offset into the pages
 * @gpu_alloc:	pointer to physical memory allocated by the GPU
 * @extres_pages: array of pointers to the pages containing external resources
 *		for this buffer
 * @nr_extres_pages: number of pages in @extres_pages
 */
struct kbase_debug_copy_buffer {
	size_t size;
	struct page **pages;
	bool is_vmalloc;
	unsigned int nr_pages;
	size_t offset;
	struct kbase_mem_phy_alloc *gpu_alloc;

	struct page **extres_pages;
	unsigned int nr_extres_pages;
};

struct kbase_device_info {
	u32 features;
};

struct kbase_mmu_setup {
	u64 transtab;
	u64 memattr;
	u64 transcfg;
};

/**
 * struct kbase_fault - object containing data relating to a page or bus fault.
 * @addr:           Records the faulting address.
 * @extra_addr:     Records the secondary fault address.
 * @status:         Records the fault status as reported by Hw.
 * @protected_mode: Flag indicating whether the fault occurred in protected mode
 *                  or not.
 */
struct kbase_fault {
	u64 addr;
	u64 extra_addr;
	u32 status;
	bool protected_mode;
};

/** Maximum number of memory pages that should be allocated for the array
 * of pointers to free PGDs.
 *
 * This number has been pre-calculated to deal with the maximum allocation
 * size expressed by the default value of KBASE_MEM_ALLOC_MAX_SIZE.
 * This is supposed to be enough for almost the entirety of MMU operations.
 * Any size greater than KBASE_MEM_ALLOC_MAX_SIZE requires being broken down
 * into multiple iterations, each dealing with at most KBASE_MEM_ALLOC_MAX_SIZE
 * bytes.
 *
 * Please update this value if KBASE_MEM_ALLOC_MAX_SIZE changes.
 */
#define MAX_PAGES_FOR_FREE_PGDS ((size_t)9)

/* Maximum number of pointers to free PGDs */
#define MAX_FREE_PGDS ((PAGE_SIZE / sizeof(struct page *)) * MAX_PAGES_FOR_FREE_PGDS)

/**
 * struct kbase_mmu_table  - object representing a set of GPU page tables
 * @mmu_lock:             Lock to serialize the accesses made to multi level GPU
 *                        page tables
 * @pgd:                  Physical address of the page allocated for the top
 *                        level page table of the context, this is used for
 *                        MMU HW programming as the address translation will
 *                        start from the top level page table.
 * @group_id:             A memory group ID to be passed to a platform-specific
 *                        memory group manager.
 *                        Valid range is 0..(MEMORY_GROUP_MANAGER_NR_GROUPS-1).
 * @kctx:                 If this set of MMU tables belongs to a context then
 *                        this is a back-reference to the context, otherwise
 *                        it is NULL.
 * @scratch_mem:          Scratch memory used for MMU operations, which are
 *                        serialized by the @mmu_lock.
 */
struct kbase_mmu_table {
	struct rt_mutex mmu_lock;
	phys_addr_t pgd;
	u8 group_id;
	struct kbase_context *kctx;
	union {
		/**
		 * @teardown_pages: Scratch memory used for backup copies of whole
		 *                  PGD pages when tearing down levels upon
		 *                  termination of the MMU table.
		 */
		struct {
			/**
			 * @levels: Array of PGD pages, large enough to copy one PGD
			 *          for each level of the MMU table.
			 */
			u64 levels[MIDGARD_MMU_BOTTOMLEVEL][PAGE_SIZE / sizeof(u64)];
		} teardown_pages;
		/**
		 * @free_pgds: Scratch memory used for insertion, update and teardown
		 *             operations to store a temporary list of PGDs to be freed
		 *             at the end of the operation.
		 */
		struct {
			/** @pgds: Array of pointers to PGDs to free. */
			struct page *pgds[MAX_FREE_PGDS];
			/** @head_index: Index of first free element in the PGDs array. */
			size_t head_index;
		} free_pgds;
	} scratch_mem;
};

#if MALI_USE_CSF
#include "csf/mali_kbase_csf_defs.h"
#else
#include "jm/mali_kbase_jm_defs.h"
#endif

#include "mali_kbase_hwaccess_time.h"

static inline int kbase_as_has_bus_fault(struct kbase_as *as, struct kbase_fault *fault)
{
	return (fault == &as->bf_data);
}

static inline int kbase_as_has_page_fault(struct kbase_as *as, struct kbase_fault *fault)
{
	return (fault == &as->pf_data);
}

/**
 * struct kbasep_mem_device - Data stored per device for memory allocation
 *
 * @used_pages:   Tracks usage of OS shared memory. Updated when OS memory is
 *                allocated/freed.
 * @ir_threshold: Fraction of the maximum size of an allocation that grows
 *                on GPU page fault that can be used before the driver
 *                switches to incremental rendering, in 1/256ths.
 *                0 means disabled.
 */
struct kbasep_mem_device {
	atomic_t used_pages;
	atomic_t ir_threshold;
};

struct kbase_clk_rate_listener;

/**
 * typedef kbase_clk_rate_listener_on_change_t() - Frequency change callback
 *
 * @listener:     Clock frequency change listener.
 * @clk_index:    Index of the clock for which the change has occurred.
 * @clk_rate_hz:  Clock frequency(Hz).
 *
 * A callback to call when clock rate changes. The function must not
 * sleep. No clock rate manager functions must be called from here, as
 * its lock is taken.
 */
typedef void kbase_clk_rate_listener_on_change_t(struct kbase_clk_rate_listener *listener,
						 u32 clk_index, u32 clk_rate_hz);

/**
 * struct kbase_clk_rate_listener - Clock frequency listener
 *
 * @node:        List node.
 * @notify:    Callback to be called when GPU frequency changes.
 */
struct kbase_clk_rate_listener {
	struct list_head node;
	kbase_clk_rate_listener_on_change_t *notify;
};

/**
 * struct kbase_clk_rate_trace_manager - Data stored per device for GPU clock
 *                                       rate trace manager.
 *
 * @gpu_idle:           Tracks the idle state of GPU.
 * @clks:               Array of pointer to structures storing data for every
 *                      enumerated GPU clock.
 * @clk_rate_trace_ops: Pointer to the platform specific GPU clock rate trace
 *                      operations.
 * @listeners:          List of listener attached.
 * @lock:               Lock to serialize the actions of GPU clock rate trace
 *                      manager.
 */
struct kbase_clk_rate_trace_manager {
	bool gpu_idle;
	struct kbase_clk_data *clks[BASE_MAX_NR_CLOCKS_REGULATORS];
	struct kbase_clk_rate_trace_op_conf *clk_rate_trace_ops;
	struct list_head listeners;
	spinlock_t lock;
};

/**
 * struct kbase_pm_device_data - Data stored per device for power management.
 * @lock: The lock protecting Power Management structures accessed
 *        outside of IRQ.
 *        This lock must also be held whenever the GPU is being
 *        powered on or off.
 * @active_count: The reference count of active contexts on this device.
 *                Note that some code paths keep shaders/the tiler
 *                powered whilst this is 0.
 *                Use kbase_pm_is_active() instead to check for such cases.
 * @suspending: Flag set to true when System suspend of GPU device begins and
 *              set to false only when System resume of GPU device starts.
 *              So GPU device could be in suspended state while the flag is set.
 *              The flag is updated with @lock held.
 * @resuming:   Flag set to true when System resume of GPU device starts and is set
 *              to false when resume ends. The flag is set to true at the same time
 *              when @suspending is set to false with @lock held.
 *              The flag is currently used only to prevent Kbase context termination
 *              during System resume of GPU device.
 * @runtime_active: Flag to track if the GPU is in runtime suspended or active
 *                  state. This ensures that runtime_put and runtime_get
 *                  functions are called in pairs. For example if runtime_get
 *                  has already been called from the power_on callback, then
 *                  the call to it from runtime_gpu_active callback can be
 *                  skipped.
 * @gpu_lost: Flag indicating gpu lost
 *            This structure contains data for the power management framework.
 *            There is one instance of this structure per device in the system.
 * @zero_active_count_wait: Wait queue set when active_count == 0
 * @resume_wait: Wait queue to wait for the System suspend/resume of GPU device.
 * @debug_core_mask: Bit masks identifying the available shader cores that are
 *                   specified via sysfs. One mask per job slot.
 * @debug_core_mask_all: Bit masks identifying the available shader cores that
 *                       are specified via sysfs.
 * @callback_power_runtime_init: Callback for initializing the runtime power
 *                               management. Return 0 on success, else error code
 * @callback_power_runtime_term: Callback for terminating the runtime power
 *                               management.
 * @dvfs_period: Time in milliseconds between each dvfs sample
 * @backend: KBase PM backend data
 * @arb_vm_state: The state of the arbiter VM machine
 * @gpu_users_waiting: Used by virtualization to notify the arbiter that there
 *                     are users waiting for the GPU so that it can request
 *                     and resume the driver.
 * @clk_rtm: The state of the GPU clock rate trace manager
 */
struct kbase_pm_device_data {
	struct rt_mutex lock;
	int active_count;
	bool suspending;
	bool resuming;
#if MALI_USE_CSF
	bool runtime_active;
#endif
#ifdef CONFIG_MALI_ARBITER_SUPPORT
	atomic_t gpu_lost;
#endif /* CONFIG_MALI_ARBITER_SUPPORT */
	wait_queue_head_t zero_active_count_wait;
	wait_queue_head_t resume_wait;

#if MALI_USE_CSF
	u64 debug_core_mask;
#else
	/* One mask per job slot. */
	u64 debug_core_mask[BASE_JM_MAX_NR_SLOTS];
	u64 debug_core_mask_all;
#endif /* MALI_USE_CSF */

	int (*callback_power_runtime_init)(struct kbase_device *kbdev);
	void (*callback_power_runtime_term)(struct kbase_device *kbdev);
	u32 dvfs_period;
	struct kbase_pm_backend_data backend;
#ifdef CONFIG_MALI_ARBITER_SUPPORT
	struct kbase_arbiter_vm_state *arb_vm_state;
	atomic_t gpu_users_waiting;
#endif /* CONFIG_MALI_ARBITER_SUPPORT */
	struct kbase_clk_rate_trace_manager clk_rtm;
};

/**
 * struct kbase_mem_pool - Page based memory pool for kctx/kbdev
 * @kbdev:                     Kbase device where memory is used
 * @cur_size:                  Number of free pages currently in the pool (may exceed
 *                             @max_size in some corner cases)
 * @max_size:                  Maximum number of free pages in the pool
 * @order:                     order = 0 refers to a pool of small pages
 *                             order != 0 refers to a pool of 2 MB pages, so
 *                             order = 9 (when small page size is 4KB,  2^9 *  4KB = 2 MB)
 *                             order = 7 (when small page size is 16KB, 2^7 * 16KB = 2 MB)
 *                             order = 5 (when small page size is 64KB, 2^5 * 64KB = 2 MB)
 * @group_id:                  A memory group ID to be passed to a platform-specific
 *                             memory group manager, if present. Immutable.
 *                             Valid range is 0..(MEMORY_GROUP_MANAGER_NR_GROUPS-1).
 * @pool_lock:                 Lock protecting the pool - must be held when modifying
 *                             @cur_size and @page_list
 * @page_list:                 List of free pages in the pool
 * @reclaim:                   Shrinker for kernel reclaim of free pages
 * @isolation_in_progress_cnt: Number of pages in pool undergoing page isolation.
 *                             This is used to avoid race condition between pool termination
 *                             and page isolation for page migration.
 * @next_pool:                 Pointer to next pool where pages can be allocated when this
 *                             pool is empty. Pages will spill over to the next pool when
 *                             this pool is full. Can be NULL if there is no next pool.
 * @dying:                     true if the pool is being terminated, and any ongoing
 *                             operations should be abandoned
 * @dont_reclaim:              true if the shrinker is forbidden from reclaiming memory from
 *                             this pool, eg during a grow operation
 */
struct kbase_mem_pool {
	struct kbase_device *kbdev;
	size_t cur_size;
	size_t max_size;
	u8 order;
	u8 group_id;
	spinlock_t pool_lock;
	struct list_head page_list;
	struct shrinker reclaim;
	atomic_t isolation_in_progress_cnt;

	struct kbase_mem_pool *next_pool;

	bool dying;
	bool dont_reclaim;
};

/**
 * struct kbase_mem_pool_group - a complete set of physical memory pools.
 *
 * @small: Array of objects containing the state for pools of small size
 *         physical pages.
 * @large: Array of objects containing the state for pools of 2 MiB size
 *         physical pages.
 *
 * Memory pools are used to allow efficient reallocation of previously-freed
 * physical pages. A pair of memory pools is initialized for each physical
 * memory group: one for small pages and one for 2 MiB pages. These arrays
 * should be indexed by physical memory group ID, the meaning of which is
 * defined by the systems integrator.
 */
struct kbase_mem_pool_group {
	struct kbase_mem_pool small[MEMORY_GROUP_MANAGER_NR_GROUPS];
	struct kbase_mem_pool large[MEMORY_GROUP_MANAGER_NR_GROUPS];
};

/**
 * struct kbase_mem_pool_config - Initial configuration for a physical memory
 *                                pool
 *
 * @max_size: Maximum number of free pages that the pool can hold.
 */
struct kbase_mem_pool_config {
	size_t max_size;
};

/**
 * struct kbase_mem_pool_group_config - Initial configuration for a complete
 *                                      set of physical memory pools
 *
 * @small: Array of initial configuration for pools of small pages.
 * @large: Array of initial configuration for pools of 2 MiB pages.
 *
 * This array should be indexed by physical memory group ID, the meaning
 * of which is defined by the systems integrator.
 */
struct kbase_mem_pool_group_config {
	struct kbase_mem_pool_config small[MEMORY_GROUP_MANAGER_NR_GROUPS];
	struct kbase_mem_pool_config large[MEMORY_GROUP_MANAGER_NR_GROUPS];
};

/**
 * struct kbase_devfreq_opp - Lookup table for converting between nominal OPP
 *                            frequency, real frequencies and core mask
 * @real_freqs: Real GPU frequencies.
 * @opp_volts: OPP voltages.
 * @opp_freq:  Nominal OPP frequency
 * @core_mask: Shader core mask
 */
struct kbase_devfreq_opp {
	u64 opp_freq;
	u64 core_mask;
	u64 real_freqs[BASE_MAX_NR_CLOCKS_REGULATORS];
	u32 opp_volts[BASE_MAX_NR_CLOCKS_REGULATORS];
};

/* MMU mode flags */
#define KBASE_MMU_MODE_HAS_NON_CACHEABLE (1ul << 0) /* Has NON_CACHEABLE MEMATTR */

/**
 * struct kbase_mmu_mode - object containing pointer to methods invoked for
 *                         programming the MMU, as per the MMU mode supported
 *                         by Hw.
 * @update:           enable & setup/configure one of the GPU address space.
 * @get_as_setup:     retrieve the configuration of one of the GPU address space.
 * @disable_as:       disable one of the GPU address space.
 * @pte_to_phy_addr:  retrieve the physical address encoded in the page table entry.
 * @ate_is_valid:     check if the pte is a valid address translation entry
 *                    encoding the physical address of the actual mapped page.
 * @pte_is_valid:     check if the pte is a valid entry encoding the physical
 *                    address of the next lower level page table.
 * @entry_set_ate:    program the pte to be a valid address translation entry to
 *                    encode the physical address of the actual page being mapped.
 * @entry_set_pte:    program the pte to be a valid entry to encode the physical
 *                    address of the next lower level page table and also update
 *                    the number of valid entries.
 * @entries_invalidate: clear out or invalidate a range of ptes.
 * @get_num_valid_entries: returns the number of valid entries for a specific pgd.
 * @set_num_valid_entries: sets the number of valid entries for a specific pgd
 * @flags:            bitmask of MMU mode flags. Refer to KBASE_MMU_MODE_ constants.
 */
struct kbase_mmu_mode {
	void (*update)(struct kbase_device *kbdev, struct kbase_mmu_table *mmut, int as_nr);
	void (*get_as_setup)(struct kbase_mmu_table *mmut, struct kbase_mmu_setup *const setup);
	void (*disable_as)(struct kbase_device *kbdev, int as_nr);
	phys_addr_t (*pte_to_phy_addr)(u64 entry);
	int (*ate_is_valid)(u64 ate, int level);
	int (*pte_is_valid)(u64 pte, int level);
	void (*entry_set_ate)(u64 *entry, struct tagged_addr phy, unsigned long flags, int level);
	void (*entry_set_pte)(u64 *entry, phys_addr_t phy);
	void (*entries_invalidate)(u64 *entry, u32 count);
	unsigned int (*get_num_valid_entries)(u64 *pgd);
	void (*set_num_valid_entries)(u64 *pgd, unsigned int num_of_valid_entries);
	unsigned long flags;
};

struct kbase_mmu_mode const *kbase_mmu_mode_get_aarch64(void);

#define DEVNAME_SIZE 16

/**
 * enum kbase_devfreq_work_type - The type of work to perform in the devfreq
 *                                suspend/resume worker.
 * @DEVFREQ_WORK_NONE:    Initilisation state.
 * @DEVFREQ_WORK_SUSPEND: Call devfreq_suspend_device().
 * @DEVFREQ_WORK_RESUME:  Call devfreq_resume_device().
 */
enum kbase_devfreq_work_type { DEVFREQ_WORK_NONE, DEVFREQ_WORK_SUSPEND, DEVFREQ_WORK_RESUME };

/**
 * struct kbase_devfreq_queue_info - Object representing an instance for managing
 *                                   the queued devfreq suspend/resume works.
 * @workq:                 Workqueue for devfreq suspend/resume requests
 * @work:                  Work item for devfreq suspend & resume
 * @req_type:              Requested work type to be performed by the devfreq
 *                         suspend/resume worker
 * @acted_type:            Work type has been acted on by the worker, i.e. the
 *                         internal recorded state of the suspend/resume
 */
struct kbase_devfreq_queue_info {
	struct workqueue_struct *workq;
	struct work_struct work;
	enum kbase_devfreq_work_type req_type;
	enum kbase_devfreq_work_type acted_type;
};

/**
 * struct kbase_process - Representing an object of a kbase process instantiated
 *                        when the first kbase context is created under it.
 * @tgid:               Thread group ID.
 * @total_gpu_pages:    Total gpu pages allocated across all the contexts
 *                      of this process, it accounts for both native allocations
 *                      and dma_buf imported allocations.
 * @dma_buf_pages:      Total dma_buf pages allocated across all the contexts
 *                      of this process, native allocations can be accounted for
 *                      by subtracting this from &total_gpu_pages.
 * @kctx_list:          List of kbase contexts created for the process.
 * @kprcs_node:         Node to a rb_tree, kbase_device will maintain a rb_tree
 *                      based on key tgid, kprcs_node is the node link to
 *                      &struct_kbase_device.process_root.
 * @dma_buf_root:       RB tree of the dma-buf imported allocations, imported
 *                      across all the contexts created for this process.
 *                      Used to ensure that pages of allocation are accounted
 *                      only once for the process, even if the allocation gets
 *                      imported multiple times for the process.
 * @kobj:               Links to the per-process sysfs node
 *                      &kbase_device.proc_sysfs_node.
 */
struct kbase_process {
	pid_t tgid;
	size_t total_gpu_pages;
	size_t dma_buf_pages;
	struct list_head kctx_list;

	struct rb_node kprcs_node;
	struct rb_root dma_buf_root;

	struct kobject kobj;
};

/**
 * struct kbase_mem_migrate - Object representing an instance for managing
 *                            page migration.
 *
 * @free_pages_list:  List of deferred pages to free. Mostly used when page migration
 *                    is enabled. Pages in memory pool that require migrating
 *                    will be freed instead. However page cannot be freed
 *                    right away as Linux will need to release the page lock.
 *                    Therefore page will be added to this list and freed later.
 * @free_pages_lock:  This lock should be held when adding or removing pages
 *                    from @free_pages_list.
 * @free_pages_workq: Work queue to process the work items queued to free
 *                    pages in @free_pages_list.
 * @free_pages_work:  Work item to free pages in @free_pages_list.
 * @inode:            Pointer to inode whose address space operations are used
 *                    for page migration purposes.
 */
struct kbase_mem_migrate {
	struct list_head free_pages_list;
	spinlock_t free_pages_lock;
	struct workqueue_struct *free_pages_workq;
	struct work_struct free_pages_work;
#if (KERNEL_VERSION(6, 0, 0) > LINUX_VERSION_CODE)
	struct inode *inode;
#endif
};

/**
 * struct kbase_device   - Object representing an instance of GPU platform device,
 *                         allocated from the probe method of mali driver.
 * @hw_quirks_sc:          Configuration to be used for the shader cores as per
 *                         the HW issues present in the GPU.
 * @hw_quirks_tiler:       Configuration to be used for the Tiler as per the HW
 *                         issues present in the GPU.
 * @hw_quirks_mmu:         Configuration to be used for the MMU as per the HW
 *                         issues present in the GPU.
 * @hw_quirks_gpu:         Configuration to be used for the Job Manager or CSF/MCU
 *                         subsystems as per the HW issues present in the GPU.
 * @entry:                 Links the device instance to the global list of GPU
 *                         devices. The list would have as many entries as there
 *                         are GPU device instances.
 * @dev:                   Pointer to the kernel's generic/base representation
 *                         of the GPU platform device.
 * @mdev:                  Pointer to the miscellaneous device registered to
 *                         provide Userspace access to kernel driver through the
 *                         device file /dev/malixx.
 * @reg_start:             Base address of the region in physical address space
 *                         where GPU registers have been mapped.
 * @reg_size:              Size of the region containing GPU registers
 * @reg:                   Kernel virtual address of the region containing GPU
 *                         registers, using which Driver will access the registers.
 * @regmap:                Top level structure for hw_access regmaps, containing
 *                         the size of the regmap, pointers to Look-Up Tables (LUT).
 * @regmap.regs:           Pointer to regmap LUT of precomputed iomem pointers from
 *                         GPU register offsets and @reg.
 * @regmap.flags:          Pointer to regmap LUT of flags detailing each register
 *                         access type and width (32/64-bit).
 * @regmap.size:           Size of the regs and flags LUT.
 * @irqs:                  Array containing IRQ resource info for 3 types of
 *                         interrupts : Job scheduling, MMU & GPU events (like
 *                         power management, cache etc.)
 * @irqs.irq:              irq number
 * @irqs.flags:            irq flags
 * @nr_irqs:               The number of interrupt entries.
 * @clocks:                Pointer to the input clock resources referenced by
 *                         the GPU device node.
 * @nr_clocks:             Number of clocks set in the clocks array.
 * @regulators:            Pointer to the structs corresponding to the
 *                         regulators referenced by the GPU device node.
 * @nr_regulators:         Number of regulators set in the regulators array.
 * @opp_table:             Pointer to the device OPP structure maintaining the
 *                         link to OPPs attached to a device. This is obtained
 *                         after setting regulator names for the device.
 * @token:                 Integer replacement for opp_table in kernel versions
 *                         6 and greater. Value is a token id number when 0 or greater,
 *                         and a linux errno when negative. Must be initialised
 *                         to an non-zero value as 0 is valid token id.
 * @devname:               string containing the name used for GPU device instance,
 *                         miscellaneous device is registered using the same name.
 * @id:                    Unique identifier for the device, indicates the number of
 *                         devices which have been created so far.
 * @model:                 Pointer, valid only when Driver is compiled to not access
 *                         the real GPU Hw, to the dummy model which tries to mimic
 *                         to some extent the state & behavior of GPU Hw in response
 *                         to the register accesses made by the Driver.
 * @irq_slab:              slab cache for allocating the work items queued when
 *                         model mimics raising of IRQ to cause an interrupt on CPU.
 * @irq_workq:             workqueue for processing the irq work items.
 * @serving_job_irq:       function to execute work items queued when model mimics
 *                         the raising of JS irq, mimics the interrupt handler
 *                         processing JS interrupts.
 * @serving_gpu_irq:       function to execute work items queued when model mimics
 *                         the raising of GPU irq, mimics the interrupt handler
 *                         processing GPU interrupts.
 * @serving_mmu_irq:       function to execute work items queued when model mimics
 *                         the raising of MMU irq, mimics the interrupt handler
 *                         processing MMU interrupts.
 * @reg_op_lock:           lock used by model to serialize the handling of register
 *                         accesses made by the driver.
 * @pm:                    Per device object for storing data for power management
 *                         framework.
 * @fw_load_lock:          Mutex to protect firmware loading in @ref kbase_open.
 * @csf:                   CSF object for the GPU device.
 * @js_data:               Per device object encapsulating the current context of
 *                         Job Scheduler, which is global to the device and is not
 *                         tied to any particular struct kbase_context running on
 *                         the device
 * @mem_pools:             Global pools of free physical memory pages which can
 *                         be used by all the contexts.
 * @memdev:                keeps track of the in use physical pages allocated by
 *                         the Driver.
 * @mmu_mode:              Pointer to the object containing methods for programming
 *                         the MMU, depending on the type of MMU supported by Hw.
 * @mgm_dev:               Pointer to the memory group manager device attached
 *                         to the GPU device. This points to an internal memory
 *                         group manager if no platform-specific memory group
 *                         manager was retrieved through device tree.
 * @mmu_unresponsive:      Flag to indicate MMU is not responding.
 *                         Set if a MMU command isn't completed within the
 *                         MMU_AS_INACTIVE_WAIT_TIMEOUT scaled timeout.
 *                         Clear by kbase_ctx_sched_restore_all_as() after GPU reset completes.
 * @as:                    Array of objects representing address spaces of GPU.
 * @as_to_kctx:            Array of pointers to struct kbase_context, having
 *                         GPU adrress spaces assigned to them.
 * @as_free:               Bitpattern of free/available GPU address spaces.
 * @mmu_mask_change:       Lock to serialize the access to MMU interrupt mask
 *                         register used in the handling of Bus & Page faults.
 * @pagesize_2mb:          Boolean to determine whether 2MiB page sizes are
 *                         supported and used where possible.
 * @gpu_props:             Object containing complete information about the
 *                         configuration/properties of GPU HW device in use.
 * @hw_issues_mask:        List of SW workarounds for HW issues
 * @hw_features_mask:      List of available HW features.
 * @disjoint_event:        struct for keeping track of the disjoint information,
 *                         that whether the GPU is in a disjoint state and the
 *                         number of disjoint events that have occurred on GPU.
 * @disjoint_event.count:  disjoint event count
 * @disjoint_event.state:  disjoint event state
 * @nr_hw_address_spaces:  Number of address spaces actually available in the
 *                         GPU, remains constant after driver initialisation.
 * @nr_user_address_spaces: Number of address spaces available to user contexts
 * @hwcnt_backend_csf_if_fw: Firmware interface to access CSF GPU performance
 *                         counters.
 * @hwcnt:                  Structure used for instrumentation and HW counters
 *                         dumping
 * @hwcnt.lock:            The lock should be used when accessing any of the
 *                         following members
 * @hwcnt.kctx:            kbase context
 * @hwcnt.addr:            HW counter address
 * @hwcnt.addr_bytes:      HW counter size in bytes
 * @hwcnt.backend:         Kbase instrumentation backend
 * @hwcnt_gpu_jm_backend:  Job manager GPU backend interface, used as superclass reference
 *                         pointer by hwcnt_gpu_iface, which wraps this implementation in
 *                         order to extend it with periodic dumping functionality.
 * @hwcnt_gpu_iface:       Backend interface for GPU hardware counter access.
 * @hwcnt_watchdog_timer:  Watchdog interface, used by the GPU backend hwcnt_gpu_iface to
 *                         perform periodic dumps in order to prevent hardware counter value
 *                         overflow or saturation.
 * @hwcnt_gpu_ctx:         Context for GPU hardware counter access.
 *                         @hwaccess_lock must be held when calling
 *                         kbase_hwcnt_context_enable() with @hwcnt_gpu_ctx.
 * @hwcnt_gpu_virt:        Virtualizer for GPU hardware counters.
 * @kinstr_prfcnt_ctx:     kinstr_prfcnt context created per device.
 * @timeline_flags:        Bitmask defining which sets of timeline tracepoints
 *                         are enabled. If zero, there is no timeline client and
 *                         therefore timeline is disabled.
 * @timeline:              Timeline context created per device.
 * @ktrace:                kbase device's ktrace
 * @reset_timeout_ms:      Number of milliseconds to wait for the soft stop to
 *                         complete for the GPU jobs before proceeding with the
 *                         GPU reset.
 * @lowest_gpu_freq_khz:   Lowest frequency in KHz that the GPU can run at. Used
 *                         to calculate suitable timeouts for wait operations.
 * @backend_time:          Kbase backend time related attributes.
 * @cache_clean_in_progress: Set when a cache clean has been started, and
 *                         cleared when it has finished. This prevents multiple
 *                         cache cleans being done simultaneously.
 * @cache_clean_queued:    Pended cache clean operations invoked while another is
 *                         in progress. If this is not 0, another cache clean needs
 *                         to be triggered immediately after completion of the
 *                         current one.
 * @cache_clean_wait:      Signalled when a cache clean has finished.
 * @platform_context:      Platform specific private data to be accessed by
 *                         platform specific config files only.
 * @kctx_list:             List of kbase_contexts created for the device,
 *                         including any contexts that might be created for
 *                         hardware counters.
 * @kctx_list_lock:        Lock protecting concurrent accesses to @kctx_list.
 * @devfreq_profile:       Describes devfreq profile for the Mali GPU device, passed
 *                         to devfreq_add_device() to add devfreq feature to Mali
 *                         GPU device.
 * @devfreq:               Pointer to devfreq structure for Mali GPU device,
 *                         returned on the call to devfreq_add_device().
 * @current_freqs:         The real frequencies, corresponding to
 *                         @current_nominal_freq, at which the Mali GPU device
 *                         is currently operating, as retrieved from
 *                         @devfreq_table in the target callback of
 *                         @devfreq_profile.
 * @current_nominal_freq:  The nominal frequency currently used for the Mali GPU
 *                         device as retrieved through devfreq_recommended_opp()
 *                         using the freq value passed as an argument to target
 *                         callback of @devfreq_profile
 * @current_voltages:      The voltages corresponding to @current_nominal_freq,
 *                         as retrieved from @devfreq_table in the target
 *                         callback of @devfreq_profile.
 * @current_core_mask:     bitmask of shader cores that are currently desired &
 *                         enabled, corresponding to @current_nominal_freq as
 *                         retrieved from @devfreq_table in the target callback
 *                         of @devfreq_profile.
 * @devfreq_table:         Pointer to the lookup table for converting between
 *                         nominal OPP (operating performance point) frequency,
 *                         and real frequency and core mask. This table is
 *                         constructed according to operating-points-v2-mali
 *                         table in devicetree.
 * @num_opps:              Number of operating performance points available for the Mali
 *                         GPU device.
 * @last_devfreq_metrics:  last PM metrics
 * @devfreq_queue:         Per device object for storing data that manages devfreq
 *                         suspend & resume request queue and the related items.
 * @devfreq_cooling:       Pointer returned on registering devfreq cooling device
 *                         corresponding to @devfreq.
 * @ipa_protection_mode_switched: is set to TRUE when GPU is put into protected
 *                         mode. It is a sticky flag which is cleared by IPA
 *                         once it has made use of information that GPU had
 *                         previously entered protected mode.
 * @ipa:                   Top level structure for IPA, containing pointers to both
 *                         configured & fallback models.
 * @ipa.lock:              Access to this struct must be with ipa.lock held
 * @ipa.configured_model:  ipa model to use
 * @ipa.fallback_model:    ipa fallback model
 * @ipa.last_metrics:      Values of the PM utilization metrics from last time
 *                         the power model was invoked. The utilization is
 *                         calculated as the difference between last_metrics
 *                         and the current values.
 * @ipa.force_fallback_model: true if use of fallback model has been forced by
 *                            the User
 * @ipa.last_sample_time:  Records the time when counters, used for dynamic
 *                         energy estimation, were last sampled.
 * @previous_frequency:    Previous frequency of GPU clock used for
 *                         BASE_HW_ISSUE_GPU2017_1336 workaround, This clock is
 *                         restored when L2 is powered on.
 * @job_fault_debug:       Flag to control the dumping of debug data for job faults,
 *                         set when the 'job_fault' debugfs file is opened.
 * @mali_debugfs_directory: Root directory for the debugfs files created by the driver
 * @debugfs_ctx_directory: Directory inside the @mali_debugfs_directory containing
 *                         a sub-directory for every context.
 * @debugfs_instr_directory: Instrumentation debugfs directory
 * @debugfs_as_read_bitmap: bitmap of address spaces for which the bus or page fault
 *                         has occurred.
 * @job_fault_wq:          Waitqueue to block the job fault dumping daemon till the
 *                         occurrence of a job fault.
 * @job_fault_resume_wq:   Waitqueue on which every context with a faulty job wait
 *                         for the job fault dumping to complete before they can
 *                         do bottom half of job done for the atoms which followed
 *                         the faulty atom.
 * @job_fault_resume_workq: workqueue to process the work items queued for the faulty
 *                         atoms, whereby the work item function waits for the dumping
 *                         to get completed.
 * @job_fault_event_list:  List of atoms, each belonging to a different context, which
 *                         generated a job fault.
 * @job_fault_event_lock:  Lock to protect concurrent accesses to @job_fault_event_list
 * @regs_dump_debugfs_data: Contains the offset of register to be read through debugfs
 *                         file "read_register".
 * @regs_dump_debugfs_data.reg_offset: Contains the offset of register to be
 *                         read through debugfs file "read_register".
 * @ctx_num:               Total number of contexts created for the device.
 * @io_history:            Pointer to an object keeping a track of all recent
 *                         register accesses. The history of register accesses
 *                         can be read through "regs_history" debugfs file.
 * @hwaccess:              Contains a pointer to active kbase context and GPU
 *                         backend specific data for HW access layer.
 * @faults_pending:        Count of page/bus faults waiting for bottom half processing
 *                         via workqueues.
 * @mmu_page_migrate_in_progress: Set before starting a MMU page migration transaction
 *                         and cleared after the transaction completes. PM L2 state is
 *                         prevented from entering powering up/down transitions when the
 *                         flag is set, @hwaccess_lock is used to serialize the access.
 * @poweroff_pending:      Set when power off operation for GPU is started, reset when
 *                         power on for GPU is started.
 * @infinite_cache_active_default: Set to enable using infinite cache for all the
 *                         allocations of a new context.
 * @mem_pool_defaults:     Default configuration for the group of memory pools
 *                         created for a new context.
 * @current_gpu_coherency_mode: coherency mode in use, which can be different
 *                         from @system_coherency, when using protected mode.
 * @system_coherency:      coherency mode as retrieved from the device tree.
 * @cci_snoop_enabled:     Flag to track when CCI snoops have been enabled.
 * @snoop_enable_smc:      SMC function ID to call into Trusted firmware to
 *                         enable cache snooping. Value of 0 indicates that it
 *                         is not used.
 * @snoop_disable_smc:     SMC function ID to call disable cache snooping.
 * @protected_ops:         Pointer to the methods for switching in or out of the
 *                         protected mode, as per the @protected_dev being used.
 * @protected_dev:         Pointer to the protected mode switcher device attached
 *                         to the GPU device retrieved through device tree if
 *                         GPU do not support protected mode switching natively.
 * @protected_mode:        set to TRUE when GPU is put into protected mode
 * @protected_mode_transition: set to TRUE when GPU is transitioning into or
 *                         out of protected mode.
 * @protected_mode_hwcnt_desired: True if we want GPU hardware counters to be
 *                         enabled. Counters must be disabled before transition
 *                         into protected mode.
 * @protected_mode_hwcnt_disabled: True if GPU hardware counters are not
 *                         enabled.
 * @protected_mode_hwcnt_disable_work: Work item to disable GPU hardware
 *                         counters, used if atomic disable is not possible.
 * @irq_reset_flush:        Flag to indicate that GPU reset is in-flight and flush of
 *                          IRQ + bottom half is being done, to prevent the writes
 *                          to MMU_IRQ_CLEAR & MMU_IRQ_MASK registers.
 * @inited_subsys:          Bitmap of inited sub systems at the time of device probe.
 *                          Used during device remove or for handling error in probe.
 * @hwaccess_lock:          Lock, which can be taken from IRQ context, to serialize
 *                          the updates made to Job dispatcher + scheduler states.
 * @mmu_hw_mutex:           Protects access to MMU operations and address space
 *                          related state.
 * @serialize_jobs:         Currently used mode for serialization of jobs, both
 *                          intra & inter slots serialization is supported.
 * @backup_serialize_jobs:  Copy of the original value of @serialize_jobs taken
 *                          when GWT is enabled. Used to restore the original value
 *                          on disabling of GWT.
 * @js_ctx_scheduling_mode: Context scheduling mode currently being used by
 *                          Job Scheduler
 * @l2_size_override:       Used to set L2 cache size via device tree blob
 * @l2_hash_override:       Used to set L2 cache hash via device tree blob
 * @l2_hash_values_override: true if @l2_hash_values is valid.
 * @l2_hash_values:         Used to set L2 cache slice hash via device tree blob
 * @sysc_alloc:             Array containing values to be programmed into
 *                          SYSC_ALLOC[0..7] GPU registers on L2 cache
 *                          power down. These come from either DTB or
 *                          via DebugFS (if it is available in kernel).
 * @process_root:           rb_tree root node for maintaining a rb_tree of
 *                          kbase_process based on key tgid(thread group ID).
 * @dma_buf_root:           rb_tree root node for maintaining a rb_tree of
 *                          &struct kbase_dma_buf based on key dma_buf.
 *                          We maintain a rb_tree of dma_buf mappings under
 *                          kbase_device and kbase_process, one indicates a
 *                          mapping and gpu memory usage at device level and
 *                          other one at process level.
 * @total_gpu_pages:        Total GPU pages used for the complete GPU device.
 * @dma_buf_pages:          Total dma_buf pages used for GPU platform device.
 * @dma_buf_lock:           This mutex should be held while accounting for
 *                          @total_gpu_pages from imported dma buffers.
 * @gpu_mem_usage_lock:     This spinlock should be held while accounting
 *                          @total_gpu_pages for both native and dma-buf imported
 *                          allocations.
 * @job_done_worker:        Worker for job_done work.
 * @event_worker:           Worker for event work.
 * @apc.worker:             Worker for async power control work.
 * @apc.power_on_work:      Work struct for powering on the GPU.
 * @apc.power_off_work:     Work struct for powering off the GPU.
 * @apc.end_ts:             The latest end timestamp to power off the GPU.
 * @apc.timer:              A hrtimer for powering off based on wake duration.
 * @apc.pending:            Whether an APC power on request is active and not handled yet.
 * @apc.lock:               Lock for @apc.end_ts, @apc.timer and @apc.pending.
 * @dummy_job_wa:           struct for dummy job execution workaround for the
 *                          GPU hang issue
 * @dummy_job_wa.kctx:       dummy job workaround context
 * @dummy_job_wa.jc:        dummy job workaround job
 * @dummy_job_wa.slot:      dummy job workaround slot
 * @dummy_job_wa.flags:     dummy job workaround flags
 * @dummy_job_wa_loaded:    Flag for indicating that the workaround blob has
 *                          been loaded. Protected by @fw_load_lock.
 * @arb:                    Pointer to the arbiter device
 * @pcm_dev:                The priority control manager device.
 * @oom_notifier_block:     notifier_block containing kernel-registered out-of-
 *                          memory handler.
 * @proc_sysfs_node:        Sysfs directory node to store per-process stats.
 * @mem_migrate:            Per device object for managing page migration.
 * @live_fence_metadata:    Count of live fence metadata structures created by
 *                          KCPU queue. These structures may outlive kbase module
 *                          itself. Therefore, in such a case, a warning should be
 *                          be produced.
 * @va_region_slab:         kmem_cache (slab) for allocated kbase_va_region structures.
 * @fence_signal_timeout_enabled: Global flag for whether fence signal timeout tracking
 *                                is enabled.
 * @pcm_prioritized_process_nb: Notifier block for the Priority Control Manager
 *                              driver, this is used to be informed of the
 *                              changes in the list of prioritized processes.
 */
struct kbase_device {
	u32 hw_quirks_sc;
	u32 hw_quirks_tiler;
	u32 hw_quirks_mmu;
	u32 hw_quirks_gpu;

	struct list_head entry;
	struct device *dev;
	struct miscdevice mdev;
	u64 reg_start;
	size_t reg_size;
	void __iomem *reg;
	struct {
		void __iomem **regs;
		u32 *flags;
		size_t size;
	} regmap;
	struct {
		u32 irq;
		u32 flags;
	} irqs[3];
	u32 nr_irqs;

	struct clk *clocks[BASE_MAX_NR_CLOCKS_REGULATORS];
	unsigned int nr_clocks;
#if IS_ENABLED(CONFIG_REGULATOR)
	struct regulator *regulators[BASE_MAX_NR_CLOCKS_REGULATORS];
	unsigned int nr_regulators;
#if (KERNEL_VERSION(6, 0, 0) <= LINUX_VERSION_CODE)
	int token;
#elif (KERNEL_VERSION(4, 10, 0) <= LINUX_VERSION_CODE)
	struct opp_table *opp_table;
#endif /* (KERNEL_VERSION(6, 0, 0) <= LINUX_VERSION_CODE) */
#endif /* CONFIG_REGULATOR */
	char devname[DEVNAME_SIZE];
	u32 id;

#if !IS_ENABLED(CONFIG_MALI_REAL_HW)
	void *model;
	struct kmem_cache *irq_slab;
	struct workqueue_struct *irq_workq;
	atomic_t serving_job_irq;
	atomic_t serving_gpu_irq;
	atomic_t serving_mmu_irq;
	spinlock_t reg_op_lock;
#endif /* !IS_ENABLED(CONFIG_MALI_REAL_HW) */
	struct kbase_pm_device_data pm;

	struct kbase_mem_pool_group mem_pools;
	struct kbasep_mem_device memdev;
	struct kbase_mmu_mode const *mmu_mode;

	struct memory_group_manager_device *mgm_dev;

	bool mmu_unresponsive;
	struct kbase_as as[BASE_MAX_NR_AS];
	struct kbase_context *as_to_kctx[BASE_MAX_NR_AS];
	u16 as_free;

	spinlock_t mmu_mask_change;

	bool pagesize_2mb;

	struct kbase_gpu_props gpu_props;

	unsigned long hw_issues_mask[(BASE_HW_ISSUE_END + BITS_PER_LONG - 1) / BITS_PER_LONG];
	unsigned long hw_features_mask[(BASE_HW_FEATURE_END + BITS_PER_LONG - 1) / BITS_PER_LONG];

	struct {
		atomic_t count;
		atomic_t state;
	} disjoint_event;

	s8 nr_hw_address_spaces;
	s8 nr_user_address_spaces;

	/**
	 * @pbha_propagate_bits:   Record of Page-Based Hardware Attribute Propagate bits to
	 *                         restore to L2_CONFIG upon GPU reset.
	 */
	u8 pbha_propagate_bits;

#if MALI_USE_CSF
	struct kbase_hwcnt_backend_csf_if hwcnt_backend_csf_if_fw;
#else
	struct kbase_hwcnt {
		spinlock_t lock;

		struct kbase_context *kctx;
		u64 addr;
		u64 addr_bytes;

		struct kbase_instr_backend backend;
	} hwcnt;

	struct kbase_hwcnt_backend_interface hwcnt_gpu_jm_backend;
#endif

	struct kbase_hwcnt_backend_interface hwcnt_gpu_iface;
	struct kbase_hwcnt_watchdog_interface hwcnt_watchdog_timer;

	struct kbase_hwcnt_context *hwcnt_gpu_ctx;
	struct kbase_hwcnt_virtualizer *hwcnt_gpu_virt;
	struct kbase_kinstr_prfcnt_context *kinstr_prfcnt_ctx;

	atomic_t timeline_flags;
	struct kbase_timeline *timeline;

#if KBASE_KTRACE_TARGET_RBUF
	struct kbase_ktrace ktrace;
#endif
	u32 reset_timeout_ms;

	u64 lowest_gpu_freq_khz;

	struct kbase_backend_time backend_time;

	bool cache_clean_in_progress;
	u32 cache_clean_queued;
	wait_queue_head_t cache_clean_wait;

	void *platform_context;

	struct list_head kctx_list;
	struct mutex kctx_list_lock;

#ifdef CONFIG_MALI_DEVFREQ
	struct devfreq_dev_profile devfreq_profile;
	struct devfreq *devfreq;
	unsigned long current_freqs[BASE_MAX_NR_CLOCKS_REGULATORS];
	unsigned long current_nominal_freq;
	unsigned long current_voltages[BASE_MAX_NR_CLOCKS_REGULATORS];
	u64 current_core_mask;
	struct kbase_devfreq_opp *devfreq_table;
	unsigned int num_opps;
	struct kbasep_pm_metrics last_devfreq_metrics;
	struct kbase_devfreq_queue_info devfreq_queue;

#if IS_ENABLED(CONFIG_DEVFREQ_THERMAL)
	struct thermal_cooling_device *devfreq_cooling;
	bool ipa_protection_mode_switched;
	struct {
		/* Access to this struct must be with ipa.lock held */
		struct mutex lock;
		struct kbase_ipa_model *configured_model;
		struct kbase_ipa_model *fallback_model;

		/* Values of the PM utilization metrics from last time the
		 * power model was invoked. The utilization is calculated as
		 * the difference between last_metrics and the current values.
		 */
		struct kbasep_pm_metrics last_metrics;

		/* true if use of fallback model has been forced by the User */
		bool force_fallback_model;
		/* Records the time when counters, used for dynamic energy
		 * estimation, were last sampled.
		 */
		ktime_t last_sample_time;
	} ipa;
#endif /* CONFIG_DEVFREQ_THERMAL */
#endif /* CONFIG_MALI_DEVFREQ */
	unsigned long previous_frequency;

#if !MALI_USE_CSF
	atomic_t job_fault_debug;
#endif /* !MALI_USE_CSF */

#if IS_ENABLED(CONFIG_DEBUG_FS)
	struct dentry *mali_debugfs_directory;
	struct dentry *debugfs_ctx_directory;
	struct dentry *debugfs_instr_directory;

#ifdef CONFIG_MALI_DEBUG
	u64 debugfs_as_read_bitmap;
#endif /* CONFIG_MALI_DEBUG */

#if !MALI_USE_CSF
	wait_queue_head_t job_fault_wq;
	wait_queue_head_t job_fault_resume_wq;
	struct workqueue_struct *job_fault_resume_workq;
	struct list_head job_fault_event_list;
	spinlock_t job_fault_event_lock;
#endif /* !MALI_USE_CSF */

#if !MALI_CUSTOMER_RELEASE
	struct {
		u32 reg_offset;
	} regs_dump_debugfs_data;
#endif /* !MALI_CUSTOMER_RELEASE */
#endif /* CONFIG_DEBUG_FS */

	atomic_t ctx_num;

#if IS_ENABLED(CONFIG_DEBUG_FS)
	struct kbase_io_history io_history;
#endif /* CONFIG_DEBUG_FS */

	struct kbase_hwaccess_data hwaccess;

	atomic_t faults_pending;

	bool mmu_page_migrate_in_progress;
	bool poweroff_pending;

	bool infinite_cache_active_default;

	struct kbase_mem_pool_group_config mem_pool_defaults;

	u32 current_gpu_coherency_mode;
	u32 system_coherency;

	bool cci_snoop_enabled;

	u32 snoop_enable_smc;
	u32 snoop_disable_smc;

	const struct protected_mode_ops *protected_ops;

	struct protected_mode_device *protected_dev;

	bool protected_mode;

	bool protected_mode_transition;

	bool protected_mode_hwcnt_desired;

	bool protected_mode_hwcnt_disabled;

	struct work_struct protected_mode_hwcnt_disable_work;


	bool irq_reset_flush;

	u32 inited_subsys;

	spinlock_t hwaccess_lock;

	struct mutex mmu_hw_mutex;

	u8 l2_size_override;
	u8 l2_hash_override;
	bool l2_hash_values_override;
	u32 l2_hash_values[GPU_L2_SLICE_HASH_COUNT];

	u32 sysc_alloc[GPU_SYSC_ALLOC_COUNT];

	struct mutex fw_load_lock;
#if MALI_USE_CSF
	/* CSF object for the GPU device. */
	struct kbase_csf_device csf;
#else
	struct kbasep_js_device_data js_data;

	struct kthread_worker job_done_worker;
	struct kthread_worker event_worker;

	/* See KBASE_JS_*_PRIORITY_MODE for details. */
	u32 js_ctx_scheduling_mode;

	/* See KBASE_SERIALIZE_* for details */
	u8 serialize_jobs;

#ifdef CONFIG_MALI_CINSTR_GWT
	u8 backup_serialize_jobs;
#endif /* CONFIG_MALI_CINSTR_GWT */

#endif /* MALI_USE_CSF */

	struct {
		struct kthread_worker worker;
		struct kthread_work power_on_work;
		struct kthread_work power_off_work;
		ktime_t end_ts;
		struct hrtimer timer;
		bool pending;
		struct mutex lock;
	} apc;

	struct rb_root process_root;
	struct rb_root dma_buf_root;

	size_t total_gpu_pages;
	size_t dma_buf_pages;
	struct mutex dma_buf_lock;
	spinlock_t gpu_mem_usage_lock;

	struct {
		struct kbase_context *kctx;
		u64 jc;
		u32 slot;
		u64 flags;
	} dummy_job_wa;
	bool dummy_job_wa_loaded;

#ifdef CONFIG_MALI_ARBITER_SUPPORT
	struct kbase_arbiter_device arb;
#endif
	/* Priority Control Manager device */
	struct priority_control_manager_device *pcm_dev;

	struct notifier_block oom_notifier_block;

	struct kobject *proc_sysfs_node;

	struct kbase_mem_migrate mem_migrate;

#if MALI_USE_CSF && IS_ENABLED(CONFIG_SYNC_FILE)
	atomic_t live_fence_metadata;
#endif
	struct kmem_cache *va_region_slab;

#if IS_ENABLED(CONFIG_MALI_TRACE_POWER_GPU_WORK_PERIOD)
	/**
	 * @gpu_metrics: GPU device wide structure used for emitting GPU metrics tracepoints.
	 */
	struct kbase_gpu_metrics gpu_metrics;
#endif
#if MALI_USE_CSF
	atomic_t fence_signal_timeout_enabled;
#endif

	struct notifier_block pcm_prioritized_process_nb;
};

/**
 * enum kbase_file_state - Initialization state of a file opened by @kbase_open
 *
 * @KBASE_FILE_NEED_VSN:        Initial state, awaiting API version.
 * @KBASE_FILE_VSN_IN_PROGRESS: Indicates if setting an API version is in
 *                              progress and other setup calls shall be
 *                              rejected.
 * @KBASE_FILE_NEED_CTX:        Indicates if the API version handshake has
 *                              completed, awaiting context creation flags.
 * @KBASE_FILE_CTX_IN_PROGRESS: Indicates if the context's setup is in progress
 *                              and other setup calls shall be rejected.
 * @KBASE_FILE_COMPLETE:        Indicates if the setup for context has
 *                              completed, i.e. flags have been set for the
 *                              context.
 * @KBASE_FILE_DESTROY_CTX:     Indicates that destroying of context has begun or
 *                              is complete. This state can only be reached after
 *                              @KBASE_FILE_COMPLETE.
 *
 * The driver allows only limited interaction with user-space until setup
 * is complete.
 */
enum kbase_file_state {
	KBASE_FILE_NEED_VSN,
	KBASE_FILE_VSN_IN_PROGRESS,
	KBASE_FILE_NEED_CTX,
	KBASE_FILE_CTX_IN_PROGRESS,
	KBASE_FILE_COMPLETE,
	KBASE_FILE_DESTROY_CTX
};

/**
 * struct kbase_file - Object representing a file opened by @kbase_open
 *
 * @kbdev:               Object representing an instance of GPU platform device,
 *                       allocated from the probe method of the Mali driver.
 * @filp:                Pointer to the struct file corresponding to device file
 *                       /dev/malixx instance, passed to the file's open method.
 * @owner:               Pointer to the file table structure of a process that
 *                       created the instance of /dev/malixx device file. Set to
 *                       NULL when that process closes the file instance. No more
 *                       file operations would be allowed once set to NULL.
 *                       It would be updated only in the Userspace context, i.e.
 *                       when @kbase_open or @kbase_flush is called.
 * @kctx:                Object representing an entity, among which GPU is
 *                       scheduled and which gets its own GPU address space.
 *                       Invalid until @setup_state is KBASE_FILE_COMPLETE.
 * @api_version:         Contains the version number for User/kernel interface,
 *                       used for compatibility check. Invalid until
 *                       @setup_state is KBASE_FILE_NEED_CTX.
 * @setup_state:         Initialization state of the file. Values come from
 *                       the kbase_file_state enumeration.
 * @destroy_kctx_work:   Work item for destroying the @kctx, enqueued only when
 *                       @fops_count and @map_count becomes zero after /dev/malixx
 *                       file was previously closed by the @owner.
 * @lock:                Lock to serialize the access to members like @owner, @fops_count,
 *                       @map_count.
 * @fops_count:          Counter that is incremented at the beginning of a method
 *                       defined for @kbase_fops and is decremented at the end.
 *                       So the counter keeps a track of the file operations in progress
 *                       for /dev/malixx file, that are being handled by the Kbase.
 *                       The counter is needed to defer the context termination as
 *                       Userspace can close the /dev/malixx file and flush() method
 *                       can get called when some other file operation is in progress.
 * @map_count:           Counter to keep a track of the memory mappings present on
 *                       /dev/malixx file instance. The counter is needed to defer the
 *                       context termination as Userspace can close the /dev/malixx
 *                       file and flush() method can get called when mappings are still
 *                       present.
 * @zero_fops_count_wait: Waitqueue used to wait for the @fops_count to become 0.
 *                        Currently needed only for the "mem_view" debugfs file.
 * @event_queue:          Wait queue used for blocking the thread, which consumes
 *                        the base_jd_event corresponding to an atom, when there
 *                        are no more posted events.
 */
struct kbase_file {
	struct kbase_device *kbdev;
	struct file *filp;
	fl_owner_t owner;
	struct kbase_context *kctx;
	unsigned long api_version;
	atomic_t setup_state;
	struct work_struct destroy_kctx_work;
	spinlock_t lock;
	int fops_count;
	int map_count;
#if IS_ENABLED(CONFIG_DEBUG_FS)
	wait_queue_head_t zero_fops_count_wait;
#endif
	wait_queue_head_t event_queue;
};
#if MALI_JIT_PRESSURE_LIMIT_BASE
/**
 * enum kbase_context_flags - Flags for kbase contexts
 *
 * @KCTX_COMPAT: Set when the context process is a compat process, 32-bit
 * process on a 64-bit kernel.
 *
 * @KCTX_RUNNABLE_REF: Set when context is counted in
 * kbdev->js_data.nr_contexts_runnable. Must hold queue_mutex when accessing.
 *
 * @KCTX_ACTIVE: Set when the context is active.
 *
 * @KCTX_PULLED: Set when last kick() caused atoms to be pulled from this
 * context.
 *
 * @KCTX_MEM_PROFILE_INITIALIZED: Set when the context's memory profile has been
 * initialized.
 *
 * @KCTX_INFINITE_CACHE: Set when infinite cache is to be enabled for new
 * allocations. Existing allocations will not change.
 *
 * @KCTX_SUBMIT_DISABLED: Set to prevent context from submitting any jobs.
 *
 * @KCTX_PRIVILEGED:Set if the context uses an address space and should be kept
 * scheduled in.
 *
 * @KCTX_SCHEDULED: Set when the context is scheduled on the Run Pool.
 * This is only ever updated whilst the jsctx_mutex is held.
 *
 * @KCTX_DYING: Set when the context process is in the process of being evicted.
 *
 * @KCTX_FORCE_SAME_VA: Set when BASE_MEM_SAME_VA should be forced on memory
 * allocations. For 64-bit clients it is enabled by default, and disabled by
 * default on 32-bit clients. Being able to clear this flag is only used for
 * testing purposes of the custom zone allocation on 64-bit user-space builds,
 * where we also require more control than is available through e.g. the JIT
 * allocation mechanism. However, the 64-bit user-space client must still
 * reserve a JIT region using KBASE_IOCTL_MEM_JIT_INIT
 *
 * @KCTX_PULLED_SINCE_ACTIVE_JS0: Set when the context has had an atom pulled
 * from it for job slot 0. This is reset when the context first goes active or
 * is re-activated on that slot.
 *
 * @KCTX_PULLED_SINCE_ACTIVE_JS1: Set when the context has had an atom pulled
 * from it for job slot 1. This is reset when the context first goes active or
 * is re-activated on that slot.
 *
 * @KCTX_PULLED_SINCE_ACTIVE_JS2: Set when the context has had an atom pulled
 * from it for job slot 2. This is reset when the context first goes active or
 * is re-activated on that slot.
 *
 * @KCTX_AS_DISABLED_ON_FAULT: Set when the GPU address space is disabled for
 * the context due to unhandled page(or bus) fault. It is cleared when the
 * refcount for the context drops to 0 or on when the address spaces are
 * re-enabled on GPU reset or power cycle.
 *
 * @KCTX_JPL_ENABLED: Set when JIT physical page limit is less than JIT virtual
 * address page limit, so we must take care to not exceed the physical limit
 *
 * @KCTX_PAGE_FAULT_REPORT_SKIP: Set when the GPU page fault handler is not
 * allowed to allocate a physical page due to the process exit or context
 * termination. It is used to suppress the error messages that ensue because
 * the page fault didn't get handled.
 *
 * All members need to be separate bits. This enum is intended for use in a
 * bitmask where multiple values get OR-ed together.
 */
enum kbase_context_flags {
	KCTX_COMPAT = 1U << 0,
	KCTX_RUNNABLE_REF = 1U << 1,
	KCTX_ACTIVE = 1U << 2,
	KCTX_PULLED = 1U << 3,
	KCTX_MEM_PROFILE_INITIALIZED = 1U << 4,
	KCTX_INFINITE_CACHE = 1U << 5,
	KCTX_SUBMIT_DISABLED = 1U << 6,
	KCTX_PRIVILEGED = 1U << 7,
	KCTX_SCHEDULED = 1U << 8,
	KCTX_DYING = 1U << 9,
	KCTX_FORCE_SAME_VA = 1U << 11,
	KCTX_PULLED_SINCE_ACTIVE_JS0 = 1U << 12,
	KCTX_PULLED_SINCE_ACTIVE_JS1 = 1U << 13,
	KCTX_PULLED_SINCE_ACTIVE_JS2 = 1U << 14,
	KCTX_AS_DISABLED_ON_FAULT = 1U << 15,
	KCTX_JPL_ENABLED = 1U << 16,
	KCTX_PAGE_FAULT_REPORT_SKIP = 1U << 17,
};
#else
/**
 * enum kbase_context_flags - Flags for kbase contexts
 *
 * @KCTX_COMPAT: Set when the context process is a compat process, 32-bit
 * process on a 64-bit kernel.
 *
 * @KCTX_RUNNABLE_REF: Set when context is counted in
 * kbdev->js_data.nr_contexts_runnable. Must hold queue_mutex when accessing.
 *
 * @KCTX_ACTIVE: Set when the context is active.
 *
 * @KCTX_PULLED: Set when last kick() caused atoms to be pulled from this
 * context.
 *
 * @KCTX_MEM_PROFILE_INITIALIZED: Set when the context's memory profile has been
 * initialized.
 *
 * @KCTX_INFINITE_CACHE: Set when infinite cache is to be enabled for new
 * allocations. Existing allocations will not change.
 *
 * @KCTX_SUBMIT_DISABLED: Set to prevent context from submitting any jobs.
 *
 * @KCTX_PRIVILEGED:Set if the context uses an address space and should be kept
 * scheduled in.
 *
 * @KCTX_SCHEDULED: Set when the context is scheduled on the Run Pool.
 * This is only ever updated whilst the jsctx_mutex is held.
 *
 * @KCTX_DYING: Set when the context process is in the process of being evicted.
 *
 *
 * @KCTX_FORCE_SAME_VA: Set when BASE_MEM_SAME_VA should be forced on memory
 * allocations. For 64-bit clients it is enabled by default, and disabled by
 * default on 32-bit clients. Being able to clear this flag is only used for
 * testing purposes of the custom zone allocation on 64-bit user-space builds,
 * where we also require more control than is available through e.g. the JIT
 * allocation mechanism. However, the 64-bit user-space client must still
 * reserve a JIT region using KBASE_IOCTL_MEM_JIT_INIT
 *
 * @KCTX_PULLED_SINCE_ACTIVE_JS0: Set when the context has had an atom pulled
 * from it for job slot 0. This is reset when the context first goes active or
 * is re-activated on that slot.
 *
 * @KCTX_PULLED_SINCE_ACTIVE_JS1: Set when the context has had an atom pulled
 * from it for job slot 1. This is reset when the context first goes active or
 * is re-activated on that slot.
 *
 * @KCTX_PULLED_SINCE_ACTIVE_JS2: Set when the context has had an atom pulled
 * from it for job slot 2. This is reset when the context first goes active or
 * is re-activated on that slot.
 *
 * @KCTX_AS_DISABLED_ON_FAULT: Set when the GPU address space is disabled for
 * the context due to unhandled page(or bus) fault. It is cleared when the
 * refcount for the context drops to 0 or on when the address spaces are
 * re-enabled on GPU reset or power cycle.
 *
 * @KCTX_PAGE_FAULT_REPORT_SKIP: Set when the GPU page fault handler is not
 * allowed to allocate a physical page due to the process exit or context
 * termination. It is used to suppress the error messages that ensue because
 * the page fault didn't get handled.
 *
 * All members need to be separate bits. This enum is intended for use in a
 * bitmask where multiple values get OR-ed together.
 */
enum kbase_context_flags {
	KCTX_COMPAT = 1U << 0,
	KCTX_RUNNABLE_REF = 1U << 1,
	KCTX_ACTIVE = 1U << 2,
	KCTX_PULLED = 1U << 3,
	KCTX_MEM_PROFILE_INITIALIZED = 1U << 4,
	KCTX_INFINITE_CACHE = 1U << 5,
	KCTX_SUBMIT_DISABLED = 1U << 6,
	KCTX_PRIVILEGED = 1U << 7,
	KCTX_SCHEDULED = 1U << 8,
	KCTX_DYING = 1U << 9,
	KCTX_FORCE_SAME_VA = 1U << 11,
	KCTX_PULLED_SINCE_ACTIVE_JS0 = 1U << 12,
	KCTX_PULLED_SINCE_ACTIVE_JS1 = 1U << 13,
	KCTX_PULLED_SINCE_ACTIVE_JS2 = 1U << 14,
	KCTX_AS_DISABLED_ON_FAULT = 1U << 15,
	KCTX_PAGE_FAULT_REPORT_SKIP = 1U << 16,
};
#endif /* MALI_JIT_PRESSURE_LIMIT_BASE */

struct kbase_sub_alloc {
	struct list_head link;
	struct page *page;
	DECLARE_BITMAP(sub_pages, NUM_PAGES_IN_2MB_LARGE_PAGE);
};

/**
 * struct kbase_context - Kernel base context
 *
 * @kfile:                Pointer to the object representing the /dev/malixx device
 *                        file instance.
 * @kbdev:                Pointer to the Kbase device for which the context is created.
 * @kctx_list_link:       Node into Kbase device list of contexts.
 * @mmu:                  Structure holding details of the MMU tables for this
 *                        context
 * @id:                   Unique identifier for the context, indicates the number of
 *                        contexts which have been created for the device so far.
 * @api_version:          contains the version number for User/kernel interface,
 *                        used for compatibility check.
 * @event_list:           list of posted events about completed atoms, to be sent to
 *                        event handling thread of Userpsace.
 * @event_coalesce_list:  list containing events corresponding to successive atoms
 *                        which have requested deferred delivery of the completion
 *                        events to Userspace.
 * @event_mutex:          Lock to protect the concurrent access to @event_list &
 *                        @event_mutex.
 * @event_closed:         Flag set through POST_TERM ioctl, indicates that Driver
 *                        should stop posting events and also inform event handling
 *                        thread that context termination is in progress.
 * @event_count:          Count of the posted events to be consumed by Userspace.
 * @event_coalesce_count: Count of the events present in @event_coalesce_list.
 * @flags:                bitmap of enums from kbase_context_flags, indicating the
 *                        state & attributes for the context.
 * @aliasing_sink_page:   Special page used for KBASE_MEM_TYPE_ALIAS allocations,
 *                        which can alias number of memory regions. The page is
 *                        represent a region where it is mapped with a write-alloc
 *                        cache setup, typically used when the write result of the
 *                        GPU isn't needed, but the GPU must write anyway.
 * @mem_partials_lock:    Lock for protecting the operations done on the elements
 *                        added to @mem_partials list.
 * @mem_partials:         List head for the list of large pages, 2MB in size, which
 *                        have been split into small pages and are used partially
 *                        for the allocations >= 2 MB in size.
 * @reg_lock:             Lock used for GPU virtual address space management operations,
 *                        like adding/freeing a memory region in the address space.
 * @num_fixable_allocs:   A count for the number of memory allocations with the
 *                        BASE_MEM_FIXABLE property.
 * @num_fixed_allocs:     A count for the number of memory allocations with the
 *                        BASE_MEM_FIXED property.
 * @reg_zone:             Zone information for the reg_rbtree_<...> members.
 * @cookies:              Bitmask containing of BITS_PER_LONG bits, used mainly for
 *                        SAME_VA allocations to defer the reservation of memory region
 *                        (from the GPU virtual address space) from base_mem_alloc
 *                        ioctl to mmap system call. This helps returning unique
 *                        handles, disguised as GPU VA, to Userspace from base_mem_alloc
 *                        and later retrieving the pointer to memory region structure
 *                        in the mmap handler.
 * @pending_regions:      Array containing pointers to memory region structures,
 *                        used in conjunction with @cookies bitmask mainly for
 *                        providing a mechansim to have the same value for CPU &
 *                        GPU virtual address.
 * @tgid:                 Thread group ID of the process whose thread created
 *                        the context (by calling KBASE_IOCTL_VERSION_CHECK or
 *                        KBASE_IOCTL_SET_FLAGS, depending on the @api_version).
 *                        This is usually, but not necessarily, the same as the
 *                        process whose thread opened the device file
 *                        /dev/malixx instance.
 * @pid:                  ID of the thread, corresponding to process @tgid,
 *                        which actually created the context. This is usually,
 *                        but not necessarily, the same as the thread which
 *                        opened the device file /dev/malixx instance.
 * @prioritized:          Indicate whether work items originating from this
 *                        context should be treated with a higher priority
 *                        level relative to work items with the same priority
 *                        from other contexts. This value could change multiple
 *                        times over the life time of the context, such as when
 *                        an application becomes foreground or goes to the
 *                        background.
 * @csf:                  kbase csf context
 * @jctx:                 object encapsulating all the Job dispatcher related state,
 *                        including the array of atoms.
 * @used_pages:           Keeps a track of the number of small physical pages in use
 *                        for the context.
 * @nonmapped_pages:      Updated in the same way as @used_pages, except for the case
 *                        when special tracking page is freed by userspace where it
 *                        is reset to 0.
 * @permanent_mapped_pages: Usage count of permanently mapped memory
 * @mem_pools:            Context-specific pools of free physical memory pages.
 * @reclaim:              Shrinker object registered with the kernel containing
 *                        the pointer to callback function which is invoked under
 *                        low memory conditions. In the callback function Driver
 *                        frees up the memory for allocations marked as
 *                        evictable/reclaimable.
 * @evict_list:           List head for the list containing the allocations which
 *                        can be evicted or freed up in the shrinker callback.
 * @evict_nents:          Total number of pages allocated by the allocations within
 *                        @evict_list (atomic).
 * @waiting_soft_jobs:    List head for the list containing softjob atoms, which
 *                        are either waiting for the event set operation, or waiting
 *                        for the signaling of input fence or waiting for the GPU
 *                        device to powered on so as to dump the CPU/GPU timestamps.
 * @waiting_soft_jobs_lock: Lock to protect @waiting_soft_jobs list from concurrent
 *                        accesses.
 * @dma_fence:            Object containing list head for the list of dma-buf fence
 *                        waiting atoms and the waitqueue to process the work item
 *                        queued for the atoms blocked on the signaling of dma-buf
 *                        fences.
 * @dma_fence.waiting_resource: list head for the list of dma-buf fence
 * @dma_fence.wq:         waitqueue to process the work item queued
 * @as_nr:                id of the address space being used for the scheduled in
 *                        context. This is effectively part of the Run Pool, because
 *                        it only has a valid setting (!=KBASEP_AS_NR_INVALID) whilst
 *                        the context is scheduled in. The hwaccess_lock must be held
 *                        whilst accessing this.
 *                        If the context relating to this value of as_nr is required,
 *                        then the context must be retained to ensure that it doesn't
 *                        disappear whilst it is being used. Alternatively, hwaccess_lock
 *                        can be held to ensure the context doesn't disappear (but this
 *                        has restrictions on what other locks can be taken simutaneously).
 * @refcount:             Keeps track of the number of users of this context. A user
 *                        can be a job that is available for execution, instrumentation
 *                        needing to 'pin' a context for counter collection, etc.
 *                        If the refcount reaches 0 then this context is considered
 *                        inactive and the previously programmed AS might be cleared
 *                        at any point.
 *                        Generally the reference count is incremented when the context
 *                        is scheduled in and an atom is pulled from the context's per
 *                        slot runnable tree in JM GPU or GPU command queue
 *                        group is programmed on CSG slot in CSF GPU.
 * @process_mm:           Pointer to the memory descriptor of the process which
 *                        created the context. Used for accounting the physical
 *                        pages used for GPU allocations, done for the context,
 *                        to the memory consumed by the process. A reference is taken
 *                        on this descriptor for the Userspace created contexts so that
 *                        Kbase can safely access it to update the memory usage counters.
 *                        The reference is dropped on context termination.
 * @gpu_va_end:           End address of the GPU va space (in small page units)
 * @running_total_tiler_heap_nr_chunks: Running total of number of chunks in all
 *                        tiler heaps of the kbase context.
 * @running_total_tiler_heap_memory: Running total of the tiler heap memory in the
 *                        kbase context.
 * @peak_total_tiler_heap_memory: Peak value of the total tiler heap memory in the
 *                        kbase context.
 * @jit_va:               Indicates if a JIT_VA zone has been created.
 * @mem_profile_data:     Buffer containing the profiling information provided by
 *                        Userspace, can be read through the mem_profile debugfs file.
 * @mem_profile_size:     Size of the @mem_profile_data.
 * @mem_profile_lock:     Lock to serialize the operations related to mem_profile
 *                        debugfs file.
 * @kctx_dentry:          Pointer to the debugfs directory created for every context,
 *                        inside kbase_device::debugfs_ctx_directory, containing
 *                        context specific files.
 * @reg_dump:             Buffer containing a register offset & value pair, used
 *                        for dumping job fault debug info.
 * @job_fault_count:      Indicates that a job fault occurred for the context and
 *                        dumping of its debug info is in progress.
 * @job_fault_resume_event_list: List containing atoms completed after the faulty
 *                        atom but before the debug data for faulty atom was dumped.
 * @mem_view_column_width: Controls the number of bytes shown in every column of the
 *                         output of "mem_view" debugfs file.
 * @job_fault_work:       Tracking the latest fault dump work item for assisting the
 *                        operation of the job-fault-dump debug process.
 * @jsctx_queue:          Per slot & priority arrays of object containing the root
 *                        of RB-tree holding currently runnable atoms on the job slot
 *                        and the head item of the linked list of atoms blocked on
 *                        cross-slot dependencies.
 * @slot_tracking:        Tracking and control of this context's use of all job
 *                        slots
 * @atoms_pulled_all_slots: Total number of atoms currently pulled from the
 *                        context, across all slots.
 * @slots_pullable:       Bitmask of slots, indicating the slots for which the
 *                        context has pullable atoms in the runnable tree.
 * @work:                 Work structure used for deferred ASID assignment.
 * @completed_jobs:       List containing completed atoms for which base_jd_event is
 *                        to be posted.
 * @work_count:           Number of work items, corresponding to atoms, currently
 *                        pending on job_done kthread of @jctx.
 * @soft_job_timeout:     Timer object used for failing/cancelling the waiting
 *                        soft-jobs which have been blocked for more than the
 *                        timeout value used for the soft-jobs
 * @jit_alloc:            Array of 256 pointers to GPU memory regions, used for
 *                        just-in-time memory allocations.
 * @jit_max_allocations:             Maximum allowed number of in-flight
 *                                   just-in-time memory allocations.
 * @jit_current_allocations:         Current number of in-flight just-in-time
 *                                   memory allocations.
 * @jit_current_allocations_per_bin: Current number of in-flight just-in-time
 *                                   memory allocations per bin.
 * @jit_group_id:         A memory group ID to be passed to a platform-specific
 *                        memory group manager.
 *                        Valid range is 0..(MEMORY_GROUP_MANAGER_NR_GROUPS-1).
 * @jit_phys_pages_limit:      Limit of physical pages to apply across all
 *                             just-in-time memory allocations, applied to
 *                             @jit_current_phys_pressure.
 * @jit_current_phys_pressure: Current 'pressure' on physical pages, which is
 *                             the sum of the worst case estimate of pages that
 *                             could be used (i.e. the
 *                             &struct_kbase_va_region.nr_pages for all in-use
 *                             just-in-time memory regions that have not yet had
 *                             a usage report) and the actual number of pages
 *                             that were used (i.e. the
 *                             &struct_kbase_va_region.used_pages for regions
 *                             that have had a usage report).
 * @jit_phys_pages_to_be_allocated: Count of the physical pages that are being
 *                                  now allocated for just-in-time memory
 *                                  allocations of a context (across all the
 *                                  threads). This is supposed to be updated
 *                                  with @reg_lock held before allocating
 *                                  the backing pages. This helps ensure that
 *                                  total physical memory usage for just in
 *                                  time memory allocation remains within the
 *                                  @jit_phys_pages_limit in multi-threaded
 *                                  scenarios.
 * @jit_active_head:      List containing the just-in-time memory allocations
 *                        which are in use.
 * @jit_pool_head:        List containing the just-in-time memory allocations
 *                        which have been freed up by userspace and so not being
 *                        used by them.
 *                        Driver caches them to quickly fulfill requests for new
 *                        JIT allocations. They are released in case of memory
 *                        pressure as they are put on the @evict_list when they
 *                        are freed up by userspace.
 * @jit_destroy_head:     List containing the just-in-time memory allocations
 *                        which were moved to it from @jit_pool_head, in the
 *                        shrinker callback, after freeing their backing
 *                        physical pages.
 * @jit_evict_lock:       Lock used for operations done on just-in-time memory
 *                        allocations and also for accessing @evict_list.
 * @jit_work:             Work item queued to defer the freeing of a memory
 *                        region when a just-in-time memory allocation is moved
 *                        to @jit_destroy_head.
 * @ext_res_meta_head:    A list of sticky external resources which were requested to
 *                        be mapped on GPU side, through a softjob atom of type
 *                        EXT_RES_MAP or STICKY_RESOURCE_MAP ioctl.
 * @age_count:            Counter incremented on every call to jd_submit_atom,
 *                        atom is assigned the snapshot of this counter, which
 *                        is used to determine the atom's age when it is added to
 *                        the runnable RB-tree.
 * @trim_level:           Level of JIT allocation trimming to perform on free (0-100%)
 * @kprcs:                Reference to @struct kbase_process that the current
 *                        kbase_context belongs to.
 * @kprcs_link:           List link for the list of kbase context maintained
 *                        under kbase_process.
 * @gwt_enabled:          Indicates if tracking of GPU writes is enabled, protected by
 *                        kbase_context.reg_lock.
 * @gwt_was_enabled:      Simple sticky bit flag to know if GWT was ever enabled.
 * @gwt_current_list:     A list of addresses for which GPU has generated write faults,
 *                        after the last snapshot of it was sent to userspace.
 * @gwt_snapshot_list:    Snapshot of the @gwt_current_list for sending to user space.
 * @priority:             Indicates the context priority. Used along with @atoms_count
 *                        for context scheduling, protected by hwaccess_lock.
 * @atoms_count:          Number of GPU atoms currently in use, per priority
 * @create_flags:         Flags used in context creation.
 * @kinstr_jm:            Kernel job manager instrumentation context handle
 * @tl_kctx_list_node:    List item into the device timeline's list of
 *                        contexts, for timeline summarization.
 * @limited_core_mask:    The mask that is applied to the affinity in case of atoms
 *                        marked with BASE_JD_REQ_LIMITED_CORE_MASK.
 * @platform_data:        Pointer to platform specific per-context data.
 * @task:                 Pointer to the task structure of the main thread of the process
 *                        that created the Kbase context. It would be set only for the
 *                        contexts created by the Userspace and not for the contexts
 *                        created internally by the Kbase.
 * @comm:                 Record the process name
 *
 * A kernel base context is an entity among which the GPU is scheduled.
 * Each context has its own GPU address space.
 * Up to one context can be created for each client that opens the device file
 * /dev/malixx. Context creation is deferred until a special ioctl() system call
 * is made on the device file.
 */
struct kbase_context {
	struct kbase_file *kfile;
	struct kbase_device *kbdev;
	struct list_head kctx_list_link;
	struct kbase_mmu_table mmu;

	u32 id;
	unsigned long api_version;
	struct list_head event_list;
	struct list_head event_coalesce_list;
	struct mutex event_mutex;
#if !MALI_USE_CSF
	atomic_t event_closed;
#endif
	struct workqueue_struct *event_workq;
	atomic_t event_count;
	int event_coalesce_count;

	atomic_t flags;

	struct tagged_addr aliasing_sink_page;

	spinlock_t mem_partials_lock;
	struct list_head mem_partials;

	struct mutex reg_lock;
#if MALI_USE_CSF
	atomic64_t num_fixable_allocs;
	atomic64_t num_fixed_allocs;
#endif
	struct kbase_reg_zone reg_zone[CONTEXT_ZONE_MAX];

#if MALI_USE_CSF
	struct kbase_csf_context csf;
#else
	struct kbase_jd_context jctx;
	struct jsctx_queue jsctx_queue[KBASE_JS_ATOM_SCHED_PRIO_COUNT][BASE_JM_MAX_NR_SLOTS];
	struct kbase_jsctx_slot_tracking slot_tracking[BASE_JM_MAX_NR_SLOTS];
	atomic_t atoms_pulled_all_slots;

	struct list_head completed_jobs;
	atomic_t work_count;
	struct timer_list soft_job_timeout;

	int priority;
	s16 atoms_count[KBASE_JS_ATOM_SCHED_PRIO_COUNT];
	u32 slots_pullable;
	u32 age_count;
#endif /* MALI_USE_CSF */

	DECLARE_BITMAP(cookies, BITS_PER_LONG);
	struct kbase_va_region *pending_regions[BITS_PER_LONG];

	pid_t tgid;
	pid_t pid;
	atomic_t prioritized;
	atomic_t used_pages;
	atomic_t nonmapped_pages;
	atomic_t permanent_mapped_pages;

	struct kbase_mem_pool_group mem_pools;

	struct shrinker reclaim;
	struct list_head evict_list;
	atomic_t evict_nents;

	struct list_head waiting_soft_jobs;
	spinlock_t waiting_soft_jobs_lock;

	int as_nr;

	atomic_t refcount;

	struct mm_struct *process_mm;
	u64 gpu_va_end;
#if MALI_USE_CSF
	u32 running_total_tiler_heap_nr_chunks;
	u64 running_total_tiler_heap_memory;
	u64 peak_total_tiler_heap_memory;
#endif
	bool jit_va;

#if IS_ENABLED(CONFIG_DEBUG_FS)
	char *mem_profile_data;
	size_t mem_profile_size;
	struct mutex mem_profile_lock;
	struct dentry *kctx_dentry;

	unsigned int *reg_dump;
	atomic_t job_fault_count;
	struct list_head job_fault_resume_event_list;
	unsigned int mem_view_column_width;

	struct work_struct *job_fault_work;
#endif /* CONFIG_DEBUG_FS */
	struct kbase_va_region *jit_alloc[1 + BASE_JIT_ALLOC_COUNT];
	u8 jit_max_allocations;
	u8 jit_current_allocations;
	u8 jit_current_allocations_per_bin[256];
	u8 jit_group_id;
#if MALI_JIT_PRESSURE_LIMIT_BASE
	u64 jit_phys_pages_limit;
	u64 jit_current_phys_pressure;
	u64 jit_phys_pages_to_be_allocated;
#endif /* MALI_JIT_PRESSURE_LIMIT_BASE */
	struct list_head jit_active_head;
	struct list_head jit_pool_head;
	struct list_head jit_destroy_head;
	struct mutex jit_evict_lock;
	struct work_struct jit_work;

	struct list_head ext_res_meta_head;

	u8 trim_level;

	struct kbase_process *kprcs;
	struct list_head kprcs_link;

#ifdef CONFIG_MALI_CINSTR_GWT
	bool gwt_enabled;
	bool gwt_was_enabled;
	struct list_head gwt_current_list;
	struct list_head gwt_snapshot_list;
#endif

	base_context_create_flags create_flags;

#if !MALI_USE_CSF
	struct kbase_kinstr_jm *kinstr_jm;
#endif
	struct list_head tl_kctx_list_node;

	u64 limited_core_mask;

	void *platform_data;

	struct task_struct *task;

#if IS_ENABLED(CONFIG_MALI_TRACE_POWER_GPU_WORK_PERIOD)
	/**
	 * @gpu_metrics_ctx: Pointer to the GPU metrics context corresponding to the
	 *                   application that created the Kbase context.
	 */
	struct kbase_gpu_metrics_ctx *gpu_metrics_ctx;
#endif

	char comm[TASK_COMM_LEN];
};

#ifdef CONFIG_MALI_CINSTR_GWT
/**
 * struct kbasep_gwt_list_element - Structure used to collect GPU
 *                                  write faults.
 * @link:                           List head for adding write faults.
 * @region:                         Details of the region where we have the
 *                                  faulting page address.
 * @page_addr:                      Page address where GPU write fault occurred.
 * @num_pages:                      The number of pages modified.
 *
 * Using this structure all GPU write faults are stored in a list.
 */
struct kbasep_gwt_list_element {
	struct list_head link;
	struct kbase_va_region *region;
	u64 page_addr;
	u64 num_pages;
};

#endif

/**
 * struct kbase_ctx_ext_res_meta - Structure which binds an external resource
 *                                 to a @kbase_context.
 * @ext_res_node:                  List head for adding the metadata to a
 *                                 @kbase_context.
 * @reg:                           External resource information, containing
 *                                 the corresponding VA region
 * @ref:                           Reference count.
 *
 * External resources can be mapped into multiple contexts as well as the same
 * context multiple times.
 * As kbase_va_region is refcounted, we guarantee that it will be available
 * for the duration of the external resource, meaning it is sufficient to use
 * it to rederive any additional data, like the GPU address.
 * This metadata structure binds a single external resource to a single
 * context, ensuring that per context mapping is tracked separately so it can
 * be overridden when needed and abuses by the application (freeing the resource
 * multiple times) don't effect the refcount of the physical allocation.
 */
struct kbase_ctx_ext_res_meta {
	struct list_head ext_res_node;
	struct kbase_va_region *reg;
	u32 ref;
};

enum kbase_reg_access_type { REG_READ, REG_WRITE };

enum kbase_share_attr_bits {
	/* (1ULL << 8) bit is reserved */
	SHARE_BOTH_BITS = (2ULL << 8), /* inner and outer shareable coherency */
	SHARE_INNER_BITS = (3ULL << 8) /* inner shareable coherency */
};

/**
 * kbase_device_is_cpu_coherent - Returns if the device is CPU coherent.
 * @kbdev: kbase device
 *
 * Return: true if the device access are coherent, false if not.
 */
static inline bool kbase_device_is_cpu_coherent(struct kbase_device *kbdev)
{
	if ((kbdev->system_coherency == COHERENCY_ACE_LITE) ||
	    (kbdev->system_coherency == COHERENCY_ACE))
		return true;

	return false;
}

/**
 * kbase_get_lock_region_min_size_log2 - Returns the minimum size of the MMU lock
 * region, as a logarithm
 *
 * @gpu_props:   GPU properties
 *
 * Return: the minimum size of the MMU lock region as dictated by the corresponding
 * arch spec.
 */
static inline u64 kbase_get_lock_region_min_size_log2(struct kbase_gpu_props const *gpu_props)
{
	if (gpu_props->gpu_id.product_model >= GPU_ID_MODEL_MAKE(12, 0))
		return 12; /* 4 kB */

	return 15; /* 32 kB */
}

/* Conversion helpers for setting up high resolution timers */
#define HR_TIMER_DELAY_MSEC(x) (ns_to_ktime(((u64)(x)) * 1000000U))
#define HR_TIMER_DELAY_NSEC(x) (ns_to_ktime(x))

<<<<<<< HEAD
/* Maximum number of loops polling the GPU for a cache flush before we assume it must have completed */
#define KBASE_CLEAN_CACHE_MAX_LOOPS     100000
/* Maximum number of loops polling the GPU for an AS command to complete before we assume the GPU has hung */
#define KBASE_AS_INACTIVE_MAX_LOOPS     100000
/* Maximum number of loops polling the GPU PRFCNT_ACTIVE bit before we assume the GPU has hung */
#define KBASE_PRFCNT_ACTIVE_MAX_LOOPS   100000000
=======
>>>>>>> 049a5422
#endif /* _KBASE_DEFS_H_ */<|MERGE_RESOLUTION|>--- conflicted
+++ resolved
@@ -46,21 +46,10 @@
 #include <hwcnt/backend/mali_kbase_hwcnt_backend_jm_watchdog.h>
 #endif
 
-<<<<<<< HEAD
-#include <protected_mode_switcher.h>
-
-#include <linux/atomic.h>
-#include <linux/mempool.h>
-#include <linux/slab.h>
-#include <linux/file.h>
-#include <linux/sizes.h>
-#include <linux/rtmutex.h>
-=======
 #include "debug/mali_kbase_debug_ktrace_defs.h"
 
 #include <protected_mode_switcher.h>
 #include <linux/version_compat_defs.h>
->>>>>>> 049a5422
 
 
 #if IS_ENABLED(CONFIG_DEBUG_FS)
@@ -85,6 +74,7 @@
 #include <linux/sizes.h>
 #include <linux/clk.h>
 #include <linux/regulator/consumer.h>
+#include <linux/rtmutex.h>
 
 /** Number of milliseconds before we time out on a GPU soft/hard reset */
 #define RESET_TIMEOUT 500
@@ -123,16 +113,6 @@
  */
 #define KBASE_LOCK_REGION_MAX_SIZE_LOG2 (48) /*  256 TB */
 
-<<<<<<< HEAD
-/**
- * KBASE_REG_ZONE_MAX - Maximum number of GPU memory region zones
- */
-#if MALI_USE_CSF
-#define KBASE_REG_ZONE_MAX 6ul
-#else
-#define KBASE_REG_ZONE_MAX 4ul
-#endif
-
 /**
  * Priority level for realtime worker threads
  */
@@ -159,8 +139,6 @@
  */
 #define KBASE_APC_MAX_DUR_USEC (4000)
 
-=======
->>>>>>> 049a5422
 #include "mali_kbase_hwaccess_defs.h"
 
 /* Maximum number of pages of memory that require a permanent mapping, per
@@ -2244,13 +2222,4 @@
 #define HR_TIMER_DELAY_MSEC(x) (ns_to_ktime(((u64)(x)) * 1000000U))
 #define HR_TIMER_DELAY_NSEC(x) (ns_to_ktime(x))
 
-<<<<<<< HEAD
-/* Maximum number of loops polling the GPU for a cache flush before we assume it must have completed */
-#define KBASE_CLEAN_CACHE_MAX_LOOPS     100000
-/* Maximum number of loops polling the GPU for an AS command to complete before we assume the GPU has hung */
-#define KBASE_AS_INACTIVE_MAX_LOOPS     100000
-/* Maximum number of loops polling the GPU PRFCNT_ACTIVE bit before we assume the GPU has hung */
-#define KBASE_PRFCNT_ACTIVE_MAX_LOOPS   100000000
-=======
->>>>>>> 049a5422
 #endif /* _KBASE_DEFS_H_ */