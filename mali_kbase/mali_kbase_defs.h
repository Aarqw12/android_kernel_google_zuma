--- conflicted
+++ resolved
@@ -925,14 +925,11 @@
  * @gpu_mem_usage_lock:     This spinlock should be held while accounting
  *                          @total_gpu_pages for both native and dma-buf imported
  *                          allocations.
-<<<<<<< HEAD
  * @job_done_worker:        Worker for job_done work.
  * @job_done_worker_thread: Thread for job_done work.
  * @event_worker:           Worker for event work.
  * @event_worker_thread:    Thread for event work.
-=======
  * @pcm_dev:                The priority control manager device.
->>>>>>> 9748305a
  */
 struct kbase_device {
 	u32 hw_quirks_sc;
@@ -1623,12 +1620,9 @@
  * @atoms_count:          Number of GPU atoms currently in use, per priority
  * @create_flags:         Flags used in context creation.
  * @kinstr_jm:            Kernel job manager instrumentation context handle
-<<<<<<< HEAD
- * @platform_data:        Pointer to platform specific per-context data.
-=======
  * @tl_kctx_list_node:    List item into the device timeline's list of
  *                        contexts, for timeline summarization.
->>>>>>> 9748305a
+ * @platform_data:        Pointer to platform specific per-context data.
  *
  * A kernel base context is an entity among which the GPU is scheduled.
  * Each context has its own GPU address space.
@@ -1775,10 +1769,6 @@
 #if !MALI_USE_CSF
 	struct kbase_kinstr_jm *kinstr_jm;
 #endif
-<<<<<<< HEAD
-
-	void* platform_data;
-=======
 	struct list_head tl_kctx_list_node;
 
 #if MALI_USE_CSF
@@ -1789,7 +1779,8 @@
 	 */
 	enum kbase_ctx_mmu_flush_pending_state mmu_flush_pend_state;
 #endif
->>>>>>> 9748305a
+
+	void* platform_data;
 };
 
 #ifdef CONFIG_MALI_CINSTR_GWT
