--- conflicted
+++ resolved
@@ -1860,9 +1860,7 @@
 
 			dev_dbg(kbdev->dev, "L2 state transition: %s to %s\n",
 				kbase_l2_core_state_to_string(prev_state),
-<<<<<<< HEAD
-				kbase_l2_core_state_to_string(
-					backend->l2_state));
+				kbase_l2_core_state_to_string(backend->l2_state));
 			trace_mali_pm_l2_state(prev_state, backend->l2_state);
 #if IS_ENABLED(CONFIG_SOC_GS201)
 			if (!kbdev->pm.backend.invoke_poweroff_wait_wq_when_l2_off &&
@@ -1870,9 +1868,6 @@
 				dev_warn(kbdev->dev, "transition to l2 off without waking waiter");
 			}
 #endif
-=======
-				kbase_l2_core_state_to_string(backend->l2_state));
->>>>>>> 005bdac5
 			kbase_ktrace_log_l2_core_state(kbdev, backend->l2_state);
 		}
 
@@ -2416,18 +2411,11 @@
 	 * the L2.
 	 */
 	if (prev_shaders_state != KBASE_SHADERS_OFF_CORESTACK_OFF &&
-<<<<<<< HEAD
-			kbdev->pm.backend.shaders_state ==
-			KBASE_SHADERS_OFF_CORESTACK_OFF) {
+	    kbdev->pm.backend.shaders_state == KBASE_SHADERS_OFF_CORESTACK_OFF) {
 		if (kbase_pm_l2_update_state(kbdev)) {
 			ATRACE_END();
 			return;
 		}
-=======
-	    kbdev->pm.backend.shaders_state == KBASE_SHADERS_OFF_CORESTACK_OFF) {
-		if (kbase_pm_l2_update_state(kbdev))
-			return;
->>>>>>> 005bdac5
 	}
 #else
 	if (kbase_pm_mcu_update_state(kbdev)) {
@@ -2944,11 +2932,7 @@
 #else
 	kbase_reg_write32(kbdev, MMU_CONTROL_ENUM(IRQ_MASK), 0xFFFFFFFF);
 #endif
-<<<<<<< HEAD
 	ATRACE_END();
-=======
-
->>>>>>> 005bdac5
 }
 
 KBASE_EXPORT_TEST_API(kbase_pm_enable_interrupts);
@@ -3038,13 +3022,8 @@
 
 #ifdef CONFIG_MALI_ARBITER_SUPPORT
 	if (WARN_ON(kbase_pm_is_gpu_lost(kbdev))) {
-<<<<<<< HEAD
-		dev_err(kbdev->dev,
-			"%s: Cannot power up while GPU lost", __func__);
+		dev_err(kbdev->dev, "%s: Cannot power up while GPU lost", __func__);
 		ATRACE_END();
-=======
-		dev_err(kbdev->dev, "%s: Cannot power up while GPU lost", __func__);
->>>>>>> 005bdac5
 		return;
 	}
 #endif
