// SPDX-License-Identifier: GPL-2.0 WITH Linux-syscall-note
/*
 *
 * (C) COPYRIGHT 2010-2021 ARM Limited. All rights reserved.
 *
 * This program is free software and is provided to you under the terms of the
 * GNU General Public License version 2 as published by the Free Software
 * Foundation, and any use by you of this program is subject to the terms
 * of such GNU license.
 *
 * This program is distributed in the hope that it will be useful,
 * but WITHOUT ANY WARRANTY; without even the implied warranty of
 * MERCHANTABILITY or FITNESS FOR A PARTICULAR PURPOSE. See the
 * GNU General Public License for more details.
 *
 * You should have received a copy of the GNU General Public License
 * along with this program; if not, you can access it online at
 * http://www.gnu.org/licenses/gpl-2.0.html.
 *
 */

/*
 * Base kernel Power Management hardware control
 */

#include <mali_kbase.h>
#include <mali_kbase_config_defaults.h>
#include <gpu/mali_kbase_gpu_regmap.h>
#include <tl/mali_kbase_tracepoints.h>
#include <mali_kbase_pm.h>
#include <mali_kbase_config_defaults.h>
#include <mali_kbase_smc.h>

#if MALI_USE_CSF
#include <csf/ipa_control/mali_kbase_csf_ipa_control.h>
#else
#include <mali_kbase_hwaccess_jm.h>
#endif /* !MALI_USE_CSF */

#include <mali_kbase_reset_gpu.h>
#include <mali_kbase_ctx_sched.h>
#include <mali_kbase_hwcnt_context.h>
#include <mali_kbase_pbha.h>
#include <backend/gpu/mali_kbase_cache_policy_backend.h>
#include <device/mali_kbase_device.h>
#include <backend/gpu/mali_kbase_irq_internal.h>
#include <backend/gpu/mali_kbase_pm_internal.h>
#include <backend/gpu/mali_kbase_l2_mmu_config.h>
#include <backend/gpu/mali_kbase_pm_event_log.h>
#include <mali_kbase_dummy_job_wa.h>
#ifdef CONFIG_MALI_ARBITER_SUPPORT
#include <arbiter/mali_kbase_arbiter_pm.h>
#endif /* CONFIG_MALI_ARBITER_SUPPORT */
#if MALI_USE_CSF
#include <csf/ipa_control/mali_kbase_csf_ipa_control.h>
#endif

#if MALI_USE_CSF
#include <linux/delay.h>
#endif

#include <linux/of.h>

#ifdef CONFIG_MALI_CORESTACK
bool corestack_driver_control = true;
#else
bool corestack_driver_control; /* Default value of 0/false */
#endif
module_param(corestack_driver_control, bool, 0444);
MODULE_PARM_DESC(corestack_driver_control,
		"Let the driver power on/off the GPU core stack independently "
		"without involving the Power Domain Controller. This should "
		"only be enabled on platforms for which integration of the PDC "
		"to the Mali GPU is known to be problematic.");
KBASE_EXPORT_TEST_API(corestack_driver_control);

/**
 * enum kbasep_pm_action - Actions that can be performed on a core.
 *
 * @ACTION_PRESENT: The cores that are present
 * @ACTION_READY: The cores that are ready
 * @ACTION_PWRON: Power on the cores specified
 * @ACTION_PWROFF: Power off the cores specified
 * @ACTION_PWRTRANS: The cores that are transitioning
 * @ACTION_PWRACTIVE: The cores that are active
 *
 * This enumeration is private to the file. Its values are set to allow
 * core_type_to_reg() function, which decodes this enumeration, to be simpler
 * and more efficient.
 */
enum kbasep_pm_action {
	ACTION_PRESENT = 0,
	ACTION_READY = (SHADER_READY_LO - SHADER_PRESENT_LO),
	ACTION_PWRON = (SHADER_PWRON_LO - SHADER_PRESENT_LO),
	ACTION_PWROFF = (SHADER_PWROFF_LO - SHADER_PRESENT_LO),
	ACTION_PWRTRANS = (SHADER_PWRTRANS_LO - SHADER_PRESENT_LO),
	ACTION_PWRACTIVE = (SHADER_PWRACTIVE_LO - SHADER_PRESENT_LO)
};

static u64 kbase_pm_get_state(
		struct kbase_device *kbdev,
		enum kbase_pm_core_type core_type,
		enum kbasep_pm_action action);

static void kbase_pm_hw_issues_apply(struct kbase_device *kbdev);

#if MALI_USE_CSF
bool kbase_pm_is_mcu_desired(struct kbase_device *kbdev)
{
	lockdep_assert_held(&kbdev->hwaccess_lock);

	if (unlikely(!kbdev->csf.firmware_inited))
		return false;

	if (kbdev->csf.scheduler.pm_active_count &&
	    kbdev->pm.backend.mcu_desired)
		return true;

#ifdef KBASE_PM_RUNTIME
	if (kbdev->pm.backend.gpu_wakeup_override)
		return true;
#endif

	/* MCU is supposed to be ON, only when scheduler.pm_active_count is
	 * non zero. But for always_on policy, the MCU needs to be kept on,
	 * unless policy changing transition needs it off.
	 */

	return (kbdev->pm.backend.mcu_desired &&
		kbase_pm_no_mcu_core_pwroff(kbdev) &&
		!kbdev->pm.backend.policy_change_clamp_state_to_off);
}
#endif

bool kbase_pm_is_l2_desired(struct kbase_device *kbdev)
{
#if !MALI_USE_CSF
	if (kbdev->pm.backend.protected_entry_transition_override)
		return false;

	if (kbdev->pm.backend.protected_transition_override &&
			kbdev->pm.backend.protected_l2_override)
		return true;

	if (kbdev->pm.backend.protected_transition_override &&
			!kbdev->pm.backend.shaders_desired)
		return false;
#else
	if (unlikely(kbdev->pm.backend.policy_change_clamp_state_to_off))
		return false;

	/* We need to power up the L2 when the MCU is desired */
	if (kbase_pm_is_mcu_desired(kbdev))
		return true;
#endif

	return kbdev->pm.backend.l2_desired;
}

#if !MALI_USE_CSF
void kbase_pm_protected_override_enable(struct kbase_device *kbdev)
{
	lockdep_assert_held(&kbdev->hwaccess_lock);

	kbdev->pm.backend.protected_transition_override = true;
}
void kbase_pm_protected_override_disable(struct kbase_device *kbdev)
{
	lockdep_assert_held(&kbdev->hwaccess_lock);

	kbdev->pm.backend.protected_transition_override = false;
}

int kbase_pm_protected_entry_override_enable(struct kbase_device *kbdev)
{
	lockdep_assert_held(&kbdev->hwaccess_lock);

	WARN_ON(!kbdev->protected_mode_transition);

	if (kbdev->pm.backend.l2_always_on &&
	    (kbdev->system_coherency == COHERENCY_ACE)) {
		WARN_ON(kbdev->pm.backend.protected_entry_transition_override);

		/*
		 * If there is already a GPU reset pending then wait for it to
		 * complete before initiating a special reset for protected
		 * mode entry.
		 */
		if (kbase_reset_gpu_silent(kbdev))
			return -EAGAIN;

		kbdev->pm.backend.protected_entry_transition_override = true;
	}

	return 0;
}

void kbase_pm_protected_entry_override_disable(struct kbase_device *kbdev)
{
	lockdep_assert_held(&kbdev->hwaccess_lock);

	WARN_ON(!kbdev->protected_mode_transition);

	if (kbdev->pm.backend.l2_always_on &&
	    (kbdev->system_coherency == COHERENCY_ACE)) {
		WARN_ON(!kbdev->pm.backend.protected_entry_transition_override);

		kbdev->pm.backend.protected_entry_transition_override = false;
	}
}

void kbase_pm_protected_l2_override(struct kbase_device *kbdev, bool override)
{
	lockdep_assert_held(&kbdev->hwaccess_lock);

	if (override) {
		kbdev->pm.backend.protected_l2_override++;
		WARN_ON(kbdev->pm.backend.protected_l2_override <= 0);
	} else {
		kbdev->pm.backend.protected_l2_override--;
		WARN_ON(kbdev->pm.backend.protected_l2_override < 0);
	}

	kbase_pm_update_state(kbdev);
}
#endif

/**
 * core_type_to_reg - Decode a core type and action to a register.
 *
 * @core_type: The type of core
 * @action:    The type of action
 *
 * Given a core type (defined by kbase_pm_core_type) and an action (defined
 * by kbasep_pm_action) this function will return the register offset that
 * will perform the action on the core type. The register returned is the _LO
 * register and an offset must be applied to use the _HI register.
 *
 * Return: The register offset of the _LO register that performs an action of
 * type @action on a core of type @core_type.
 */
static u32 core_type_to_reg(enum kbase_pm_core_type core_type,
						enum kbasep_pm_action action)
{
	if (corestack_driver_control) {
		if (core_type == KBASE_PM_CORE_STACK) {
			switch (action) {
			case ACTION_PRESENT:
				return STACK_PRESENT_LO;
			case ACTION_READY:
				return STACK_READY_LO;
			case ACTION_PWRON:
				return STACK_PWRON_LO;
			case ACTION_PWROFF:
				return STACK_PWROFF_LO;
			case ACTION_PWRTRANS:
				return STACK_PWRTRANS_LO;
			default:
				WARN(1, "Invalid action for core type\n");
			}
		}
	}

	return (u32)core_type + (u32)action;
}

#if IS_ENABLED(CONFIG_ARM64)
static void mali_cci_flush_l2(struct kbase_device *kbdev)
{
	const u32 mask = CLEAN_CACHES_COMPLETED | RESET_COMPLETED;
	u32 loops = KBASE_CLEAN_CACHE_MAX_LOOPS;
	u32 raw;

	/*
	 * Note that we don't take the cache flush mutex here since
	 * we expect to be the last user of the L2, all other L2 users
	 * would have dropped their references, to initiate L2 power
	 * down, L2 power down being the only valid place for this
	 * to be called from.
	 */

	kbase_reg_write(kbdev, GPU_CONTROL_REG(GPU_COMMAND),
			GPU_COMMAND_CACHE_CLN_INV_L2);

	raw = kbase_reg_read(kbdev,
		GPU_CONTROL_REG(GPU_IRQ_RAWSTAT));

	/* Wait for cache flush to complete before continuing, exit on
	 * gpu resets or loop expiry.
	 */
	while (((raw & mask) == 0) && --loops) {
		raw = kbase_reg_read(kbdev,
					GPU_CONTROL_REG(GPU_IRQ_RAWSTAT));
	}
}
#endif

/**
 * kbase_pm_invoke - Invokes an action on a core set
 *
 * @kbdev:     The kbase device structure of the device
 * @core_type: The type of core that the action should be performed on
 * @cores:     A bit mask of cores to perform the action on (low 32 bits)
 * @action:    The action to perform on the cores
 *
 * This function performs the action given by @action on a set of cores of a
 * type given by @core_type. It is a static function used by
 * kbase_pm_transition_core_type()
 */
static void kbase_pm_invoke(struct kbase_device *kbdev,
					enum kbase_pm_core_type core_type,
					u64 cores,
					enum kbasep_pm_action action)
{
	u32 reg;
	u32 lo = cores & 0xFFFFFFFF;
	u32 hi = (cores >> 32) & 0xFFFFFFFF;

	lockdep_assert_held(&kbdev->hwaccess_lock);

	reg = core_type_to_reg(core_type, action);

	KBASE_DEBUG_ASSERT(reg);

	if (cores) {
		u64 state = kbase_pm_get_state(kbdev, core_type, ACTION_READY);

		if (action == ACTION_PWRON)
			state |= cores;
		else if (action == ACTION_PWROFF)
			state &= ~cores;
		KBASE_TLSTREAM_AUX_PM_STATE(kbdev, core_type, state);
	}

	/* Tracing */
	if (cores) {
		if (action == ACTION_PWRON)
			switch (core_type) {
			case KBASE_PM_CORE_SHADER:
				KBASE_KTRACE_ADD(kbdev, PM_PWRON, NULL, cores);
				break;
			case KBASE_PM_CORE_TILER:
				KBASE_KTRACE_ADD(kbdev, PM_PWRON_TILER, NULL, cores);
				break;
			case KBASE_PM_CORE_L2:
				KBASE_KTRACE_ADD(kbdev, PM_PWRON_L2, NULL, cores);
				break;
			default:
				break;
			}
		else if (action == ACTION_PWROFF)
			switch (core_type) {
			case KBASE_PM_CORE_SHADER:
				KBASE_KTRACE_ADD(kbdev, PM_PWROFF, NULL, cores);
				break;
			case KBASE_PM_CORE_TILER:
				KBASE_KTRACE_ADD(kbdev, PM_PWROFF_TILER, NULL, cores);
				break;
			case KBASE_PM_CORE_L2:
				KBASE_KTRACE_ADD(kbdev, PM_PWROFF_L2, NULL, cores);
				/* disable snoops before L2 is turned off */
				kbase_pm_cache_snoop_disable(kbdev);
				break;
			default:
				break;
			}
	}

	if (kbase_dummy_job_wa_enabled(kbdev) &&
	    action == ACTION_PWRON &&
	    core_type == KBASE_PM_CORE_SHADER &&
	    !(kbdev->dummy_job_wa.flags &
		    KBASE_DUMMY_JOB_WA_FLAG_LOGICAL_SHADER_POWER)) {
		kbase_dummy_job_wa_execute(kbdev, cores);
	} else {
		if (lo != 0)
			kbase_reg_write(kbdev, GPU_CONTROL_REG(reg), lo);
		if (hi != 0)
			kbase_reg_write(kbdev, GPU_CONTROL_REG(reg + 4), hi);
	}
}

/**
 * kbase_pm_get_state - Get information about a core set
 *
 * @kbdev:     The kbase device structure of the device
 * @core_type: The type of core that the should be queried
 * @action:    The property of the cores to query
 *
 * This function gets information (chosen by @action) about a set of cores of
 * a type given by @core_type. It is a static function used by
 * kbase_pm_get_active_cores(), kbase_pm_get_trans_cores() and
 * kbase_pm_get_ready_cores().
 *
 * Return: A bit mask specifying the state of the cores
 */
static u64 kbase_pm_get_state(struct kbase_device *kbdev,
					enum kbase_pm_core_type core_type,
					enum kbasep_pm_action action)
{
	u32 reg;
	u32 lo, hi;

	reg = core_type_to_reg(core_type, action);

	KBASE_DEBUG_ASSERT(reg);

	lo = kbase_reg_read(kbdev, GPU_CONTROL_REG(reg));
	hi = kbase_reg_read(kbdev, GPU_CONTROL_REG(reg + 4));

	return (((u64) hi) << 32) | ((u64) lo);
}

/**
 * kbase_pm_get_present_cores - Get the cores that are present
 *
 * @kbdev: Kbase device
 * @type: The type of cores to query
 *
 * Return: Bitmask of the cores that are present
 */
u64 kbase_pm_get_present_cores(struct kbase_device *kbdev,
						enum kbase_pm_core_type type)
{
	KBASE_DEBUG_ASSERT(kbdev != NULL);

	switch (type) {
	case KBASE_PM_CORE_L2:
		return kbdev->gpu_props.curr_config.l2_present;
	case KBASE_PM_CORE_SHADER:
		return kbdev->gpu_props.curr_config.shader_present;
	case KBASE_PM_CORE_TILER:
		return kbdev->gpu_props.props.raw_props.tiler_present;
	case KBASE_PM_CORE_STACK:
		return kbdev->gpu_props.props.raw_props.stack_present;
	default:
		break;
	}
	KBASE_DEBUG_ASSERT(0);

	return 0;
}

KBASE_EXPORT_TEST_API(kbase_pm_get_present_cores);

/**
 * kbase_pm_get_active_cores - Get the cores that are "active"
 *                             (busy processing work)
 *
 * @kbdev: Kbase device
 * @type: The type of cores to query
 *
 * Return: Bitmask of cores that are active
 */
u64 kbase_pm_get_active_cores(struct kbase_device *kbdev,
						enum kbase_pm_core_type type)
{
	return kbase_pm_get_state(kbdev, type, ACTION_PWRACTIVE);
}

KBASE_EXPORT_TEST_API(kbase_pm_get_active_cores);

/**
 * kbase_pm_get_trans_cores - Get the cores that are transitioning between
 *                            power states
 *
 * @kbdev: Kbase device
 * @type: The type of cores to query
 *
 * Return: Bitmask of cores that are transitioning
 */
u64 kbase_pm_get_trans_cores(struct kbase_device *kbdev,
						enum kbase_pm_core_type type)
{
	return kbase_pm_get_state(kbdev, type, ACTION_PWRTRANS);
}

KBASE_EXPORT_TEST_API(kbase_pm_get_trans_cores);

/**
 * kbase_pm_get_ready_cores - Get the cores that are powered on
 *
 * @kbdev: Kbase device
 * @type: The type of cores to query
 *
 * Return: Bitmask of cores that are ready (powered on)
 */
u64 kbase_pm_get_ready_cores(struct kbase_device *kbdev,
						enum kbase_pm_core_type type)
{
	u64 result;

	result = kbase_pm_get_state(kbdev, type, ACTION_READY);

	switch (type) {
	case KBASE_PM_CORE_SHADER:
		KBASE_KTRACE_ADD(kbdev, PM_CORES_POWERED, NULL, result);
		break;
	case KBASE_PM_CORE_TILER:
		KBASE_KTRACE_ADD(kbdev, PM_CORES_POWERED_TILER, NULL, result);
		break;
	case KBASE_PM_CORE_L2:
		KBASE_KTRACE_ADD(kbdev, PM_CORES_POWERED_L2, NULL, result);
		break;
	default:
		break;
	}

	return result;
}

KBASE_EXPORT_TEST_API(kbase_pm_get_ready_cores);

static void kbase_pm_trigger_hwcnt_disable(struct kbase_device *kbdev)
{
	struct kbase_pm_backend_data *backend = &kbdev->pm.backend;

	lockdep_assert_held(&kbdev->hwaccess_lock);

	/* See if we can get away with disabling hwcnt
	 * atomically, otherwise kick off a worker.
	 */
	if (kbase_hwcnt_context_disable_atomic(kbdev->hwcnt_gpu_ctx)) {
		backend->hwcnt_disabled = true;

	} else {
		kbase_hwcnt_context_queue_work(kbdev->hwcnt_gpu_ctx,
					       &backend->hwcnt_disable_work);
	}
}

static void kbase_pm_l2_config_override(struct kbase_device *kbdev)
{
	u32 val;

	/*
	 * Skip if it is not supported
	 */
	if (!kbase_hw_has_feature(kbdev, BASE_HW_FEATURE_L2_CONFIG))
		return;

	/*
	 * Skip if size and hash are not given explicitly,
	 * which means default values are used.
	 */
	if ((kbdev->l2_size_override == 0) && (kbdev->l2_hash_override == 0) &&
	    (!kbdev->l2_hash_values_override))
		return;

	val = kbase_reg_read(kbdev, GPU_CONTROL_REG(L2_CONFIG));

	if (kbdev->l2_size_override) {
		val &= ~L2_CONFIG_SIZE_MASK;
		val |= (kbdev->l2_size_override << L2_CONFIG_SIZE_SHIFT);
	}

	if (kbdev->l2_hash_override) {
		WARN_ON(kbase_hw_has_feature(kbdev, BASE_HW_FEATURE_ASN_HASH));
		val &= ~L2_CONFIG_HASH_MASK;
		val |= (kbdev->l2_hash_override << L2_CONFIG_HASH_SHIFT);
	} else if (kbdev->l2_hash_values_override) {
		int i;

		WARN_ON(!kbase_hw_has_feature(kbdev, BASE_HW_FEATURE_ASN_HASH));
		val &= ~L2_CONFIG_ASN_HASH_ENABLE_MASK;
		val |= (0x1 << L2_CONFIG_ASN_HASH_ENABLE_SHIFT);

		for (i = 0; i < ASN_HASH_COUNT; i++) {
			dev_dbg(kbdev->dev, "Program 0x%x to ASN_HASH[%d]\n",
				kbdev->l2_hash_values[i], i);
			kbase_reg_write(kbdev, GPU_CONTROL_REG(ASN_HASH(i)),
					kbdev->l2_hash_values[i]);
		}
	}

	dev_dbg(kbdev->dev, "Program 0x%x to L2_CONFIG\n", val);
	kbase_reg_write(kbdev, GPU_CONTROL_REG(L2_CONFIG), val);
}

static void kbase_pm_control_gpu_clock(struct kbase_device *kbdev)
{
	struct kbase_pm_backend_data *const backend = &kbdev->pm.backend;

	lockdep_assert_held(&kbdev->hwaccess_lock);

	queue_work(system_wq, &backend->gpu_clock_control_work);
}

#if MALI_USE_CSF
static const char *kbase_mcu_state_to_string(enum kbase_mcu_state state)
{
	const char *const strings[] = {
#define KBASEP_MCU_STATE(n) #n,
#include "mali_kbase_pm_mcu_states.h"
#undef KBASEP_MCU_STATE
	};
	if (WARN_ON((size_t)state >= ARRAY_SIZE(strings)))
		return "Bad MCU state";
	else
		return strings[state];
}

static inline bool kbase_pm_handle_mcu_core_attr_update(struct kbase_device *kbdev)
{
	struct kbase_pm_backend_data *backend = &kbdev->pm.backend;
	bool timer_update;
	bool core_mask_update;

	lockdep_assert_held(&kbdev->hwaccess_lock);

	WARN_ON(backend->mcu_state != KBASE_MCU_ON);

	/* This function is only for cases where the MCU managing Cores, if
	 * the firmware mode is with host control, do nothing here.
	 */
	if (unlikely(kbdev->csf.firmware_hctl_core_pwr))
		return false;

	core_mask_update =
		backend->shaders_avail != backend->shaders_desired_mask;

	timer_update = kbdev->csf.mcu_core_pwroff_dur_count !=
			kbdev->csf.mcu_core_pwroff_reg_shadow;

	if (core_mask_update || timer_update)
		kbase_csf_firmware_update_core_attr(kbdev, timer_update,
			core_mask_update, backend->shaders_desired_mask);

	return (core_mask_update || timer_update);
}

bool kbase_pm_is_mcu_inactive(struct kbase_device *kbdev,
			      enum kbase_mcu_state state)
{
	lockdep_assert_held(&kbdev->hwaccess_lock);

	return ((state == KBASE_MCU_OFF) || (state == KBASE_MCU_IN_SLEEP));
}

#ifdef KBASE_PM_RUNTIME
/**
 * kbase_pm_enable_mcu_db_notification - Enable the Doorbell notification on
 *                                       MCU side
 *
 * @kbdev: Pointer to the device.
 *
 * This function is called to re-enable the Doorbell notification on MCU side
 * when MCU needs to beome active again.
 */
static void kbase_pm_enable_mcu_db_notification(struct kbase_device *kbdev)
{
	u32 val = kbase_reg_read(kbdev, GPU_CONTROL_REG(MCU_CONTROL));

	lockdep_assert_held(&kbdev->hwaccess_lock);

	val &= ~MCU_CNTRL_DOORBELL_DISABLE_MASK;
	kbase_reg_write(kbdev, GPU_CONTROL_REG(MCU_CONTROL), val);
}
#endif


/**
 * kbasep_pm_toggle_power_interrupt - Toggles the IRQ mask for power interrupts
 *                                    from the firmware
 *
 * @kbdev:  Pointer to the device
 * @enable: boolean indicating to enable interrupts or not
 *
 * The POWER_CHANGED_ALL and POWER_CHANGED_SINGLE interrupts can be disabled
 * after L2 has been turned on when FW is controlling the power for the shader
 * cores. Correspondingly, the interrupts can be re-enabled after the MCU has
 * been disabled before the power down of L2.
 */
static void kbasep_pm_toggle_power_interrupt(struct kbase_device *kbdev, bool enable)
{
	u32 irq_mask;

	lockdep_assert_held(&kbdev->hwaccess_lock);

	irq_mask = kbase_reg_read(kbdev, GPU_CONTROL_REG(GPU_IRQ_MASK));

	if (enable)
		irq_mask |= POWER_CHANGED_ALL | POWER_CHANGED_SINGLE;
	else
		irq_mask &= ~(POWER_CHANGED_ALL | POWER_CHANGED_SINGLE);

	kbase_reg_write(kbdev, GPU_CONTROL_REG(GPU_IRQ_MASK), irq_mask);
}

static int kbase_pm_mcu_update_state(struct kbase_device *kbdev)
{
	struct kbase_pm_backend_data *backend = &kbdev->pm.backend;
	enum kbase_mcu_state prev_state;

	lockdep_assert_held(&kbdev->hwaccess_lock);

	/*
	 * Initial load of firmware should have been done to
	 * exercise the MCU state machine.
	 */
	if (unlikely(!kbdev->csf.firmware_inited)) {
		WARN_ON(backend->mcu_state != KBASE_MCU_OFF);
		return 0;
	}

	do {
		u64 shaders_trans = kbase_pm_get_trans_cores(kbdev, KBASE_PM_CORE_SHADER);
		u64 shaders_ready = kbase_pm_get_ready_cores(kbdev, KBASE_PM_CORE_SHADER);

		/* mask off ready from trans in case transitions finished
		 * between the register reads
		 */
		shaders_trans &= ~shaders_ready;

		prev_state = backend->mcu_state;

		switch (backend->mcu_state) {
		case KBASE_MCU_OFF:
			if (kbase_pm_is_mcu_desired(kbdev) &&
			    !backend->policy_change_clamp_state_to_off &&
			    backend->l2_state == KBASE_L2_ON) {
				kbase_csf_firmware_trigger_reload(kbdev);
				backend->mcu_state = KBASE_MCU_PEND_ON_RELOAD;
			}
			break;

		case KBASE_MCU_PEND_ON_RELOAD:
			if (kbdev->csf.firmware_reloaded) {
				backend->shaders_desired_mask =
					kbase_pm_ca_get_core_mask(kbdev);
				kbase_csf_firmware_global_reinit(kbdev,
					backend->shaders_desired_mask);
				if (!kbdev->csf.firmware_hctl_core_pwr)
					kbasep_pm_toggle_power_interrupt(kbdev, false);
				backend->mcu_state =
					KBASE_MCU_ON_GLB_REINIT_PEND;
			}
			break;

		case KBASE_MCU_ON_GLB_REINIT_PEND:
			if (kbase_csf_firmware_global_reinit_complete(kbdev)) {
				backend->shaders_avail =
						backend->shaders_desired_mask;
				backend->pm_shaders_core_mask = 0;
				if (kbdev->csf.firmware_hctl_core_pwr) {
#ifdef CONFIG_MALI_HOST_CONTROLS_SC_RAILS
					/* On rail up, this state machine will be re-invoked */
					if (backend->sc_power_rails_off) {
						/* The work should already be queued or executing */
						WARN_ON(!work_busy(&backend->sc_rails_on_work));
						break;
					}
#endif
					kbase_pm_invoke(kbdev, KBASE_PM_CORE_SHADER,
						backend->shaders_avail, ACTION_PWRON);
					backend->mcu_state =
						KBASE_MCU_HCTL_SHADERS_PEND_ON;
				} else
					backend->mcu_state = KBASE_MCU_ON_HWCNT_ENABLE;
			}
			break;

		case KBASE_MCU_HCTL_SHADERS_PEND_ON:
			if (!shaders_trans &&
			    shaders_ready == backend->shaders_avail) {
				/* Cores now stable, notify MCU the stable mask */
				kbase_csf_firmware_update_core_attr(kbdev,
						false, true, shaders_ready);

				backend->pm_shaders_core_mask = shaders_ready;
				backend->mcu_state =
					KBASE_MCU_HCTL_CORES_NOTIFY_PEND;
			}
			break;

		case KBASE_MCU_HCTL_CORES_NOTIFY_PEND:
			/* Wait for the acknowledgement */
			if (kbase_csf_firmware_core_attr_updated(kbdev))
				backend->mcu_state = KBASE_MCU_ON_HWCNT_ENABLE;
			break;

		case KBASE_MCU_ON_HWCNT_ENABLE:
			backend->hwcnt_desired = true;
			if (backend->hwcnt_disabled) {
				unsigned long flags;

				kbase_csf_scheduler_spin_lock(kbdev, &flags);
				kbase_hwcnt_context_enable(
					kbdev->hwcnt_gpu_ctx);
				kbase_csf_scheduler_spin_unlock(kbdev, flags);
				backend->hwcnt_disabled = false;
			}
			backend->mcu_state = KBASE_MCU_ON;
			break;

		case KBASE_MCU_ON:
			backend->shaders_desired_mask = kbase_pm_ca_get_core_mask(kbdev);

			if (!kbase_pm_is_mcu_desired(kbdev))
				backend->mcu_state = KBASE_MCU_ON_HWCNT_DISABLE;
			else if (kbdev->csf.firmware_hctl_core_pwr) {
				/* Host control scale up/down cores as needed */
				if (backend->shaders_desired_mask != shaders_ready) {
					backend->hwcnt_desired = false;
					if (!backend->hwcnt_disabled)
						kbase_pm_trigger_hwcnt_disable(kbdev);
					backend->mcu_state =
						KBASE_MCU_HCTL_MCU_ON_RECHECK;
				}
			} else if (kbase_pm_handle_mcu_core_attr_update(kbdev)) {
				backend->mcu_state = KBASE_MCU_ON_CORE_ATTR_UPDATE_PEND;
			}
			break;

		case KBASE_MCU_HCTL_MCU_ON_RECHECK:
			backend->shaders_desired_mask = kbase_pm_ca_get_core_mask(kbdev);

			if (!backend->hwcnt_disabled) {
				/* Wait for being disabled */
				;
			} else if (!kbase_pm_is_mcu_desired(kbdev)) {
				/* Converging to MCU powering down flow */
				backend->mcu_state = KBASE_MCU_ON_HWCNT_DISABLE;
			} else if (backend->shaders_desired_mask & ~shaders_ready) {
				/* set cores ready but not available to
				 * meet SHADERS_PEND_ON check pass
				 */
				backend->shaders_avail =
					(backend->shaders_desired_mask | shaders_ready);

				kbase_pm_invoke(kbdev, KBASE_PM_CORE_SHADER,
						backend->shaders_avail & ~shaders_ready,
						ACTION_PWRON);
				backend->mcu_state =
					KBASE_MCU_HCTL_SHADERS_PEND_ON;

			} else if (~backend->shaders_desired_mask & shaders_ready) {
				kbase_csf_firmware_update_core_attr(kbdev, false, true,
								    backend->shaders_desired_mask);
				backend->mcu_state = KBASE_MCU_HCTL_CORES_DOWN_SCALE_NOTIFY_PEND;
			} else {
				backend->mcu_state =
					KBASE_MCU_HCTL_SHADERS_PEND_ON;
			}
			break;

		case KBASE_MCU_HCTL_CORES_DOWN_SCALE_NOTIFY_PEND:
			if (kbase_csf_firmware_core_attr_updated(kbdev)) {
				/* wait in queue until cores idle */
				queue_work(backend->core_idle_wq, &backend->core_idle_work);
				backend->mcu_state = KBASE_MCU_HCTL_CORE_INACTIVE_PEND;
			}
			break;

		case KBASE_MCU_HCTL_CORE_INACTIVE_PEND:
			{
				u64 active_cores = kbase_pm_get_active_cores(
							kbdev,
							KBASE_PM_CORE_SHADER);
				u64 cores_to_disable = shaders_ready &
							~backend->shaders_desired_mask;

				if (!(cores_to_disable & active_cores)) {
					kbase_pm_invoke(kbdev, KBASE_PM_CORE_SHADER,
							cores_to_disable,
							ACTION_PWROFF);
					backend->shaders_avail = backend->shaders_desired_mask;
					backend->mcu_state = KBASE_MCU_HCTL_SHADERS_CORE_OFF_PEND;
				}
			}
			break;

		case KBASE_MCU_HCTL_SHADERS_CORE_OFF_PEND:
			if (!shaders_trans && shaders_ready == backend->shaders_avail) {
				/* Cores now stable */
				backend->pm_shaders_core_mask = shaders_ready;
				backend->mcu_state = KBASE_MCU_ON_HWCNT_ENABLE;
			}
			break;

		case KBASE_MCU_ON_CORE_ATTR_UPDATE_PEND:
			if (kbase_csf_firmware_core_attr_updated(kbdev)) {
				backend->shaders_avail = backend->shaders_desired_mask;
				backend->mcu_state = KBASE_MCU_ON;
			}
			break;

		case KBASE_MCU_ON_HWCNT_DISABLE:
			if (kbase_pm_is_mcu_desired(kbdev)) {
				backend->mcu_state = KBASE_MCU_ON_HWCNT_ENABLE;
				break;
			}

			backend->hwcnt_desired = false;
			if (!backend->hwcnt_disabled)
				kbase_pm_trigger_hwcnt_disable(kbdev);


			if (backend->hwcnt_disabled) {
#ifdef KBASE_PM_RUNTIME
				if (backend->gpu_sleep_mode_active)
					backend->mcu_state = KBASE_MCU_ON_SLEEP_INITIATE;
				else
#endif
					backend->mcu_state = KBASE_MCU_ON_HALT;
			}
			break;

		case KBASE_MCU_ON_HALT:
			if (!kbase_pm_is_mcu_desired(kbdev)) {
				kbase_csf_firmware_trigger_mcu_halt(kbdev);
				backend->mcu_state = KBASE_MCU_ON_PEND_HALT;
			} else
				backend->mcu_state = KBASE_MCU_ON_HWCNT_ENABLE;
			break;

		case KBASE_MCU_ON_PEND_HALT:
			if (kbase_csf_firmware_mcu_halted(kbdev)) {
				KBASE_KTRACE_ADD(kbdev, MCU_HALTED, NULL,
					kbase_csf_ktrace_gpu_cycle_cnt(kbdev));
				if (kbdev->csf.firmware_hctl_core_pwr)
					backend->mcu_state =
						KBASE_MCU_HCTL_SHADERS_READY_OFF;
				else
					backend->mcu_state = KBASE_MCU_POWER_DOWN;
			}
			break;

		case KBASE_MCU_HCTL_SHADERS_READY_OFF:
			kbase_pm_invoke(kbdev, KBASE_PM_CORE_SHADER,
					shaders_ready, ACTION_PWROFF);
			backend->mcu_state =
				KBASE_MCU_HCTL_SHADERS_PEND_OFF;
			break;

		case KBASE_MCU_HCTL_SHADERS_PEND_OFF:
			if (!shaders_trans && !shaders_ready) {
				backend->pm_shaders_core_mask = 0;
				backend->mcu_state = KBASE_MCU_POWER_DOWN;
			}
			break;

		case KBASE_MCU_POWER_DOWN:
			kbase_csf_firmware_disable_mcu(kbdev);
			backend->mcu_state = KBASE_MCU_PEND_OFF;
			break;

		case KBASE_MCU_PEND_OFF:
			/* wait synchronously for the MCU to get disabled */
			kbase_csf_firmware_disable_mcu_wait(kbdev);
			if (!kbdev->csf.firmware_hctl_core_pwr)
				kbasep_pm_toggle_power_interrupt(kbdev, true);
			backend->mcu_state = KBASE_MCU_OFF;
			break;
#ifdef KBASE_PM_RUNTIME
		case KBASE_MCU_ON_SLEEP_INITIATE:
			if (!kbase_pm_is_mcu_desired(kbdev)) {
				kbase_csf_firmware_trigger_mcu_sleep(kbdev);
				backend->mcu_state = KBASE_MCU_ON_PEND_SLEEP;
			} else
				backend->mcu_state = KBASE_MCU_ON_HWCNT_ENABLE;
			break;

		case KBASE_MCU_ON_PEND_SLEEP:
			if (kbase_csf_firmware_is_mcu_in_sleep(kbdev)) {
				KBASE_KTRACE_ADD(kbdev, MCU_IN_SLEEP, NULL,
					kbase_csf_ktrace_gpu_cycle_cnt(kbdev));
				backend->mcu_state = KBASE_MCU_IN_SLEEP;
				kbase_pm_enable_db_mirror_interrupt(kbdev);
				kbase_csf_scheduler_reval_idleness_post_sleep(kbdev);
				/* Enable PM interrupt, after MCU has been put
				 * to sleep, for the power down of L2.
				 */
				if (!kbdev->csf.firmware_hctl_core_pwr)
					kbasep_pm_toggle_power_interrupt(kbdev, true);
			}
			break;

		case KBASE_MCU_IN_SLEEP:
			if (kbase_pm_is_mcu_desired(kbdev) &&
			    backend->l2_state == KBASE_L2_ON) {
				KBASE_TLSTREAM_TL_KBASE_CSFFW_FW_REQUEST_WAKEUP(
					kbdev, kbase_backend_get_cycle_cnt(kbdev));
				kbase_pm_enable_mcu_db_notification(kbdev);
				kbase_pm_disable_db_mirror_interrupt(kbdev);
				/* Disable PM interrupt after L2 has been
				 * powered up for the wakeup of MCU.
				 */
				if (!kbdev->csf.firmware_hctl_core_pwr)
					kbasep_pm_toggle_power_interrupt(kbdev, false);
				backend->mcu_state = KBASE_MCU_ON_HWCNT_ENABLE;
			}
			break;
#endif
		case KBASE_MCU_RESET_WAIT:
			/* Reset complete  */
			if (!backend->in_reset)
				backend->mcu_state = KBASE_MCU_OFF;
			break;

		default:
			WARN(1, "Invalid state in mcu_state: %d",
			     backend->mcu_state);
		}

		if (backend->mcu_state != prev_state) {
			struct kbase_pm_event_log_event *event =
					kbase_pm_add_log_event(kbdev);
			event->type = KBASE_PM_LOG_EVENT_MCU_STATE;
			event->state.prev = prev_state;
			event->state.next = backend->mcu_state;

			dev_dbg(kbdev->dev, "MCU state transition: %s to %s\n",
				kbase_mcu_state_to_string(prev_state),
				kbase_mcu_state_to_string(backend->mcu_state));
		}

	} while (backend->mcu_state != prev_state);

	return 0;
}

static void core_idle_worker(struct work_struct *work)
{
	struct kbase_device *kbdev =
		container_of(work, struct kbase_device, pm.backend.core_idle_work);
	struct kbase_pm_backend_data *backend = &kbdev->pm.backend;
	unsigned long flags;

	spin_lock_irqsave(&kbdev->hwaccess_lock, flags);
	while (backend->gpu_powered && (backend->mcu_state == KBASE_MCU_HCTL_CORE_INACTIVE_PEND)) {
		const unsigned int core_inactive_wait_ms = 1;
		u64 active_cores = kbase_pm_get_active_cores(kbdev, KBASE_PM_CORE_SHADER);
		u64 shaders_ready = kbase_pm_get_ready_cores(kbdev, KBASE_PM_CORE_SHADER);
		u64 cores_to_disable = shaders_ready & ~backend->shaders_desired_mask;

		if (!(cores_to_disable & active_cores)) {
			kbase_pm_update_state(kbdev);
			break;
		}

		spin_unlock_irqrestore(&kbdev->hwaccess_lock, flags);
		msleep(core_inactive_wait_ms);
		spin_lock_irqsave(&kbdev->hwaccess_lock, flags);
	}

	spin_unlock_irqrestore(&kbdev->hwaccess_lock, flags);
}
#endif

#ifdef CONFIG_MALI_HOST_CONTROLS_SC_RAILS
static void sc_rails_on_worker(struct work_struct *work)
{
	struct kbase_device *kbdev =
		container_of(work, struct kbase_device, pm.backend.sc_rails_on_work);
	unsigned long flags;

	/*
	 * Intentionally not synchronized using the scheduler.lock, as the scheduler may be waiting
	 * on the SC rail to power up
	 */
	kbase_pm_lock(kbdev);

	kbase_pm_turn_on_sc_power_rails_locked(kbdev);

	spin_lock_irqsave(&kbdev->hwaccess_lock, flags);
	/* Push the state machine forward in case it was waiting on SC rail power up */
	kbase_pm_update_state(kbdev);
	spin_unlock_irqrestore(&kbdev->hwaccess_lock, flags);

	kbase_pm_unlock(kbdev);
}
#endif /* CONFIG_MALI_HOST_CONTROLS_SC_RAILS */


static const char *kbase_l2_core_state_to_string(enum kbase_l2_core_state state)
{
	const char *const strings[] = {
#define KBASEP_L2_STATE(n) #n,
#include "mali_kbase_pm_l2_states.h"
#undef KBASEP_L2_STATE
	};
	if (WARN_ON((size_t)state >= ARRAY_SIZE(strings)))
		return "Bad level 2 cache state";
	else
		return strings[state];
}

#if !MALI_USE_CSF
/* On powering on the L2, the tracked kctx becomes stale and can be cleared.
 * This enables the backend to spare the START_FLUSH.INV_SHADER_OTHER
 * operation on the first submitted katom after the L2 powering on.
 */
static void kbase_pm_l2_clear_backend_slot_submit_kctx(struct kbase_device *kbdev)
{
	int js;

	lockdep_assert_held(&kbdev->hwaccess_lock);

	/* Clear the slots' last katom submission kctx */
	for (js = 0; js < kbdev->gpu_props.num_job_slots; js++)
		kbdev->hwaccess.backend.slot_rb[js].last_kctx_tagged = SLOT_RB_NULL_TAG_VAL;
}
#endif

static bool can_power_down_l2(struct kbase_device *kbdev)
{
#if MALI_USE_CSF
	/* Due to the HW issue GPU2019-3878, need to prevent L2 power off
	 * whilst MMU command is in progress.
	 */
	return !kbdev->mmu_hw_operation_in_progress;
#else
	return true;
#endif
}

static int kbase_pm_l2_update_state(struct kbase_device *kbdev)
{
	struct kbase_pm_backend_data *backend = &kbdev->pm.backend;
	u64 l2_present = kbdev->gpu_props.curr_config.l2_present;
#if !MALI_USE_CSF
	u64 tiler_present = kbdev->gpu_props.props.raw_props.tiler_present;
#endif
	enum kbase_l2_core_state prev_state;

	lockdep_assert_held(&kbdev->hwaccess_lock);

	do {
		/* Get current state */
		u64 l2_trans = kbase_pm_get_trans_cores(kbdev,
				KBASE_PM_CORE_L2);
		u64 l2_ready = kbase_pm_get_ready_cores(kbdev,
				KBASE_PM_CORE_L2);

#if !MALI_USE_CSF
		u64 tiler_trans = kbase_pm_get_trans_cores(kbdev,
				KBASE_PM_CORE_TILER);
		u64 tiler_ready = kbase_pm_get_ready_cores(kbdev,
				KBASE_PM_CORE_TILER);
#endif

		/*
		 * kbase_pm_get_ready_cores and kbase_pm_get_trans_cores
		 * are vulnerable to corruption if gpu is lost
		 */
		if (kbase_is_gpu_removed(kbdev)
#ifdef CONFIG_MALI_ARBITER_SUPPORT
				|| kbase_pm_is_gpu_lost(kbdev)) {
#else
				) {
#endif
			backend->shaders_state =
				KBASE_SHADERS_OFF_CORESTACK_OFF;
			backend->hwcnt_desired = false;
			if (!backend->hwcnt_disabled) {
				/* Don't progress until hw counters are disabled
				 * This may involve waiting for a worker to complete.
				 * The HW counters backend disable code checks for the
				 * GPU removed case and will error out without touching
				 * the hardware. This step is needed to keep the HW
				 * counters in a consistent state after a GPU lost.
				 */
				backend->l2_state =
					KBASE_L2_ON_HWCNT_DISABLE;
				kbase_pm_trigger_hwcnt_disable(kbdev);
			}

			if (backend->hwcnt_disabled) {
				backend->l2_state = KBASE_L2_OFF;
				dev_dbg(kbdev->dev, "GPU lost has occurred - L2 off\n");
			}
			break;
		}

		/* mask off ready from trans in case transitions finished
		 * between the register reads
		 */
		l2_trans &= ~l2_ready;
#if !MALI_USE_CSF
		tiler_trans &= ~tiler_ready;
#endif
		prev_state = backend->l2_state;

		switch (backend->l2_state) {
		case KBASE_L2_OFF:
			if (kbase_pm_is_l2_desired(kbdev)) {
				/*
				 * Set the desired config for L2 before
				 * powering it on
				 */
				kbase_pm_l2_config_override(kbdev);
				kbase_pbha_write_settings(kbdev);
#if !MALI_USE_CSF
				/* L2 is required, power on.  Powering on the
				 * tiler will also power the first L2 cache.
				 */
				kbase_pm_invoke(kbdev, KBASE_PM_CORE_TILER,
						tiler_present, ACTION_PWRON);

				/* If we have more than one L2 cache then we
				 * must power them on explicitly.
				 */
				if (l2_present != 1)
					kbase_pm_invoke(kbdev, KBASE_PM_CORE_L2,
							l2_present & ~1,
							ACTION_PWRON);
				/* Clear backend slot submission kctx */
				kbase_pm_l2_clear_backend_slot_submit_kctx(kbdev);
#else
				/* With CSF firmware, Host driver doesn't need to
				 * handle power management with both shader and tiler cores.
				 * The CSF firmware will power up the cores appropriately.
				 * So only power the l2 cache explicitly.
				 */
				kbase_pm_invoke(kbdev, KBASE_PM_CORE_L2,
						l2_present, ACTION_PWRON);
#endif
				backend->l2_state = KBASE_L2_PEND_ON;
			}
			break;

		case KBASE_L2_PEND_ON:
#if !MALI_USE_CSF
			if (!l2_trans && l2_ready == l2_present && !tiler_trans
					&& tiler_ready == tiler_present) {
				KBASE_KTRACE_ADD(kbdev, PM_CORES_CHANGE_AVAILABLE_TILER, NULL,
						tiler_ready);
#else
			if (!l2_trans && l2_ready == l2_present) {
				KBASE_KTRACE_ADD(kbdev, PM_CORES_CHANGE_AVAILABLE_L2, NULL,
						l2_ready);
#endif
				/*
				 * Ensure snoops are enabled after L2 is powered
				 * up. Note that kbase keeps track of the snoop
				 * state, so safe to repeatedly call.
				 */
				kbase_pm_cache_snoop_enable(kbdev);

				/* With the L2 enabled, we can now enable
				 * hardware counters.
				 */
				if (kbdev->pm.backend.gpu_clock_slow_down_wa)
					backend->l2_state =
						KBASE_L2_RESTORE_CLOCKS;
				else
					backend->l2_state =
						KBASE_L2_ON_HWCNT_ENABLE;

				/* Now that the L2 is on, the shaders can start
				 * powering on if they're required. The obvious
				 * way to do this would be to call
				 * kbase_pm_shaders_update_state() here.
				 * However, that would make the two state
				 * machines mutually recursive, as the opposite
				 * would be needed for powering down. Instead,
				 * callers of this function should use the
				 * kbase_pm_update_state() wrapper, which will
				 * call the shader state machine immediately
				 * after the L2 (for power up), or
				 * automatically re-invoke the L2 state machine
				 * when the shaders power down.
				 */
			}
			break;

		case KBASE_L2_RESTORE_CLOCKS:
			/* We always assume only GPUs being affected by
			 * BASE_HW_ISSUE_GPU2017_1336 fall into this state
			 */
			WARN_ON_ONCE(!kbdev->pm.backend.gpu_clock_slow_down_wa);

			/* If L2 not needed, we need to make sure cancellation
			 * of any previously issued work to restore GPU clock.
			 * For it, move to KBASE_L2_SLOW_DOWN_CLOCKS state.
			 */
			if (!kbase_pm_is_l2_desired(kbdev)) {
				backend->l2_state = KBASE_L2_SLOW_DOWN_CLOCKS;
				break;
			}

			backend->gpu_clock_slow_down_desired = false;
			if (backend->gpu_clock_slowed_down)
				kbase_pm_control_gpu_clock(kbdev);
			else
				backend->l2_state = KBASE_L2_ON_HWCNT_ENABLE;
			break;

		case KBASE_L2_ON_HWCNT_ENABLE:
#if !MALI_USE_CSF
			backend->hwcnt_desired = true;
			if (backend->hwcnt_disabled) {
				kbase_hwcnt_context_enable(
					kbdev->hwcnt_gpu_ctx);
				backend->hwcnt_disabled = false;
			}
#endif
			backend->l2_state = KBASE_L2_ON;
			break;

		case KBASE_L2_ON:
			if (!kbase_pm_is_l2_desired(kbdev)) {
#if !MALI_USE_CSF
				/* Do not power off L2 until the shaders and
				 * core stacks are off.
				 */
				if (backend->shaders_state != KBASE_SHADERS_OFF_CORESTACK_OFF)
					break;
#else
				/* Do not power off L2 until the MCU has been stopped */
				if ((backend->mcu_state != KBASE_MCU_OFF) &&
				    (backend->mcu_state != KBASE_MCU_IN_SLEEP))
					break;
#endif

				/* We need to make sure hardware counters are
				 * disabled before powering down the L2, to
				 * prevent loss of data.
				 *
				 * We waited until after the cores were powered
				 * down to prevent ping-ponging between hwcnt
				 * enabled and disabled, which would have
				 * happened if userspace submitted more work
				 * while we were trying to power down.
				 */
				backend->l2_state = KBASE_L2_ON_HWCNT_DISABLE;
			}
			break;

		case KBASE_L2_ON_HWCNT_DISABLE:
#if !MALI_USE_CSF
			/* If the L2 became desired while we were waiting on the
			 * worker to do the actual hwcnt disable (which might
			 * happen if some work was submitted immediately after
			 * the shaders powered off), then we need to early-out
			 * of this state and re-enable hwcnt.
			 *
			 * If we get lucky, the hwcnt disable might not have
			 * actually started yet, and the logic in the hwcnt
			 * enable state will prevent the worker from
			 * performing the disable entirely, preventing loss of
			 * any hardware counter data.
			 *
			 * If the hwcnt disable has started, then we'll lose
			 * a tiny amount of hardware counter data between the
			 * disable and the re-enable occurring.
			 *
			 * This loss of data is preferable to the alternative,
			 * which is to block the shader cores from doing any
			 * work until we're sure hwcnt has been re-enabled.
			 */
			if (kbase_pm_is_l2_desired(kbdev)) {
				backend->l2_state = KBASE_L2_ON_HWCNT_ENABLE;
				break;
			}

			backend->hwcnt_desired = false;
			if (!backend->hwcnt_disabled)
				kbase_pm_trigger_hwcnt_disable(kbdev);
#endif

			if (backend->hwcnt_disabled) {
				if (kbdev->pm.backend.gpu_clock_slow_down_wa)
					backend->l2_state =
						KBASE_L2_SLOW_DOWN_CLOCKS;
				else
					backend->l2_state = KBASE_L2_POWER_DOWN;
			}
			break;

		case KBASE_L2_SLOW_DOWN_CLOCKS:
			/* We always assume only GPUs being affected by
			 * BASE_HW_ISSUE_GPU2017_1336 fall into this state
			 */
			WARN_ON_ONCE(!kbdev->pm.backend.gpu_clock_slow_down_wa);

			/* L2 needs to be powered up. And we need to make sure
			 * cancellation of any previously issued work to slow
			 * down GPU clock. For it, we move to the state,
			 * KBASE_L2_RESTORE_CLOCKS.
			 */
			if (kbase_pm_is_l2_desired(kbdev)) {
				backend->l2_state = KBASE_L2_RESTORE_CLOCKS;
				break;
			}

			backend->gpu_clock_slow_down_desired = true;
			if (!backend->gpu_clock_slowed_down)
				kbase_pm_control_gpu_clock(kbdev);
			else
				backend->l2_state = KBASE_L2_POWER_DOWN;

			break;

		case KBASE_L2_POWER_DOWN:
			if (kbase_pm_is_l2_desired(kbdev))
				backend->l2_state = KBASE_L2_PEND_ON;
			else if (can_power_down_l2(kbdev)) {
				if (!backend->l2_always_on)
					/* Powering off the L2 will also power off the
					 * tiler.
					 */
					kbase_pm_invoke(kbdev, KBASE_PM_CORE_L2,
							l2_present,
							ACTION_PWROFF);
				else
					/* If L2 cache is powered then we must flush it
					 * before we power off the GPU. Normally this
					 * would have been handled when the L2 was
					 * powered off.
					 */
					kbase_gpu_start_cache_clean_nolock(
						kbdev, GPU_COMMAND_CACHE_CLN_INV_L2);
#if !MALI_USE_CSF
				KBASE_KTRACE_ADD(kbdev, PM_CORES_CHANGE_AVAILABLE_TILER, NULL, 0u);
#else
				KBASE_KTRACE_ADD(kbdev, PM_CORES_CHANGE_AVAILABLE_L2, NULL, 0u);
#endif
				backend->l2_state = KBASE_L2_PEND_OFF;
			}
			break;

		case KBASE_L2_PEND_OFF:
			if (!backend->l2_always_on) {
				/* We only need to check the L2 here - if the L2
				 * is off then the tiler is definitely also off.
				 */
				if (!l2_trans && !l2_ready)
					/* L2 is now powered off */
					backend->l2_state = KBASE_L2_OFF;
			} else {
				if (!kbdev->cache_clean_in_progress)
					backend->l2_state = KBASE_L2_OFF;
			}
			break;

		case KBASE_L2_RESET_WAIT:
			/* Reset complete  */
			if (!backend->in_reset)
				backend->l2_state = KBASE_L2_OFF;
			break;

		default:
			WARN(1, "Invalid state in l2_state: %d",
					backend->l2_state);
		}

		if (backend->l2_state != prev_state) {
			struct kbase_pm_event_log_event *event =
					kbase_pm_add_log_event(kbdev);
			event->type = KBASE_PM_LOG_EVENT_L2_STATE;
			event->state.prev = prev_state;
			event->state.next = backend->l2_state;

			dev_dbg(kbdev->dev, "L2 state transition: %s to %s\n",
				kbase_l2_core_state_to_string(prev_state),
				kbase_l2_core_state_to_string(
					backend->l2_state));
		}

	} while (backend->l2_state != prev_state);

	if (kbdev->pm.backend.invoke_poweroff_wait_wq_when_l2_off &&
			backend->l2_state == KBASE_L2_OFF) {
		kbdev->pm.backend.invoke_poweroff_wait_wq_when_l2_off = false;
		queue_work(kbdev->pm.backend.gpu_poweroff_wait_wq,
				&kbdev->pm.backend.gpu_poweroff_wait_work);
	}

	return 0;
}

static void shader_poweroff_timer_stop_callback(struct work_struct *data)
{
	unsigned long flags;
	struct kbasep_pm_tick_timer_state *stt = container_of(data,
			struct kbasep_pm_tick_timer_state, work);
	struct kbase_device *kbdev = container_of(stt, struct kbase_device,
			pm.backend.shader_tick_timer);

	hrtimer_cancel(&stt->timer);

	spin_lock_irqsave(&kbdev->hwaccess_lock, flags);

	stt->cancel_queued = false;
	if (kbdev->pm.backend.gpu_powered)
		kbase_pm_update_state(kbdev);

	spin_unlock_irqrestore(&kbdev->hwaccess_lock, flags);
}

/**
 * shader_poweroff_timer_queue_cancel - cancel the shader poweroff tick timer
 * @kbdev:      pointer to kbase device
 *
 * Synchronization between the shader state machine and the timer thread is
 * difficult. This is because situations may arise where the state machine
 * wants to start the timer, but the callback is already running, and has
 * already passed the point at which it checks whether it is required, and so
 * cancels itself, even though the state machine may have just tried to call
 * hrtimer_start.
 *
 * This cannot be stopped by holding hwaccess_lock in the timer thread,
 * because there are still infinitesimally small sections at the start and end
 * of the callback where the lock is not held.
 *
 * Instead, a new state is added to the shader state machine,
 * KBASE_SHADERS_OFF_CORESTACK_OFF_TIMER_PEND_OFF. This is used to guarantee
 * that when the shaders are switched off, the timer has definitely been
 * cancelled. As a result, when KBASE_SHADERS_ON_CORESTACK_ON is left and the
 * timer is started, it is guaranteed that either the timer is already running
 * (from an availability change or cancelled timer), or hrtimer_start will
 * succeed. It is critical to avoid ending up in
 * KBASE_SHADERS_WAIT_OFF_CORESTACK_ON without the timer running, or it could
 * hang there forever.
 */
static void shader_poweroff_timer_queue_cancel(struct kbase_device *kbdev)
{
	struct kbasep_pm_tick_timer_state *stt =
			&kbdev->pm.backend.shader_tick_timer;

	lockdep_assert_held(&kbdev->hwaccess_lock);

	stt->needed = false;

	if (hrtimer_active(&stt->timer) && !stt->cancel_queued) {
		stt->cancel_queued = true;
		queue_work(stt->wq, &stt->work);
	}
}

#if !MALI_USE_CSF
static const char *kbase_shader_core_state_to_string(
	enum kbase_shader_core_state state)
{
	const char *const strings[] = {
#define KBASEP_SHADER_STATE(n) #n,
#include "mali_kbase_pm_shader_states.h"
#undef KBASEP_SHADER_STATE
	};
	if (WARN_ON((size_t)state >= ARRAY_SIZE(strings)))
		return "Bad shader core state";
	else
		return strings[state];
}

static int kbase_pm_shaders_update_state(struct kbase_device *kbdev)
{
	struct kbase_pm_backend_data *backend = &kbdev->pm.backend;
	struct kbasep_pm_tick_timer_state *stt =
			&kbdev->pm.backend.shader_tick_timer;
	enum kbase_shader_core_state prev_state;
	u64 stacks_avail = 0;

	lockdep_assert_held(&kbdev->hwaccess_lock);

	if (corestack_driver_control)
		/* Always power on all the corestacks. Disabling certain
		 * corestacks when their respective shaders are not in the
		 * available bitmap is not currently supported.
		 */
		stacks_avail = kbase_pm_get_present_cores(kbdev, KBASE_PM_CORE_STACK);

	do {
		u64 shaders_trans = kbase_pm_get_trans_cores(kbdev, KBASE_PM_CORE_SHADER);
		u64 shaders_ready = kbase_pm_get_ready_cores(kbdev, KBASE_PM_CORE_SHADER);
		u64 stacks_trans = 0;
		u64 stacks_ready = 0;

		if (corestack_driver_control) {
			stacks_trans = kbase_pm_get_trans_cores(kbdev, KBASE_PM_CORE_STACK);
			stacks_ready = kbase_pm_get_ready_cores(kbdev, KBASE_PM_CORE_STACK);
		}

		/*
		 * kbase_pm_get_ready_cores and kbase_pm_get_trans_cores
		 * are vulnerable to corruption if gpu is lost
		 */
		if (kbase_is_gpu_removed(kbdev)
#ifdef CONFIG_MALI_ARBITER_SUPPORT
				|| kbase_pm_is_gpu_lost(kbdev)) {
#else
				) {
#endif
			backend->shaders_state =
				KBASE_SHADERS_OFF_CORESTACK_OFF;
			dev_dbg(kbdev->dev, "GPU lost has occurred - shaders off\n");
			break;
		}

		/* mask off ready from trans in case transitions finished
		 * between the register reads
		 */
		shaders_trans &= ~shaders_ready;
		stacks_trans &= ~stacks_ready;

		prev_state = backend->shaders_state;

		switch (backend->shaders_state) {
		case KBASE_SHADERS_OFF_CORESTACK_OFF:
			/* Ignore changes to the shader core availability
			 * except at certain points where we can handle it,
			 * i.e. off and SHADERS_ON_CORESTACK_ON.
			 */
			backend->shaders_desired_mask =
				kbase_pm_ca_get_core_mask(kbdev);
			backend->pm_shaders_core_mask = 0;

			if (backend->shaders_desired &&
				backend->l2_state == KBASE_L2_ON) {
				if (backend->hwcnt_desired &&
					!backend->hwcnt_disabled) {
					/* Trigger a hwcounter dump */
					backend->hwcnt_desired = false;
					kbase_pm_trigger_hwcnt_disable(kbdev);
				}

				if (backend->hwcnt_disabled) {
					if (corestack_driver_control) {
						kbase_pm_invoke(kbdev,
							KBASE_PM_CORE_STACK,
							stacks_avail,
							ACTION_PWRON);
					}
					backend->shaders_state =
						KBASE_SHADERS_OFF_CORESTACK_PEND_ON;
				}
			}
			break;

		case KBASE_SHADERS_OFF_CORESTACK_PEND_ON:
			if (!stacks_trans && stacks_ready == stacks_avail) {
				backend->shaders_avail =
					backend->shaders_desired_mask;
				kbase_pm_invoke(kbdev, KBASE_PM_CORE_SHADER,
						backend->shaders_avail, ACTION_PWRON);

				if (backend->pm_current_policy &&
				    backend->pm_current_policy->handle_event)
					backend->pm_current_policy->handle_event(
						kbdev,
						KBASE_PM_POLICY_EVENT_POWER_ON);

				backend->shaders_state = KBASE_SHADERS_PEND_ON_CORESTACK_ON;
			}
			break;

		case KBASE_SHADERS_PEND_ON_CORESTACK_ON:
			if (!shaders_trans && shaders_ready == backend->shaders_avail) {
				KBASE_KTRACE_ADD(kbdev, PM_CORES_CHANGE_AVAILABLE, NULL, shaders_ready);
				backend->pm_shaders_core_mask = shaders_ready;
				backend->hwcnt_desired = true;
				if (backend->hwcnt_disabled) {
#if MALI_USE_CSF
					unsigned long flags;

					kbase_csf_scheduler_spin_lock(kbdev,
								      &flags);
#endif
					kbase_hwcnt_context_enable(
						kbdev->hwcnt_gpu_ctx);
#if MALI_USE_CSF
					kbase_csf_scheduler_spin_unlock(kbdev,
									flags);
#endif
					backend->hwcnt_disabled = false;
				}

				backend->shaders_state = KBASE_SHADERS_ON_CORESTACK_ON;
			}
			break;

		case KBASE_SHADERS_ON_CORESTACK_ON:
			backend->shaders_desired_mask =
				kbase_pm_ca_get_core_mask(kbdev);

			/* If shaders to change state, trigger a counter dump */
			if (!backend->shaders_desired ||
				(backend->shaders_desired_mask != shaders_ready)) {
				backend->hwcnt_desired = false;
				if (!backend->hwcnt_disabled)
					kbase_pm_trigger_hwcnt_disable(kbdev);
				backend->shaders_state =
					KBASE_SHADERS_ON_CORESTACK_ON_RECHECK;
			}
			break;

		case KBASE_SHADERS_ON_CORESTACK_ON_RECHECK:
			backend->shaders_desired_mask =
				kbase_pm_ca_get_core_mask(kbdev);

			if (!backend->hwcnt_disabled) {
				/* Wait for being disabled */
				;
			} else if (!backend->shaders_desired) {
				if (backend->pm_current_policy &&
				    backend->pm_current_policy->handle_event)
					backend->pm_current_policy->handle_event(
						kbdev,
						KBASE_PM_POLICY_EVENT_IDLE);

				if (kbdev->pm.backend.protected_transition_override ||
#ifdef CONFIG_MALI_ARBITER_SUPPORT
						kbase_pm_is_suspending(kbdev) ||
						kbase_pm_is_gpu_lost(kbdev) ||
#endif /* CONFIG_MALI_ARBITER_SUPPORT */
						!stt->configured_ticks ||
						WARN_ON(stt->cancel_queued)) {
					backend->shaders_state = KBASE_SHADERS_WAIT_FINISHED_CORESTACK_ON;
				} else {
					stt->remaining_ticks = stt->configured_ticks;
					stt->needed = true;

					/* The shader hysteresis timer is not
					 * done the obvious way, which would be
					 * to start an hrtimer when the shader
					 * power off is requested. Instead,
					 * use a 'tick' timer, and set the
					 * remaining number of ticks on a power
					 * off request.  This avoids the
					 * latency of starting, then
					 * immediately cancelling an hrtimer
					 * when the shaders are re-requested
					 * before the timeout expires.
					 */
					if (!hrtimer_active(&stt->timer))
						hrtimer_start(&stt->timer,
								stt->configured_interval,
								HRTIMER_MODE_REL);

					backend->shaders_state = KBASE_SHADERS_WAIT_OFF_CORESTACK_ON;
				}
			} else if (backend->shaders_desired_mask & ~shaders_ready) {
				/* set cores ready but not available to
				 * meet KBASE_SHADERS_PEND_ON_CORESTACK_ON
				 * check pass
				 */
				backend->shaders_avail =
					(backend->shaders_desired_mask | shaders_ready);

				kbase_pm_invoke(kbdev, KBASE_PM_CORE_SHADER,
						backend->shaders_avail & ~shaders_ready,
						ACTION_PWRON);
				backend->shaders_state =
					KBASE_SHADERS_PEND_ON_CORESTACK_ON;
			} else if (shaders_ready & ~backend->shaders_desired_mask) {
				backend->shaders_state =
					KBASE_SHADERS_WAIT_GPU_IDLE;
			} else {
				backend->shaders_state =
					KBASE_SHADERS_PEND_ON_CORESTACK_ON;
			}
			break;

		case KBASE_SHADERS_WAIT_OFF_CORESTACK_ON:
			if (WARN_ON(!hrtimer_active(&stt->timer))) {
				stt->remaining_ticks = 0;
				backend->shaders_state = KBASE_SHADERS_WAIT_FINISHED_CORESTACK_ON;
			}

			if (backend->shaders_desired) {
				if (backend->pm_current_policy &&
				    backend->pm_current_policy->handle_event)
					backend->pm_current_policy->handle_event(
						kbdev,
						KBASE_PM_POLICY_EVENT_TIMER_HIT);

				stt->remaining_ticks = 0;
				backend->shaders_state = KBASE_SHADERS_ON_CORESTACK_ON_RECHECK;
			} else if (stt->remaining_ticks == 0) {
				if (backend->pm_current_policy &&
				    backend->pm_current_policy->handle_event)
					backend->pm_current_policy->handle_event(
						kbdev,
						KBASE_PM_POLICY_EVENT_TIMER_MISS);

				backend->shaders_state = KBASE_SHADERS_WAIT_FINISHED_CORESTACK_ON;
#ifdef CONFIG_MALI_ARBITER_SUPPORT
			} else if (kbase_pm_is_suspending(kbdev) ||
					kbase_pm_is_gpu_lost(kbdev)) {
				backend->shaders_state = KBASE_SHADERS_WAIT_FINISHED_CORESTACK_ON;
#endif /* CONFIG_MALI_ARBITER_SUPPORT */
			}
			break;

		case KBASE_SHADERS_WAIT_GPU_IDLE:
			/* If partial shader core off need to wait the job in
			 * running and next register finished then flush L2
			 * or it might hit GPU2017-861
			 */
			if (!kbase_gpu_atoms_submitted_any(kbdev)) {
				backend->partial_shaderoff = true;
				backend->shaders_state = KBASE_SHADERS_WAIT_FINISHED_CORESTACK_ON;
			}
			break;

		case KBASE_SHADERS_WAIT_FINISHED_CORESTACK_ON:
			if (!backend->partial_shaderoff)
				shader_poweroff_timer_queue_cancel(kbdev);

			if (kbase_hw_has_issue(kbdev, BASE_HW_ISSUE_TTRX_921)) {
				kbase_gpu_start_cache_clean_nolock(
					kbdev, GPU_COMMAND_CACHE_CLN_INV_L2);
				backend->shaders_state =
					KBASE_SHADERS_L2_FLUSHING_CORESTACK_ON;
			} else {
				backend->shaders_state =
					KBASE_SHADERS_READY_OFF_CORESTACK_ON;
			}
			break;

		case KBASE_SHADERS_L2_FLUSHING_CORESTACK_ON:
			if (!kbdev->cache_clean_in_progress)
				backend->shaders_state =
					KBASE_SHADERS_READY_OFF_CORESTACK_ON;

			break;

		case KBASE_SHADERS_READY_OFF_CORESTACK_ON:
			if (backend->partial_shaderoff) {
				backend->partial_shaderoff = false;
				/* remove cores available but not ready to
				 * meet KBASE_SHADERS_PEND_ON_CORESTACK_ON
				 * check pass
				 */

				/* shaders_desired_mask shall be a subset of
				 * shaders_ready
				 */
				WARN_ON(backend->shaders_desired_mask & ~shaders_ready);
				WARN_ON(!(backend->shaders_desired_mask & shaders_ready));

				backend->shaders_avail =
					backend->shaders_desired_mask;
				kbase_pm_invoke(kbdev, KBASE_PM_CORE_SHADER,
						shaders_ready & ~backend->shaders_avail, ACTION_PWROFF);
				backend->shaders_state = KBASE_SHADERS_PEND_ON_CORESTACK_ON;
				KBASE_KTRACE_ADD(kbdev, PM_CORES_CHANGE_AVAILABLE, NULL, (shaders_ready & ~backend->shaders_avail));
			} else {
				kbase_pm_invoke(kbdev, KBASE_PM_CORE_SHADER,
						shaders_ready, ACTION_PWROFF);

				KBASE_KTRACE_ADD(kbdev, PM_CORES_CHANGE_AVAILABLE, NULL, 0u);

				backend->shaders_state = KBASE_SHADERS_PEND_OFF_CORESTACK_ON;
			}
			break;

		case KBASE_SHADERS_PEND_OFF_CORESTACK_ON:
			if (!shaders_trans && !shaders_ready) {
				if (corestack_driver_control)
					kbase_pm_invoke(kbdev, KBASE_PM_CORE_STACK,
							stacks_avail, ACTION_PWROFF);

				backend->shaders_state = KBASE_SHADERS_OFF_CORESTACK_PEND_OFF;
			}
			break;

		case KBASE_SHADERS_OFF_CORESTACK_PEND_OFF:
			if (!stacks_trans && !stacks_ready) {
				/* On powered off, re-enable the hwcnt */
				backend->pm_shaders_core_mask = 0;
				backend->hwcnt_desired = true;
				if (backend->hwcnt_disabled) {
#if MALI_USE_CSF
					unsigned long flags;

					kbase_csf_scheduler_spin_lock(kbdev,
								      &flags);
#endif
					kbase_hwcnt_context_enable(
						kbdev->hwcnt_gpu_ctx);
#if MALI_USE_CSF
					kbase_csf_scheduler_spin_unlock(kbdev,
									flags);
#endif
					backend->hwcnt_disabled = false;
				}
				backend->shaders_state = KBASE_SHADERS_OFF_CORESTACK_OFF_TIMER_PEND_OFF;
			}
			break;

		case KBASE_SHADERS_OFF_CORESTACK_OFF_TIMER_PEND_OFF:
			if (!hrtimer_active(&stt->timer) && !stt->cancel_queued)
				backend->shaders_state = KBASE_SHADERS_OFF_CORESTACK_OFF;
			break;

		case KBASE_SHADERS_RESET_WAIT:
			/* Reset complete */
			if (!backend->in_reset)
				backend->shaders_state = KBASE_SHADERS_OFF_CORESTACK_OFF_TIMER_PEND_OFF;
			break;
		}

		if (backend->shaders_state != prev_state) {
			struct kbase_pm_event_log_event *event =
					kbase_pm_add_log_event(kbdev);
			event->type = KBASE_PM_LOG_EVENT_SHADERS_STATE;
			event->state.prev = prev_state;
			event->state.next = backend->shaders_state;

			dev_dbg(kbdev->dev, "Shader state transition: %s to %s\n",
				kbase_shader_core_state_to_string(prev_state),
				kbase_shader_core_state_to_string(
					backend->shaders_state));
		}

	} while (backend->shaders_state != prev_state);

	return 0;
}
#endif /* !MALI_USE_CSF */

static bool kbase_pm_is_in_desired_state_nolock(struct kbase_device *kbdev)
{
	bool in_desired_state = true;

	lockdep_assert_held(&kbdev->hwaccess_lock);

	in_desired_state = kbase_pm_l2_is_in_desired_state(kbdev);

#if !MALI_USE_CSF
	if (kbdev->pm.backend.shaders_desired &&
			kbdev->pm.backend.shaders_state != KBASE_SHADERS_ON_CORESTACK_ON)
		in_desired_state = false;
	else if (!kbdev->pm.backend.shaders_desired &&
			kbdev->pm.backend.shaders_state != KBASE_SHADERS_OFF_CORESTACK_OFF)
		in_desired_state = false;
#else
	in_desired_state &= kbase_pm_mcu_is_in_desired_state(kbdev);
#endif

	return in_desired_state;
}

static bool kbase_pm_is_in_desired_state(struct kbase_device *kbdev)
{
	bool in_desired_state;
	unsigned long flags;

	spin_lock_irqsave(&kbdev->hwaccess_lock, flags);
	in_desired_state = kbase_pm_is_in_desired_state_nolock(kbdev);
	spin_unlock_irqrestore(&kbdev->hwaccess_lock, flags);

	return in_desired_state;
}

static bool kbase_pm_is_in_desired_state_with_l2_powered(
		struct kbase_device *kbdev)
{
	bool in_desired_state = false;
	unsigned long flags;

	spin_lock_irqsave(&kbdev->hwaccess_lock, flags);
	if (kbase_pm_is_in_desired_state_nolock(kbdev) &&
			(kbdev->pm.backend.l2_state == KBASE_L2_ON))
		in_desired_state = true;
	spin_unlock_irqrestore(&kbdev->hwaccess_lock, flags);

	return in_desired_state;
}

static void kbase_pm_trace_power_state(struct kbase_device *kbdev)
{
	lockdep_assert_held(&kbdev->hwaccess_lock);

	{
		struct kbase_pm_event_log_event *event =
				kbase_pm_add_log_event(kbdev);
		event->type = KBASE_PM_LOG_EVENT_CORES;
		event->cores.l2 = kbase_pm_get_state(
				kbdev, KBASE_PM_CORE_L2, ACTION_READY);
		event->cores.shader = kbase_pm_get_state(
				kbdev, KBASE_PM_CORE_SHADER, ACTION_READY);
		event->cores.tiler = kbase_pm_get_state(
				kbdev, KBASE_PM_CORE_TILER, ACTION_READY);
		if (corestack_driver_control) {
			event->cores.stack = kbase_pm_get_state(
					kbdev, KBASE_PM_CORE_STACK, ACTION_READY);
		}
	}

	KBASE_TLSTREAM_AUX_PM_STATE(
			kbdev,
			KBASE_PM_CORE_L2,
			kbase_pm_get_ready_cores(
				kbdev, KBASE_PM_CORE_L2));
	KBASE_TLSTREAM_AUX_PM_STATE(
			kbdev,
			KBASE_PM_CORE_SHADER,
			kbase_pm_get_ready_cores(
				kbdev, KBASE_PM_CORE_SHADER));
	KBASE_TLSTREAM_AUX_PM_STATE(
			kbdev,
			KBASE_PM_CORE_TILER,
			kbase_pm_get_ready_cores(
				kbdev,
				KBASE_PM_CORE_TILER));

	if (corestack_driver_control)
		KBASE_TLSTREAM_AUX_PM_STATE(
				kbdev,
				KBASE_PM_CORE_STACK,
				kbase_pm_get_ready_cores(
					kbdev,
					KBASE_PM_CORE_STACK));
}

void kbase_pm_update_state(struct kbase_device *kbdev)
{
#if !MALI_USE_CSF
	enum kbase_shader_core_state prev_shaders_state =
			kbdev->pm.backend.shaders_state;
#else
	enum kbase_mcu_state prev_mcu_state = kbdev->pm.backend.mcu_state;
#endif

	lockdep_assert_held(&kbdev->hwaccess_lock);

	if (!kbdev->pm.backend.gpu_ready)
		return; /* Do nothing if the GPU is not ready */

	if (kbase_pm_l2_update_state(kbdev))
		return;

#if !MALI_USE_CSF
	if (kbase_pm_shaders_update_state(kbdev))
		return;

	/* If the shaders just turned off, re-invoke the L2 state machine, in
	 * case it was waiting for the shaders to turn off before powering down
	 * the L2.
	 */
	if (prev_shaders_state != KBASE_SHADERS_OFF_CORESTACK_OFF &&
			kbdev->pm.backend.shaders_state ==
			KBASE_SHADERS_OFF_CORESTACK_OFF) {
		if (kbase_pm_l2_update_state(kbdev))
			return;
		}
#else
	if (kbase_pm_mcu_update_state(kbdev))
		return;

	if (!kbase_pm_is_mcu_inactive(kbdev, prev_mcu_state) &&
	    kbase_pm_is_mcu_inactive(kbdev, kbdev->pm.backend.mcu_state)) {
		if (kbase_pm_l2_update_state(kbdev))
			return;
	}
#endif

	if (kbase_pm_is_in_desired_state_nolock(kbdev)) {
		KBASE_KTRACE_ADD(kbdev, PM_DESIRED_REACHED, NULL,
				 kbdev->pm.backend.shaders_avail);

		kbase_pm_trace_power_state(kbdev);

		KBASE_KTRACE_ADD(kbdev, PM_WAKE_WAITERS, NULL, 0);
		wake_up(&kbdev->pm.backend.gpu_in_desired_state_wait);
	}
}

static enum hrtimer_restart
shader_tick_timer_callback(struct hrtimer *timer)
{
	struct kbasep_pm_tick_timer_state *stt = container_of(timer,
			struct kbasep_pm_tick_timer_state, timer);
	struct kbase_device *kbdev = container_of(stt, struct kbase_device,
			pm.backend.shader_tick_timer);
	struct kbase_pm_backend_data *backend = &kbdev->pm.backend;
	unsigned long flags;
	enum hrtimer_restart restart = HRTIMER_NORESTART;

	spin_lock_irqsave(&kbdev->hwaccess_lock, flags);

	if (stt->remaining_ticks &&
			backend->shaders_state == KBASE_SHADERS_WAIT_OFF_CORESTACK_ON) {
		stt->remaining_ticks--;

		/* If the remaining ticks just changed from 1 to 0, invoke the
		 * PM state machine to power off the shader cores.
		 */
		if (!stt->remaining_ticks && !backend->shaders_desired)
			kbase_pm_update_state(kbdev);
	}

	if (stt->needed) {
		hrtimer_forward_now(timer, stt->configured_interval);
		restart = HRTIMER_RESTART;
	}

	spin_unlock_irqrestore(&kbdev->hwaccess_lock, flags);

	return restart;
}

int kbase_pm_state_machine_init(struct kbase_device *kbdev)
{
	struct kbasep_pm_tick_timer_state *stt = &kbdev->pm.backend.shader_tick_timer;

	stt->wq = alloc_workqueue("kbase_pm_shader_poweroff", WQ_HIGHPRI | WQ_UNBOUND, 1);
	if (!stt->wq)
		return -ENOMEM;

	INIT_WORK(&stt->work, shader_poweroff_timer_stop_callback);

	stt->needed = false;
	hrtimer_init(&stt->timer, CLOCK_MONOTONIC, HRTIMER_MODE_REL);
	stt->timer.function = shader_tick_timer_callback;
	stt->configured_interval = HR_TIMER_DELAY_NSEC(DEFAULT_PM_GPU_POWEROFF_TICK_NS);
	stt->default_ticks = DEFAULT_PM_POWEROFF_TICK_SHADER;
	stt->configured_ticks = stt->default_ticks;

#if MALI_USE_CSF
	kbdev->pm.backend.core_idle_wq = alloc_workqueue("coreoff_wq", WQ_HIGHPRI | WQ_UNBOUND, 1);
	if (!kbdev->pm.backend.core_idle_wq) {
		destroy_workqueue(stt->wq);
		return -ENOMEM;
	}

	INIT_WORK(&kbdev->pm.backend.core_idle_work, core_idle_worker);
#ifdef CONFIG_MALI_HOST_CONTROLS_SC_RAILS
	INIT_WORK(&kbdev->pm.backend.sc_rails_on_work, sc_rails_on_worker);
#endif
#endif

	return 0;
}

void kbase_pm_state_machine_term(struct kbase_device *kbdev)
{
#if MALI_USE_CSF
	destroy_workqueue(kbdev->pm.backend.core_idle_wq);
#endif
	hrtimer_cancel(&kbdev->pm.backend.shader_tick_timer.timer);
	destroy_workqueue(kbdev->pm.backend.shader_tick_timer.wq);
}

void kbase_pm_reset_start_locked(struct kbase_device *kbdev)
{
	struct kbase_pm_backend_data *backend = &kbdev->pm.backend;

	lockdep_assert_held(&kbdev->hwaccess_lock);

	backend->in_reset = true;
	backend->l2_state = KBASE_L2_RESET_WAIT;
#if !MALI_USE_CSF
	backend->shaders_state = KBASE_SHADERS_RESET_WAIT;
#else
	/* MCU state machine is exercised only after the initial load/boot
	 * of the firmware.
	 */
	if (likely(kbdev->csf.firmware_inited)) {
		backend->mcu_state = KBASE_MCU_RESET_WAIT;
#ifdef KBASE_PM_RUNTIME
		backend->exit_gpu_sleep_mode = true;
#endif
		kbdev->csf.firmware_reload_needed = true;
	} else {
		WARN_ON(backend->mcu_state != KBASE_MCU_OFF);
	}
#endif

	/* We're in a reset, so hwcnt will have been synchronously disabled by
	 * this function's caller as part of the reset process. We therefore
	 * know that any call to kbase_hwcnt_context_disable_atomic, if
	 * required to sync the hwcnt refcount with our internal state, is
	 * guaranteed to succeed.
	 */
	backend->hwcnt_desired = false;
	if (!backend->hwcnt_disabled) {
		WARN_ON(!kbase_hwcnt_context_disable_atomic(
			kbdev->hwcnt_gpu_ctx));
		backend->hwcnt_disabled = true;
	}

	shader_poweroff_timer_queue_cancel(kbdev);
}

void kbase_pm_reset_complete(struct kbase_device *kbdev)
{
	struct kbase_pm_backend_data *backend = &kbdev->pm.backend;
	unsigned long flags;

	WARN_ON(!kbase_reset_gpu_is_active(kbdev));
	spin_lock_irqsave(&kbdev->hwaccess_lock, flags);

	/* As GPU has just been reset, that results in implicit flush of L2
	 * cache, can safely mark the pending cache flush operation (if there
	 * was any) as complete and unblock the waiter.
	 * No work can be submitted whilst GPU reset is ongoing.
	 */
	kbase_gpu_cache_clean_wait_complete(kbdev);
	backend->in_reset = false;
#if MALI_USE_CSF && defined(KBASE_PM_RUNTIME)
	backend->gpu_wakeup_override = false;
#endif
	kbase_pm_update_state(kbdev);

	spin_unlock_irqrestore(&kbdev->hwaccess_lock, flags);
}

#if !MALI_USE_CSF
/* Timeout in milliseconds for GPU Power Management to reach the desired
 * Shader and L2 state. If the time spent waiting has exceeded this threshold
 * then there is most likely a hardware issue.
 */
<<<<<<< HEAD
#define PM_TIMEOUT_MS (5000 * KBASE_TIMEOUT_MULTIPLIER) /* 5s */
=======
#define PM_TIMEOUT_MS (5000) /* 5s */
#endif
>>>>>>> 2551a7b8

static void kbase_pm_timed_out(struct kbase_device *kbdev)
{
	unsigned long flags;

	dev_err(kbdev->dev, "Power transition timed out unexpectedly\n");
#if !MALI_USE_CSF
	CSTD_UNUSED(flags);
	dev_err(kbdev->dev, "Desired state :\n");
	dev_err(kbdev->dev, "\tShader=%016llx\n",
			kbdev->pm.backend.shaders_desired ? kbdev->pm.backend.shaders_avail : 0);
#else
	spin_lock_irqsave(&kbdev->hwaccess_lock, flags);
	dev_err(kbdev->dev, "\tMCU desired = %d\n",
		kbase_pm_is_mcu_desired(kbdev));
	dev_err(kbdev->dev, "\tMCU sw state = %d\n",
		kbdev->pm.backend.mcu_state);
	spin_unlock_irqrestore(&kbdev->hwaccess_lock, flags);
#endif
	dev_err(kbdev->dev, "Current state :\n");
	dev_err(kbdev->dev, "\tShader=%08x%08x\n",
			kbase_reg_read(kbdev,
				GPU_CONTROL_REG(SHADER_READY_HI)),
			kbase_reg_read(kbdev,
				GPU_CONTROL_REG(SHADER_READY_LO)));
	dev_err(kbdev->dev, "\tTiler =%08x%08x\n",
			kbase_reg_read(kbdev,
				GPU_CONTROL_REG(TILER_READY_HI)),
			kbase_reg_read(kbdev,
				GPU_CONTROL_REG(TILER_READY_LO)));
	dev_err(kbdev->dev, "\tL2    =%08x%08x\n",
			kbase_reg_read(kbdev,
				GPU_CONTROL_REG(L2_READY_HI)),
			kbase_reg_read(kbdev,
				GPU_CONTROL_REG(L2_READY_LO)));
#if MALI_USE_CSF
	dev_err(kbdev->dev, "\tMCU status = %d\n",
		kbase_reg_read(kbdev, GPU_CONTROL_REG(MCU_STATUS)));
#endif
	dev_err(kbdev->dev, "Cores transitioning :\n");
	dev_err(kbdev->dev, "\tShader=%08x%08x\n",
			kbase_reg_read(kbdev, GPU_CONTROL_REG(
					SHADER_PWRTRANS_HI)),
			kbase_reg_read(kbdev, GPU_CONTROL_REG(
					SHADER_PWRTRANS_LO)));
	dev_err(kbdev->dev, "\tTiler =%08x%08x\n",
			kbase_reg_read(kbdev, GPU_CONTROL_REG(
					TILER_PWRTRANS_HI)),
			kbase_reg_read(kbdev, GPU_CONTROL_REG(
					TILER_PWRTRANS_LO)));
	dev_err(kbdev->dev, "\tL2    =%08x%08x\n",
			kbase_reg_read(kbdev, GPU_CONTROL_REG(
					L2_PWRTRANS_HI)),
			kbase_reg_read(kbdev, GPU_CONTROL_REG(
					L2_PWRTRANS_LO)));

	dev_err(kbdev->dev, "Sending reset to GPU - all running jobs will be lost\n");
	if (kbase_prepare_to_reset_gpu(kbdev,
				       RESET_FLAGS_HWC_UNRECOVERABLE_ERROR))
		kbase_reset_gpu(kbdev);
}

int kbase_pm_wait_for_l2_powered(struct kbase_device *kbdev)
{
	unsigned long flags;
	unsigned long timeout;
	long remaining;
	int err = 0;

	spin_lock_irqsave(&kbdev->hwaccess_lock, flags);
	kbase_pm_update_state(kbdev);
	spin_unlock_irqrestore(&kbdev->hwaccess_lock, flags);

#if MALI_USE_CSF
	timeout = kbase_csf_timeout_in_jiffies(kbase_get_timeout_ms(kbdev, CSF_PM_TIMEOUT));
#else
	timeout = msecs_to_jiffies(PM_TIMEOUT_MS);
#endif

	/* Wait for cores */
#if KERNEL_VERSION(4, 13, 1) <= LINUX_VERSION_CODE
	remaining = wait_event_killable_timeout(
#else
	remaining = wait_event_timeout(
#endif
		kbdev->pm.backend.gpu_in_desired_state_wait,
		kbase_pm_is_in_desired_state_with_l2_powered(kbdev), timeout);

	if (!remaining) {
		kbase_pm_timed_out(kbdev);
		err = -ETIMEDOUT;
	} else if (remaining < 0) {
		dev_info(
			kbdev->dev,
			"Wait for desired PM state with L2 powered got interrupted");
		err = (int)remaining;
	}

	return err;
}

int kbase_pm_wait_for_desired_state(struct kbase_device *kbdev)
{
	unsigned long flags;
	long remaining;
#if MALI_USE_CSF
	long timeout = kbase_csf_timeout_in_jiffies(kbase_get_timeout_ms(kbdev, CSF_PM_TIMEOUT));
#else
	long timeout = msecs_to_jiffies(PM_TIMEOUT_MS);
#endif
	int err = 0;

	/* Let the state machine latch the most recent desired state. */
	spin_lock_irqsave(&kbdev->hwaccess_lock, flags);
	kbase_pm_update_state(kbdev);
	spin_unlock_irqrestore(&kbdev->hwaccess_lock, flags);

	/* Wait for cores */
#if KERNEL_VERSION(4, 13, 1) <= LINUX_VERSION_CODE
	remaining = wait_event_killable_timeout(
		kbdev->pm.backend.gpu_in_desired_state_wait,
		kbase_pm_is_in_desired_state(kbdev), timeout);
#else
	remaining = wait_event_timeout(
		kbdev->pm.backend.gpu_in_desired_state_wait,
		kbase_pm_is_in_desired_state(kbdev), timeout);
#endif

	if (!remaining) {
		kbase_pm_timed_out(kbdev);
		err = -ETIMEDOUT;
	} else if (remaining < 0) {
		dev_info(kbdev->dev,
			 "Wait for desired PM state got interrupted");
		err = (int)remaining;
	}

	return err;
}
KBASE_EXPORT_TEST_API(kbase_pm_wait_for_desired_state);

void kbase_pm_enable_interrupts(struct kbase_device *kbdev)
{
	unsigned long flags;

	KBASE_DEBUG_ASSERT(kbdev != NULL);
	/*
	 * Clear all interrupts,
	 * and unmask them all.
	 */
	spin_lock_irqsave(&kbdev->hwaccess_lock, flags);
	kbase_reg_write(kbdev, GPU_CONTROL_REG(GPU_IRQ_CLEAR), GPU_IRQ_REG_ALL);
	kbase_reg_write(kbdev, GPU_CONTROL_REG(GPU_IRQ_MASK), GPU_IRQ_REG_ALL);
	spin_unlock_irqrestore(&kbdev->hwaccess_lock, flags);

	kbase_reg_write(kbdev, JOB_CONTROL_REG(JOB_IRQ_CLEAR), 0xFFFFFFFF);
	kbase_reg_write(kbdev, JOB_CONTROL_REG(JOB_IRQ_MASK), 0xFFFFFFFF);

	kbase_reg_write(kbdev, MMU_REG(MMU_IRQ_CLEAR), 0xFFFFFFFF);
#if MALI_USE_CSF
	/* Enable only the Page fault bits part */
	kbase_reg_write(kbdev, MMU_REG(MMU_IRQ_MASK), 0xFFFF);
#else
	kbase_reg_write(kbdev, MMU_REG(MMU_IRQ_MASK), 0xFFFFFFFF);
#endif
}

KBASE_EXPORT_TEST_API(kbase_pm_enable_interrupts);

void kbase_pm_disable_interrupts_nolock(struct kbase_device *kbdev)
{
	KBASE_DEBUG_ASSERT(kbdev != NULL);
	/*
	 * Mask all interrupts,
	 * and clear them all.
	 */
	lockdep_assert_held(&kbdev->hwaccess_lock);

	kbase_reg_write(kbdev, GPU_CONTROL_REG(GPU_IRQ_MASK), 0);
	kbase_reg_write(kbdev, GPU_CONTROL_REG(GPU_IRQ_CLEAR), GPU_IRQ_REG_ALL);
	kbase_reg_write(kbdev, JOB_CONTROL_REG(JOB_IRQ_MASK), 0);
	kbase_reg_write(kbdev, JOB_CONTROL_REG(JOB_IRQ_CLEAR), 0xFFFFFFFF);

	kbase_reg_write(kbdev, MMU_REG(MMU_IRQ_MASK), 0);
	kbase_reg_write(kbdev, MMU_REG(MMU_IRQ_CLEAR), 0xFFFFFFFF);
}

void kbase_pm_disable_interrupts(struct kbase_device *kbdev)
{
	unsigned long flags;

	spin_lock_irqsave(&kbdev->hwaccess_lock, flags);
	kbase_pm_disable_interrupts_nolock(kbdev);
	spin_unlock_irqrestore(&kbdev->hwaccess_lock, flags);
}

KBASE_EXPORT_TEST_API(kbase_pm_disable_interrupts);

#if MALI_USE_CSF
static void update_user_reg_page_mapping(struct kbase_device *kbdev)
{
	lockdep_assert_held(&kbdev->pm.lock);

	mutex_lock(&kbdev->csf.reg_lock);
	if (kbdev->csf.mali_file_inode) {
		/* This would zap the pte corresponding to the mapping of User
		 * register page for all the Kbase contexts.
		 */
		unmap_mapping_range(kbdev->csf.mali_file_inode->i_mapping,
				    BASEP_MEM_CSF_USER_REG_PAGE_HANDLE,
				    PAGE_SIZE, 1);
	}
	mutex_unlock(&kbdev->csf.reg_lock);
}
#endif


/*
 * pmu layout:
 * 0x0000: PMU TAG (RO) (0xCAFECAFE)
 * 0x0004: PMU VERSION ID (RO) (0x00000000)
 * 0x0008: CLOCK ENABLE (RW) (31:1 SBZ, 0 CLOCK STATE)
 */
void kbase_pm_clock_on(struct kbase_device *kbdev, bool is_resume)
{
	struct kbase_pm_backend_data *backend = &kbdev->pm.backend;
	bool reset_required = is_resume;
	unsigned long flags;

	KBASE_DEBUG_ASSERT(kbdev != NULL);
#if !MALI_USE_CSF
	lockdep_assert_held(&kbdev->js_data.runpool_mutex);
#endif /* !MALI_USE_CSF */
	lockdep_assert_held(&kbdev->pm.lock);

#ifdef CONFIG_MALI_ARBITER_SUPPORT
	if (WARN_ON(kbase_pm_is_gpu_lost(kbdev))) {
		dev_err(kbdev->dev,
			"%s: Cannot power up while GPU lost", __func__);
		return;
	}
#endif

	if (backend->gpu_powered) {
#if MALI_USE_CSF && defined(KBASE_PM_RUNTIME)
		if (backend->gpu_idled) {
			backend->callback_power_runtime_gpu_active(kbdev);
			backend->gpu_idled = false;
		}
#endif
		/* Already turned on */
		if (kbdev->poweroff_pending)
			kbase_pm_enable_interrupts(kbdev);
		kbdev->poweroff_pending = false;
		KBASE_DEBUG_ASSERT(!is_resume);
		return;
	}

	kbdev->poweroff_pending = false;

	KBASE_KTRACE_ADD(kbdev, PM_GPU_ON, NULL, 0u);

	if (is_resume && backend->callback_power_resume) {
		backend->callback_power_resume(kbdev);
		return;
	} else if (backend->callback_power_on) {
		reset_required = backend->callback_power_on(kbdev);
	}

	spin_lock_irqsave(&kbdev->hwaccess_lock, flags);
	backend->gpu_powered = true;
	spin_unlock_irqrestore(&kbdev->hwaccess_lock, flags);

#if MALI_USE_CSF
	/* GPU has been turned on, can switch to actual register page */
	update_user_reg_page_mapping(kbdev);
#endif


	if (reset_required) {
		/* GPU state was lost, reset GPU to ensure it is in a
		 * consistent state
		 */
		kbase_pm_init_hw(kbdev, PM_ENABLE_IRQS);
	}
#ifdef CONFIG_MALI_ARBITER_SUPPORT
	else {
		if (kbdev->arb.arb_if) {
			struct kbase_arbiter_vm_state *arb_vm_state =
				kbdev->pm.arb_vm_state;

			/* In the case that the GPU has just been granted by
			 * the Arbiter, a reset will have already been done.
			 * However, it is still necessary to initialize the GPU.
			 */
			if (arb_vm_state->vm_arb_starting)
				kbase_pm_init_hw(kbdev, PM_ENABLE_IRQS |
						PM_NO_RESET);
		}
	}
	/*
	 * This point means that the GPU trasitioned to ON. So there is a chance
	 * that a repartitioning occurred. In this case the current config
	 * should be read again.
	 */
	kbase_gpuprops_get_curr_config_props(kbdev,
		&kbdev->gpu_props.curr_config);
#endif /* CONFIG_MALI_ARBITER_SUPPORT */

	mutex_lock(&kbdev->mmu_hw_mutex);
	spin_lock_irqsave(&kbdev->hwaccess_lock, flags);
	kbase_ctx_sched_restore_all_as(kbdev);
	spin_unlock_irqrestore(&kbdev->hwaccess_lock, flags);
	mutex_unlock(&kbdev->mmu_hw_mutex);

	if (kbdev->dummy_job_wa.flags &
			KBASE_DUMMY_JOB_WA_FLAG_LOGICAL_SHADER_POWER) {
		spin_lock_irqsave(&kbdev->hwaccess_lock, flags);
		kbase_dummy_job_wa_execute(kbdev,
			kbase_pm_get_present_cores(kbdev,
					KBASE_PM_CORE_SHADER));
		spin_unlock_irqrestore(&kbdev->hwaccess_lock, flags);
	}

	/* Enable the interrupts */
	kbase_pm_enable_interrupts(kbdev);

	/* Turn on the L2 caches */
	spin_lock_irqsave(&kbdev->hwaccess_lock, flags);
	backend->gpu_ready = true;
	backend->l2_desired = true;
#if MALI_USE_CSF
	if (reset_required) {
		/* GPU reset was done after the power on, so send the post
		 * reset event instead. This is okay as GPU power off event
		 * is same as pre GPU reset event.
		 */
		kbase_ipa_control_handle_gpu_reset_post(kbdev);
	} else {
		kbase_ipa_control_handle_gpu_power_on(kbdev);
	}
#endif
	kbase_pm_update_state(kbdev);
	spin_unlock_irqrestore(&kbdev->hwaccess_lock, flags);

#if MALI_USE_CSF && defined(KBASE_PM_RUNTIME)
	/* GPU is now powered up. Invoke the GPU active callback as GPU idle
	 * callback would have been invoked before the power down.
	 */
	if (backend->gpu_idled) {
		backend->callback_power_runtime_gpu_active(kbdev);
		backend->gpu_idled = false;
	}
#endif

}

KBASE_EXPORT_TEST_API(kbase_pm_clock_on);

bool kbase_pm_clock_off(struct kbase_device *kbdev)
{
	unsigned long flags;

	KBASE_DEBUG_ASSERT(kbdev != NULL);
	lockdep_assert_held(&kbdev->pm.lock);

	/* ASSERT that the cores should now be unavailable. No lock needed. */
	WARN_ON(kbdev->pm.backend.shaders_state != KBASE_SHADERS_OFF_CORESTACK_OFF);

	kbdev->poweroff_pending = true;

	if (!kbdev->pm.backend.gpu_powered) {
		/* Already turned off */
		return true;
	}

	KBASE_KTRACE_ADD(kbdev, PM_GPU_OFF, NULL, 0u);

	/* Disable interrupts. This also clears any outstanding interrupts */
	kbase_pm_disable_interrupts(kbdev);
	/* Ensure that any IRQ handlers have finished */
	kbase_synchronize_irqs(kbdev);

	spin_lock_irqsave(&kbdev->hwaccess_lock, flags);

	if (atomic_read(&kbdev->faults_pending)) {
		/* Page/bus faults are still being processed. The GPU can not
		 * be powered off until they have completed
		 */
		spin_unlock_irqrestore(&kbdev->hwaccess_lock, flags);
		return false;
	}

	kbase_pm_cache_snoop_disable(kbdev);
#if MALI_USE_CSF
	kbase_ipa_control_handle_gpu_power_off(kbdev);
#endif

	if (kbase_is_gpu_removed(kbdev)
#ifdef CONFIG_MALI_ARBITER_SUPPORT
			|| kbase_pm_is_gpu_lost(kbdev)) {
#else
			) {
#endif
		/* Ensure we unblock any threads that are stuck waiting
		 * for the GPU
		 */
		kbase_gpu_cache_clean_wait_complete(kbdev);
	}

	kbdev->pm.backend.gpu_ready = false;

	/* The GPU power may be turned off from this point */
	kbdev->pm.backend.gpu_powered = false;

	spin_unlock_irqrestore(&kbdev->hwaccess_lock, flags);

#if MALI_USE_CSF
	/* GPU is about to be turned off, switch to dummy page */
	update_user_reg_page_mapping(kbdev);
#endif

#ifdef CONFIG_MALI_ARBITER_SUPPORT
	kbase_arbiter_pm_vm_event(kbdev, KBASE_VM_GPU_IDLE_EVENT);
#endif /* CONFIG_MALI_ARBITER_SUPPORT */

	if (kbdev->pm.backend.callback_power_off)
		kbdev->pm.backend.callback_power_off(kbdev);
	return true;
}

KBASE_EXPORT_TEST_API(kbase_pm_clock_off);

struct kbasep_reset_timeout_data {
	struct hrtimer timer;
	bool timed_out;
	struct kbase_device *kbdev;
};

void kbase_pm_reset_done(struct kbase_device *kbdev)
{
	KBASE_DEBUG_ASSERT(kbdev != NULL);
	kbdev->pm.backend.reset_done = true;
	wake_up(&kbdev->pm.backend.reset_done_wait);
}

/**
 * kbase_pm_wait_for_reset - Wait for a reset to happen
 *
 * @kbdev: Kbase device
 *
 * Wait for the %RESET_COMPLETED IRQ to occur, then reset the waiting state.
 */
static void kbase_pm_wait_for_reset(struct kbase_device *kbdev)
{
	lockdep_assert_held(&kbdev->pm.lock);

	wait_event(kbdev->pm.backend.reset_done_wait,
						(kbdev->pm.backend.reset_done));
	kbdev->pm.backend.reset_done = false;
}

KBASE_EXPORT_TEST_API(kbase_pm_reset_done);

static enum hrtimer_restart kbasep_reset_timeout(struct hrtimer *timer)
{
	struct kbasep_reset_timeout_data *rtdata =
		container_of(timer, struct kbasep_reset_timeout_data, timer);

	rtdata->timed_out = true;

	/* Set the wait queue to wake up kbase_pm_init_hw even though the reset
	 * hasn't completed
	 */
	kbase_pm_reset_done(rtdata->kbdev);

	return HRTIMER_NORESTART;
}

static int kbase_set_gpu_quirks(struct kbase_device *kbdev, const u32 prod_id)
{
#if MALI_USE_CSF
	kbdev->hw_quirks_gpu =
		kbase_reg_read(kbdev, GPU_CONTROL_REG(CSF_CONFIG));
#else
	u32 hw_quirks_gpu = kbase_reg_read(kbdev, GPU_CONTROL_REG(JM_CONFIG));

	if (GPU_ID2_MODEL_MATCH_VALUE(prod_id) == GPU_ID2_PRODUCT_TMIX) {
		/* Only for tMIx */
		u32 coherency_features;

		coherency_features = kbase_reg_read(kbdev,
					GPU_CONTROL_REG(COHERENCY_FEATURES));

		/* (COHERENCY_ACE_LITE | COHERENCY_ACE) was incorrectly
		 * documented for tMIx so force correct value here.
		 */
		if (coherency_features ==
				COHERENCY_FEATURE_BIT(COHERENCY_ACE)) {
			hw_quirks_gpu |= (COHERENCY_ACE_LITE | COHERENCY_ACE)
					 << JM_FORCE_COHERENCY_FEATURES_SHIFT;
		}
	}

	if (kbase_is_gpu_removed(kbdev))
		return -EIO;

	kbdev->hw_quirks_gpu = hw_quirks_gpu;

#endif /* !MALI_USE_CSF */
	if (kbase_hw_has_feature(kbdev, BASE_HW_FEATURE_IDVS_GROUP_SIZE)) {
		int default_idvs_group_size = 0xF;
		u32 group_size = 0;

		if (of_property_read_u32(kbdev->dev->of_node, "idvs-group-size",
					 &group_size))
			group_size = default_idvs_group_size;

		if (group_size > IDVS_GROUP_MAX_SIZE) {
			dev_err(kbdev->dev,
				"idvs-group-size of %d is too large. Maximum value is %d",
				group_size, IDVS_GROUP_MAX_SIZE);
			group_size = default_idvs_group_size;
		}

		kbdev->hw_quirks_gpu |= group_size << IDVS_GROUP_SIZE_SHIFT;
	}

#define MANUAL_POWER_CONTROL ((u32)(1 << 8))
	if (corestack_driver_control)
		kbdev->hw_quirks_gpu |= MANUAL_POWER_CONTROL;

	return 0;
}

static int kbase_set_sc_quirks(struct kbase_device *kbdev, const u32 prod_id)
{
	u32 hw_quirks_sc = kbase_reg_read(kbdev,
					GPU_CONTROL_REG(SHADER_CONFIG));

	if (kbase_is_gpu_removed(kbdev))
		return -EIO;

	if (prod_id < 0x750 || prod_id == 0x6956) /* T60x, T62x, T72x */
		hw_quirks_sc |= SC_LS_ATTR_CHECK_DISABLE;
	else if (prod_id >= 0x750 && prod_id <= 0x880) /* T76x, T8xx */
		hw_quirks_sc |= SC_LS_ALLOW_ATTR_TYPES;

	if (kbase_hw_has_issue(kbdev, BASE_HW_ISSUE_TTRX_2968_TTRX_3162))
		hw_quirks_sc |= SC_VAR_ALGORITHM;

	if (kbase_hw_has_feature(kbdev, BASE_HW_FEATURE_TLS_HASHING))
		hw_quirks_sc |= SC_TLS_HASH_ENABLE;

	kbdev->hw_quirks_sc = hw_quirks_sc;

	return 0;
}

static int kbase_set_tiler_quirks(struct kbase_device *kbdev)
{
	u32 hw_quirks_tiler = kbase_reg_read(kbdev,
					GPU_CONTROL_REG(TILER_CONFIG));

	if (kbase_is_gpu_removed(kbdev))
		return -EIO;

	/* Set tiler clock gate override if required */
	if (kbase_hw_has_issue(kbdev, BASE_HW_ISSUE_T76X_3953))
		hw_quirks_tiler |= TC_CLOCK_GATE_OVERRIDE;

	kbdev->hw_quirks_tiler = hw_quirks_tiler;

	return 0;
}

static int kbase_pm_hw_issues_detect(struct kbase_device *kbdev)
{
	struct device_node *np = kbdev->dev->of_node;
	const u32 gpu_id = kbdev->gpu_props.props.raw_props.gpu_id;
	const u32 prod_id =
		(gpu_id & GPU_ID_VERSION_PRODUCT_ID) >> KBASE_GPU_ID_VERSION_PRODUCT_ID_SHIFT;
	int error = 0;

	kbdev->hw_quirks_gpu = 0;
	kbdev->hw_quirks_sc = 0;
	kbdev->hw_quirks_tiler = 0;
	kbdev->hw_quirks_mmu = 0;

	if (!of_property_read_u32(np, "quirks_gpu", &kbdev->hw_quirks_gpu)) {
		dev_info(kbdev->dev,
			 "Found quirks_gpu = [0x%x] in Devicetree\n",
			 kbdev->hw_quirks_gpu);
	} else {
		error = kbase_set_gpu_quirks(kbdev, prod_id);
		if (error)
			return error;
	}

	if (!of_property_read_u32(np, "quirks_sc",
				&kbdev->hw_quirks_sc)) {
		dev_info(kbdev->dev,
			"Found quirks_sc = [0x%x] in Devicetree\n",
			kbdev->hw_quirks_sc);
	} else {
		error = kbase_set_sc_quirks(kbdev, prod_id);
		if (error)
			return error;
	}

	if (!of_property_read_u32(np, "quirks_tiler",
				&kbdev->hw_quirks_tiler)) {
		dev_info(kbdev->dev,
			"Found quirks_tiler = [0x%x] in Devicetree\n",
			kbdev->hw_quirks_tiler);
	} else {
		error = kbase_set_tiler_quirks(kbdev);
		if (error)
			return error;
	}

	if (!of_property_read_u32(np, "quirks_mmu",
				&kbdev->hw_quirks_mmu)) {
		dev_info(kbdev->dev,
			"Found quirks_mmu = [0x%x] in Devicetree\n",
			kbdev->hw_quirks_mmu);
	} else {
		error = kbase_set_mmu_quirks(kbdev);
	}

	return error;
}

static void kbase_pm_hw_issues_apply(struct kbase_device *kbdev)
{
	kbase_reg_write(kbdev, GPU_CONTROL_REG(SHADER_CONFIG),
			kbdev->hw_quirks_sc);

	kbase_reg_write(kbdev, GPU_CONTROL_REG(TILER_CONFIG),
			kbdev->hw_quirks_tiler);

	kbase_reg_write(kbdev, GPU_CONTROL_REG(L2_MMU_CONFIG),
			kbdev->hw_quirks_mmu);
#if MALI_USE_CSF
	kbase_reg_write(kbdev, GPU_CONTROL_REG(CSF_CONFIG),
			kbdev->hw_quirks_gpu);
#else
	kbase_reg_write(kbdev, GPU_CONTROL_REG(JM_CONFIG),
			kbdev->hw_quirks_gpu);
#endif
}

void kbase_pm_cache_snoop_enable(struct kbase_device *kbdev)
{
	if ((kbdev->current_gpu_coherency_mode == COHERENCY_ACE) &&
		!kbdev->cci_snoop_enabled) {
#if IS_ENABLED(CONFIG_ARM64)
		if (kbdev->snoop_enable_smc != 0)
			kbase_invoke_smc_fid(kbdev->snoop_enable_smc, 0, 0, 0);
#endif /* CONFIG_ARM64 */
		dev_dbg(kbdev->dev, "MALI - CCI Snoops - Enabled\n");
		kbdev->cci_snoop_enabled = true;
	}
}

void kbase_pm_cache_snoop_disable(struct kbase_device *kbdev)
{
	if (kbdev->cci_snoop_enabled) {
#if IS_ENABLED(CONFIG_ARM64)
		if (kbdev->snoop_disable_smc != 0) {
			mali_cci_flush_l2(kbdev);
			kbase_invoke_smc_fid(kbdev->snoop_disable_smc, 0, 0, 0);
		}
#endif /* CONFIG_ARM64 */
		dev_dbg(kbdev->dev, "MALI - CCI Snoops Disabled\n");
		kbdev->cci_snoop_enabled = false;
	}
}

#if !MALI_USE_CSF
static void reenable_protected_mode_hwcnt(struct kbase_device *kbdev)
{
	unsigned long irq_flags;

	spin_lock_irqsave(&kbdev->hwaccess_lock, irq_flags);
	kbdev->protected_mode_hwcnt_desired = true;
	if (kbdev->protected_mode_hwcnt_disabled) {
		kbase_hwcnt_context_enable(kbdev->hwcnt_gpu_ctx);
		kbdev->protected_mode_hwcnt_disabled = false;
	}
	spin_unlock_irqrestore(&kbdev->hwaccess_lock, irq_flags);
}
#endif

static int kbase_pm_do_reset(struct kbase_device *kbdev)
{
	struct kbasep_reset_timeout_data rtdata;
	int ret;

	KBASE_KTRACE_ADD(kbdev, CORE_GPU_SOFT_RESET, NULL, 0);

	KBASE_TLSTREAM_JD_GPU_SOFT_RESET(kbdev, kbdev);

	if (kbdev->pm.backend.callback_soft_reset) {
		ret = kbdev->pm.backend.callback_soft_reset(kbdev);
		if (ret < 0)
			return ret;
		else if (ret > 0)
			return 0;
	} else {
		kbase_reg_write(kbdev, GPU_CONTROL_REG(GPU_COMMAND),
				GPU_COMMAND_SOFT_RESET);
	}

	/* Unmask the reset complete interrupt only */
	kbase_reg_write(kbdev, GPU_CONTROL_REG(GPU_IRQ_MASK), RESET_COMPLETED);

	/* Initialize a structure for tracking the status of the reset */
	rtdata.kbdev = kbdev;
	rtdata.timed_out = false;

	/* Create a timer to use as a timeout on the reset */
	hrtimer_init_on_stack(&rtdata.timer, CLOCK_MONOTONIC, HRTIMER_MODE_REL);
	rtdata.timer.function = kbasep_reset_timeout;

	hrtimer_start(&rtdata.timer, HR_TIMER_DELAY_MSEC(RESET_TIMEOUT),
							HRTIMER_MODE_REL);

	/* Wait for the RESET_COMPLETED interrupt to be raised */
	kbase_pm_wait_for_reset(kbdev);

	if (!rtdata.timed_out) {
		/* GPU has been reset */
		hrtimer_cancel(&rtdata.timer);
		destroy_hrtimer_on_stack(&rtdata.timer);
		return 0;
	}

	kbasep_platform_event_core_dump(kbdev, "GPU soft reset timeout");

	/* No interrupt has been received - check if the RAWSTAT register says
	 * the reset has completed
	 */
	if ((kbase_reg_read(kbdev, GPU_CONTROL_REG(GPU_IRQ_RAWSTAT)) &
							RESET_COMPLETED)) {
		/* The interrupt is set in the RAWSTAT; this suggests that the
		 * interrupts are not getting to the CPU
		 */
		dev_err(kbdev->dev, "Reset interrupt didn't reach CPU. Check interrupt assignments.\n");
		/* If interrupts aren't working we can't continue. */
		destroy_hrtimer_on_stack(&rtdata.timer);
		return -EINVAL;
	}

	if (kbase_is_gpu_removed(kbdev)) {
		dev_dbg(kbdev->dev, "GPU has been removed, reset no longer needed.\n");
		destroy_hrtimer_on_stack(&rtdata.timer);
		return -EINVAL;
	}

	/* The GPU doesn't seem to be responding to the reset so try a hard
	 * reset, but only when NOT in arbitration mode.
	 */
#ifdef CONFIG_MALI_ARBITER_SUPPORT
	if (!kbdev->arb.arb_if) {
#endif /* CONFIG_MALI_ARBITER_SUPPORT */
		dev_err(kbdev->dev, "Failed to soft-reset GPU (timed out after %d ms), now attempting a hard reset\n",
					RESET_TIMEOUT);
		KBASE_KTRACE_ADD(kbdev, CORE_GPU_HARD_RESET, NULL, 0);
		kbase_reg_write(kbdev, GPU_CONTROL_REG(GPU_COMMAND),
					GPU_COMMAND_HARD_RESET);

		/* Restart the timer to wait for the hard reset to complete */
		rtdata.timed_out = false;

		hrtimer_start(&rtdata.timer, HR_TIMER_DELAY_MSEC(RESET_TIMEOUT),
					HRTIMER_MODE_REL);

		/* Wait for the RESET_COMPLETED interrupt to be raised */
		kbase_pm_wait_for_reset(kbdev);

		if (!rtdata.timed_out) {
			/* GPU has been reset */
			hrtimer_cancel(&rtdata.timer);
			destroy_hrtimer_on_stack(&rtdata.timer);
			return 0;
		}

		kbasep_platform_event_core_dump(kbdev, "GPU hard reset timeout");

		destroy_hrtimer_on_stack(&rtdata.timer);

		dev_err(kbdev->dev, "Failed to hard-reset the GPU (timed out after %d ms)\n",
					RESET_TIMEOUT);
#ifdef CONFIG_MALI_ARBITER_SUPPORT
	}
#endif /* CONFIG_MALI_ARBITER_SUPPORT */

	return -EINVAL;
}

int kbase_pm_protected_mode_enable(struct kbase_device *const kbdev)
{
	kbase_reg_write(kbdev, GPU_CONTROL_REG(GPU_COMMAND),
		GPU_COMMAND_SET_PROTECTED_MODE);
	return 0;
}

int kbase_pm_protected_mode_disable(struct kbase_device *const kbdev)
{
	lockdep_assert_held(&kbdev->pm.lock);

	return kbase_pm_do_reset(kbdev);
}

int kbase_pm_init_hw(struct kbase_device *kbdev, unsigned int flags)
{
	unsigned long irq_flags;
	int err = 0;

	KBASE_DEBUG_ASSERT(kbdev != NULL);
	lockdep_assert_held(&kbdev->pm.lock);

	/* Ensure the clock is on before attempting to access the hardware */
	if (!kbdev->pm.backend.gpu_powered) {
		if (kbdev->pm.backend.callback_power_on)
			kbdev->pm.backend.callback_power_on(kbdev);

		kbdev->pm.backend.gpu_powered = true;
	}
#ifdef CONFIG_MALI_HOST_CONTROLS_SC_RAILS
	/* Ensure the SC rail is up otherwise the FW will get stuck during reset */
	kbase_pm_turn_on_sc_power_rails_locked(kbdev);
#endif

	/* Ensure interrupts are off to begin with, this also clears any
	 * outstanding interrupts
	 */
	kbase_pm_disable_interrupts(kbdev);
	/* Ensure cache snoops are disabled before reset. */
	kbase_pm_cache_snoop_disable(kbdev);
	/* Prepare for the soft-reset */
	kbdev->pm.backend.reset_done = false;

	/* The cores should be made unavailable due to the reset */
	spin_lock_irqsave(&kbdev->hwaccess_lock, irq_flags);
	if (kbdev->pm.backend.shaders_state != KBASE_SHADERS_OFF_CORESTACK_OFF)
		KBASE_KTRACE_ADD(kbdev, PM_CORES_CHANGE_AVAILABLE, NULL, 0u);
	spin_unlock_irqrestore(&kbdev->hwaccess_lock, irq_flags);

	/* Soft reset the GPU */
#ifdef CONFIG_MALI_ARBITER_SUPPORT
	if (!(flags & PM_NO_RESET))
#endif /* CONFIG_MALI_ARBITER_SUPPORT */
		err = kbdev->protected_ops->protected_mode_disable(
				kbdev->protected_dev);

	spin_lock_irqsave(&kbdev->hwaccess_lock, irq_flags);
#if MALI_USE_CSF
	if (kbdev->protected_mode) {
		unsigned long flags;

		kbase_ipa_control_protm_exited(kbdev);

		kbase_csf_scheduler_spin_lock(kbdev, &flags);
		kbase_hwcnt_backend_csf_protm_exited(&kbdev->hwcnt_gpu_iface);
		kbase_csf_scheduler_spin_unlock(kbdev, flags);
	}
#endif
	kbdev->protected_mode = false;
	spin_unlock_irqrestore(&kbdev->hwaccess_lock, irq_flags);

	if (err)
		goto exit;

	if (flags & PM_HW_ISSUES_DETECT) {
		err = kbase_pm_hw_issues_detect(kbdev);
		if (err)
			goto exit;
	}

	kbase_pm_hw_issues_apply(kbdev);
	kbase_cache_set_coherency_mode(kbdev, kbdev->system_coherency);

	/* Sanity check protected mode was left after reset */
	WARN_ON(kbase_reg_read(kbdev, GPU_CONTROL_REG(GPU_STATUS)) &
			GPU_STATUS_PROTECTED_MODE_ACTIVE);

	/* If cycle counter was in use re-enable it, enable_irqs will only be
	 * false when called from kbase_pm_powerup
	 */
	if (kbdev->pm.backend.gpu_cycle_counter_requests &&
						(flags & PM_ENABLE_IRQS)) {
		kbase_pm_enable_interrupts(kbdev);

		/* Re-enable the counters if we need to */
		spin_lock_irqsave(
			&kbdev->pm.backend.gpu_cycle_counter_requests_lock,
								irq_flags);
		if (kbdev->pm.backend.gpu_cycle_counter_requests)
			kbase_reg_write(kbdev, GPU_CONTROL_REG(GPU_COMMAND),
					GPU_COMMAND_CYCLE_COUNT_START);
		spin_unlock_irqrestore(
			&kbdev->pm.backend.gpu_cycle_counter_requests_lock,
								irq_flags);

		kbase_pm_disable_interrupts(kbdev);
	}

	if (flags & PM_ENABLE_IRQS)
		kbase_pm_enable_interrupts(kbdev);

exit:
#if !MALI_USE_CSF
	if (!kbdev->pm.backend.protected_entry_transition_override) {
		/* Re-enable GPU hardware counters if we're resetting from
		 * protected mode.
		 */
		reenable_protected_mode_hwcnt(kbdev);
	}
#endif

	return err;
}

/**
 * kbase_pm_request_gpu_cycle_counter_do_request - Request cycle counters
 * @kbdev:     The kbase device structure of the device
 *
 * Increase the count of cycle counter users and turn the cycle counters on if
 * they were previously off
 *
 * This function is designed to be called by
 * kbase_pm_request_gpu_cycle_counter() or
 * kbase_pm_request_gpu_cycle_counter_l2_is_on() only
 *
 * When this function is called the l2 cache must be on - i.e., the GPU must be
 * on.
 */
static void
kbase_pm_request_gpu_cycle_counter_do_request(struct kbase_device *kbdev)
{
	unsigned long flags;

	spin_lock_irqsave(&kbdev->pm.backend.gpu_cycle_counter_requests_lock,
									flags);
	++kbdev->pm.backend.gpu_cycle_counter_requests;

	if (kbdev->pm.backend.gpu_cycle_counter_requests == 1)
		kbase_reg_write(kbdev, GPU_CONTROL_REG(GPU_COMMAND),
					GPU_COMMAND_CYCLE_COUNT_START);
	else {
		/* This might happen after GPU reset.
		 * Then counter needs to be kicked.
		 */
#if !IS_ENABLED(CONFIG_MALI_NO_MALI)
		if (!(kbase_reg_read(kbdev, GPU_CONTROL_REG(GPU_STATUS)) &
		      GPU_STATUS_CYCLE_COUNT_ACTIVE)) {
			kbase_reg_write(kbdev, GPU_CONTROL_REG(GPU_COMMAND),
					GPU_COMMAND_CYCLE_COUNT_START);
		}
#endif
	}

	spin_unlock_irqrestore(
			&kbdev->pm.backend.gpu_cycle_counter_requests_lock,
									flags);
}

void kbase_pm_request_gpu_cycle_counter(struct kbase_device *kbdev)
{
	KBASE_DEBUG_ASSERT(kbdev != NULL);

	KBASE_DEBUG_ASSERT(kbdev->pm.backend.gpu_powered);

	KBASE_DEBUG_ASSERT(kbdev->pm.backend.gpu_cycle_counter_requests <
								INT_MAX);

	kbase_pm_wait_for_l2_powered(kbdev);

	kbase_pm_request_gpu_cycle_counter_do_request(kbdev);
}

KBASE_EXPORT_TEST_API(kbase_pm_request_gpu_cycle_counter);

void kbase_pm_request_gpu_cycle_counter_l2_is_on(struct kbase_device *kbdev)
{
	KBASE_DEBUG_ASSERT(kbdev != NULL);

	KBASE_DEBUG_ASSERT(kbdev->pm.backend.gpu_powered);

	KBASE_DEBUG_ASSERT(kbdev->pm.backend.gpu_cycle_counter_requests <
								INT_MAX);

	kbase_pm_request_gpu_cycle_counter_do_request(kbdev);
}

KBASE_EXPORT_TEST_API(kbase_pm_request_gpu_cycle_counter_l2_is_on);

void kbase_pm_release_gpu_cycle_counter_nolock(struct kbase_device *kbdev)
{
	unsigned long flags;

	KBASE_DEBUG_ASSERT(kbdev != NULL);

	lockdep_assert_held(&kbdev->hwaccess_lock);

	spin_lock_irqsave(&kbdev->pm.backend.gpu_cycle_counter_requests_lock,
									flags);

	KBASE_DEBUG_ASSERT(kbdev->pm.backend.gpu_cycle_counter_requests > 0);

	--kbdev->pm.backend.gpu_cycle_counter_requests;

	if (kbdev->pm.backend.gpu_cycle_counter_requests == 0)
		kbase_reg_write(kbdev, GPU_CONTROL_REG(GPU_COMMAND),
					GPU_COMMAND_CYCLE_COUNT_STOP);

	spin_unlock_irqrestore(
			&kbdev->pm.backend.gpu_cycle_counter_requests_lock,
									flags);
}

void kbase_pm_release_gpu_cycle_counter(struct kbase_device *kbdev)
{
	unsigned long flags;

	spin_lock_irqsave(&kbdev->hwaccess_lock, flags);

	kbase_pm_release_gpu_cycle_counter_nolock(kbdev);

	spin_unlock_irqrestore(&kbdev->hwaccess_lock, flags);
}

KBASE_EXPORT_TEST_API(kbase_pm_release_gpu_cycle_counter);<|MERGE_RESOLUTION|>--- conflicted
+++ resolved
@@ -2205,12 +2205,8 @@
  * Shader and L2 state. If the time spent waiting has exceeded this threshold
  * then there is most likely a hardware issue.
  */
-<<<<<<< HEAD
 #define PM_TIMEOUT_MS (5000 * KBASE_TIMEOUT_MULTIPLIER) /* 5s */
-=======
-#define PM_TIMEOUT_MS (5000) /* 5s */
-#endif
->>>>>>> 2551a7b8
+#endif
 
 static void kbase_pm_timed_out(struct kbase_device *kbdev)
 {
