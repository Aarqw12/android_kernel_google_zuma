// SPDX-License-Identifier: GPL-2.0 WITH Linux-syscall-note
/*
 *
 * (C) COPYRIGHT 2014-2015, 2018-2023 ARM Limited. All rights reserved.
 *
 * This program is free software and is provided to you under the terms of the
 * GNU General Public License version 2 as published by the Free Software
 * Foundation, and any use by you of this program is subject to the terms
 * of such GNU license.
 *
 * This program is distributed in the hope that it will be useful,
 * but WITHOUT ANY WARRANTY; without even the implied warranty of
 * MERCHANTABILITY or FITNESS FOR A PARTICULAR PURPOSE. See the
 * GNU General Public License for more details.
 *
 * You should have received a copy of the GNU General Public License
 * along with this program; if not, you can access it online at
 * http://www.gnu.org/licenses/gpl-2.0.html.
 *
 */

#include <mali_kbase.h>
#include <linux/random.h>
#include "backend/gpu/mali_kbase_model_linux.h"

static struct kbase_error_atom *error_track_list;

#ifdef CONFIG_MALI_ERROR_INJECT_RANDOM

/** Kernel 6.1.0 has dropped prandom_u32(), use get_random_u32() */
#if (KERNEL_VERSION(6, 1, 0) <= LINUX_VERSION_CODE)
#define prandom_u32 get_random_u32
#endif

/*following error probability are set quite high in order to stress the driver*/
static unsigned int error_probability = 50; /* to be set between 0 and 100 */
/* probability to have multiple error give that there is an error */
static unsigned int multiple_error_probability = 50;

/* all the error conditions supported by the model */
#define TOTAL_FAULTS 27
/* maximum number of levels in the MMU translation table tree */
#define MAX_MMU_TABLE_LEVEL 4
/* worst case scenario is <1 MMU fault + 1 job fault + 2 GPU faults> */
#define MAX_CONCURRENT_FAULTS 3

<<<<<<< HEAD
/** Kernel 6.1.0 has dropped prandom_u32(), use get_random_u32() */
#if (KERNEL_VERSION(6, 1, 0) <= LINUX_VERSION_CODE)
#define prandom_u32 get_random_u32
#endif

static struct kbase_error_atom *error_track_list;

unsigned int rand_seed;

/*following error probability are set quite high in order to stress the driver*/
unsigned int error_probability = 50;	/* to be set between 0 and 100 */
/* probability to have multiple error give that there is an error */
unsigned int multiple_error_probability = 50;

#ifdef CONFIG_MALI_ERROR_INJECT_RANDOM
=======
>>>>>>> 850de7f6
/**
 * gpu_generate_error - Generate GPU error
 */
static void gpu_generate_error(void)
{
	unsigned int errors_num = 0;

	/*is there at least one error? */
	if ((prandom_u32() % 100) < error_probability) {
		/* pick up a faulty mmu address space */
		hw_error_status.faulty_mmu_as = prandom_u32() % NUM_MMU_AS;
		/* pick up an mmu table level */
		hw_error_status.mmu_table_level =
			1 + (prandom_u32() % MAX_MMU_TABLE_LEVEL);
		hw_error_status.errors_mask =
			(u32)(1 << (prandom_u32() % TOTAL_FAULTS));

		/*is there also one or more errors? */
		if ((prandom_u32() % 100) < multiple_error_probability) {
			errors_num = 1 + (prandom_u32() %
					  (MAX_CONCURRENT_FAULTS - 1));
			while (errors_num-- > 0) {
				u32 temp_mask;

				temp_mask = (u32)(
					1 << (prandom_u32() % TOTAL_FAULTS));
				/* below we check that no bit of the same error
				 * type is set again in the error mask
				 */
				if ((temp_mask & IS_A_JOB_ERROR) &&
						(hw_error_status.errors_mask &
							IS_A_JOB_ERROR)) {
					errors_num++;
					continue;
				}
				if ((temp_mask & IS_A_MMU_ERROR) &&
						(hw_error_status.errors_mask &
							IS_A_MMU_ERROR)) {
					errors_num++;
					continue;
				}
				if ((temp_mask & IS_A_GPU_ERROR) &&
						(hw_error_status.errors_mask &
							IS_A_GPU_ERROR)) {
					errors_num++;
					continue;
				}
				/* this error mask is already set */
				if ((hw_error_status.errors_mask | temp_mask) ==
						hw_error_status.errors_mask) {
					errors_num++;
					continue;
				}
				hw_error_status.errors_mask |= temp_mask;
			}
		}
	}
}
#endif

int job_atom_inject_error(struct kbase_error_params *params)
{
	struct kbase_error_atom *new_elem;

	KBASE_DEBUG_ASSERT(params);

	new_elem = kzalloc(sizeof(*new_elem), GFP_KERNEL);

	if (!new_elem) {
		model_error_log(KBASE_CORE,
			"\njob_atom_inject_error: kzalloc failed for new_elem\n"
									);
		return -ENOMEM;
	}
	new_elem->params.jc = params->jc;
	new_elem->params.errors_mask = params->errors_mask;
	new_elem->params.mmu_table_level = params->mmu_table_level;
	new_elem->params.faulty_mmu_as = params->faulty_mmu_as;

	/*circular list below */
	if (error_track_list == NULL) {	/*no elements */
		error_track_list = new_elem;
		new_elem->next = error_track_list;
	} else {
		struct kbase_error_atom *walker = error_track_list;

		while (walker->next != error_track_list)
			walker = walker->next;

		new_elem->next = error_track_list;
		walker->next = new_elem;
	}
	return 0;
}

void midgard_set_error(int job_slot)
{
#ifdef CONFIG_MALI_ERROR_INJECT_RANDOM
	gpu_generate_error();
#else
	struct kbase_error_atom *walker, *auxiliar;

	if (error_track_list != NULL) {
		walker = error_track_list->next;
		auxiliar = error_track_list;
		do {
			if (walker->params.jc == hw_error_status.current_jc) {
				/* found a faulty atom matching with the
				 * current one
				 */
				hw_error_status.errors_mask =
						walker->params.errors_mask;
				hw_error_status.mmu_table_level =
						walker->params.mmu_table_level;
				hw_error_status.faulty_mmu_as =
						walker->params.faulty_mmu_as;
				hw_error_status.current_job_slot = job_slot;

				if (walker->next == walker) {
					/* only one element */
					kfree(error_track_list);
					error_track_list = NULL;
				} else {
					auxiliar->next = walker->next;
					if (walker == error_track_list)
						error_track_list = walker->next;

					kfree(walker);
				}
				break;
			}
			auxiliar = walker;
			walker = walker->next;
		} while (auxiliar->next != error_track_list);
	}
#endif				/* CONFIG_MALI_ERROR_INJECT_RANDOM */
}<|MERGE_RESOLUTION|>--- conflicted
+++ resolved
@@ -44,24 +44,6 @@
 /* worst case scenario is <1 MMU fault + 1 job fault + 2 GPU faults> */
 #define MAX_CONCURRENT_FAULTS 3
 
-<<<<<<< HEAD
-/** Kernel 6.1.0 has dropped prandom_u32(), use get_random_u32() */
-#if (KERNEL_VERSION(6, 1, 0) <= LINUX_VERSION_CODE)
-#define prandom_u32 get_random_u32
-#endif
-
-static struct kbase_error_atom *error_track_list;
-
-unsigned int rand_seed;
-
-/*following error probability are set quite high in order to stress the driver*/
-unsigned int error_probability = 50;	/* to be set between 0 and 100 */
-/* probability to have multiple error give that there is an error */
-unsigned int multiple_error_probability = 50;
-
-#ifdef CONFIG_MALI_ERROR_INJECT_RANDOM
-=======
->>>>>>> 850de7f6
 /**
  * gpu_generate_error - Generate GPU error
  */
