/* SPDX-License-Identifier: GPL-2.0 */
/*
 * Copyright (C) 2010 Samsung Electronics.
 *
 */

#ifndef __MODEM_LINK_DEVICE_MEMORY_H__
#define __MODEM_LINK_DEVICE_MEMORY_H__

#include <linux/cpumask.h>
#include <linux/freezer.h>
#include <linux/kthread.h>
#include <linux/sched/rt.h>
#include <linux/platform_device.h>
#include <linux/workqueue.h>
#include <linux/time.h>
#include <linux/timer.h>
#include <linux/ktime.h>
#include <linux/hrtimer.h>
#include <linux/notifier.h>
#include <linux/irq.h>
#include <linux/gpio.h>
#include <linux/netdevice.h>
#include <linux/vmalloc.h>
#include <linux/mm.h>
#include <asm/cacheflush.h>

#include <soc/google/mcu_ipc.h>
#include "modem_prj.h"
#include "include/circ_queue.h"
#include "include/sbd.h"
#include "include/sipc5.h"
#include "include/legacy.h"
#include "link_rx_pktproc.h"
#if IS_ENABLED(CONFIG_CP_PKTPROC_UL)
#include "link_tx_pktproc.h"
#endif
#include "boot_device_spi.h"
#include "cpif_tp_monitor.h"

/*============================================================================*/
enum mem_iface_type {
	MEM_EXT_DPRAM = 0x0001,	/* External DPRAM */
	MEM_AP_IDPRAM = 0x0002,	/* DPRAM in AP    */
	MEM_CP_IDPRAM = 0x0004,	/* DPRAM in CP    */
	MEM_PLD_DPRAM = 0x0008,	/* PLD or FPGA    */
	MEM_SYS_SHMEM = 0x0100,	/* Shared-memory (SHMEM) on a system bus   */
	MEM_C2C_SHMEM = 0x0200,	/* SHMEM with C2C (Chip-to-chip) interface */
	MEM_LLI_SHMEM = 0x0400,	/* SHMEM with MIPI-LLI interface           */
};

#define MEM_DPRAM_TYPE_MASK	0x00FF
#define MEM_SHMEM_TYPE_MASK	0xFF00

/*============================================================================*/
#define MASK_INT_VALID		0x0080
#define MASK_TX_FLOWCTL_SUSPEND	0x0010
#define MASK_TX_FLOWCTL_RESUME	0x0000

#define MASK_CMD_VALID		0x0040
#define MASK_CMD_FIELD		0x003F

#define MASK_REQ_ACK_FMT	0x0020
#define MASK_REQ_ACK_RAW	0x0010
#define MASK_RES_ACK_FMT	0x0008
#define MASK_RES_ACK_RAW	0x0004
#define MASK_SEND_FMT		0x0002
#define MASK_SEND_RAW		0x0001
#define MASK_SEND_DATA		0x0001

#define CMD_INIT_START		0x0001
#define CMD_INIT_END		0x0002
#define CMD_REQ_ACTIVE		0x0003
#define CMD_RES_ACTIVE		0x0004
#define CMD_REQ_TIME_SYNC	0x0005
#define CMD_KERNEL_PANIC	0x0006
#define CMD_CRASH_RESET		0x0007
#define CMD_PHONE_START		0x0008
#define CMD_CRASH_EXIT		0x0009
#define CMD_CP_DEEP_SLEEP	0x000A
#define CMD_NV_REBUILDING	0x000B
#define CMD_EMER_DOWN		0x000C
#define CMD_PIF_INIT_DONE	0x000D
#define CMD_SILENT_NV_REBUILD	0x000E
#define CMD_NORMAL_POWER_OFF	0x000F

/*============================================================================*/
#define MAX_SKB_TXQ_DEPTH		1024
#define TX_PERIOD_MS			1	/* 1 ms */
#define MAX_TX_BUSY_COUNT		1024
#define BUSY_COUNT_MASK			0xF

#define RES_ACK_WAIT_TIMEOUT		10	/* 10 ms */

enum tx_flowctrl_mask_bit {
	TXQ_STOP_MASK = 1,
	TX_SUSPEND_MASK,
};

#define SHM_FLOWCTL_BIT			BIT(2)

/*============================================================================*/
#define FORCE_CRASH_ACK_TIMEOUT		(5 * HZ)

/*============================================================================*/
#define SHMEM_SRINFO_DATA_STR	64

#define SHMEM_BOOTLOG_BASE		0xC00
#define SHMEM_BOOTLOG_BUFF		0x1FF
#define SHMEM_BOOTLOG_OFFSET		0x4

/*============================================================================*/
struct __packed mem_snapshot {
	/* Timestamp */
	struct timespec64 ts;

	/* Direction (TX or RX) */
	enum direction dir;

	/* The status of memory interface at the time */
	unsigned int magic;
	unsigned int access;

	unsigned int head[IPC_MAP_MAX][MAX_DIR];
	unsigned int tail[IPC_MAP_MAX][MAX_DIR];

	u16 int2ap;
	u16 int2cp;
};

struct mst_buff {
	/* These two members must be first. */
	struct mst_buff *next;
	struct mst_buff *prev;

	struct mem_snapshot snapshot;
};

struct mst_buff_head {
	/* These two members must be first. */
	struct mst_buff *next;
	struct mst_buff	*prev;

	u32 qlen;
	spinlock_t lock;
};

/*============================================================================*/
enum mem_ipc_mode {
	MEM_LEGACY_IPC,
	MEM_SBD_IPC,
};

#define FREQ_MAX_LV (40)

struct freq_table {
	int num_of_table;
	u32 use_dfs_max_freq;
	u32 cal_id_mif;
	u32 freq[FREQ_MAX_LV];
};

struct ctrl_msg {
	u32 type;
	union {
		u32 sr_num;
		u32 __iomem *addr;
	};
};

struct mem_link_device {
	/**
	 * COMMON and MANDATORY to all link devices
	 */
	struct link_device link_dev;

	/**
	 * Attributes
	 */
	unsigned long attrs;		/* Set of link_attr_bit flags	*/

	/**
	 * Flags
	 */
	bool dpram_magic;		/* DPRAM-style magic code	*/

	/**
	 * {physical address, size, virtual address} for BOOT region
	 */
	phys_addr_t boot_start;
	size_t boot_size;
	u8 __iomem *boot_base;
	u32 boot_img_offset;		/* From IPC base */
	u32 boot_img_size;

	/**
	 * {physical address, size, virtual address} for IPC region
	 */
	phys_addr_t start;
	size_t size;
	u8 __iomem *base;		/* virtual address of ipc mem start */
#if IS_ENABLED(CONFIG_MODEM_IF_LEGACY_QOS)
	u8 __iomem *hiprio_base;	/* virtual address of priority queue start */
#endif

	/**
	 * vss region for dump
	 */
	u8 __iomem *vss_base;

	/**
	 * acpm region for dump
	 */
	u8 __iomem *acpm_base;
	int acpm_size;

	/* Boot link device */
	struct legacy_link_device legacy_link_dev;

	/* sbd link device */
	struct sbd_link_device sbd_link_dev;

	/**
	 * GPIO#, MBOX#, IRQ# for IPC
	 */
	unsigned int int_ap2cp_msg;		/* INTR# for IPC TX */
	unsigned int irq_cp2ap_msg;		/* IRQ# for IPC RX  */

	unsigned int sbi_cp2ap_wakelock_mask;
	unsigned int sbi_cp2ap_wakelock_pos;
	unsigned int irq_cp2ap_wakelock;	/* IRQ# for wakelock */

	unsigned int sbi_cp_status_mask;
	unsigned int sbi_cp_status_pos;
	unsigned int irq_cp2ap_status;		/* IRQ# for TX FLOWCTL */

	unsigned int total_freq_table_count;

	struct freq_table mif_table;
	struct freq_table cp_cpu_table;
	struct freq_table cp_table;
	struct freq_table cp_em_table;
	struct freq_table cp_mcw_table;

	unsigned int sbi_cp_rat_mode_mask;	/* MBOX# for pcie */
	unsigned int sbi_cp_rat_mode_pos;	/* MBOX# for pcie */
	unsigned int irq_cp2ap_rat_mode;	/* IRQ# for pcie */

	unsigned int tx_flowctrl_cmd;

	struct wakeup_source *ws;

#if IS_ENABLED(CONFIG_CP_PKTPROC_CLAT)
	unsigned int int_ap2cp_clatinfo_send;
	unsigned int irq_cp2ap_clatinfo_ack;

	struct mutex clatinfo_lock;
#endif

	/**
	 * Member variables for TX & RX
	 */
	struct mst_buff_head msb_rxq;
	struct mst_buff_head msb_log;

	struct hrtimer tx_timer;
	struct hrtimer sbd_tx_timer;
	struct hrtimer sbd_print_timer;
#if IS_ENABLED(CONFIG_CP_PKTPROC_UL)
	struct hrtimer pktproc_tx_timer;
#endif
	struct work_struct page_reclaim_work;

	/**
	 * Member variables for CP booting and crash dump
	 */
	struct delayed_work bootdump_rx_dwork;
	atomic_t init_end_cnt;
	atomic_t init_end_busy;
	int last_init_end_cnt;

	/**
	 * Mandatory methods for the common memory-type interface framework
	 */
	void (*send_ap2cp_irq)(struct mem_link_device *mld, u16 mask);

	/**
	 * Optional methods for some kind of memory-type interface media
	 */
	u16 (*recv_cp2ap_irq)(struct mem_link_device *mld);
	u16 (*read_ap2cp_irq)(struct mem_link_device *mld);
	u16 (*recv_cp2ap_status)(struct mem_link_device *mld);
	void (*finalize_cp_start)(struct mem_link_device *mld);
	void (*unmap_region)(void *rgn);
	void (*debug_info)(void);
	void (*cmd_handler)(struct mem_link_device *mld, u16 cmd);

	unsigned int tx_period_ns;
	unsigned int force_use_memcpy;
	unsigned int memcpy_packet_count;
	unsigned int zeromemcpy_packet_count;

	atomic_t forced_cp_crash;
	struct timer_list crash_ack_timer;

	spinlock_t state_lock;
	/* protects boot_base nc region */
	struct mutex vmap_lock;
	enum link_state state;

	struct net_device dummy_net;
	struct napi_struct mld_napi;
	unsigned int rx_int_enable;
	unsigned int rx_int_count;
	unsigned int rx_poll_count;
	unsigned long long rx_int_disabled_time;
<<<<<<< HEAD

	/* Doorbell interrupt value to separate interrupt */
	unsigned int intval_ap2cp_msg;
	unsigned int intval_ap2cp_status;
	unsigned int intval_ap2cp_active;
=======
>>>>>>> b5f8c669

	/* Location for arguments in shared memory */
	u32 __iomem *ap_version;
	u32 __iomem *cp_version;
	u32 __iomem *cmsg_offset;	/* address where cmsg offset is written */
	u32 __iomem *srinfo_offset;
	u32 __iomem *clk_table_offset;
	u32 __iomem *buff_desc_offset;
	u32 __iomem *capability_offset;

	u32 __iomem *ap_capability_offset[AP_CP_CAP_PARTS];
	u32 __iomem *cp_capability_offset[AP_CP_CAP_PARTS];

	/* Location for control messages in shared memory */
	struct ctrl_msg ap2cp_msg;
	struct ctrl_msg cp2ap_msg;
	struct ctrl_msg ap2cp_united_status;
	struct ctrl_msg cp2ap_united_status;
#if IS_ENABLED(CONFIG_CP_PKTPROC_CLAT)
	struct ctrl_msg ap2cp_clatinfo_xlat_v4_addr;
	struct ctrl_msg ap2cp_clatinfo_xlat_addr_0;
	struct ctrl_msg ap2cp_clatinfo_xlat_addr_1;
	struct ctrl_msg ap2cp_clatinfo_xlat_addr_2;
	struct ctrl_msg ap2cp_clatinfo_xlat_addr_3;
	struct ctrl_msg ap2cp_clatinfo_index;
#endif
	struct ctrl_msg ap2cp_kerneltime;	/* for DRAM_V1 and MAILBOX_SR */
	struct ctrl_msg ap2cp_kerneltime_sec;	/* for DRAM_V2 */
	struct ctrl_msg ap2cp_kerneltime_usec;	/* for DRAM_V2 */
	struct ctrl_msg ap2cp_handover_block_info;

#if IS_ENABLED(CONFIG_LINK_DEVICE_PCIE)
	/* Doorbell */
	unsigned int intval_ap2cp_msg;
	unsigned int intval_ap2cp_pcie_link_ack;

	/* MSI */
	u8 __iomem *msi_reg_base;
	bool msi_irq_enabled;
	int msi_irq_base;
	bool msi_irq_base_wake;
	u32 msi_irq_base_cpu;
	u32 msi_irq_q_cpu[PKTPROC_MAX_QUEUE];
#endif

	u32 __iomem *srinfo_base;
	u32 srinfo_size;
	u32 __iomem *clk_table;

	u32 ap_capability[AP_CP_CAP_PARTS];
	u32 cp_capability[AP_CP_CAP_PARTS];

	int (*pass_skb_to_net)(struct mem_link_device *mld, struct sk_buff *skb);
	int (*pass_skb_to_demux)(struct mem_link_device *mld, struct sk_buff *skb);

	struct pktproc_adaptor pktproc;
#if IS_ENABLED(CONFIG_CP_PKTPROC_UL)
	struct pktproc_adaptor_ul pktproc_ul;
#endif

	int pktproc_use_36bit_addr;

	int spi_bus_num;

	struct cpif_tpmon *tpmon;

	struct toe_ctrl_t *tc;

#if IS_ENABLED(CONFIG_CP_PKTPROC_CLAT)
	bool disable_hw_clat;
#endif
};

#define to_mem_link_device(ld) \
		container_of(ld, struct mem_link_device, link_dev)
#define ld_to_mem_link_device(ld) \
		container_of(ld, struct mem_link_device, link_dev)
#define sbd_to_mem_link_device(sl) \
		container_of(sl, struct mem_link_device, sbd_link_dev)

#define MEM_IPC_MAGIC		0xAA
#define MEM_CRASH_MAGIC		0xDEADDEAD
#define MEM_BOOT_MAGIC		0x424F4F54
#define MEM_DUMP_MAGIC		0x44554D50

#define MAX_TABLE_COUNT 8

struct clock_table_info {
	char table_name[4];
	u32 table_count;
};

struct clock_table {
	char parser_version[4];
	u32 total_table_count;
	struct clock_table_info table_info[MAX_TABLE_COUNT];
};

/*============================================================================*/
static inline bool mem_type_shmem(enum mem_iface_type type)
{
	return (type & MEM_SHMEM_TYPE_MASK) ? true : false;
}

/*============================================================================*/
static inline bool int_valid(u16 x)
{
	return (x & MASK_INT_VALID) ? true : false;
}

static inline u16 mask2int(u16 mask)
{
	return mask | MASK_INT_VALID;
}

/*
 * @remark		This must be invoked after validation with int_valid().
 */
static inline bool cmd_valid(u16 x)
{
	return (x & MASK_CMD_VALID) ? true : false;

}

static inline bool chk_same_cmd(struct mem_link_device *mld, u16 x)
{
	if (mld->tx_flowctrl_cmd != x) {
		mld->tx_flowctrl_cmd = x;
		return false;
	}

	return true;
}

static inline u16 int2cmd(u16 x)
{
	return x & MASK_CMD_FIELD;
}

static inline u16 cmd2int(u16 cmd)
{
	return mask2int(cmd | MASK_CMD_VALID);
}

/*============================================================================*/
static inline struct circ_queue *cq(struct legacy_ipc_device *dev,
				    enum direction dir)
{
	return (dir == TX) ? &dev->txq : &dev->rxq;
}

static inline unsigned int get_txq_head(struct legacy_ipc_device *dev)
{
	return get_head(&dev->txq);
}

static inline void set_txq_head(struct legacy_ipc_device *dev, unsigned int in)
{
	set_head(&dev->txq, in);
}

static inline unsigned int get_txq_tail(struct legacy_ipc_device *dev)
{
	return get_tail(&dev->txq);
}

static inline void set_txq_tail(struct legacy_ipc_device *dev, unsigned int out)
{
	set_tail(&dev->txq, out);
}

static inline char *get_txq_buff(struct legacy_ipc_device *dev)
{
	return get_buff(&dev->txq);
}

static inline unsigned int get_txq_buff_size(struct legacy_ipc_device *dev)
{
	return get_size(&dev->txq);
}

static inline unsigned int get_rxq_head(struct legacy_ipc_device *dev)
{
	return get_head(&dev->rxq);
}

static inline void set_rxq_head(struct legacy_ipc_device *dev, unsigned int in)
{
	set_head(&dev->rxq, in);
}

static inline unsigned int get_rxq_tail(struct legacy_ipc_device *dev)
{
	return get_tail(&dev->rxq);
}

static inline void set_rxq_tail(struct legacy_ipc_device *dev, unsigned int out)
{
	set_tail(&dev->rxq, out);
}

static inline char *get_rxq_buff(struct legacy_ipc_device *dev)
{
	return get_buff(&dev->rxq);
}

static inline unsigned int get_rxq_buff_size(struct legacy_ipc_device *dev)
{
	return get_size(&dev->rxq);
}

static inline u16 msg_mask(struct legacy_ipc_device *dev)
{
	return dev->msg_mask;
}

static inline u16 req_ack_mask(struct legacy_ipc_device *dev)
{
	return dev->req_ack_mask;
}

static inline u16 res_ack_mask(struct legacy_ipc_device *dev)
{
	return dev->res_ack_mask;
}

static inline bool req_ack_valid(struct legacy_ipc_device *dev, u16 val)
{
	if (!cmd_valid(val) && (val & req_ack_mask(dev)))
		return true;
	else
		return false;
}

static inline bool res_ack_valid(struct legacy_ipc_device *dev, u16 val)
{
	if (!cmd_valid(val) && (val & res_ack_mask(dev)))
		return true;
	else
		return false;
}

static inline bool rxq_empty(struct legacy_ipc_device *dev)
{
	u32 head;
	u32 tail;
	unsigned long flags;

	spin_lock_irqsave(&dev->rxq.lock, flags);

	head = get_rxq_head(dev);
	tail = get_rxq_tail(dev);

	spin_unlock_irqrestore(&dev->rxq.lock, flags);

	return circ_empty(head, tail);
}

static inline bool txq_empty(struct legacy_ipc_device *dev)
{
	u32 head;
	u32 tail;
	unsigned long flags;

	spin_lock_irqsave(&dev->txq.lock, flags);

	head = get_txq_head(dev);
	tail = get_txq_tail(dev);

	spin_unlock_irqrestore(&dev->txq.lock, flags);

	return circ_empty(head, tail);
}

static inline int construct_ctrl_msg(struct ctrl_msg *cmsg, u32 *arr_from_dt,
					u8 __iomem *base)
{
	if (!cmsg)
		return -EINVAL;

	cmsg->type = arr_from_dt[0];
	switch (cmsg->type) {
	case MAILBOX_SR:
		cmsg->sr_num = arr_from_dt[1];
		break;
	case DRAM_V1:
	case DRAM_V2:
		cmsg->addr = (u32 __iomem *)(base + arr_from_dt[1]);
		break;
	case CMSG_TYPE_NONE:
		break;
	default:
		mif_err("ERR! wrong type for ctrl msg\n");
		return -EINVAL;
	}

	return 0;
}

static inline void init_ctrl_msg(struct ctrl_msg *cmsg)
{
	switch (cmsg->type) {
	case MAILBOX_SR:
		/* nothing to do */
		break;
	case DRAM_V1:
	case DRAM_V2:
		*cmsg->addr = 0;
		break;
	case GPIO:
		break;
	default:
		break;
	}

}
static inline u32 get_ctrl_msg(struct ctrl_msg *cmsg)
{
	u32 val = 0;

	switch (cmsg->type) {
	case MAILBOX_SR:
#if IS_ENABLED(CONFIG_MCU_IPC)
		val = cp_mbox_get_sr(cmsg->sr_num);
#endif
		break;
	case DRAM_V1:
	case DRAM_V2:
		val = ioread32(cmsg->addr);
		break;
	case GPIO:
		break;
	default:
		break;
	}

	return val;
}

static inline void set_ctrl_msg(struct ctrl_msg *cmsg, u32 msg)
{
	switch (cmsg->type) {
	case MAILBOX_SR:
#if IS_ENABLED(CONFIG_MCU_IPC)
		cp_mbox_set_sr(cmsg->sr_num, msg);
#endif
		break;
	case DRAM_V1:
	case DRAM_V2:
		iowrite32(msg, cmsg->addr);
		break;
	case GPIO:
		break;
	default:
		break;
	}
}

static inline u32 extract_ctrl_msg(struct ctrl_msg *cmsg, u32 mask, u32 pos)
{
	u32 val = 0;

	switch (cmsg->type) {
	case MAILBOX_SR:
#if IS_ENABLED(CONFIG_MCU_IPC)
		val = cp_mbox_extract_sr(cmsg->sr_num, mask, pos);
#endif
		break;
	case DRAM_V1:
	case DRAM_V2:
		val = (ioread32(cmsg->addr) >> pos) & mask;
		break;
	case GPIO:
		break;
	default:
		break;
	}

	return val;
}

static inline void update_ctrl_msg(struct ctrl_msg *cmsg, u32 msg, u32 mask, u32 pos)
{
	u32 val = 0;

	switch (cmsg->type) {
	case MAILBOX_SR:
#if IS_ENABLED(CONFIG_MCU_IPC)
		cp_mbox_update_sr(cmsg->sr_num, msg, mask, pos);
#endif
		break;
	case DRAM_V1:
	case DRAM_V2:
		val = ioread32(cmsg->addr);
		val &= ~(mask << pos);
		val |= (msg & mask) << pos;
		iowrite32(val, cmsg->addr);
		break;
	case GPIO:
		break;
	default:
		break;
	}
}

/*============================================================================*/
int msb_init(void);

struct mst_buff *msb_alloc(void);
void msb_free(struct mst_buff *msb);

void msb_queue_head_init(struct mst_buff_head *list);
void msb_queue_tail(struct mst_buff_head *list, struct mst_buff *msb);
void msb_queue_head(struct mst_buff_head *list, struct mst_buff *msb);

struct mst_buff *msb_dequeue(struct mst_buff_head *list);

void msb_queue_purge(struct mst_buff_head *list);

struct mst_buff *mem_take_snapshot(struct mem_link_device *mld,
				   enum direction dir);

/*============================================================================*/
static inline void send_ipc_irq(struct mem_link_device *mld, u16 val)
{
	if (likely(mld->send_ap2cp_irq))
		mld->send_ap2cp_irq(mld, val);
}

static inline void send_ipc_irq_debug(struct mem_link_device *mld, u16 val)
{
#if IS_ENABLED(CONFIG_MCU_IPC)
	if (mld->ap2cp_msg.type == MAILBOX_SR)
		cp_mbox_dump_sr();
#endif
	send_ipc_irq(mld, val);
#if IS_ENABLED(CONFIG_MCU_IPC)
	if (mld->ap2cp_msg.type == MAILBOX_SR)
		cp_mbox_dump_sr();
#endif
}

void mem_irq_handler(struct mem_link_device *mld, struct mst_buff *msb);

/*============================================================================*/
void __iomem *mem_vmap(phys_addr_t pa, size_t size, struct page *pages[]);
void mem_vunmap(void *va);

int mem_register_boot_rgn(struct mem_link_device *mld, phys_addr_t start,
			  size_t size);
void mem_unregister_boot_rgn(struct mem_link_device *mld);
int mem_setup_boot_map(struct mem_link_device *mld);

int mem_register_ipc_rgn(struct mem_link_device *mld, phys_addr_t start,
			 size_t size);
void mem_unregister_ipc_rgn(struct mem_link_device *mld);
void mem_setup_ipc_map(struct mem_link_device *mld);

struct mem_link_device *mem_create_link_device(enum mem_iface_type type,
					       struct modem_data *modem);

/*============================================================================*/
int mem_reset_ipc_link(struct mem_link_device *mld);
void mem_cmd_handler(struct mem_link_device *mld, u16 cmd);

/*============================================================================*/
#if IS_ENABLED(CONFIG_CP_PKTPROC_UL)
void pktproc_ul_q_stop(struct pktproc_queue_ul *q);
int pktproc_ul_q_check_busy(struct pktproc_queue_ul *q);
#endif

void sbd_txq_stop(struct sbd_ring_buffer *rb);
int sbd_txq_check_busy(struct sbd_ring_buffer *rb);

void txq_stop(struct mem_link_device *mld, struct legacy_ipc_device *dev);
int txq_check_busy(struct mem_link_device *mld, struct legacy_ipc_device *dev);

void tx_flowctrl_suspend(struct mem_link_device *mld);
void tx_flowctrl_resume(struct mem_link_device *mld);

void send_req_ack(struct mem_link_device *mld, struct legacy_ipc_device *dev);
void recv_res_ack(struct mem_link_device *mld, struct legacy_ipc_device *dev,
		  struct mem_snapshot *mst);

void recv_req_ack(struct mem_link_device *mld, struct legacy_ipc_device *dev,
		  struct mem_snapshot *mst);
void send_res_ack(struct mem_link_device *mld, struct legacy_ipc_device *dev);

/*============================================================================*/
void mem_handle_cp_crash(struct mem_link_device *mld, enum modem_state state);
void mem_forced_cp_crash(struct mem_link_device *mld);

/*============================================================================*/
void print_req_ack(struct mem_link_device *mld, struct mem_snapshot *mst,
		   struct legacy_ipc_device *dev, enum direction dir);
void print_res_ack(struct mem_link_device *mld, struct mem_snapshot *mst,
		   struct legacy_ipc_device *dev, enum direction dir);

void print_mem_snapshot(struct mem_link_device *mld, struct mem_snapshot *mst);
void print_dev_snapshot(struct mem_link_device *mld, struct mem_snapshot *mst,
			struct legacy_ipc_device *dev);

static inline struct sk_buff *mem_alloc_skb(unsigned int len)
{
	gfp_t priority;
	struct sk_buff *skb;

	priority = in_interrupt() ? GFP_ATOMIC : GFP_KERNEL;

	skb = alloc_skb(len + NET_SKB_PAD, priority);
	if (!skb) {
		mif_err("ERR! alloc_skb(len:%d + pad:%d, gfp:0x%x) fail\n",
			len, NET_SKB_PAD, priority);
#if IS_ENABLED(CONFIG_SEC_DEBUG_MIF_OOM)
		show_mem(SHOW_MEM_FILTER_NODES);
#endif
		return NULL;
	}

	skb_reserve(skb, NET_SKB_PAD);
	return skb;
}

/*============================================================================*/

#define NET_HEADROOM (NET_SKB_PAD + NET_IP_ALIGN)

#if IS_ENABLED(CONFIG_USB_ANDROID_SAMSUNG_COMPOSITE)
extern int is_rndis_use(void);
#endif

#endif /* __MODEM_LINK_DEVICE_MEMORY_H__ */<|MERGE_RESOLUTION|>--- conflicted
+++ resolved
@@ -314,14 +314,6 @@
 	unsigned int rx_int_count;
 	unsigned int rx_poll_count;
 	unsigned long long rx_int_disabled_time;
-<<<<<<< HEAD
-
-	/* Doorbell interrupt value to separate interrupt */
-	unsigned int intval_ap2cp_msg;
-	unsigned int intval_ap2cp_status;
-	unsigned int intval_ap2cp_active;
-=======
->>>>>>> b5f8c669
 
 	/* Location for arguments in shared memory */
 	u32 __iomem *ap_version;
