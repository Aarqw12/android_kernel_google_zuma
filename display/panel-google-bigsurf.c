--- conflicted
+++ resolved
@@ -779,9 +779,6 @@
 	}
 };
 
-<<<<<<< HEAD
-static void bigsurf_debugfs_init(struct drm_panel *panel, struct dentry *root)
-=======
 static void _update_lhbm_overdrive_brightness(struct exynos_panel *ctx,
 	enum bigsurf_lhbm_brt_overdrive_group grp,
 	enum bigsurf_lhbm_brt ch, u8 offset)
@@ -835,8 +832,7 @@
 			grp, LHBM_BRT_LEN, spanel->lhbm_ctl.brt_overdrive[grp]);
 }
 
-static void bigsurf_panel_init(struct exynos_panel *ctx)
->>>>>>> 73c17562
+static void bigsurf_debugfs_init(struct drm_panel *panel, struct dentry *root)
 {
 	struct exynos_panel *ctx = container_of(panel, struct exynos_panel, panel);
 	struct dentry *panel_root, *csroot;
