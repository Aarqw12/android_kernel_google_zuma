--- conflicted
+++ resolved
@@ -173,13 +173,6 @@
 	EXYNOS_DSI_CMD_SEQ(MIPI_DCS_SET_COLUMN_ADDRESS, 0x00, 0x00, 0x04, 0x37),
 	EXYNOS_DSI_CMD_SEQ(MIPI_DCS_SET_PAGE_ADDRESS, 0x00, 0x00, 0x09, 0x5F),
 
-<<<<<<< HEAD
-	/* LHBM Location */
-	EXYNOS_DSI_CMD_SEQ(0xB0, 0x00, 0x09, 0x6D), /* global para */
-	EXYNOS_DSI_CMD_SEQ(0x6D, 0xC6, 0xE3, 0x65), /* Size and Location */
-
-=======
->>>>>>> 41150038
 	/* FFC Settings (off, OSC: 180 MHz, MIPI: 756 Mbps) */
 	EXYNOS_DSI_CMD0(test_key_on_fc), /* Test Key Enable */
 	EXYNOS_DSI_CMD_SEQ(0xB0, 0x00, 0x36, 0xC5), /* Global Para */
