// SPDX-License-Identifier: GPL-2.0-only
/*
 * MIPI-DSI based HK3 AMOLED LCD panel driver.
 *
 * Copyright (c) 2022 Google LLC
 *
 * This program is free software; you can redistribute it and/or modify
 * it under the terms of the GNU General Public License version 2 as
 * published by the Free Software Foundation.
 */

#include <drm/display/drm_dsc_helper.h>
#include <drm/drm_vblank.h>
#include <linux/debugfs.h>
#include <linux/module.h>
#include <linux/of_platform.h>
#include <linux/thermal.h>
#include <video/mipi_display.h>

#include "trace/dpu_trace.h"
#include "trace/panel_trace.h"
#include "panel/panel-samsung-drv.h"

/**
 * enum hk3_panel_feature - features supported by this panel
 * @FEAT_HBM: high brightness mode
 * @FEAT_IRC_OFF: IR compensation off state
 * @FEAT_IRC_Z_MODE: IR compensation on state and use Flat Z mode
 * @FEAT_EARLY_EXIT: early exit from a long frame
 * @FEAT_OP_NS: normal speed (not high speed)
 * @FEAT_FRAME_AUTO: automatic (not manual) frame control
 * @FEAT_MAX: placeholder, counter for number of features
 *
 * The following features are correlated, if one or more of them change, the others need
 * to be updated unconditionally.
 */
enum hk3_panel_feature {
	FEAT_HBM = 0,
	FEAT_IRC_OFF,
	FEAT_IRC_Z_MODE,
	FEAT_EARLY_EXIT,
	FEAT_OP_NS,
	FEAT_FRAME_AUTO,
	FEAT_MAX,
};

/**
 * enum hk3_lhbm_brt - local hbm brightness
 * @LHBM_R_COARSE: red coarse
 * @LHBM_GB_COARSE: green and blue coarse
 * @LHBM_R_FINE: red fine
 * @LHBM_G_FINE: green fine
 * @LHBM_B_FINE: blue fine
 * @LHBM_BRT_LEN: local hbm brightness array length
 */
enum hk3_lhbm_brt {
	LHBM_R_COARSE = 0,
	LHBM_GB_COARSE,
	LHBM_R_FINE,
	LHBM_G_FINE,
	LHBM_B_FINE,
	LHBM_BRT_LEN
};
#define LHBM_BRT_CMD_LEN (LHBM_BRT_LEN + 1)

/**
 * enum hk3_lhbm_brt_overdrive_group - lhbm brightness overdrive group number
 * @LHBM_OVERDRIVE_GRP_0_NIT: group number for 0 nit
 * @LHBM_OVERDRIVE_GRP_6_NIT: group number for 0-6 nits
 * @LHBM_OVERDRIVE_GRP_50_NIT: group number for 6-50 nits
 * @LHBM_OVERDRIVE_GRP_300_NIT: group number for 50-300 nits
 * @LHBM_OVERDRIVE_GRP_MAX: maximum group number
 */
enum hk3_lhbm_brt_overdrive_group {
	LHBM_OVERDRIVE_GRP_0_NIT = 0,
	LHBM_OVERDRIVE_GRP_6_NIT,
	LHBM_OVERDRIVE_GRP_50_NIT,
	LHBM_OVERDRIVE_GRP_300_NIT,
	LHBM_OVERDRIVE_GRP_MAX
};

/**
 * enum hk3_material - different materials in HW
 * @MATERIAL_E6: EVT1 material E6
 * @MATERIAL_E7_DOE: EVT1 material E7
 * @MATERIAL_E7: EVT1.1 maetrial E7
 * @MATERIAL_LPC5: EVT1.1 material LPC5
 */
enum hk3_material {
	MATERIAL_E6 = 0,
	MATERIAL_E7_DOE,
	MATERIAL_E7,
	MATERIAL_LPC5
};

struct hk3_lhbm_ctl {
	/** @brt_normal: normal LHBM brightness parameters */
	u8 brt_normal[LHBM_BRT_LEN];
	/** @brt_overdrive: overdrive LHBM brightness parameters */
	u8 brt_overdrive[LHBM_OVERDRIVE_GRP_MAX][LHBM_BRT_LEN];
	/** @overdrived: whether LHBM is overdrived */
	bool overdrived;
	/** @hist_roi_configured: whether LHBM histogram configuration is done */
	bool hist_roi_configured;
};

/**
 * Expect to have five values for the Vreg parameters:
 * EVT1.1 and earlier: 0x1B
 * DVT1 and later: 0x1A
 */
#define HK3_VREG_STR_SIZE 11
#define HK3_VREG_PARAM_NUM 5
#define HK3_VREG_STR(ctx) (((ctx)->panel_rev >= PANEL_REV_DVT1) ? "1a1a1a1a1a" : "1b1b1b1b1b")

/**
 * struct hk3_panel - panel specific info
 *
 * This struct maintains hk3 panel specific info. The variables with the prefix hw_ keep
 * track of the features that were actually committed to hardware, and should be modified
 * after sending cmds to panel, i.e. updating hw state.
 */
struct hk3_panel {
	/** @base: base panel struct */
	struct exynos_panel base;
	/** @feat: software or working correlated features, not guaranteed to be effective in panel */
	DECLARE_BITMAP(feat, FEAT_MAX);
	/** @hw_feat: correlated states effective in panel */
	DECLARE_BITMAP(hw_feat, FEAT_MAX);
	/** @hw_vrefresh: vrefresh rate effective in panel */
	u32 hw_vrefresh;
	/** @hw_idle_vrefresh: idle vrefresh rate effective in panel */
	u32 hw_idle_vrefresh;
	/**
	 * @auto_mode_vrefresh: indicates current minimum refresh rate while in auto mode,
	 *			if 0 it means that auto mode is not enabled
	 */
	u32 auto_mode_vrefresh;
	/** @force_changeable_te: force changeable TE (instead of fixed) during early exit */
	bool force_changeable_te;
	/** @force_changeable_te2: force changeable TE (instead of fixed) for monitoring refresh rate */
	bool force_changeable_te2;
	/** @hw_acl_setting: automatic current limiting setting */
	u8 hw_acl_setting;
	/** @hw_dbv: indicate the current dbv, will be zero after sleep in/out */
	u16 hw_dbv;
	/** @hw_za_enabled: whether zonal attenuation is enabled */
	bool hw_za_enabled;
	/** @force_za_off: force to turn off zonal attenuation */
	bool force_za_off;
	/** @lhbm_ctl: lhbm brightness control */
	struct hk3_lhbm_ctl lhbm_ctl;
	/** @material: the material version used in panel */
	enum hk3_material material;
	/** @tz: thermal zone device for reading temperature */
	struct thermal_zone_device *tz;
	/** @hw_temp: the temperature applied into panel */
	u32 hw_temp;
	/** @pending_temp_update: whether there is pending temperature update. It will be
	 *			  handled in the commit_done function.
	 */
	bool pending_temp_update;
	/**
	 * @is_pixel_off: pixel-off command is sent to panel. Only sending normal-on or resetting
	 *		  panel can recover to normal mode after entering pixel-off state.
	 */
	bool is_pixel_off;
	/** @hw_vreg: the Vreg setting after calling hk3_read_back_vreg() */
	char hw_vreg[HK3_VREG_STR_SIZE];
	/**
	 * @read_vreg: whether need to read back Vreg setting after self_refresh. The Vreg cannot
	 *	       be read right after it's set, so we have to wait for taking effect, but
	 *	       cannot block the main thread.
	 */
	bool read_vreg;
};

#define to_spanel(ctx) container_of(ctx, struct hk3_panel, base)

/* 1344x2992 */
static const struct drm_dsc_config wqhd_pps_config = {
	.line_buf_depth = 9,
	.bits_per_component = 8,
	.convert_rgb = true,
	.slice_width = 672,
	.slice_height = 187,
	.simple_422 = false,
	.pic_width = 1344,
	.pic_height = 2992,
	.rc_tgt_offset_high = 3,
	.rc_tgt_offset_low = 3,
	.bits_per_pixel = 128,
	.rc_edge_factor = 6,
	.rc_quant_incr_limit1 = 11,
	.rc_quant_incr_limit0 = 11,
	.initial_xmit_delay = 512,
	.initial_dec_delay = 592,
	.block_pred_enable = true,
	.first_line_bpg_offset = 12,
	.initial_offset = 6144,
	.rc_buf_thresh = {
		14, 28, 42, 56,
		70, 84, 98, 105,
		112, 119, 121, 123,
		125, 126
	},
	.rc_range_params = {
		{.range_min_qp = 0, .range_max_qp = 4, .range_bpg_offset = 2},
		{.range_min_qp = 0, .range_max_qp = 4, .range_bpg_offset = 0},
		{.range_min_qp = 1, .range_max_qp = 5, .range_bpg_offset = 0},
		{.range_min_qp = 1, .range_max_qp = 6, .range_bpg_offset = 62},
		{.range_min_qp = 3, .range_max_qp = 7, .range_bpg_offset = 60},
		{.range_min_qp = 3, .range_max_qp = 7, .range_bpg_offset = 58},
		{.range_min_qp = 3, .range_max_qp = 7, .range_bpg_offset = 56},
		{.range_min_qp = 3, .range_max_qp = 8, .range_bpg_offset = 56},
		{.range_min_qp = 3, .range_max_qp = 9, .range_bpg_offset = 56},
		{.range_min_qp = 3, .range_max_qp = 10, .range_bpg_offset = 54},
		{.range_min_qp = 5, .range_max_qp = 11, .range_bpg_offset = 54},
		{.range_min_qp = 5, .range_max_qp = 12, .range_bpg_offset = 52},
		{.range_min_qp = 5, .range_max_qp = 13, .range_bpg_offset = 52},
		{.range_min_qp = 7, .range_max_qp = 13, .range_bpg_offset = 52},
		{.range_min_qp = 13, .range_max_qp = 15, .range_bpg_offset = 52}
	},
	.rc_model_size = 8192,
	.flatness_min_qp = 3,
	.flatness_max_qp = 12,
	.initial_scale_value = 32,
	.scale_decrement_interval = 9,
	.scale_increment_interval = 5177,
	.nfl_bpg_offset = 133,
	.slice_bpg_offset = 112,
	.final_offset = 4336,
	.vbr_enable = false,
	.slice_chunk_size = 672,
	.dsc_version_minor = 1,
	.dsc_version_major = 1,
	.native_422 = false,
	.native_420 = false,
	.second_line_bpg_offset = 0,
	.nsl_bpg_offset = 0,
	.second_line_offset_adj = 0,
};

/* 1008x2244 */
static const struct drm_dsc_config fhd_pps_config = {
	.line_buf_depth = 9,
	.bits_per_component = 8,
	.convert_rgb = true,
	.slice_width = 504,
	.slice_height = 187,
	.simple_422 = false,
	.pic_width = 1008,
	.pic_height = 2244,
	.rc_tgt_offset_high = 3,
	.rc_tgt_offset_low = 3,
	.bits_per_pixel = 128,
	.rc_edge_factor = 6,
	.rc_quant_incr_limit1 = 11,
	.rc_quant_incr_limit0 = 11,
	.initial_xmit_delay = 512,
	.initial_dec_delay = 508,
	.block_pred_enable = true,
	.first_line_bpg_offset = 12,
	.initial_offset = 6144,
	.rc_buf_thresh = {
		14, 28, 42, 56,
		70, 84, 98, 105,
		112, 119, 121, 123,
		125, 126
	},
	.rc_range_params = {
		{.range_min_qp = 0, .range_max_qp = 4, .range_bpg_offset = 2},
		{.range_min_qp = 0, .range_max_qp = 4, .range_bpg_offset = 0},
		{.range_min_qp = 1, .range_max_qp = 5, .range_bpg_offset = 0},
		{.range_min_qp = 1, .range_max_qp = 6, .range_bpg_offset = 62},
		{.range_min_qp = 3, .range_max_qp = 7, .range_bpg_offset = 60},
		{.range_min_qp = 3, .range_max_qp = 7, .range_bpg_offset = 58},
		{.range_min_qp = 3, .range_max_qp = 7, .range_bpg_offset = 56},
		{.range_min_qp = 3, .range_max_qp = 8, .range_bpg_offset = 56},
		{.range_min_qp = 3, .range_max_qp = 9, .range_bpg_offset = 56},
		{.range_min_qp = 3, .range_max_qp = 10, .range_bpg_offset = 54},
		{.range_min_qp = 5, .range_max_qp = 11, .range_bpg_offset = 54},
		{.range_min_qp = 5, .range_max_qp = 12, .range_bpg_offset = 52},
		{.range_min_qp = 5, .range_max_qp = 13, .range_bpg_offset = 52},
		{.range_min_qp = 7, .range_max_qp = 13, .range_bpg_offset = 52},
		{.range_min_qp = 13, .range_max_qp = 15, .range_bpg_offset = 52}
	},
	.rc_model_size = 8192,
	.flatness_min_qp = 3,
	.flatness_max_qp = 12,
	.initial_scale_value = 32,
	.scale_decrement_interval = 7,
	.scale_increment_interval = 4482,
	.nfl_bpg_offset = 133,
	.slice_bpg_offset = 150,
	.final_offset = 4336,
	.vbr_enable = false,
	.slice_chunk_size = 504,
	.dsc_version_minor = 1,
	.dsc_version_major = 1,
	.native_422 = false,
	.native_420 = false,
	.second_line_bpg_offset = 0,
	.nsl_bpg_offset = 0,
	.second_line_offset_adj = 0,
};

#define HK3_WRCTRLD_DIMMING_BIT    0x08
#define HK3_WRCTRLD_BCTRL_BIT      0x20
#define HK3_WRCTRLD_HBM_BIT        0xC0
#define HK3_WRCTRLD_LOCAL_HBM_BIT  0x10

#define HK3_TE2_CHANGEABLE 0x04
#define HK3_TE2_FIXED      0x51
#define HK3_TE2_RISING_EDGE_OFFSET 0x10
#define HK3_TE2_FALLING_EDGE_OFFSET 0x30
#define HK3_TE2_FALLING_EDGE_OFFSET_NS 0x25

#define HK3_TE_USEC_AOD 693
#define HK3_TE_USEC_120HZ 273
#define HK3_TE_USEC_60HZ_HS 8500
#define HK3_TE_USEC_60HZ_NS 546
#define HK3_TE_PERIOD_DELTA_TOLERANCE_USEC 2000

#define MIPI_DSI_FREQ_DEFAULT 1368
#define MIPI_DSI_FREQ_ALTERNATIVE 1346

#define PROJECT "HK3"

static const u8 unlock_cmd_f0[] = { 0xF0, 0x5A, 0x5A };
static const u8 lock_cmd_f0[]   = { 0xF0, 0xA5, 0xA5 };
static const u8 freq_update[] = { 0xF7, 0x0F };
static const u8 lhbm_brightness_index[] = { 0xB0, 0x03, 0x21, 0x95 };
static const u8 lhbm_brightness_reg = 0x95;
static const u8 pixel_off[] = { 0x22 };
static const u8 sync_begin[] = { 0xE4, 0x00, 0x2C, 0x2C, 0xA2, 0x00, 0x00 };
static const u8 sync_end[] = { 0xE4, 0x00, 0x2C, 0x2C, 0x82, 0x00, 0x00 };
static const u8 aod_on[] = { MIPI_DCS_WRITE_CONTROL_DISPLAY, 0x24 };
static const u8 aod_off[] = { MIPI_DCS_WRITE_CONTROL_DISPLAY, 0x20 };
/* 50 nits */
static const u8 aod_dbv[] = { MIPI_DCS_SET_DISPLAY_BRIGHTNESS, 0x03, 0x55 };

static const struct exynos_dsi_cmd hk3_lp_low_cmds[] = {
	EXYNOS_DSI_CMD0(unlock_cmd_f0),
	/* AOD Low Mode, 10nit */
	EXYNOS_DSI_CMD_SEQ(0xB0, 0x00, 0x52, 0x94),
	EXYNOS_DSI_CMD_SEQ(0x94, 0x01, 0x07, 0x6A, 0x02),
	EXYNOS_DSI_CMD0(lock_cmd_f0),
};

static const struct exynos_dsi_cmd hk3_lp_high_cmds[] = {
	EXYNOS_DSI_CMD0(unlock_cmd_f0),
	/* AOD High Mode, 50nit */
	EXYNOS_DSI_CMD_SEQ(0xB0, 0x00, 0x52, 0x94),
	EXYNOS_DSI_CMD_SEQ(0x94, 0x00, 0x07, 0x6A, 0x02),
	EXYNOS_DSI_CMD0(lock_cmd_f0),
};

static const struct exynos_binned_lp hk3_binned_lp[] = {
	/* low threshold 40 nits */
	BINNED_LP_MODE_TIMING("low", 766, hk3_lp_low_cmds,
			      HK3_TE2_RISING_EDGE_OFFSET, HK3_TE2_FALLING_EDGE_OFFSET),
	BINNED_LP_MODE_TIMING("high", 3307, hk3_lp_high_cmds,
			      HK3_TE2_RISING_EDGE_OFFSET, HK3_TE2_FALLING_EDGE_OFFSET)
};

static inline bool is_in_comp_range(int temp)
{
	return (temp >= 10 && temp <= 49);
}

/* Read temperature and apply appropriate gain into DDIC for burn-in compensation if needed */
static void hk3_update_disp_therm(struct exynos_panel *ctx)
{
	/* temperature*1000 in celsius */
	int temp, ret;
	struct hk3_panel *spanel = to_spanel(ctx);

	if (IS_ERR_OR_NULL(spanel->tz))
		return;

	if (ctx->panel_rev < PANEL_REV_EVT1_1 || ctx->panel_state != PANEL_STATE_NORMAL)
		return;

	spanel->pending_temp_update = false;

	ret = thermal_zone_get_temp(spanel->tz, &temp);
	if (ret) {
		dev_err(ctx->dev, "%s: fail to read temperature ret:%d\n", __func__, ret);
		return;
	}

	temp = DIV_ROUND_CLOSEST(temp, 1000);
	dev_dbg(ctx->dev, "%s: temp=%d\n", __func__, temp);
	if (temp == spanel->hw_temp || !is_in_comp_range(temp))
		return;

	dev_dbg(ctx->dev, "%s: apply gain into ddic at %ddeg c\n", __func__, temp);

	DPU_ATRACE_BEGIN(__func__);
	EXYNOS_DCS_BUF_ADD_SET(ctx, unlock_cmd_f0);
	EXYNOS_DCS_BUF_ADD(ctx, 0xB0, 0x00, 0x03, 0x67);
	EXYNOS_DCS_BUF_ADD(ctx, 0x67, temp);
	EXYNOS_DCS_BUF_ADD_SET_AND_FLUSH(ctx, lock_cmd_f0);
	DPU_ATRACE_END(__func__);

	spanel->hw_temp = temp;
}

static u8 hk3_get_te2_option(struct exynos_panel *ctx)
{
	struct hk3_panel *spanel = to_spanel(ctx);

	if (!ctx || !ctx->current_mode || spanel->force_changeable_te2)
		return HK3_TE2_CHANGEABLE;

	if (ctx->current_mode->exynos_mode.is_lp_mode ||
	    (test_bit(FEAT_EARLY_EXIT, spanel->feat) &&
		spanel->auto_mode_vrefresh < 30))
		return HK3_TE2_FIXED;

	return HK3_TE2_CHANGEABLE;
}

static void hk3_update_te2_internal(struct exynos_panel *ctx, bool lock)
{
	struct exynos_panel_te2_timing timing = {
		.rising_edge = HK3_TE2_RISING_EDGE_OFFSET,
		.falling_edge = HK3_TE2_FALLING_EDGE_OFFSET,
	};
	u32 rising, falling;
	struct hk3_panel *spanel = to_spanel(ctx);
	u8 option = hk3_get_te2_option(ctx);
	u8 idx;

	if (!ctx)
		return;

	/* skip TE2 update if going through RRS */
	if (ctx->mode_in_progress == MODE_RES_IN_PROGRESS ||
	    ctx->mode_in_progress == MODE_RES_AND_RR_IN_PROGRESS) {
		dev_dbg(ctx->dev, "%s: RRS in progress, skip\n", __func__);
		return;
	}

	if (test_bit(FEAT_OP_NS, spanel->feat)) {
		rising = HK3_TE2_RISING_EDGE_OFFSET;
		falling = HK3_TE2_FALLING_EDGE_OFFSET_NS;
	} else {
		if (exynos_panel_get_current_mode_te2(ctx, &timing)) {
			dev_dbg(ctx->dev, "failed to get TE2 timng\n");
			return;
		}
		rising = timing.rising_edge;
		falling = timing.falling_edge;
	}

	ctx->te2.option = (option == HK3_TE2_FIXED) ? TE2_OPT_FIXED : TE2_OPT_CHANGEABLE;

	dev_dbg(ctx->dev,
		"TE2 updated: %s mode, option %s, idle %s, rising=0x%X falling=0x%X\n",
		test_bit(FEAT_OP_NS, spanel->feat) ? "NS" : "HS",
		(option == HK3_TE2_CHANGEABLE) ? "changeable" : "fixed",
		ctx->panel_idle_vrefresh ? "active" : "inactive",
		rising, falling);

	if (lock)
		EXYNOS_DCS_BUF_ADD_SET(ctx, unlock_cmd_f0);
	EXYNOS_DCS_BUF_ADD(ctx, 0xB0, 0x00, 0x42, 0xF2);
	EXYNOS_DCS_BUF_ADD(ctx, 0xF2, 0x0D);
	EXYNOS_DCS_BUF_ADD(ctx, 0xB0, 0x00, 0x01, 0xB9);
	EXYNOS_DCS_BUF_ADD(ctx, 0xB9, option);
	idx = option == HK3_TE2_FIXED ? 0x22 : 0x1E;
	EXYNOS_DCS_BUF_ADD(ctx, 0xB0, 0x00, idx, 0xB9);
	if (option == HK3_TE2_FIXED) {
		EXYNOS_DCS_BUF_ADD(ctx, 0xB9, (rising >> 8) & 0xF, rising & 0xFF,
			(falling >> 8) & 0xF, falling & 0xFF,
			(rising >> 8) & 0xF, rising & 0xFF,
			(falling >> 8) & 0xF, falling & 0xFF);
	} else {
		EXYNOS_DCS_BUF_ADD(ctx, 0xB9, (rising >> 8) & 0xF, rising & 0xFF,
			(falling >> 8) & 0xF, falling & 0xFF);
	}
	if (lock)
		EXYNOS_DCS_BUF_ADD_SET_AND_FLUSH(ctx, lock_cmd_f0);
}

static void hk3_update_te2(struct exynos_panel *ctx)
{
	hk3_update_te2_internal(ctx, true);
}

static inline bool is_auto_mode_allowed(struct exynos_panel *ctx)
{
	/* don't want to enable auto mode/early exit during dimming on */
	if (ctx->dimming_on)
		return false;

	if (ctx->idle_delay_ms) {
		const unsigned int delta_ms = panel_get_idle_time_delta(ctx);

		if (delta_ms < ctx->idle_delay_ms)
			return false;
	}

	return ctx->panel_idle_enabled;
}

static u32 hk3_get_min_idle_vrefresh(struct exynos_panel *ctx,
				     const struct exynos_panel_mode *pmode)
{
	const int vrefresh = drm_mode_vrefresh(&pmode->mode);
	int min_idle_vrefresh = ctx->min_vrefresh;

	if ((min_idle_vrefresh < 0) || !is_auto_mode_allowed(ctx))
		return 0;

	if (min_idle_vrefresh <= 1)
		min_idle_vrefresh = 1;
	else if (min_idle_vrefresh <= 10)
		min_idle_vrefresh = 10;
	else if (min_idle_vrefresh <= 30)
		min_idle_vrefresh = 30;
	else
		return 0;

	if (min_idle_vrefresh >= vrefresh) {
		dev_dbg(ctx->dev, "min idle vrefresh (%d) higher than target (%d)\n",
				min_idle_vrefresh, vrefresh);
		return 0;
	}

	dev_dbg(ctx->dev, "%s: min_idle_vrefresh %d\n", __func__, min_idle_vrefresh);

	return min_idle_vrefresh;
}

static void hk3_set_panel_feat(struct exynos_panel *ctx, const u32 vrefresh,
			       const u32 idle_vrefresh, const unsigned long *feat,
			       bool vrr_mode, bool enforce)
{
	struct hk3_panel *spanel = to_spanel(ctx);
	u8 val;
	DECLARE_BITMAP(changed_feat, FEAT_MAX);
	bool vrefresh_changed = vrr_mode ? test_bit(FEAT_OP_NS, changed_feat) :
					   spanel->hw_vrefresh != vrefresh;

	if (enforce) {
		bitmap_fill(changed_feat, FEAT_MAX);
		vrefresh_changed = true;
	} else {
		bitmap_xor(changed_feat, feat, spanel->hw_feat, FEAT_MAX);
		if (bitmap_empty(changed_feat, FEAT_MAX) && !vrefresh_changed &&
			idle_vrefresh == spanel->hw_idle_vrefresh) {
			dev_dbg(ctx->dev, "%s: no changes, skip update\n", __func__);
			return;
		}
	}

	spanel->hw_vrefresh = vrefresh;
	spanel->hw_idle_vrefresh = idle_vrefresh;
	bitmap_copy(spanel->hw_feat, feat, FEAT_MAX);
	dev_dbg(ctx->dev,
		"op=%s ee=%s hbm=%s irc=%s fi=%s fps=%u idle_fps=%u vrr=%d\n",
		test_bit(FEAT_OP_NS, feat) ? "ns" : "hs",
		test_bit(FEAT_EARLY_EXIT, feat) ? "on" : "off",
		test_bit(FEAT_HBM, feat) ? "on" : "off",
		ctx->panel_rev >= PANEL_REV_EVT1 ?
			(test_bit(FEAT_IRC_Z_MODE, feat) ? "flat_z" : "flat") :
			(test_bit(FEAT_IRC_OFF, feat) ? "off" : "on"),
		test_bit(FEAT_FRAME_AUTO, feat) ? "auto" : "manual",
		vrefresh,
		idle_vrefresh,
		vrr_mode);

	EXYNOS_DCS_BUF_ADD_SET(ctx, unlock_cmd_f0);

	/* TE setting */
	if (test_bit(FEAT_EARLY_EXIT, changed_feat) ||
		test_bit(FEAT_OP_NS, changed_feat) || vrefresh_changed) {
		if (test_bit(FEAT_EARLY_EXIT, feat) && !spanel->force_changeable_te) {
			u32 peak_vrefresh = test_bit(FEAT_OP_NS, feat) ? 60 : 120;

			/* Fixed TE */
			EXYNOS_DCS_BUF_ADD(ctx, 0xB9, 0x51);
			EXYNOS_DCS_BUF_ADD(ctx, 0xB0, 0x00, 0x02, 0xB9);
			/* Set TE frequency same with vrefresh */
			EXYNOS_DCS_BUF_ADD(ctx, 0xB9, vrr_mode ? 0x00 :
					   (peak_vrefresh == vrefresh ? 0x00 : 0x01));
			/* Set fixed TE width */
			EXYNOS_DCS_BUF_ADD(ctx, 0xB0, 0x00, 0x08, 0xB9);
			EXYNOS_DCS_BUF_ADD(ctx, 0xB9, 0x0B, 0xBB, 0x00, 0x2F,
			   0x0B, 0xBB, 0x00, 0x2F);
		} else {
			/* Changeable TE */
			EXYNOS_DCS_BUF_ADD(ctx, 0xB9, 0x04);
			/* Changeable TE width setting and frequency */
			EXYNOS_DCS_BUF_ADD(ctx, 0xB0, 0x00, 0x04, 0xB9);
			/* width 273us in normal mode */
			EXYNOS_DCS_BUF_ADD(ctx, 0xB9, 0x0B, 0xBB, 0x00, 0x2F);
		}
	}

	/* TE2 setting */
	if (test_bit(FEAT_OP_NS, changed_feat))
		hk3_update_te2_internal(ctx, false);

	/*
	 * HBM IRC setting
	 *
	 * Description: after EVT1, IRC will be always on. "Flat mode" is used to
	 * replace IRC on for normal mode and HDR video, and "Flat Z mode" is used
	 * to replace IRC off for sunlight environment.
	 */
	if (ctx->panel_rev >= PANEL_REV_EVT1) {
		if (test_bit(FEAT_IRC_Z_MODE, changed_feat)) {
			EXYNOS_DCS_BUF_ADD(ctx, 0xB0, 0x02, 0x00, 0x92);
			if (test_bit(FEAT_IRC_Z_MODE, feat)) {
				if (spanel->material == MATERIAL_E6) {
					EXYNOS_DCS_BUF_ADD(ctx, 0x92, 0xBE, 0x98);
					EXYNOS_DCS_BUF_ADD(ctx, 0xB0, 0x02, 0xF3, 0x68);
					EXYNOS_DCS_BUF_ADD(ctx, 0x68, 0x97, 0x87, 0x87, 0xFB, 0xFD, 0xF1);
				} else {
					EXYNOS_DCS_BUF_ADD(ctx, 0x92, 0xF1, 0xC1);
					EXYNOS_DCS_BUF_ADD(ctx, 0xB0, 0x02, 0xF3, 0x68);
					EXYNOS_DCS_BUF_ADD(ctx, 0x68, 0x82, 0x70, 0x23, 0x91, 0x88, 0x3C);
				}
			} else {
				EXYNOS_DCS_BUF_ADD(ctx, 0x92, 0x00, 0x00);
				EXYNOS_DCS_BUF_ADD(ctx, 0xB0, 0x02, 0xF3, 0x68);
				if (spanel->material == MATERIAL_E6)
					EXYNOS_DCS_BUF_ADD(ctx, 0x68, 0x71, 0x81, 0x59, 0x90, 0xA2, 0x80);
				else
					EXYNOS_DCS_BUF_ADD(ctx, 0x68, 0x77, 0x81, 0x23, 0x8C, 0x99, 0x3C);
			}
		}
	} else {
		if (test_bit(FEAT_IRC_OFF, changed_feat)) {
			EXYNOS_DCS_BUF_ADD(ctx, 0xB0, 0x01, 0x9B, 0x92);
			val = test_bit(FEAT_IRC_OFF, feat) ? 0x07 : 0x27;
			EXYNOS_DCS_BUF_ADD(ctx, 0x92, val);
		}
	}

	/*
	 * Operating Mode: NS or HS
	 *
	 * Description: the configs could possibly be overrided by frequency setting,
	 * depending on FI mode.
	 */
	if (test_bit(FEAT_OP_NS, changed_feat)) {
		/* mode set */
		EXYNOS_DCS_BUF_ADD(ctx, 0xF2, 0x01);
		val = test_bit(FEAT_OP_NS, feat) ? 0x18 : 0x00;
		EXYNOS_DCS_BUF_ADD(ctx, 0x60, val);
	}

	/*
	 * Note: the following command sequence should be sent as a whole if one of panel
	 * state defined by enum panel_state changes or at turning on panel, or unexpected
	 * behaviors will be seen, e.g. black screen, flicker.
	 */

	/*
	 * Early-exit: enable or disable
	 *
	 * Description: early-exit sequence overrides some configs HBM set.
	 */
	if (test_bit(FEAT_EARLY_EXIT, feat)) {
		if (test_bit(FEAT_HBM, feat))
			EXYNOS_DCS_BUF_ADD(ctx, 0xBD, 0x21, 0x00, 0x83, 0x03, 0x01);
		else
			EXYNOS_DCS_BUF_ADD(ctx, 0xBD, 0x21, 0x01, 0x83, 0x03, 0x03);
	} else {
		if (test_bit(FEAT_HBM, feat))
			EXYNOS_DCS_BUF_ADD(ctx, 0xBD, 0x21, 0x80, 0x83, 0x03, 0x01);
		else
			EXYNOS_DCS_BUF_ADD(ctx, 0xBD, 0x21, 0x81, 0x83, 0x03, 0x03);
	}
	EXYNOS_DCS_BUF_ADD(ctx, 0xB0, 0x00, 0x10, 0xBD);
	val = test_bit(FEAT_EARLY_EXIT, feat) ? 0x22 : 0x00;
	EXYNOS_DCS_BUF_ADD(ctx, 0xBD, val);
	EXYNOS_DCS_BUF_ADD(ctx, 0xB0, 0x00, 0x82, 0xBD);
	EXYNOS_DCS_BUF_ADD(ctx, 0xBD, val, val, val, val);
	val = test_bit(FEAT_OP_NS, feat) ? 0x4E : 0x1E;
	EXYNOS_DCS_BUF_ADD(ctx, 0xB0, 0x00, val, 0xBD);
	if (test_bit(FEAT_HBM, feat)) {
		if (test_bit(FEAT_OP_NS, feat))
			EXYNOS_DCS_BUF_ADD(ctx, 0xBD, 0x00, 0x00, 0x00, 0x02,
				0x00, 0x04, 0x00, 0x0A, 0x00, 0x16, 0x00, 0x76);
		else
			EXYNOS_DCS_BUF_ADD(ctx, 0xBD, 0x00, 0x00, 0x00, 0x01,
				0x00, 0x03, 0x00, 0x0B, 0x00, 0x17, 0x00, 0x77);
	} else {
		if (test_bit(FEAT_OP_NS, feat))
			EXYNOS_DCS_BUF_ADD(ctx, 0xBD, 0x00, 0x00, 0x00, 0x04,
				0x00, 0x08, 0x00, 0x14, 0x00, 0x2C, 0x00, 0xEC);
		else
			EXYNOS_DCS_BUF_ADD(ctx, 0xBD, 0x00, 0x00, 0x00, 0x02,
				0x00, 0x06, 0x00, 0x16, 0x00, 0x2E, 0x00, 0xEE);
	}

	/*
	 * Frequency setting: FI, frequency, idle frequency
	 *
	 * Description: this sequence possibly overrides some configs early-exit
	 * and operation set, depending on FI mode.
	 */
	if (test_bit(FEAT_FRAME_AUTO, feat)) {
		if (test_bit(FEAT_OP_NS, feat)) {
			/* threshold setting */
			EXYNOS_DCS_BUF_ADD(ctx, 0xB0, 0x00, 0x0C, 0xBD);
			EXYNOS_DCS_BUF_ADD(ctx, 0xBD, 0x00, 0x00);
		} else {
			/* initial frequency */
			EXYNOS_DCS_BUF_ADD(ctx, 0xB0, 0x00, 0x92, 0xBD);
			if (vrefresh == 60) {
				val = test_bit(FEAT_HBM, feat) ? 0x01 : 0x02;
			} else {
				if (vrefresh != 120)
					dev_warn(ctx->dev, "%s: unsupported init freq %d (hs)\n",
						 __func__, vrefresh);
				/* 120Hz */
				val = 0x00;
			}
			EXYNOS_DCS_BUF_ADD(ctx, 0xBD, 0x00, val);
		}
		/* target frequency */
		EXYNOS_DCS_BUF_ADD(ctx, 0xB0, 0x00, 0x12, 0xBD);
		if (test_bit(FEAT_OP_NS, feat)) {
			if (idle_vrefresh == 30) {
				val = test_bit(FEAT_HBM, feat) ? 0x02 : 0x04;
			} else if (idle_vrefresh == 10) {
				val = test_bit(FEAT_HBM, feat) ? 0x0A : 0x14;
			} else {
				if (idle_vrefresh != 1)
					dev_warn(ctx->dev, "%s: unsupported target freq %d (ns)\n",
						 __func__, idle_vrefresh);
				/* 1Hz */
				val = test_bit(FEAT_HBM, feat) ? 0x76 : 0xEC;
			}
			EXYNOS_DCS_BUF_ADD(ctx, 0xBD, 0x00, 0x00, val);
		} else {
			if (idle_vrefresh == 30) {
				val = test_bit(FEAT_HBM, feat) ? 0x03 : 0x06;
			} else if (idle_vrefresh == 10) {
				val = test_bit(FEAT_HBM, feat) ? 0x0B : 0x16;
			} else {
				if (idle_vrefresh != 1)
					dev_warn(ctx->dev, "%s: unsupported target freq %d (hs)\n",
						 __func__, idle_vrefresh);
				/* 1Hz */
				val = test_bit(FEAT_HBM, feat) ? 0x77 : 0xEE;
			}
			EXYNOS_DCS_BUF_ADD(ctx, 0xBD, 0x00, 0x00, val);
		}
		/* step setting */
		EXYNOS_DCS_BUF_ADD(ctx, 0xB0, 0x00, 0x9E, 0xBD);
		if (test_bit(FEAT_OP_NS, feat)) {
			if (test_bit(FEAT_HBM, feat))
				EXYNOS_DCS_BUF_ADD(ctx, 0xBD, 0x00, 0x02, 0x00, 0x0A, 0x00, 0x00);
			else
				EXYNOS_DCS_BUF_ADD(ctx, 0xBD, 0x00, 0x04, 0x00, 0x14, 0x00, 0x00);
		} else {
			if (test_bit(FEAT_HBM, feat))
				EXYNOS_DCS_BUF_ADD(ctx, 0xBD, 0x00, 0x01, 0x00, 0x03, 0x00, 0x0B);
			else
				EXYNOS_DCS_BUF_ADD(ctx, 0xBD, 0x00, 0x02, 0x00, 0x06, 0x00, 0x16);
		}
		EXYNOS_DCS_BUF_ADD(ctx, 0xB0, 0x00, 0xAE, 0xBD);
		if (test_bit(FEAT_OP_NS, feat)) {
			if (idle_vrefresh == 30) {
				/* 60Hz -> 30Hz idle */
				EXYNOS_DCS_BUF_ADD(ctx, 0xBD, 0x00, 0x00, 0x00);
			} else if (idle_vrefresh == 10) {
				/* 60Hz -> 10Hz idle */
				EXYNOS_DCS_BUF_ADD(ctx, 0xBD, 0x01, 0x00, 0x00);
			} else {
				if (idle_vrefresh != 1)
					dev_warn(ctx->dev, "%s: unsupported freq step to %d (ns)\n",
						 __func__, idle_vrefresh);
				/* 60Hz -> 1Hz idle */
				EXYNOS_DCS_BUF_ADD(ctx, 0xBD, 0x01, 0x03, 0x00);
			}
		} else {
			if (vrefresh == 60) {
				if (idle_vrefresh == 30) {
					/* 60Hz -> 30Hz idle */
					EXYNOS_DCS_BUF_ADD(ctx, 0xBD, 0x01, 0x00, 0x00);
				} else if (idle_vrefresh == 10) {
					/* 60Hz -> 10Hz idle */
					EXYNOS_DCS_BUF_ADD(ctx, 0xBD, 0x01, 0x01, 0x00);
				} else {
					if (idle_vrefresh != 1)
						dev_warn(ctx->dev, "%s: unsupported freq step to %d (hs)\n",
							 __func__, vrefresh);
					/* 60Hz -> 1Hz idle */
					EXYNOS_DCS_BUF_ADD(ctx, 0xBD, 0x01, 0x01, 0x03);
				}
			} else {
				if (vrefresh != 120)
					dev_warn(ctx->dev, "%s: unsupported freq step from %d (hs)\n",
						 __func__, vrefresh);
				if (idle_vrefresh == 30) {
					/* 120Hz -> 30Hz idle */
					EXYNOS_DCS_BUF_ADD(ctx, 0xBD, 0x00, 0x00, 0x00);
				} else if (idle_vrefresh == 10) {
					/* 120Hz -> 10Hz idle */
					EXYNOS_DCS_BUF_ADD(ctx, 0xBD, 0x00, 0x03, 0x00);
				} else {
					if (idle_vrefresh != 1)
						dev_warn(ctx->dev, "%s: unsupported freq step to %d (hs)\n",
						 __func__, idle_vrefresh);
					/* 120Hz -> 1Hz idle */
					EXYNOS_DCS_BUF_ADD(ctx, 0xBD, 0x00, 0x01, 0x03);
				}
			}
		}
		EXYNOS_DCS_BUF_ADD(ctx, 0xBD, 0xA3);
	} else { /* manual */
		EXYNOS_DCS_BUF_ADD(ctx, 0xBD, 0x21);
		if (test_bit(FEAT_OP_NS, feat)) {
			if (vrefresh == 1) {
				val = 0x1F;
			} else if (vrefresh == 5) {
				val = 0x1E;
			} else if (vrefresh == 10) {
				val = 0x1B;
			} else if (vrefresh == 30) {
				val = 0x19;
			} else {
				if (vrefresh != 60)
					dev_warn(ctx->dev,
						 "%s: unsupported manual freq %d (ns)\n",
						 __func__, vrefresh);
				/* 60Hz */
				val = 0x18;
			}
		} else {
			if (vrefresh == 1) {
				val = 0x07;
			} else if (vrefresh == 5) {
				val = 0x06;
			} else if (vrefresh == 10) {
				val = 0x03;
			} else if (vrefresh == 30) {
				val = 0x02;
			} else if (vrefresh == 60) {
				val = 0x01;
			} else {
				if (vrefresh != 120)
					dev_warn(ctx->dev,
						 "%s: unsupported manual freq %d (hs)\n",
						 __func__, vrefresh);
				/* 120Hz */
				val = 0x00;
			}
		}
		EXYNOS_DCS_BUF_ADD(ctx, 0x60, val);
	}

	EXYNOS_DCS_BUF_ADD_SET(ctx, freq_update);
	EXYNOS_DCS_BUF_ADD_SET_AND_FLUSH(ctx, lock_cmd_f0);;
}

static void hk3_update_vrr_panel_feat(struct exynos_panel *ctx,
				      unsigned long *feat, u32 vrefresh)
{
	set_bit(FEAT_EARLY_EXIT, feat);
	clear_bit(FEAT_FRAME_AUTO, feat);
	if (vrefresh == 60)
		set_bit(FEAT_OP_NS, feat);
	else
		clear_bit(FEAT_OP_NS, feat);
}

/**
 * hk3_disable_panel_feat - set the panel at the state of powering up except refresh rate
 * @ctx: exynos_panel struct
 * @vrefresh: refresh rate
 * This function disables HBM, switches to HS, sets manual mode and changeable TE.
 */
static void hk3_disable_panel_feat(struct exynos_panel *ctx,
				   const struct exynos_panel_mode *pmode, u32 vrefresh)
{
	DECLARE_BITMAP(feat, FEAT_MAX);

	bitmap_zero(feat, FEAT_MAX);
	hk3_set_panel_feat(ctx, vrefresh, 0, feat, is_vrr_mode(pmode), true);
}

static void hk3_update_panel_feat(struct exynos_panel *ctx,
				  const struct exynos_panel_mode *pmode, bool enforce)
{
	struct hk3_panel *spanel = to_spanel(ctx);
	u32 vrefresh = drm_mode_vrefresh(&pmode->mode);
	u32 idle_vrefresh = spanel->auto_mode_vrefresh;
	bool vrr_mode = is_vrr_mode(pmode);

	/* Manual 1Hz + fixed TE + early exit for VRR modes */
	if (vrr_mode) {
		hk3_update_vrr_panel_feat(ctx, spanel->feat, vrefresh);
		idle_vrefresh = 0;
		vrefresh = 1;
	}

	hk3_set_panel_feat(ctx, vrefresh, idle_vrefresh, spanel->feat, vrr_mode, enforce);
}

static void hk3_update_refresh_mode(struct exynos_panel *ctx,
					const struct exynos_panel_mode *pmode,
					const u32 idle_vrefresh)
{
	struct hk3_panel *spanel = to_spanel(ctx);
	u32 vrefresh = drm_mode_vrefresh(&pmode->mode);

	/*
	 * Skip idle update if going through RRS without refresh rate change. If
	 * we're switching resolution and refresh rate in the same atomic commit
	 * (MODE_RES_AND_RR_IN_PROGRESS), we shouldn't skip the update to
	 * ensure the refresh rate will be set correctly to avoid problems.
	 */
	if (ctx->mode_in_progress == MODE_RES_IN_PROGRESS) {
		dev_dbg(ctx->dev, "%s: RRS in progress without RR change, skip\n", __func__);
		return;
	}

	dev_dbg(ctx->dev, "%s: mode: %s set idle_vrefresh: %u\n", __func__,
		pmode->mode.name, idle_vrefresh);

	if (idle_vrefresh)
		set_bit(FEAT_FRAME_AUTO, spanel->feat);
	else
		clear_bit(FEAT_FRAME_AUTO, spanel->feat);

	/*
	 * fixed TE + early exit: 60NS, 120HS, 60HS + auto mode
	 * changeable TE + disabling early exit: 60HS + manual mode
	 */
	if ((vrefresh == ctx->op_hz) || idle_vrefresh)
		set_bit(FEAT_EARLY_EXIT, spanel->feat);
	else
		clear_bit(FEAT_EARLY_EXIT, spanel->feat);

	spanel->auto_mode_vrefresh = idle_vrefresh;
	/*
	 * Note: when mode is explicitly set, panel performs early exit to get out
	 * of idle at next vsync, and will not back to idle until not seeing new
	 * frame traffic for a while. If idle_vrefresh != 0, try best to guess what
	 * panel_idle_vrefresh will be soon, and hk3_update_idle_state() in
	 * new frame commit will correct it if the guess is wrong.
	 */
	ctx->panel_idle_vrefresh = idle_vrefresh;
<<<<<<< HEAD

	hk3_update_panel_feat(ctx, pmode, false);
	te2_state_changed(ctx->bl);
	backlight_state_changed(ctx->bl);
=======
	hk3_update_panel_feat(ctx, vrefresh, false);

	/* TODO: (b/303738012) perform notifications asyncly for P24*/
	/* Prevent sysfs_notify from resolution switch */
	if (ctx->mode_in_progress == MODE_RES_AND_RR_IN_PROGRESS)
		schedule_work(&ctx->state_notify);
	else
		backlight_state_changed(ctx->bl);
>>>>>>> 93b23120

	dev_dbg(ctx->dev, "%s: display state is notified\n", __func__);
}

static void hk3_change_frequency(struct exynos_panel *ctx,
				 const struct exynos_panel_mode *pmode)
{
	u32 vrefresh = drm_mode_vrefresh(&pmode->mode);
	u32 idle_vrefresh = 0;

	if (vrefresh > ctx->op_hz) {
		dev_err(ctx->dev,
		"invalid freq setting: op_hz=%u, vrefresh=%u\n",
		ctx->op_hz, vrefresh);
		return;
	}

	if (pmode->idle_mode == IDLE_MODE_ON_INACTIVITY)
		idle_vrefresh = hk3_get_min_idle_vrefresh(ctx, pmode);

	hk3_update_refresh_mode(ctx, pmode, idle_vrefresh);

	dev_dbg(ctx->dev, "change to %u hz\n", vrefresh);
}

static void hk3_panel_idle_notification(struct exynos_panel *ctx,
		u32 display_id, u32 vrefresh, u32 idle_te_vrefresh)
{
	char event_string[64];
	char *envp[] = { event_string, NULL };
	struct drm_device *dev = ctx->bridge.dev;

	if (!dev) {
		dev_warn(ctx->dev, "%s: drm_device is null\n", __func__);
	} else {
		snprintf(event_string, sizeof(event_string),
			"PANEL_IDLE_ENTER=%u,%u,%u", display_id, vrefresh, idle_te_vrefresh);
		kobject_uevent_env(&dev->primary->kdev->kobj, KOBJ_CHANGE, envp);
	}
}

static void hk3_wait_one_vblank(struct exynos_panel *ctx)
{
	struct drm_crtc *crtc = NULL;

	if (ctx->exynos_connector.base.state)
		crtc = ctx->exynos_connector.base.state->crtc;

	DPU_ATRACE_BEGIN(__func__);
	if (crtc) {
		int ret = drm_crtc_vblank_get(crtc);

		if (!ret) {
			drm_crtc_wait_one_vblank(crtc);
			drm_crtc_vblank_put(crtc);
		} else {
			usleep_range(8350, 8500);
		}
	} else {
		usleep_range(8350, 8500);
	}
	DPU_ATRACE_END(__func__);
}

static void hk3_read_back_vreg(struct exynos_panel *ctx)
{
	struct hk3_panel *spanel = to_spanel(ctx);
	struct mipi_dsi_device *dsi = to_mipi_dsi_device(ctx->dev);
	char buf[HK3_VREG_PARAM_NUM] = {0};
	int ret;

	EXYNOS_DCS_BUF_ADD_SET(ctx, unlock_cmd_f0);
	EXYNOS_DCS_BUF_ADD_AND_FLUSH(ctx, 0xB0, 0x00, 0x31, 0xF4);
	ret = mipi_dsi_dcs_read(dsi, 0xF4, buf, HK3_VREG_PARAM_NUM);
	EXYNOS_DCS_BUF_ADD_SET_AND_FLUSH(ctx, lock_cmd_f0);
	if (ret != HK3_VREG_PARAM_NUM) {
		dev_warn(ctx->dev, "unable to read vreg setting (%d)\n", ret);
	} else {
		exynos_bin2hex(buf, HK3_VREG_PARAM_NUM,
			       spanel->hw_vreg, sizeof(spanel->hw_vreg));
		if (!strcmp(spanel->hw_vreg, HK3_VREG_STR(ctx)))
			dev_dbg(ctx->dev, "normal vreg: %s\n", spanel->hw_vreg);
		else
			dev_warn(ctx->dev, "abnormal vreg: %s (expect %s)\n",
				 spanel->hw_vreg, HK3_VREG_STR(ctx));
	}

	spanel->read_vreg = false;
}

static bool hk3_set_self_refresh(struct exynos_panel *ctx, bool enable)
{
	const struct exynos_panel_mode *pmode = ctx->current_mode;
	struct hk3_panel *spanel = to_spanel(ctx);
	u32 idle_vrefresh;

	dev_dbg(ctx->dev, "%s: %d\n", __func__, enable);

	if (unlikely(!pmode))
		return false;

	if (enable && spanel->read_vreg)
		hk3_read_back_vreg(ctx);

	/* self refresh is not supported in lp mode since that always makes use of early exit */
	if (pmode->exynos_mode.is_lp_mode) {
		/* set 1Hz while self refresh is active, otherwise clear it */
		ctx->panel_idle_vrefresh = enable ? 1 : 0;
		backlight_state_changed(ctx->bl);
		return false;
	}

	if (spanel->pending_temp_update && enable)
		hk3_update_disp_therm(ctx);

	idle_vrefresh = hk3_get_min_idle_vrefresh(ctx, pmode);

	if (pmode->idle_mode != IDLE_MODE_ON_SELF_REFRESH) {
		/*
		 * if idle mode is on inactivity, may need to update the target fps for auto mode,
		 * or switch to manual mode if idle should be disabled (idle_vrefresh=0)
		 */
		if ((pmode->idle_mode == IDLE_MODE_ON_INACTIVITY) &&
			(spanel->auto_mode_vrefresh != idle_vrefresh)) {
			hk3_update_refresh_mode(ctx, pmode, idle_vrefresh);
			return true;
		}
		return false;
	}

	if (!enable)
		idle_vrefresh = 0;

	/* if there's no change in idle state then skip cmds */
	if (ctx->panel_idle_vrefresh == idle_vrefresh)
		return false;

	DPU_ATRACE_BEGIN(__func__);
	hk3_update_refresh_mode(ctx, pmode, idle_vrefresh);

	if (idle_vrefresh) {
		const int vrefresh = drm_mode_vrefresh(&pmode->mode);

		hk3_panel_idle_notification(ctx, 0, vrefresh, 120);
	} else if (ctx->panel_need_handle_idle_exit) {
		/*
		 * after exit idle mode with fixed TE at non-120hz, TE may still keep at 120hz.
		 * If any layer that already be assigned to DPU that can't be handled at 120hz,
		 * panel_need_handle_idle_exit will be set then we need to wait one vblank to
		 * avoid underrun issue.
		 */
		dev_dbg(ctx->dev, "wait one vblank after exit idle\n");
		hk3_wait_one_vblank(ctx);
	}

	DPU_ATRACE_END(__func__);

	return true;
}

static void hk3_update_lhbm_hist_config(struct exynos_panel *ctx)
{
	struct hk3_panel *spanel = to_spanel(ctx);
	struct hk3_lhbm_ctl *ctl = &spanel->lhbm_ctl;
	const struct exynos_panel_mode *pmode = ctx->current_mode;
	const struct drm_display_mode *mode;
	int d = 766, r = 115;

	if (ctl->hist_roi_configured)
		return;

	if (!pmode) {
		dev_err(ctx->dev, "no current mode set\n");
		return;
	}
	mode = &pmode->mode;
	if (mode->hdisplay == 1008) {
		d = 575;
		r = 87;
	}
	if (!exynos_drm_connector_set_lhbm_hist(&ctx->exynos_connector,
		mode->hdisplay, mode->vdisplay, d, r)) {
		ctl->hist_roi_configured = true;
		dev_info(ctx->dev, "configure lhbm hist: %d %d %d %d\n",
			mode->hdisplay, mode->vdisplay, d, r);
	}
}

static int hk3_atomic_check(struct exynos_panel *ctx, struct drm_atomic_state *state)
{
	struct drm_connector *conn = &ctx->exynos_connector.base;
	struct drm_connector_state *new_conn_state = drm_atomic_get_new_connector_state(state, conn);
	struct drm_crtc_state *old_crtc_state, *new_crtc_state;
	struct hk3_panel *spanel = to_spanel(ctx);

	hk3_update_lhbm_hist_config(ctx);

	if (!ctx->current_mode || drm_mode_vrefresh(&ctx->current_mode->mode) == 120 ||
	    !new_conn_state || !new_conn_state->crtc)
		return 0;

	new_crtc_state = drm_atomic_get_new_crtc_state(state, new_conn_state->crtc);
	old_crtc_state = drm_atomic_get_old_crtc_state(state, new_conn_state->crtc);
	if (!old_crtc_state || !new_crtc_state || !new_crtc_state->active)
		return 0;

	if ((spanel->auto_mode_vrefresh && old_crtc_state->self_refresh_active) ||
	    !drm_atomic_crtc_effectively_active(old_crtc_state)) {
		struct drm_display_mode *mode = &new_crtc_state->adjusted_mode;

		/* set clock to max refresh rate on self refresh exit or resume due to early exit */
		mode->clock = mode->htotal * mode->vtotal * 120 / 1000;

		if (mode->clock != new_crtc_state->mode.clock) {
			new_crtc_state->mode_changed = true;
			dev_dbg(ctx->dev, "raise mode (%s) clock to 120hz on %s\n",
				mode->name,
				old_crtc_state->self_refresh_active ? "self refresh exit" : "resume");
		}
	} else if (old_crtc_state->active_changed &&
		   (old_crtc_state->adjusted_mode.clock != old_crtc_state->mode.clock)) {
		/* clock hacked in last commit due to self refresh exit or resume, undo that */
		new_crtc_state->mode_changed = true;
		new_crtc_state->adjusted_mode.clock = new_crtc_state->mode.clock;
		dev_dbg(ctx->dev, "restore mode (%s) clock after self refresh exit or resume\n",
			new_crtc_state->mode.name);
	}

	return 0;
}

static void hk3_write_display_mode(struct exynos_panel *ctx,
				   const struct drm_display_mode *mode)
{
	u8 val = HK3_WRCTRLD_BCTRL_BIT;

	if (IS_HBM_ON(ctx->hbm_mode))
		val |= HK3_WRCTRLD_HBM_BIT;

	if (ctx->hbm.local_hbm.enabled)
		val |= HK3_WRCTRLD_LOCAL_HBM_BIT;

	if (ctx->dimming_on)
		val |= HK3_WRCTRLD_DIMMING_BIT;

	dev_dbg(ctx->dev,
		"%s(wrctrld:0x%x, hbm: %s, dimming: %s local_hbm: %s)\n",
		__func__, val, IS_HBM_ON(ctx->hbm_mode) ? "on" : "off",
		ctx->dimming_on ? "on" : "off",
		ctx->hbm.local_hbm.enabled ? "on" : "off");

	EXYNOS_DCS_BUF_ADD_AND_FLUSH(ctx, MIPI_DCS_WRITE_CONTROL_DISPLAY, val);
}

#define HK3_OPR_VAL_LEN 2
#define HK3_MAX_OPR_VAL 0x3FF
/* Get OPR (on pixel ratio), the unit is percent */
static int hk3_get_opr(struct exynos_panel *ctx, u8 *opr)
{
	struct mipi_dsi_device *dsi = to_mipi_dsi_device(ctx->dev);
	u8 buf[HK3_OPR_VAL_LEN] = {0};
	u16 val;
	int ret;

	DPU_ATRACE_BEGIN(__func__);
	EXYNOS_DCS_WRITE_TABLE(ctx, unlock_cmd_f0);
	EXYNOS_DCS_WRITE_SEQ(ctx, 0xB0, 0x00, 0xE7, 0x91);
	ret = mipi_dsi_dcs_read(dsi, 0x91, buf, HK3_OPR_VAL_LEN);
	EXYNOS_DCS_WRITE_TABLE(ctx, lock_cmd_f0);
	DPU_ATRACE_END(__func__);

	if (ret != HK3_OPR_VAL_LEN) {
		dev_warn(ctx->dev, "Failed to read OPR (%d)\n", ret);
		return ret;
	}

	val = (buf[0] << 8) | buf[1];
	*opr = DIV_ROUND_CLOSEST(val * 100, HK3_MAX_OPR_VAL);
	dev_dbg(ctx->dev, "%s: %u (0x%X)\n", __func__, *opr, val);

	return 0;
}

#define HK3_ZA_THRESHOLD_OPR 80
static void hk3_update_za(struct exynos_panel *ctx)
{
	struct hk3_panel *spanel = to_spanel(ctx);
	bool enable_za = false;
	u8 opr;

	if ((spanel->hw_acl_setting > 0) && !spanel->force_za_off) {
		if (ctx->panel_rev != PANEL_REV_PROTO1) {
			enable_za = true;
		} else if (!hk3_get_opr(ctx, &opr)) {
			enable_za = (opr > HK3_ZA_THRESHOLD_OPR);
		} else {
			dev_warn(ctx->dev, "Unable to update za\n");
			return;
		}
	}

	if (spanel->hw_za_enabled != enable_za) {
		/* LP setting - 0x21 or 0x11: 7.5%, 0x00: off */
		u8 val = 0;

		EXYNOS_DCS_BUF_ADD_SET(ctx, unlock_cmd_f0);
		EXYNOS_DCS_BUF_ADD(ctx, 0xB0, 0x01, 0x6C, 0x92);
		if (enable_za)
			val = (ctx->panel_rev == PANEL_REV_PROTO1) ? 0x21 : 0x11;
		EXYNOS_DCS_BUF_ADD(ctx, 0x92, val);
		EXYNOS_DCS_BUF_ADD_SET_AND_FLUSH(ctx, lock_cmd_f0);

		spanel->hw_za_enabled = enable_za;
		dev_info(ctx->dev, "%s: %s\n", __func__, enable_za ? "on" : "off");
	}
}

#define HK3_ACL_ZA_THRESHOLD_DBV_P1_0 3917
#define HK3_ACL_ZA_THRESHOLD_DBV_P1_1 3781
#define HK3_ACL_ENHANCED_THRESHOLD_DBV 3865
#define HK3_ACL_NORMAL_THRESHOLD_DBV_1 3570
#define HK3_ACL_NORMAL_THRESHOLD_DBV_2 3963

#define HK3_ACL_SETTING_EVT_17 0x03
#define HK3_ACL_SETTING_EVT_12 0x02
#define HK3_ACL_SETTING_EVT_7p5 0x01
#define HK3_ACL_SETTING_PROTO_5 0x01
#define HK3_ACL_SETTING_PROTO_7p5 0x02

/* updated za when acl mode changed */
static void hk3_set_acl_mode(struct exynos_panel *ctx, enum exynos_acl_mode mode)
{
	struct hk3_panel *spanel = to_spanel(ctx);
	u16 dbv_th = 0;
	u8 setting = 0;
	bool enable_acl = false;
	/*
	 * ACL mode and setting:
	 *
	 * P1.0
	 *    NORMAL/ENHANCED- 5% (0x01)
	 * P1.1
	 *    NORMAL/ENHANCED- 7.5% (0x02)
	 *
	 * EVT1 and later
	 *    ENHANCED   - 17%  (0x03)
	 *    NORMAL     - 12%  (0x02)
	 *               - 7.5% (0x01)
	 *
	 * Set 0x00 to disable it
	 */
	if (ctx->panel_rev == PANEL_REV_PROTO1) {
		dbv_th = HK3_ACL_ZA_THRESHOLD_DBV_P1_0;
		setting = HK3_ACL_SETTING_PROTO_5;
	} else if (ctx->panel_rev == PANEL_REV_PROTO1_1) {
		dbv_th = HK3_ACL_ZA_THRESHOLD_DBV_P1_1;
		setting = HK3_ACL_SETTING_PROTO_7p5;
	} else {
		if (mode == ACL_ENHANCED) {
			dbv_th = HK3_ACL_ENHANCED_THRESHOLD_DBV;
			setting = HK3_ACL_SETTING_EVT_17;
		} else if (mode == ACL_NORMAL) {
			if (spanel->hw_dbv >= HK3_ACL_NORMAL_THRESHOLD_DBV_1 &&
				spanel->hw_dbv < HK3_ACL_NORMAL_THRESHOLD_DBV_2) {
				dbv_th = HK3_ACL_NORMAL_THRESHOLD_DBV_1;
				setting = HK3_ACL_SETTING_EVT_7p5;
			} else if (spanel->hw_dbv >= HK3_ACL_NORMAL_THRESHOLD_DBV_2) {
				dbv_th = HK3_ACL_NORMAL_THRESHOLD_DBV_2;
				setting = HK3_ACL_SETTING_EVT_12;
			}
		}
	}

	enable_acl = (spanel->hw_dbv >= dbv_th && IS_HBM_ON(ctx->hbm_mode) && mode != ACL_OFF);
	if (enable_acl == false)
		setting = 0;

	if (spanel->hw_acl_setting != setting) {
		EXYNOS_DCS_WRITE_SEQ(ctx, 0x55, setting);
		spanel->hw_acl_setting = setting;
		dev_dbg(ctx->dev, "%s: %d\n", __func__, setting);
		/* Keep ZA off after EVT1 */
		if (ctx->panel_rev < PANEL_REV_EVT1)
			hk3_update_za(ctx);
	}
}

static int hk3_set_brightness(struct exynos_panel *ctx, u16 br)
{
	int ret;
	u16 brightness;
	struct hk3_panel *spanel = to_spanel(ctx);

	if (ctx->current_mode->exynos_mode.is_lp_mode) {
		const struct exynos_panel_funcs *funcs;

		/* don't stay at pixel-off state in AOD, or black screen is possibly seen */
		if (spanel->is_pixel_off) {
			EXYNOS_DCS_WRITE_SEQ(ctx, MIPI_DCS_ENTER_NORMAL_MODE);
			spanel->is_pixel_off = false;
		}
		funcs = ctx->desc->exynos_panel_func;
		if (funcs && funcs->set_binned_lp)
			funcs->set_binned_lp(ctx, br);
		return 0;
	}

	/* Use pixel off command instead of setting DBV 0 */
	if (!br) {
		if (!spanel->is_pixel_off) {
			EXYNOS_DCS_WRITE_TABLE(ctx, pixel_off);
			spanel->is_pixel_off = true;
			dev_dbg(ctx->dev, "%s: pixel off instead of dbv 0\n", __func__);
		}
		return 0;
	} else if (br && spanel->is_pixel_off) {
		EXYNOS_DCS_WRITE_SEQ(ctx, MIPI_DCS_ENTER_NORMAL_MODE);
		spanel->is_pixel_off = false;
	}

	brightness = (br & 0xff) << 8 | br >> 8;
	ret = exynos_dcs_set_brightness(ctx, brightness);
	if (!ret) {
		spanel->hw_dbv = br;
		hk3_set_acl_mode(ctx, ctx->acl_mode);
	}

	return ret;
}

static const struct exynos_dsi_cmd hk3_display_on_cmds[] = {
	EXYNOS_DSI_CMD0(unlock_cmd_f0),
	EXYNOS_DSI_CMD0(sync_begin),
	/* AMP type change (return) */
	EXYNOS_DSI_CMD_SEQ(0xB0, 0x00, 0x4F, 0xF4),
	EXYNOS_DSI_CMD_SEQ(0xF4, 0x70),
	/* Vreg = 7.1V (return) */
	EXYNOS_DSI_CMD_SEQ(0xB0, 0x00, 0x31, 0xF4),
	EXYNOS_DSI_CMD_SEQ_REV(PANEL_REV_GE(PANEL_REV_DVT1), 0xF4, 0x1A, 0x1A, 0x1A, 0x1A, 0x1A),
	EXYNOS_DSI_CMD_SEQ_REV(PANEL_REV_LT(PANEL_REV_DVT1), 0xF4, 0x1B, 0x1B, 0x1B, 0x1B, 0x1B),
	EXYNOS_DSI_CMD0(sync_end),
	EXYNOS_DSI_CMD0(lock_cmd_f0),

	EXYNOS_DSI_CMD_SEQ(MIPI_DCS_SET_DISPLAY_ON),
};
static DEFINE_EXYNOS_CMD_SET(hk3_display_on);

static const struct exynos_dsi_cmd hk3_display_off_cmds[] = {
	EXYNOS_DSI_CMD_SEQ(MIPI_DCS_SET_DISPLAY_OFF),

	EXYNOS_DSI_CMD0(unlock_cmd_f0),
	EXYNOS_DSI_CMD0(sync_begin),
	/* AMP type change */
	EXYNOS_DSI_CMD_SEQ(0xB0, 0x00, 0x4F, 0xF4),
	EXYNOS_DSI_CMD_SEQ(0xF4, 0x50),
	/* Vreg = 4.5 */
	EXYNOS_DSI_CMD_SEQ(0xB0, 0x00, 0x31, 0xF4),
	EXYNOS_DSI_CMD_SEQ(0xF4, 0x00, 0x00, 0x00, 0x00, 0x00),
	EXYNOS_DSI_CMD0(sync_end),
	EXYNOS_DSI_CMD0(lock_cmd_f0),
};
static DEFINE_EXYNOS_CMD_SET(hk3_display_off);

static unsigned int hk3_get_te_usec(struct exynos_panel *ctx,
				    const struct exynos_panel_mode *pmode)
{
	struct hk3_panel *spanel = to_spanel(ctx);

	if (spanel->hw_vrefresh != 60)
		return pmode->exynos_mode.te_usec;
	else
		return (test_bit(FEAT_OP_NS, spanel->feat) ? HK3_TE_USEC_60HZ_NS :
							     HK3_TE_USEC_60HZ_HS);
}

static u32 hk3_get_te_width_usec(u32 vrefresh, bool is_ns)
{
	/* TODO: update this line if supporting 30 Hz normal mode in the future */
	if (vrefresh == 30)
		return HK3_TE_USEC_AOD;
	else if (vrefresh == 120)
		return HK3_TE_USEC_120HZ;
	else
		return is_ns ? HK3_TE_USEC_60HZ_NS : HK3_TE_USEC_60HZ_HS;
}

static void hk3_wait_for_vsync_done(struct exynos_panel *ctx, u32 vrefresh, bool is_ns)
{
	u32 te_width_us = hk3_get_te_width_usec(vrefresh, is_ns);

	dev_dbg(ctx->dev, "%s: %dhz\n", __func__, vrefresh);

	DPU_ATRACE_BEGIN(__func__);
	exynos_panel_wait_for_vsync_done(ctx, te_width_us,
		EXYNOS_VREFRESH_TO_PERIOD_USEC(vrefresh));
	/* add 1ms tolerance */
	exynos_panel_msleep(1);
	DPU_ATRACE_END(__func__);
}

/**
 * hk3_wait_for_vsync_done_changeable - wait for finishing vsync for changeable TE to avoid
 * fake TE at transition from fixed TE to changeable TE.
 * @ctx: panel struct
 * @vrefresh: current refresh rate
 */
static void hk3_wait_for_vsync_done_changeable(struct exynos_panel *ctx, u32 vrefresh, bool is_ns)
{
	int i = 0;
	const int timeout = 5;
	u32 te_width_us = hk3_get_te_width_usec(vrefresh, is_ns);

	while (i++ < timeout) {
		ktime_t t;
		s64 delta_us;
		int period_us = EXYNOS_VREFRESH_TO_PERIOD_USEC(vrefresh);

		exynos_panel_wait_for_vblank(ctx);
		t = ktime_get();
		exynos_panel_wait_for_vblank(ctx);
		delta_us = ktime_us_delta(ktime_get(), t);
		if (abs(delta_us - period_us) < HK3_TE_PERIOD_DELTA_TOLERANCE_USEC)
			break;
	}
	if (i >= timeout)
		dev_warn(ctx->dev, "timeout of waiting for changeable TE @ %d Hz\n", vrefresh);
	usleep_range(te_width_us, te_width_us + 10);
}

static bool hk3_is_peak_vrefresh(u32 vrefresh, bool is_ns)
{
	return (is_ns && vrefresh == 60) || (!is_ns && vrefresh == 120);
}

static void hk3_set_lp_mode(struct exynos_panel *ctx, const struct exynos_panel_mode *pmode)
{
	struct hk3_panel *spanel = to_spanel(ctx);
	const u16 brightness = exynos_panel_get_brightness(ctx);
	bool is_changeable_te = !test_bit(FEAT_EARLY_EXIT, spanel->feat);
	bool is_ns = test_bit(FEAT_OP_NS, spanel->feat);
	bool panel_enabled = is_panel_enabled(ctx);
	u32 vrefresh = panel_enabled ? spanel->hw_vrefresh : 60;

	dev_dbg(ctx->dev, "%s: panel: %s\n", __func__, panel_enabled ? "ON" : "OFF");

	DPU_ATRACE_BEGIN(__func__);

<<<<<<< HEAD
	hk3_disable_panel_feat(ctx, pmode, vrefresh);
	if (panel_enabled)  {
=======
	hk3_disable_panel_feat(ctx, vrefresh);
	if (panel_enabled) {
>>>>>>> 93b23120
		/* init sequence has sent display-off command already */
		if (!hk3_is_peak_vrefresh(vrefresh, is_ns) && is_changeable_te)
			hk3_wait_for_vsync_done_changeable(ctx, vrefresh, is_ns);
		else
			hk3_wait_for_vsync_done(ctx, vrefresh, is_ns);
		exynos_panel_send_cmd_set(ctx, &hk3_display_off_cmd_set);
	}
	/* display should be off here, set dbv before entering lp mode */
	EXYNOS_DCS_BUF_ADD_SET_AND_FLUSH(ctx, aod_dbv);
	hk3_wait_for_vsync_done(ctx, vrefresh, false);

	EXYNOS_DCS_BUF_ADD_SET_AND_FLUSH(ctx, aod_on);
	exynos_panel_set_binned_lp(ctx, brightness);
	EXYNOS_DCS_BUF_ADD_SET(ctx, unlock_cmd_f0);
	/* Fixed TE: sync on */
	EXYNOS_DCS_BUF_ADD(ctx, 0xB9, 0x51);
	/* Default TE pulse width 693us */
	EXYNOS_DCS_BUF_ADD(ctx, 0xB0, 0x00, 0x08, 0xB9);
	EXYNOS_DCS_BUF_ADD(ctx, 0xB9, 0x0B, 0xE0, 0x00, 0x2F, 0x0B, 0xE0, 0x00, 0x2F);
	/* Frequency set for AOD */
	EXYNOS_DCS_BUF_ADD(ctx, 0xB0, 0x00, 0x02, 0xB9);
	EXYNOS_DCS_BUF_ADD(ctx, 0xB9, 0x00);
	/* Auto frame insertion: 1Hz */
	EXYNOS_DCS_BUF_ADD(ctx, 0xB0, 0x00, 0x18, 0xBD);
	EXYNOS_DCS_BUF_ADD(ctx, 0xBD, 0x04, 0x00, 0x74);
	EXYNOS_DCS_BUF_ADD(ctx, 0xB0, 0x00, 0xB8, 0xBD);
	EXYNOS_DCS_BUF_ADD(ctx, 0xBD, 0x00, 0x08);
	EXYNOS_DCS_BUF_ADD(ctx, 0xB0, 0x00, 0xC8, 0xBD);
	EXYNOS_DCS_BUF_ADD(ctx, 0xBD, 0x03);
	EXYNOS_DCS_BUF_ADD(ctx, 0xBD, 0xA7);
	/* Enable early exit */
	EXYNOS_DCS_BUF_ADD(ctx, 0xB0, 0x00, 0xE8, 0xBD);
	EXYNOS_DCS_BUF_ADD(ctx, 0xBD, 0x00);
	EXYNOS_DCS_BUF_ADD(ctx, 0xB0, 0x00, 0x10, 0xBD);
	EXYNOS_DCS_BUF_ADD(ctx, 0xBD, 0x22);
	EXYNOS_DCS_BUF_ADD(ctx, 0xB0, 0x00, 0x82, 0xBD);
	EXYNOS_DCS_BUF_ADD(ctx, 0xBD, 0x22, 0x22, 0x22, 0x22);
	EXYNOS_DCS_BUF_ADD_SET(ctx, freq_update);
	EXYNOS_DCS_BUF_ADD_SET_AND_FLUSH(ctx, lock_cmd_f0);
	exynos_panel_send_cmd_set(ctx, &hk3_display_on_cmd_set);

	spanel->hw_vrefresh = 30;
	spanel->read_vreg = true;

	DPU_ATRACE_END(__func__);

	dev_info(ctx->dev, "enter %dhz LP mode\n", drm_mode_vrefresh(&pmode->mode));
}

static void hk3_set_nolp_mode(struct exynos_panel *ctx,
			      const struct exynos_panel_mode *pmode)
{
	struct hk3_panel *spanel = to_spanel(ctx);

	dev_dbg(ctx->dev, "%s\n", __func__);

	DPU_ATRACE_BEGIN(__func__);

	EXYNOS_DCS_BUF_ADD_SET(ctx, unlock_cmd_f0);
	/* manual mode */
	EXYNOS_DCS_BUF_ADD(ctx, 0xBD, 0x21);
	/* Changeable TE is a must to ensure command sync */
	EXYNOS_DCS_BUF_ADD(ctx, 0xB9, 0x04);
	/* Changeable TE width setting and frequency */
	EXYNOS_DCS_BUF_ADD(ctx, 0xB0, 0x00, 0x04, 0xB9);
	/* width 693us in AOD mode */
	EXYNOS_DCS_BUF_ADD(ctx, 0xB9, 0x0B, 0xE0, 0x00, 0x2F);
	/* AOD 30Hz */
	EXYNOS_DCS_BUF_ADD(ctx, 0xB0, 0x00, 0x01, 0x60);
	EXYNOS_DCS_BUF_ADD(ctx, 0x60, 0x00);
	EXYNOS_DCS_BUF_ADD_SET(ctx, freq_update);
	EXYNOS_DCS_BUF_ADD_SET_AND_FLUSH(ctx, lock_cmd_f0);
	spanel->hw_idle_vrefresh = 0;

	hk3_wait_for_vsync_done(ctx, 30, false);
	exynos_panel_send_cmd_set(ctx, &hk3_display_off_cmd_set);

	hk3_wait_for_vsync_done(ctx, 30, false);
	EXYNOS_DCS_BUF_ADD_SET(ctx, unlock_cmd_f0);
	/* disabling AOD low Mode is a must before aod-off */
	EXYNOS_DCS_BUF_ADD(ctx, 0xB0, 0x00, 0x52, 0x94);
	EXYNOS_DCS_BUF_ADD(ctx, 0x94, 0x00);
	EXYNOS_DCS_BUF_ADD_SET(ctx, lock_cmd_f0);
	EXYNOS_DCS_BUF_ADD_SET_AND_FLUSH(ctx, aod_off);
	hk3_set_panel_feat(ctx, drm_mode_vrefresh(&pmode->mode),
		spanel->auto_mode_vrefresh, spanel->feat, is_vrr_mode(pmode), true);
	/* backlight control and dimming */
	hk3_write_display_mode(ctx, &pmode->mode);
	hk3_change_frequency(ctx, pmode);
	exynos_panel_send_cmd_set(ctx, &hk3_display_on_cmd_set);
	spanel->read_vreg = true;

	DPU_ATRACE_END(__func__);

	dev_info(ctx->dev, "exit LP mode\n");
}

static const struct exynos_dsi_cmd hk3_init_cmds[] = {
	EXYNOS_DSI_CMD_SEQ_DELAY(10, MIPI_DCS_EXIT_SLEEP_MODE),

	EXYNOS_DSI_CMD0(unlock_cmd_f0),
	/* Delete Toggle */
	EXYNOS_DSI_CMD_SEQ_REV(PANEL_REV_LT(PANEL_REV_EVT1_1), 0xB0, 0x00, 0x58, 0x94),
	EXYNOS_DSI_CMD_SEQ_REV(PANEL_REV_LT(PANEL_REV_EVT1_1), 0x94, 0x0B, 0xF0, 0x0B, 0xF0),
	/* AMP type change */
	EXYNOS_DSI_CMD_SEQ(0xB0, 0x00, 0x4F, 0xF4),
	EXYNOS_DSI_CMD_SEQ(0xF4, 0x50),
	/* VREG 4.5V */
	EXYNOS_DSI_CMD_SEQ(0xB0, 0x00, 0x31, 0xF4),
	EXYNOS_DSI_CMD_SEQ(0xF4, 0x00, 0x00, 0x00, 0x00, 0x00),
	EXYNOS_DSI_CMD(lock_cmd_f0, 110),
	/* Enable TE*/
	EXYNOS_DSI_CMD_SEQ(MIPI_DCS_SET_TEAR_ON),

	EXYNOS_DSI_CMD0(unlock_cmd_f0),
	/* AOD Transition Set */
	EXYNOS_DSI_CMD_SEQ_REV(PANEL_REV_LT(PANEL_REV_DVT1), 0xB0, 0x00, 0x03, 0xBB),
	EXYNOS_DSI_CMD_SEQ_REV(PANEL_REV_LT(PANEL_REV_DVT1), 0xBB, 0x41),

	/* TSP SYNC Enable (Auto Set) */
	EXYNOS_DSI_CMD_SEQ(0xB0, 0x00, 0x3C, 0xB9),
	EXYNOS_DSI_CMD_SEQ(0xB9, 0x19, 0x09),

	/* FFC: off, 165MHz, MIPI Speed 1368 Mbps */
	EXYNOS_DSI_CMD_SEQ(0xB0, 0x00, 0x36, 0xC5),
	EXYNOS_DSI_CMD_SEQ(0xC5, 0x10, 0x10, 0x50, 0x05, 0x4D, 0x31, 0x40, 0x00,
				 0x40, 0x00, 0x40, 0x00, 0x4D, 0x31, 0x40, 0x00,
				 0x40, 0x00, 0x40, 0x00, 0x4D, 0x31, 0x40, 0x00,
				 0x40, 0x00, 0x40, 0x00, 0x4D, 0x31, 0x40, 0x00,
				 0x40, 0x00, 0x40, 0x00),

	/* TE width setting */
	EXYNOS_DSI_CMD_SEQ(0xB0, 0x00, 0x04, 0xB9),
	EXYNOS_DSI_CMD_SEQ(0xB9, 0x0B, 0xBB, 0x00, 0x2F, /* changeable TE */
			   0x0B, 0xBB, 0x00, 0x2F, 0x0B, 0xBB, 0x00, 0x2F), /* fixed TE */

	/* enable OPEC (auto still IMG detect off) */
	EXYNOS_DSI_CMD_SEQ_REV(PANEL_REV_LT(PANEL_REV_MP), 0xB0, 0x00, 0x1D, 0x63),
	EXYNOS_DSI_CMD_SEQ_REV(PANEL_REV_LT(PANEL_REV_MP), 0x63, 0x02, 0x18),

	/* PMIC Fast Discharge off */
	EXYNOS_DSI_CMD_SEQ(0xB0, 0x00, 0x18, 0xB1),
	EXYNOS_DSI_CMD_SEQ(0xB1, 0x55, 0x01),
	EXYNOS_DSI_CMD_SEQ(0xB0, 0x00, 0x13, 0xB1),
	EXYNOS_DSI_CMD_SEQ(0xB1, 0x80),

	EXYNOS_DSI_CMD0(freq_update),
	EXYNOS_DSI_CMD0(lock_cmd_f0),
	/* CASET: 1343 */
	EXYNOS_DSI_CMD_SEQ(MIPI_DCS_SET_COLUMN_ADDRESS, 0x00, 0x00, 0x05, 0x3F),
	/* PASET: 2991 */
	EXYNOS_DSI_CMD_SEQ(MIPI_DCS_SET_PAGE_ADDRESS, 0x00, 0x00, 0x0B, 0xAF),
};
static DEFINE_EXYNOS_CMD_SET(hk3_init);

static const struct exynos_dsi_cmd hk3_ns_gamma_fix_cmds[] = {
	EXYNOS_DSI_CMD0(unlock_cmd_f0),
	EXYNOS_DSI_CMD_SEQ(0xB0, 0x02, 0x3F, 0xCB),
	EXYNOS_DSI_CMD_SEQ(0xCB, 0x0A),
	EXYNOS_DSI_CMD_SEQ(0xB0, 0x02, 0x45, 0xCB),
	EXYNOS_DSI_CMD_SEQ(0xCB, 0x0A),
	EXYNOS_DSI_CMD0(freq_update),
	EXYNOS_DSI_CMD0(lock_cmd_f0),
};
static DEFINE_EXYNOS_CMD_SET(hk3_ns_gamma_fix);

static void hk3_lhbm_luminance_opr_setting(struct exynos_panel *ctx)
{
	struct hk3_panel *spanel = to_spanel(ctx);
	bool is_ns_mode = test_bit(FEAT_OP_NS, spanel->feat);

	EXYNOS_DCS_BUF_ADD_SET(ctx, unlock_cmd_f0);
	EXYNOS_DCS_BUF_ADD(ctx, 0xB0, 0x02, 0xF9, 0x95);
	/* DBV setting */
	EXYNOS_DCS_BUF_ADD(ctx, 0x95, 0x00, 0x40, 0x0C, 0x01, 0x90, 0x33, 0x06, 0x60,
				0xCC, 0x11, 0x92, 0x7F);
	EXYNOS_DCS_BUF_ADD(ctx, 0x71, 0xC6, 0x00, 0x00, 0x19);
	/* 120Hz base (HS) offset */
	EXYNOS_DCS_BUF_ADD(ctx, 0x6C, 0x9C, 0x9F, 0x59, 0x58, 0x50, 0x2F, 0x2B, 0x2E);
	EXYNOS_DCS_BUF_ADD(ctx, 0x71, 0xC6, 0x00, 0x00, 0x6A);
	/* 60Hz base (NS) offset */
	EXYNOS_DCS_BUF_ADD(ctx, 0x6C, 0xA0, 0xA7, 0x57, 0x5C, 0x52, 0x37, 0x37, 0x40);

	/* Target frequency */
	EXYNOS_DCS_BUF_ADD(ctx, 0x60, is_ns_mode ? 0x18 : 0x00);
	EXYNOS_DCS_BUF_ADD_SET(ctx, freq_update);
	/* Opposite setting of target frequency */
	EXYNOS_DCS_BUF_ADD(ctx, 0x60, is_ns_mode ? 0x00 : 0x18);
	EXYNOS_DCS_BUF_ADD_SET(ctx, freq_update);
	/* Target frequency */
	EXYNOS_DCS_BUF_ADD(ctx, 0x60, is_ns_mode ? 0x18 : 0x00);
	EXYNOS_DCS_BUF_ADD_SET(ctx, freq_update);
	EXYNOS_DCS_BUF_ADD_SET_AND_FLUSH(ctx, lock_cmd_f0);
}

static void hk3_negative_field_setting(struct exynos_panel *ctx)
{
	/* all settings will take effect in AOD mode automatically */
	EXYNOS_DCS_BUF_ADD_SET(ctx, unlock_cmd_f0);
	/* Vint -3V */
	EXYNOS_DCS_BUF_ADD(ctx, 0xB0, 0x00, 0x21, 0xF4);
	EXYNOS_DCS_BUF_ADD(ctx, 0xF4, 0x1E);
	/* Vaint -4V */
	EXYNOS_DCS_BUF_ADD(ctx, 0xB0, 0x00, 0x69, 0xF4);
	EXYNOS_DCS_BUF_ADD(ctx, 0xF4, 0x78);
	/* VGL -8V */
	EXYNOS_DCS_BUF_ADD(ctx, 0xB0, 0x00, 0x17, 0xF4);
	EXYNOS_DCS_BUF_ADD(ctx, 0xF4, 0x1E);
	EXYNOS_DCS_BUF_ADD_SET(ctx, freq_update);
	EXYNOS_DCS_BUF_ADD_SET_AND_FLUSH(ctx, lock_cmd_f0);
}

static int hk3_enable(struct drm_panel *panel)
{
	struct exynos_panel *ctx = container_of(panel, struct exynos_panel, panel);
	const struct exynos_panel_mode *pmode = ctx->current_mode;
	const struct drm_display_mode *mode;
	struct hk3_panel *spanel = to_spanel(ctx);
	const bool needs_reset = !is_panel_enabled(ctx);
	bool is_ns = needs_reset ? false : test_bit(FEAT_OP_NS, spanel->feat);
	struct drm_dsc_picture_parameter_set pps_payload;
	bool is_fhd;
	u32 vrefresh;

	if (!pmode) {
		dev_err(ctx->dev, "no current mode set\n");
		return -EINVAL;
	}
	mode = &pmode->mode;
	is_fhd = mode->hdisplay == 1008;
	vrefresh = drm_mode_vrefresh(mode);

	dev_info(ctx->dev, "%s (%s)\n", __func__, is_fhd ? "fhd" : "wqhd");

	DPU_ATRACE_BEGIN(__func__);

	if (needs_reset)
		exynos_panel_reset(ctx);

	if (ctx->mode_in_progress == MODE_RES_IN_PROGRESS) {
		u32 te_width_us = hk3_get_te_width_usec(vrefresh, is_ns);

		exynos_panel_wait_for_vsync_done(ctx, te_width_us,
			EXYNOS_VREFRESH_TO_PERIOD_USEC(vrefresh));
	} else if (ctx->mode_in_progress == MODE_RES_AND_RR_IN_PROGRESS) {
		u32 te_width_us = hk3_get_te_width_usec(ctx->last_rr, is_ns);

		exynos_panel_wait_for_vsync_done(ctx, te_width_us,
			EXYNOS_VREFRESH_TO_PERIOD_USEC(ctx->last_rr));
	}
	PANEL_SEQ_LABEL_BEGIN("init");
	/* DSC related configuration */
	drm_dsc_pps_payload_pack(&pps_payload,
				 is_fhd ? &fhd_pps_config : &wqhd_pps_config);
	EXYNOS_DCS_WRITE_SEQ(ctx, 0x9D, 0x01);
	EXYNOS_PPS_WRITE_BUF(ctx, &pps_payload);

	if (needs_reset) {
		exynos_panel_send_cmd_set(ctx, &hk3_init_cmd_set);
		if (ctx->panel_rev == PANEL_REV_PROTO1)
			hk3_lhbm_luminance_opr_setting(ctx);
		if (ctx->panel_rev >= PANEL_REV_DVT1)
			hk3_negative_field_setting(ctx);

		spanel->is_pixel_off = false;
		ctx->dsi_hs_clk = MIPI_DSI_FREQ_DEFAULT;
	}
	PANEL_SEQ_LABEL_END("init");

	EXYNOS_DCS_BUF_ADD_SET(ctx, unlock_cmd_f0);
	EXYNOS_DCS_BUF_ADD(ctx, 0xC3, is_fhd ? 0x0D : 0x0C);
	/* 8/10bit config for QHD/FHD */
	EXYNOS_DCS_BUF_ADD(ctx, 0xB0, 0x00, 0x01, 0xF2);
	EXYNOS_DCS_BUF_ADD(ctx, 0xF2, is_fhd ? 0x81 : 0x01);
	EXYNOS_DCS_BUF_ADD_SET_AND_FLUSH(ctx, lock_cmd_f0);

	if (needs_reset && spanel->material == MATERIAL_E7_DOE)
		exynos_panel_send_cmd_set(ctx, &hk3_ns_gamma_fix_cmd_set);

	if (pmode->exynos_mode.is_lp_mode) {
		hk3_set_lp_mode(ctx, pmode);
	} else {
		hk3_update_panel_feat(ctx, pmode, true);
		hk3_write_display_mode(ctx, mode); /* dimming and HBM */
		hk3_change_frequency(ctx, pmode);

		if (needs_reset || (ctx->panel_state == PANEL_STATE_BLANK)) {
			hk3_wait_for_vsync_done(ctx, needs_reset ? 60 : vrefresh, is_ns);
			exynos_panel_send_cmd_set(ctx, &hk3_display_on_cmd_set);
			spanel->read_vreg = true;
		}
	}

	spanel->lhbm_ctl.hist_roi_configured = false;

	DPU_ATRACE_END(__func__);

	return 0;
}

static int hk3_disable(struct drm_panel *panel)
{
	struct exynos_panel *ctx = container_of(panel, struct exynos_panel, panel);
	struct hk3_panel *spanel = to_spanel(ctx);
	u32 vrefresh = spanel->hw_vrefresh;
	int ret;

	dev_info(ctx->dev, "%s\n", __func__);

	/* skip disable sequence if going through RRS */
	if (ctx->mode_in_progress == MODE_RES_IN_PROGRESS ||
	    ctx->mode_in_progress == MODE_RES_AND_RR_IN_PROGRESS) {
		dev_dbg(ctx->dev, "%s: RRS in progress, skip\n", __func__);
		return 0;
	}

	ret = exynos_panel_disable(panel);
	if (ret)
		return ret;

	hk3_disable_panel_feat(ctx, ctx->current_mode, 60);
	/*
	 * can't get crtc pointer here, fallback to sleep. hk3_disable_panel_feat() sends freq
	 * update command to trigger early exit if auto mode is enabled before, waiting for one
	 * frame (for either auto or manual mode) should be sufficient to make sure the previous
	 * commands become effective.
	 */
	exynos_panel_msleep(EXYNOS_VREFRESH_TO_PERIOD_USEC(vrefresh) / 1000 + 1);

	exynos_panel_send_cmd_set(ctx, &hk3_display_off_cmd_set);
	exynos_panel_msleep(20);
	if (ctx->panel_state == PANEL_STATE_OFF)
		EXYNOS_DCS_WRITE_SEQ_DELAY(ctx, 100, MIPI_DCS_ENTER_SLEEP_MODE);

	/* panel register state gets reset after disabling hardware */
	bitmap_clear(spanel->hw_feat, 0, FEAT_MAX);
	spanel->hw_vrefresh = 60;
	spanel->hw_idle_vrefresh = 0;
	spanel->hw_acl_setting = 0;
	spanel->hw_za_enabled = false;
	spanel->hw_dbv = 0;

	return 0;
}

/*
 * 120hz auto mode takes at least 2 frames to start lowering refresh rate in addition to
 * time to next vblank. Use just over 2 frames time to consider worst case scenario
 */
#define EARLY_EXIT_THRESHOLD_US 17000

/**
 * hk3_update_idle_state - update panel auto frame insertion state
 * @ctx: panel struct
 *
 * - update timestamp of switching to manual mode in case its been a while since the
 *   last frame update and auto mode may have started to lower refresh rate.
 * - trigger early exit by command if it's changeable TE and no switching delay, which
 *   could result in fast 120 Hz boost and seeing 120 Hz TE earlier, otherwise disable
 *   auto refresh mode to avoid lowering frequency too fast.
 */
static void hk3_update_idle_state(struct exynos_panel *ctx)
{
	s64 delta_us;
	struct hk3_panel *spanel = to_spanel(ctx);

	ctx->panel_idle_vrefresh = 0;
	if (!test_bit(FEAT_FRAME_AUTO, spanel->feat))
		return;

	delta_us = ktime_us_delta(ktime_get(), ctx->last_commit_ts);
	if (delta_us < EARLY_EXIT_THRESHOLD_US) {
		dev_dbg(ctx->dev, "skip early exit. %lldus since last commit\n",
			delta_us);
		return;
	}

	/* triggering early exit causes a switch to 120hz */
	ctx->last_mode_set_ts = ktime_get();

	DPU_ATRACE_BEGIN(__func__);

	if (!ctx->idle_delay_ms && spanel->force_changeable_te) {
		dev_dbg(ctx->dev, "sending early exit out cmd\n");
		EXYNOS_DCS_BUF_ADD_SET(ctx, unlock_cmd_f0);
		EXYNOS_DCS_BUF_ADD_SET(ctx, freq_update);
		EXYNOS_DCS_BUF_ADD_SET_AND_FLUSH(ctx, lock_cmd_f0);
	} else {
		/* turn off auto mode to prevent panel from lowering frequency too fast */
		hk3_update_refresh_mode(ctx, ctx->current_mode, 0);
	}

	DPU_ATRACE_END(__func__);
}

static void hk3_commit_done(struct exynos_panel *ctx)
{
	struct hk3_panel *spanel = to_spanel(ctx);

	if (ctx->current_mode->exynos_mode.is_lp_mode)
		return;

	/* skip idle update if going through RRS */
	if (ctx->mode_in_progress == MODE_RES_IN_PROGRESS ||
	    ctx->mode_in_progress == MODE_RES_AND_RR_IN_PROGRESS) {
		dev_dbg(ctx->dev, "%s: RRS in progress, skip\n", __func__);
		return;
	}

	hk3_update_idle_state(ctx);

	hk3_update_za(ctx);

	if (spanel->pending_temp_update)
		hk3_update_disp_therm(ctx);
}

static void hk3_set_hbm_mode(struct exynos_panel *ctx,
			     enum exynos_hbm_mode mode)
{
	struct hk3_panel *spanel = to_spanel(ctx);
	const struct exynos_panel_mode *pmode = ctx->current_mode;

	if (mode == ctx->hbm_mode)
		return;

	if (unlikely(!pmode))
		return;

	ctx->hbm_mode = mode;

	if (IS_HBM_ON(mode)) {
		set_bit(FEAT_HBM, spanel->feat);
		/* enforce IRC on for factory builds */
#ifndef PANEL_FACTORY_BUILD
		if (mode == HBM_ON_IRC_ON)
			clear_bit(ctx->panel_rev >= PANEL_REV_EVT1 ?
				  FEAT_IRC_Z_MODE : FEAT_IRC_OFF, spanel->feat);
		else
			set_bit(ctx->panel_rev >= PANEL_REV_EVT1 ?
				FEAT_IRC_Z_MODE : FEAT_IRC_OFF, spanel->feat);
#endif
	} else {
		clear_bit(FEAT_HBM, spanel->feat);
		clear_bit(ctx->panel_rev >= PANEL_REV_EVT1 ?
			  FEAT_IRC_Z_MODE : FEAT_IRC_OFF, spanel->feat);
	}

	if (ctx->panel_state == PANEL_STATE_NORMAL) {
		if (!IS_HBM_ON(mode))
			hk3_write_display_mode(ctx, &pmode->mode);
		hk3_update_panel_feat(ctx, pmode, false);
		if (IS_HBM_ON(mode))
			hk3_write_display_mode(ctx, &pmode->mode);
	}
}

static void hk3_set_dimming_on(struct exynos_panel *ctx,
			       bool dimming_on)
{
	const struct exynos_panel_mode *pmode = ctx->current_mode;

	ctx->dimming_on = dimming_on;
	if (pmode->exynos_mode.is_lp_mode) {
		dev_info(ctx->dev,"in lp mode, skip to update");
		return;
	}
	hk3_write_display_mode(ctx, &pmode->mode);
}

static void hk3_set_local_hbm_brightness(struct exynos_panel *ctx, bool is_first_stage)
{
	struct hk3_panel *spanel = to_spanel(ctx);
	struct hk3_lhbm_ctl *ctl = &spanel->lhbm_ctl;
	const u8 *brt;
	enum hk3_lhbm_brt_overdrive_group group = LHBM_OVERDRIVE_GRP_MAX;
	static u8 cmd[LHBM_BRT_CMD_LEN];
	int i;

	if (!is_local_hbm_post_enabling_supported(ctx))
		return;

	dev_info(ctx->dev, "set LHBM brightness at %s stage\n", is_first_stage ? "1st" : "2nd");
	if (is_first_stage) {
		u32 gray = exynos_drm_connector_get_lhbm_gray_level(&ctx->exynos_connector);
		u32 dbv = exynos_panel_get_brightness(ctx);
		u32 normal_dbv_max = ctx->desc->brt_capability->normal.level.max;
		u32 normal_nit_max = ctx->desc->brt_capability->normal.nits.max;
		u32 luma = 0;

		if (gray < 15) {
			group = LHBM_OVERDRIVE_GRP_0_NIT;
		} else {
			if (dbv <= normal_dbv_max)
				luma = panel_cmn_calc_gamma_2_2_luminance(dbv, normal_dbv_max,
				normal_nit_max);
			else
				luma = panel_cmn_calc_linear_luminance(dbv, 700, -1271);
			luma = panel_cmn_calc_gamma_2_2_luminance(gray, 255, luma);

			if (luma < 6)
				group = LHBM_OVERDRIVE_GRP_6_NIT;
			else if (luma < 50)
				group = LHBM_OVERDRIVE_GRP_50_NIT;
			else if (luma < 300)
				group = LHBM_OVERDRIVE_GRP_300_NIT;
			else
				group = LHBM_OVERDRIVE_GRP_MAX;
		}
		dev_dbg(ctx->dev, "check LHBM overdrive condition | gray=%u dbv=%u luma=%u\n",
			gray, dbv, luma);
	}

	if (group < LHBM_OVERDRIVE_GRP_MAX) {
		brt = ctl->brt_overdrive[group];
		ctl->overdrived = true;
	} else {
		brt = ctl->brt_normal;
		ctl->overdrived = false;
	}
	cmd[0] = lhbm_brightness_reg;
	for (i = 0; i < LHBM_BRT_LEN; i++)
		cmd[i+1] = brt[i];
	dev_dbg(ctx->dev, "set %s brightness: [%d] %*ph\n",
		ctl->overdrived ? "overdrive" : "normal",
		ctl->overdrived ? group : -1, LHBM_BRT_LEN, brt);
	EXYNOS_DCS_BUF_ADD_SET(ctx, unlock_cmd_f0);
	EXYNOS_DCS_BUF_ADD_SET(ctx, lhbm_brightness_index);
	EXYNOS_DCS_BUF_ADD_SET(ctx, cmd);
	EXYNOS_DCS_BUF_ADD_SET_AND_FLUSH(ctx, lock_cmd_f0);
}

static void hk3_set_local_hbm_mode(struct exynos_panel *ctx,
				 bool local_hbm_en)
{
	const struct exynos_panel_mode *pmode = ctx->current_mode;

	/* TODO: LHBM Position & Size */
	hk3_write_display_mode(ctx, &pmode->mode);

	if (local_hbm_en)
		hk3_set_local_hbm_brightness(ctx, true);

}

static void hk3_set_local_hbm_mode_post(struct exynos_panel *ctx)
{
	const struct hk3_panel *spanel = to_spanel(ctx);

	if (spanel->lhbm_ctl.overdrived)
		hk3_set_local_hbm_brightness(ctx, false);
}

static void hk3_mode_set(struct exynos_panel *ctx,
			 const struct exynos_panel_mode *pmode)
{
	hk3_change_frequency(ctx, pmode);
}

static bool hk3_is_mode_seamless(const struct exynos_panel *ctx,
				     const struct exynos_panel_mode *pmode)
{
	const struct drm_display_mode *c = &ctx->current_mode->mode;
	const struct drm_display_mode *n = &pmode->mode;

	/* seamless mode set can happen if active region resolution is same */
	return (c->vdisplay == n->vdisplay) && (c->hdisplay == n->hdisplay);
}

static int hk3_set_op_hz(struct exynos_panel *ctx, unsigned int hz)
{
	struct hk3_panel *spanel = to_spanel(ctx);
	u32 vrefresh = drm_mode_vrefresh(&ctx->current_mode->mode);

	if (vrefresh > hz || (hz != 60 && hz != 120)) {
		dev_err(ctx->dev, "invalid op_hz=%d for vrefresh=%d\n",
			hz, vrefresh);
		return -EINVAL;
	}

	if (is_vrr_mode(ctx->current_mode)) {
		dev_warn(ctx->dev, "%s: should be set via mode switch\n", __func__);
		return -EINVAL;
	}

	DPU_ATRACE_BEGIN(__func__);

	ctx->op_hz = hz;
	if (hz == 60)
		set_bit(FEAT_OP_NS, spanel->feat);
	else
		clear_bit(FEAT_OP_NS, spanel->feat);

	if (is_panel_active(ctx))
		hk3_update_refresh_mode(ctx, ctx->current_mode, spanel->hw_idle_vrefresh);
	dev_info(ctx->dev, "%s op_hz at %d\n",
		is_panel_active(ctx) ? "set" : "cache", hz);

	DPU_ATRACE_END(__func__);

	return 0;
}

static int hk3_read_id(struct exynos_panel *ctx)
{
	return exynos_panel_read_ddic_id(ctx);
}

/* Note the format is 0x<DAh><DBh><DCh> which is reverse of bootloader (0x<DCh><DBh><DAh>) */
static void hk3_get_panel_material(struct exynos_panel *ctx, u32 id)
{
	struct hk3_panel *spanel = to_spanel(ctx);

	switch (id) {
	case 0x000A4000:
		spanel->material = MATERIAL_E6;
		break;
	case 0x000A4020:
		spanel->material = MATERIAL_E7_DOE;
		break;
	case 0x000A4420:
		spanel->material = MATERIAL_E7;
		break;
	case 0x000A4520:
		spanel->material = MATERIAL_LPC5;
		break;
	default:
		dev_warn(ctx->dev, "unknown material from panel (%#x), default to E7\n", id);
		spanel->material = MATERIAL_E7;
		break;
	}

	dev_info(ctx->dev, "%s: %d\n", __func__, spanel->material);
}

static void hk3_get_panel_rev(struct exynos_panel *ctx, u32 id)
{
	/* extract command 0xDB */
	u8 build_code = (id & 0xFF00) >> 8;
	u8 rev = ((build_code & 0xE0) >> 3) | ((build_code & 0x0C) >> 2);

	exynos_panel_get_panel_rev(ctx, rev);

	hk3_get_panel_material(ctx, id);
}

static void hk3_normal_mode_work(struct exynos_panel *ctx)
{
	if (ctx->self_refresh_active) {
		hk3_update_disp_therm(ctx);
	} else {
		struct hk3_panel *spanel = to_spanel(ctx);

		spanel->pending_temp_update = true;
	}
}

static void hk3_pre_update_ffc(struct exynos_panel *ctx)
{
	dev_dbg(ctx->dev, "%s\n", __func__);

	DPU_ATRACE_BEGIN(__func__);

	EXYNOS_DCS_BUF_ADD_SET(ctx, unlock_cmd_f0);
	/* FFC off */
	EXYNOS_DCS_BUF_ADD(ctx, 0xB0, 0x00, 0x36, 0xC5);
	EXYNOS_DCS_BUF_ADD(ctx, 0xC5, 0x10);
	EXYNOS_DCS_BUF_ADD_SET_AND_FLUSH(ctx, lock_cmd_f0);

	DPU_ATRACE_END(__func__);
}

static void hk3_update_ffc(struct exynos_panel *ctx, unsigned int hs_clk)
{
	dev_dbg(ctx->dev, "%s: hs_clk: current=%d, target=%d\n",
		__func__, ctx->dsi_hs_clk, hs_clk);

	DPU_ATRACE_BEGIN(__func__);

	if (hs_clk != MIPI_DSI_FREQ_DEFAULT && hs_clk != MIPI_DSI_FREQ_ALTERNATIVE) {
		dev_warn(ctx->dev, "%s: invalid hs_clk=%d for FFC\n", __func__, hs_clk);
	} else if (ctx->dsi_hs_clk != hs_clk) {
		dev_info(ctx->dev, "%s: updating for hs_clk=%d\n", __func__, hs_clk);
		ctx->dsi_hs_clk = hs_clk;

		/* Update FFC */
		EXYNOS_DCS_BUF_ADD_SET(ctx, unlock_cmd_f0);
		EXYNOS_DCS_BUF_ADD(ctx, 0xB0, 0x00, 0x37, 0xC5);
		if (hs_clk == MIPI_DSI_FREQ_DEFAULT)
			EXYNOS_DCS_BUF_ADD(ctx, 0xC5, 0x10, 0x50, 0x05, 0x4D, 0x31, 0x40, 0x00,
						0x40, 0x00, 0x40, 0x00, 0x4D, 0x31, 0x40, 0x00,
						0x40, 0x00, 0x40, 0x00, 0x4D, 0x31, 0x40, 0x00,
						0x40, 0x00, 0x40, 0x00, 0x4D, 0x31, 0x40, 0x00,
						0x40, 0x00, 0x40, 0x00);
		else /* MIPI_DSI_FREQ_ALTERNATIVE */
			EXYNOS_DCS_BUF_ADD(ctx, 0xC5, 0x10, 0x50, 0x05, 0x4E, 0x74, 0x40, 0x00,
						0x40, 0x00, 0x40, 0x00, 0x4E, 0x74, 0x40, 0x00,
						0x40, 0x00, 0x40, 0x00, 0x4E, 0x74, 0x40, 0x00,
						0x40, 0x00, 0x40, 0x00, 0x4E, 0x74, 0x40, 0x00,
						0x40, 0x00, 0x40, 0x00);
		EXYNOS_DCS_BUF_ADD_SET(ctx, lock_cmd_f0);
	}

	/* FFC on */
	EXYNOS_DCS_BUF_ADD_SET(ctx, unlock_cmd_f0);
	EXYNOS_DCS_BUF_ADD(ctx, 0xB0, 0x00, 0x36, 0xC5);
	EXYNOS_DCS_BUF_ADD(ctx, 0xC5, 0x11);
	EXYNOS_DCS_BUF_ADD_SET_AND_FLUSH(ctx, lock_cmd_f0);

	DPU_ATRACE_END(__func__);
}

static void hk3_get_pwr_vreg(struct exynos_panel *ctx, char *buf, size_t len)
{
	struct hk3_panel *spanel = to_spanel(ctx);

	strlcpy(buf, spanel->hw_vreg, len);
}

static const struct exynos_display_underrun_param underrun_param = {
	.te_idle_us = 350,
	.te_var = 1,
};

static const u32 hk3_bl_range[] = {
	94, 180, 270, 360, 3307
};

#define HK3_WQHD_DSC {\
	.enabled = true,\
	.dsc_count = 2,\
	.slice_count = 2,\
	.slice_height = 187,\
	.cfg = &wqhd_pps_config,\
}
#define HK3_FHD_DSC {\
	.enabled = true,\
	.dsc_count = 2,\
	.slice_count = 2,\
	.slice_height = 187,\
	.cfg = &fhd_pps_config,\
}

static const struct exynos_panel_mode hk3_modes[] = {
	/* MRR modes */
#ifdef PANEL_FACTORY_BUILD
	{
		.mode = {
			.name = "1344x2992x1",
			.clock = 4545,
			.hdisplay = 1344,
			.hsync_start = 1344 + 80, // add hfp
			.hsync_end = 1344 + 80 + 24, // add hsa
			.htotal = 1344 + 80 + 24 + 52, // add hbp
			.vdisplay = 2992,
			.vsync_start = 2992 + 12, // add vfp
			.vsync_end = 2992 + 12 + 4, // add vsa
			.vtotal = 2992 + 12 + 4 + 22, // add vbp
			.flags = 0,
			.width_mm = 70,
			.height_mm = 155,
		},
		.exynos_mode = {
			.mode_flags = MIPI_DSI_CLOCK_NON_CONTINUOUS,
			.vblank_usec = 120,
			.bpc = 8,
			.dsc = HK3_WQHD_DSC,
			.underrun_param = &underrun_param,
		},
		.te2_timing = {
			.rising_edge = HK3_TE2_RISING_EDGE_OFFSET,
			.falling_edge = HK3_TE2_FALLING_EDGE_OFFSET,
		},
		.idle_mode = IDLE_MODE_UNSUPPORTED,
	},
	{
		.mode = {
			.name = "1344x2992x5",
			.clock = 22725,
			.hdisplay = 1344,
			.hsync_start = 1344 + 80, // add hfp
			.hsync_end = 1344 + 80 + 24, // add hsa
			.htotal = 1344 + 80 + 24 + 52, // add hbp
			.vdisplay = 2992,
			.vsync_start = 2992 + 12, // add vfp
			.vsync_end = 2992 + 12 + 4, // add vsa
			.vtotal = 2992 + 12 + 4 + 22, // add vbp
			.flags = 0,
			.width_mm = 70,
			.height_mm = 155,
		},
		.exynos_mode = {
			.mode_flags = MIPI_DSI_CLOCK_NON_CONTINUOUS,
			.vblank_usec = 120,
			.bpc = 8,
			.dsc = HK3_WQHD_DSC,
			.underrun_param = &underrun_param,
		},
		.te2_timing = {
			.rising_edge = HK3_TE2_RISING_EDGE_OFFSET,
			.falling_edge = HK3_TE2_FALLING_EDGE_OFFSET,
		},
		.idle_mode = IDLE_MODE_UNSUPPORTED,
	},
	{
		.mode = {
			.name = "1344x2992x10",
			.clock = 45147,
			.hdisplay = 1344,
			.hsync_start = 1344 + 80, // add hfp
			.hsync_end = 1344 + 80 + 24, // add hsa
			.htotal = 1344 + 80 + 24 + 42, // add hbp
			.vdisplay = 2992,
			.vsync_start = 2992 + 12, // add vfp
			.vsync_end = 2992 + 12 + 4, // add vsa
			.vtotal = 2992 + 12 + 4 + 22, // add vbp
			.flags = 0,
			.width_mm = 70,
			.height_mm = 155,
		},
		.exynos_mode = {
			.mode_flags = MIPI_DSI_CLOCK_NON_CONTINUOUS,
			.vblank_usec = 120,
			.bpc = 8,
			.dsc = HK3_WQHD_DSC,
			.underrun_param = &underrun_param,
		},
		.te2_timing = {
			.rising_edge = HK3_TE2_RISING_EDGE_OFFSET,
			.falling_edge = HK3_TE2_FALLING_EDGE_OFFSET,
		},
		.idle_mode = IDLE_MODE_UNSUPPORTED,
	},
	{
		.mode = {
			.name = "1344x2992x30",
			.clock = 135441,
			.hdisplay = 1344,
			.hsync_start = 1344 + 80, // add hfp
			/* change hsa and hbp to avoid conflicting to LP mode 30Hz */
			.hsync_end = 1344 + 80 + 22, // add hsa
			.htotal = 1344 + 80 + 22 + 44, // add hbp
			.vdisplay = 2992,
			.vsync_start = 2992 + 12, // add vfp
			.vsync_end = 2992 + 12 + 4, // add vsa
			.vtotal = 2992 + 12 + 4 + 22, // add vbp
			.flags = 0,
			.width_mm = 70,
			.height_mm = 155,
		},
		.exynos_mode = {
			.mode_flags = MIPI_DSI_CLOCK_NON_CONTINUOUS,
			.vblank_usec = 120,
			.bpc = 8,
			.dsc = HK3_WQHD_DSC,
			.underrun_param = &underrun_param,
		},
		.te2_timing = {
			.rising_edge = HK3_TE2_RISING_EDGE_OFFSET,
			.falling_edge = HK3_TE2_FALLING_EDGE_OFFSET,
		},
		.idle_mode = IDLE_MODE_UNSUPPORTED,
	},
#endif
	{
		.mode = {
			.name = "1344x2992x60",
			.clock = 270882,
			.hdisplay = 1344,
			.hsync_start = 1344 + 80, // add hfp
			.hsync_end = 1344 + 80 + 24, // add hsa
			.htotal = 1344 + 80 + 24 + 42, // add hbp
			.vdisplay = 2992,
			.vsync_start = 2992 + 12, // add vfp
			.vsync_end = 2992 + 12 + 4, // add vsa
			.vtotal = 2992 + 12 + 4 + 22, // add vbp
			.flags = 0,
			.type = DRM_MODE_TYPE_PREFERRED,
			.width_mm = 70,
			.height_mm = 155,
		},
		.exynos_mode = {
			.mode_flags = MIPI_DSI_CLOCK_NON_CONTINUOUS,
			.vblank_usec = 120,
			.bpc = 8,
			.dsc = HK3_WQHD_DSC,
			.underrun_param = &underrun_param,
		},
		.te2_timing = {
			.rising_edge = HK3_TE2_RISING_EDGE_OFFSET,
			.falling_edge = HK3_TE2_FALLING_EDGE_OFFSET,
		},
		.idle_mode = IDLE_MODE_ON_SELF_REFRESH,
	},
	{
		.mode = {
			.name = "1344x2992x120",
			.clock = 541764,
			.hdisplay = 1344,
			.hsync_start = 1344 + 80, // add hfp
			.hsync_end = 1344 + 80 + 24, // add hsa
			.htotal = 1344 + 80 + 24 + 42, // add hbp
			.vdisplay = 2992,
			.vsync_start = 2992 + 12, // add vfp
			.vsync_end = 2992 + 12 + 4, // add vsa
			.vtotal = 2992 + 12 + 4 + 22, // add vbp
			.flags = 0,
			.width_mm = 70,
			.height_mm = 155,
		},
		.exynos_mode = {
			.mode_flags = MIPI_DSI_CLOCK_NON_CONTINUOUS,
			.vblank_usec = 120,
			.te_usec = HK3_TE_USEC_120HZ,
			.bpc = 8,
			.dsc = HK3_WQHD_DSC,
			.underrun_param = &underrun_param,
		},
		.te2_timing = {
			.rising_edge = HK3_TE2_RISING_EDGE_OFFSET,
			.falling_edge = HK3_TE2_FALLING_EDGE_OFFSET,
		},
		.idle_mode = IDLE_MODE_ON_INACTIVITY,
	},
#ifndef PANEL_FACTORY_BUILD
	{
		.mode = {
			.name = "1008x2244x60",
			.clock = 157320,
			.hdisplay = 1008,
			.hsync_start = 1008 + 80, // add hfp
			.hsync_end = 1008 + 80 + 24, // add hsa
			.htotal = 1008 + 80 + 24 + 38, // add hbp
			.vdisplay = 2244,
			.vsync_start = 2244 + 12, // add vfp
			.vsync_end = 2244 + 12 + 4, // add vsa
			.vtotal = 2244 + 12 + 4 + 20, // add vbp
			.flags = 0,
			.width_mm = 70,
			.height_mm = 155,
		},
		.exynos_mode = {
			.mode_flags = MIPI_DSI_CLOCK_NON_CONTINUOUS,
			.vblank_usec = 120,
			.bpc = 8,
			.dsc = HK3_FHD_DSC,
			.underrun_param = &underrun_param,
		},
		.te2_timing = {
			.rising_edge = HK3_TE2_RISING_EDGE_OFFSET,
			.falling_edge = HK3_TE2_FALLING_EDGE_OFFSET,
		},
		.idle_mode = IDLE_MODE_ON_SELF_REFRESH,
	},
	{
		.mode = {
			.name = "1008x2244x120",
			.clock = 314640,
			.hdisplay = 1008,
			.hsync_start = 1008 + 80, // add hfp
			.hsync_end = 1008 + 80 + 24, // add hsa
			.htotal = 1008 + 80 + 24 + 38, // add hbp
			.vdisplay = 2244,
			.vsync_start = 2244 + 12, // add vfp
			.vsync_end = 2244 + 12 + 4, // add vsa
			.vtotal = 2244 + 12 + 4 + 20, // add vbp
			.flags = 0,
			.width_mm = 70,
			.height_mm = 155,
		},
		.exynos_mode = {
			.mode_flags = MIPI_DSI_CLOCK_NON_CONTINUOUS,
			.vblank_usec = 120,
			.te_usec = HK3_TE_USEC_120HZ,
			.bpc = 8,
			.dsc = HK3_FHD_DSC,
			.underrun_param = &underrun_param,
		},
		.te2_timing = {
			.rising_edge = HK3_TE2_RISING_EDGE_OFFSET,
			.falling_edge = HK3_TE2_FALLING_EDGE_OFFSET,
		},
		.idle_mode = IDLE_MODE_ON_INACTIVITY,
	},
	/* VRR modes*/
	{
		.mode = {
			.name = "1344x2992@120HS",
			.clock = 541764,
			.hdisplay = 1344,
			.hsync_start = 1344 + 80, // add hfp
			.hsync_end = 1344 + 80 + 24, // add hsa
			.htotal = 1344 + 80 + 24 + 42, // add hbp
			.vdisplay = 2992,
			.vsync_start = 2992 + 12, // add vfp
			.vsync_end = 2992 + 12 + 4, // add vsa
			.vtotal = 2992 + 12 + 4 + 22, // add vbp
			.flags = DRM_MODE_FLAG_TE_FREQ_X1,
			.type = DRM_MODE_TYPE_VRR | DRM_MODE_TYPE_PREFERRED, // VRR mode
			.width_mm = 70,
			.height_mm = 155,
		},
		.exynos_mode = {
			.mode_flags = MIPI_DSI_CLOCK_NON_CONTINUOUS,
			.vblank_usec = 120,
			.te_usec = HK3_TE_USEC_120HZ,
			.bpc = 8,
			.dsc = HK3_WQHD_DSC,
			.underrun_param = &underrun_param,
		},
		.te2_timing = {
			.rising_edge = HK3_TE2_RISING_EDGE_OFFSET,
			.falling_edge = HK3_TE2_FALLING_EDGE_OFFSET,
		},
		.idle_mode = IDLE_MODE_UNSUPPORTED,
	},
	{
		.mode = {
			.name = "1008x2244@120HS",
			.clock = 314640,
			.hdisplay = 1008,
			.hsync_start = 1008 + 80, // add hfp
			.hsync_end = 1008 + 80 + 24, // add hsa
			.htotal = 1008 + 80 + 24 + 38, // add hbp
			.vdisplay = 2244,
			.vsync_start = 2244 + 12, // add vfp
			.vsync_end = 2244 + 12 + 4, // add vsa
			.vtotal = 2244 + 12 + 4 + 20, // add vbp
			.flags = DRM_MODE_FLAG_TE_FREQ_X1,
			.type = DRM_MODE_TYPE_VRR, // VRR mode
			.width_mm = 70,
			.height_mm = 155,
		},
		.exynos_mode = {
			.mode_flags = MIPI_DSI_CLOCK_NON_CONTINUOUS,
			.vblank_usec = 120,
			.te_usec = HK3_TE_USEC_120HZ,
			.bpc = 8,
			.dsc = HK3_FHD_DSC,
			.underrun_param = &underrun_param,
		},
		.te2_timing = {
			.rising_edge = HK3_TE2_RISING_EDGE_OFFSET,
			.falling_edge = HK3_TE2_FALLING_EDGE_OFFSET,
		},
		.idle_mode = IDLE_MODE_UNSUPPORTED,
	},
	{
		.mode = {
			.name = "1344x2992@60NS",
			.clock = 270882,
			.hdisplay = 1344,
			.hsync_start = 1344 + 80, // add hfp
			.hsync_end = 1344 + 80 + 24, // add hsa
			.htotal = 1344 + 80 + 24 + 42, // add hbp
			.vdisplay = 2992,
			.vsync_start = 2992 + 12, // add vfp
			.vsync_end = 2992 + 12 + 4, // add vsa
			.vtotal = 2992 + 12 + 4 + 22, // add vbp
			.flags = DRM_MODE_FLAG_NS | DRM_MODE_FLAG_TE_FREQ_X1, // NS mode
			.type = DRM_MODE_TYPE_VRR, // VRR mode
			.width_mm = 70,
			.height_mm = 155,
		},
		.exynos_mode = {
			.mode_flags = MIPI_DSI_CLOCK_NON_CONTINUOUS,
			.vblank_usec = 120,
			.bpc = 8,
			.dsc = HK3_WQHD_DSC,
			.underrun_param = &underrun_param,
		},
		.te2_timing = {
			.rising_edge = HK3_TE2_RISING_EDGE_OFFSET,
			.falling_edge = HK3_TE2_FALLING_EDGE_OFFSET_NS,
		},
		.idle_mode = IDLE_MODE_UNSUPPORTED,
	},
	{
		.mode = {
			.name = "1008x2244@60NS",
			.clock = 157320,
			.hdisplay = 1008,
			.hsync_start = 1008 + 80, // add hfp
			.hsync_end = 1008 + 80 + 24, // add hsa
			.htotal = 1008 + 80 + 24 + 38, // add hbp
			.vdisplay = 2244,
			.vsync_start = 2244 + 12, // add vfp
			.vsync_end = 2244 + 12 + 4, // add vsa
			.vtotal = 2244 + 12 + 4 + 20, // add vbp
			.flags = DRM_MODE_FLAG_NS | DRM_MODE_FLAG_TE_FREQ_X1, // NS mode
			.type = DRM_MODE_TYPE_VRR, // VRR mode
			.width_mm = 70,
			.height_mm = 155,
		},
		.exynos_mode = {
			.mode_flags = MIPI_DSI_CLOCK_NON_CONTINUOUS,
			.vblank_usec = 120,
			.bpc = 8,
			.dsc = HK3_FHD_DSC,
			.underrun_param = &underrun_param,
		},
		.te2_timing = {
			.rising_edge = HK3_TE2_RISING_EDGE_OFFSET,
			.falling_edge = HK3_TE2_FALLING_EDGE_OFFSET_NS,
		},
		.idle_mode = IDLE_MODE_UNSUPPORTED,
	},
#endif
};

static const struct exynos_panel_mode hk3_lp_modes[] = {
	{
		.mode = {
			.name = "1344x2992x30",
			.clock = 135441,
			.hdisplay = 1344,
			.hsync_start = 1344 + 80, // add hfp
			.hsync_end = 1344 + 80 + 24, // add hsa
			.htotal = 1344 + 80 + 24 + 42, // add hbp
			.vdisplay = 2992,
			.vsync_start = 2992 + 12, // add vfp
			.vsync_end = 2992 + 12 + 4, // add vsa
			.vtotal = 2992 + 12 + 4 + 22, // add vbp
			.flags = 0,
			.width_mm = 70,
			.height_mm = 155,
		},
		.exynos_mode = {
			.mode_flags = MIPI_DSI_CLOCK_NON_CONTINUOUS,
			.vblank_usec = 120,
			.te_usec = HK3_TE_USEC_AOD,
			.bpc = 8,
			.dsc = HK3_WQHD_DSC,
			.underrun_param = &underrun_param,
			.is_lp_mode = true,
		},
	},
#ifndef PANEL_FACTORY_BUILD
	{
		.mode = {
			.name = "1008x2244x30",
			.clock = 78660,
			.hdisplay = 1008,
			.hsync_start = 1008 + 80, // add hfp
			.hsync_end = 1008 + 80 + 24, // add hsa
			.htotal = 1008 + 80 + 24 + 38, // add hbp
			.vdisplay = 2244,
			.vsync_start = 2244 + 12, // add vfp
			.vsync_end = 2244 + 12 + 4, // add vsa
			.vtotal = 2244 + 12 + 4 + 20, // add vbp
			.flags = 0,
			.width_mm = 70,
			.height_mm = 155,
		},
		.exynos_mode = {
			.mode_flags = MIPI_DSI_CLOCK_NON_CONTINUOUS,
			.vblank_usec = 120,
			.te_usec = HK3_TE_USEC_AOD,
			.bpc = 8,
			.dsc = HK3_FHD_DSC,
			.underrun_param = &underrun_param,
			.is_lp_mode = true,
		},
	},
#endif
};

static void hk3_calc_lhbm_od_brightness(u8 n_fine, u8 n_coarse,
	u8 *o_fine, u8 *o_coarse,
	u8 fine_offset_0, u8 fine_offset_1,
	u8 coarse_offset_0, u8 coarse_offset_1)
{
	if (((int)n_fine + (int)fine_offset_0) <= 0xFF) {
		*o_coarse = n_coarse + coarse_offset_0;
		*o_fine = n_fine + fine_offset_0;
	} else {
		*o_coarse = n_coarse + coarse_offset_1;
		*o_fine = n_fine - fine_offset_1;
	}
}

static void hk3_lhbm_brightness_init(struct exynos_panel *ctx)
{
	struct mipi_dsi_device *dsi = to_mipi_dsi_device(ctx->dev);
	struct hk3_panel *spanel = to_spanel(ctx);
	struct hk3_lhbm_ctl *ctl = &spanel->lhbm_ctl;
	int ret;
	u8 g_coarse, b_coarse;
	u8 *p_norm = ctl->brt_normal;
	u8 *p_over;
	enum hk3_lhbm_brt_overdrive_group grp;

	EXYNOS_DCS_WRITE_TABLE(ctx, unlock_cmd_f0);
	EXYNOS_DCS_WRITE_TABLE(ctx, lhbm_brightness_index);
	ret = mipi_dsi_dcs_read(dsi, lhbm_brightness_reg, p_norm, LHBM_BRT_LEN);
	EXYNOS_DCS_WRITE_TABLE(ctx, lock_cmd_f0);
	if (ret != LHBM_BRT_LEN) {
		dev_err(ctx->dev, "failed to read lhbm brightness ret=%d\n", ret);
		return;
	}
	dev_dbg(ctx->dev, "lhbm normal brightness: %*ph\n", LHBM_BRT_LEN, p_norm);

	/* 0 nit */
	grp = LHBM_OVERDRIVE_GRP_0_NIT;
	p_over = ctl->brt_overdrive[grp];
	hk3_calc_lhbm_od_brightness(p_norm[LHBM_R_FINE], p_norm[LHBM_R_COARSE],
		&p_over[LHBM_R_FINE], &p_over[LHBM_R_COARSE],
		0x00, 0x00, 0x01, 0x01);
	hk3_calc_lhbm_od_brightness(p_norm[LHBM_G_FINE], p_norm[LHBM_GB_COARSE],
		&p_over[LHBM_G_FINE], &g_coarse,
		0x00, 0x00, 0x10, 0x10);
	hk3_calc_lhbm_od_brightness(p_norm[LHBM_B_FINE], p_norm[LHBM_GB_COARSE],
		&p_over[LHBM_B_FINE], &b_coarse,
		0x5C, 0x79, 0x01, 0x02);
	p_over[LHBM_GB_COARSE] = (g_coarse & 0xF0) | (b_coarse & 0x0F);

	/* 0 - 6 nits */
	grp = LHBM_OVERDRIVE_GRP_6_NIT;
	p_over = ctl->brt_overdrive[grp];
	hk3_calc_lhbm_od_brightness(p_norm[LHBM_R_FINE], p_norm[LHBM_R_COARSE],
		&p_over[LHBM_R_FINE], &p_over[LHBM_R_COARSE],
		0x63, 0x7A, 0x00, 0x01);
	hk3_calc_lhbm_od_brightness(p_norm[LHBM_G_FINE], p_norm[LHBM_GB_COARSE],
		&p_over[LHBM_G_FINE], &g_coarse,
		0x70, 0x80, 0x00, 0x10);
	hk3_calc_lhbm_od_brightness(p_norm[LHBM_B_FINE], p_norm[LHBM_GB_COARSE],
		&p_over[LHBM_B_FINE], &b_coarse,
		0x90, 0x43, 0x00, 0x01);
	p_over[LHBM_GB_COARSE] = (g_coarse & 0xF0) | (b_coarse & 0x0F);

	/* 6 - 100 nits */
	grp = LHBM_OVERDRIVE_GRP_50_NIT;
	p_over = ctl->brt_overdrive[grp];
	hk3_calc_lhbm_od_brightness(p_norm[LHBM_R_FINE], p_norm[LHBM_R_COARSE],
		&p_over[LHBM_R_FINE], &p_over[LHBM_R_COARSE],
		0x45, 0x8F, 0x00, 0x01);
	hk3_calc_lhbm_od_brightness(p_norm[LHBM_G_FINE], p_norm[LHBM_GB_COARSE],
		&p_over[LHBM_G_FINE], &g_coarse,
		0x55, 0x98, 0x00, 0x10);
	hk3_calc_lhbm_od_brightness(p_norm[LHBM_B_FINE], p_norm[LHBM_GB_COARSE],
		&p_over[LHBM_B_FINE], &b_coarse,
		0x75, 0x58, 0x00, 0x01);
	p_over[LHBM_GB_COARSE] = (g_coarse & 0xF0) | (b_coarse & 0x0F);

	/* 100 - 300 nits */
	grp = LHBM_OVERDRIVE_GRP_300_NIT;
	p_over = ctl->brt_overdrive[grp];
	hk3_calc_lhbm_od_brightness(p_norm[LHBM_R_FINE], p_norm[LHBM_R_COARSE],
		&p_over[LHBM_R_FINE], &p_over[LHBM_R_COARSE],
		0x44, 0xA2, 0x00, 0x01);
	hk3_calc_lhbm_od_brightness(p_norm[LHBM_G_FINE], p_norm[LHBM_GB_COARSE],
		&p_over[LHBM_G_FINE], &g_coarse,
		0x41, 0xAC, 0x00, 0x10);
	hk3_calc_lhbm_od_brightness(p_norm[LHBM_B_FINE], p_norm[LHBM_GB_COARSE],
		&p_over[LHBM_B_FINE], &b_coarse,
		0x55, 0x78, 0x00, 0x01);
	p_over[LHBM_GB_COARSE] = (g_coarse & 0xF0) | (b_coarse & 0x0F);

	for (grp = 0; grp < LHBM_OVERDRIVE_GRP_MAX; grp++) {
		dev_dbg(ctx->dev, "lhbm overdrive brightness[%d]: %*ph\n",
			grp, LHBM_BRT_LEN, ctl->brt_overdrive[grp]);
	}
}

static void hk3_debugfs_init(struct drm_panel *panel, struct dentry *root)
{
#ifdef CONFIG_DEBUG_FS
	struct exynos_panel *ctx = container_of(panel, struct exynos_panel, panel);
	struct dentry *panel_root, *csroot;
	struct hk3_panel *spanel;

	if (!ctx)
		return;

	panel_root = debugfs_lookup("panel", root);
	if (!panel_root)
		return;

	csroot = debugfs_lookup("cmdsets", panel_root);
	if (!csroot) {
		goto panel_out;
	}

	spanel = to_spanel(ctx);

	exynos_panel_debugfs_create_cmdset(ctx, csroot, &hk3_init_cmd_set, "init");
	debugfs_create_bool("force_changeable_te", 0644, panel_root,
				&spanel->force_changeable_te);
	debugfs_create_bool("force_changeable_te2", 0644, panel_root,
				&spanel->force_changeable_te2);
	debugfs_create_bool("force_za_off", 0644, panel_root,
				&spanel->force_za_off);
	debugfs_create_u8("hw_acl_setting", 0644, panel_root,
				&spanel->hw_acl_setting);
	dput(csroot);
panel_out:
	dput(panel_root);
#endif
}

static void hk3_panel_init(struct exynos_panel *ctx)
{
	struct hk3_panel *spanel = to_spanel(ctx);

#ifdef PANEL_FACTORY_BUILD
	ctx->panel_idle_enabled = false;
#endif
	hk3_lhbm_brightness_init(ctx);

	if (ctx->panel_rev < PANEL_REV_DVT1) {
		/* AOD Transition Set */
		EXYNOS_DCS_BUF_ADD_SET(ctx, unlock_cmd_f0);
		EXYNOS_DCS_BUF_ADD(ctx, 0xB0, 0x00, 0x03, 0xBB);
		EXYNOS_DCS_BUF_ADD(ctx, 0xBB, 0x41);
		EXYNOS_DCS_BUF_ADD_SET_AND_FLUSH(ctx, lock_cmd_f0);
	}

	if (ctx->panel_rev >= PANEL_REV_DVT1)
		hk3_negative_field_setting(ctx);

	spanel->tz = thermal_zone_get_zone_by_name("disp_therm");
	if (IS_ERR_OR_NULL(spanel->tz))
		dev_err(ctx->dev, "%s: failed to get thermal zone disp_therm\n",
			__func__);
}

static int hk3_panel_probe(struct mipi_dsi_device *dsi)
{
	struct hk3_panel *spanel;

	spanel = devm_kzalloc(&dsi->dev, sizeof(*spanel), GFP_KERNEL);
	if (!spanel)
		return -ENOMEM;

	spanel->base.op_hz = 120;
	spanel->hw_vrefresh = 60;
	spanel->hw_acl_setting = 0;
	spanel->hw_za_enabled = false;
	spanel->hw_dbv = 0;
	/* ddic default temp */
	spanel->hw_temp = 25;
	spanel->pending_temp_update = false;
	spanel->is_pixel_off = false;
	spanel->read_vreg = false;

	return exynos_panel_common_init(dsi, &spanel->base);
}

static int hk3_panel_config(struct exynos_panel *ctx)
{
	exynos_panel_model_init(ctx, PROJECT, 0);

	return 0;
}

static const struct drm_panel_funcs hk3_drm_funcs = {
	.disable = hk3_disable,
	.unprepare = exynos_panel_unprepare,
	.prepare = exynos_panel_prepare,
	.enable = hk3_enable,
	.get_modes = exynos_panel_get_modes,
	.debugfs_init = hk3_debugfs_init,
};

static const struct exynos_panel_funcs hk3_exynos_funcs = {
	.set_brightness = hk3_set_brightness,
	.set_lp_mode = hk3_set_lp_mode,
	.set_nolp_mode = hk3_set_nolp_mode,
	.set_binned_lp = exynos_panel_set_binned_lp,
	.set_hbm_mode = hk3_set_hbm_mode,
	.set_dimming_on = hk3_set_dimming_on,
	.set_local_hbm_mode = hk3_set_local_hbm_mode,
	.set_local_hbm_mode_post = hk3_set_local_hbm_mode_post,
	.is_mode_seamless = hk3_is_mode_seamless,
	.mode_set = hk3_mode_set,
	.panel_init = hk3_panel_init,
	.panel_config = hk3_panel_config,
	.get_panel_rev = hk3_get_panel_rev,
	.get_te2_edges = exynos_panel_get_te2_edges,
	.configure_te2_edges = exynos_panel_configure_te2_edges,
	.update_te2 = hk3_update_te2,
	.commit_done = hk3_commit_done,
	.atomic_check = hk3_atomic_check,
	.set_self_refresh = hk3_set_self_refresh,
	.set_op_hz = hk3_set_op_hz,
	.read_id = hk3_read_id,
	.get_te_usec = hk3_get_te_usec,
	.set_acl_mode = hk3_set_acl_mode,
	.run_normal_mode_work = hk3_normal_mode_work,
	.pre_update_ffc = hk3_pre_update_ffc,
	.update_ffc = hk3_update_ffc,
	.get_pwr_vreg = hk3_get_pwr_vreg,
};

const struct brightness_capability hk3_brightness_capability = {
	.normal = {
		.nits = {
			.min = 2,
			.max = 1000,
		},
		.level = {
			.min = 196,
			.max = 3307,
		},
		.percentage = {
			.min = 0,
			.max = 63,
		},
	},
	.hbm = {
		.nits = {
			.min = 1000,
			.max = 1600,
		},
		.level = {
			.min = 3308,
			.max = 4095,
		},
		.percentage = {
			.min = 63,
			.max = 100,
		},
	},
};

const struct exynos_panel_desc google_hk3 = {
	.data_lane_cnt = 4,
	.max_brightness = 4095,
	.dft_brightness = 1353, /* 140 nits */
	.brt_capability = &hk3_brightness_capability,
	.dbv_extra_frame = true,
	/* supported HDR format bitmask : 1(DOLBY_VISION), 2(HDR10), 3(HLG) */
	.hdr_formats = BIT(2) | BIT(3),
	.max_luminance = 10000000,
	.max_avg_luminance = 1200000,
	.min_luminance = 5,
	.bl_range = hk3_bl_range,
	.bl_num_ranges = ARRAY_SIZE(hk3_bl_range),
	.modes = hk3_modes,
	.num_modes = ARRAY_SIZE(hk3_modes),
	.lp_mode = hk3_lp_modes,
	.lp_mode_count = ARRAY_SIZE(hk3_lp_modes),
	.binned_lp = hk3_binned_lp,
	.num_binned_lp = ARRAY_SIZE(hk3_binned_lp),
	.is_panel_idle_supported = true,
	.no_lhbm_rr_constraints = true,
	.use_async_notify = true,
	.panel_func = &hk3_drm_funcs,
	.exynos_panel_func = &hk3_exynos_funcs,
	.lhbm_effective_delay_frames = 1,
	.lhbm_post_cmd_delay_frames = 1,
	.normal_mode_work_delay_ms = 30000,
	.default_dsi_hs_clk = MIPI_DSI_FREQ_DEFAULT,
	.reset_timing_ms = {1, 1, 5},
	.reg_ctrl_enable = {
		{PANEL_REG_ID_VDDI, 1},
		{PANEL_REG_ID_VCI, 10},
	},
	.reg_ctrl_post_enable = {
		{PANEL_REG_ID_VDDD, 1},
	},
	.reg_ctrl_pre_disable = {
		{PANEL_REG_ID_VDDD, 1},
	},
	.reg_ctrl_disable = {
		{PANEL_REG_ID_VCI, 1},
		{PANEL_REG_ID_VDDI, 1},
	},
};

static const struct of_device_id exynos_panel_of_match[] = {
	{ .compatible = "google,hk3", .data = &google_hk3 },
	{ }
};
MODULE_DEVICE_TABLE(of, exynos_panel_of_match);

static struct mipi_dsi_driver exynos_panel_driver = {
	.probe = hk3_panel_probe,
	.remove = exynos_panel_remove,
	.driver = {
		.name = "panel-google-hk3",
		.of_match_table = exynos_panel_of_match,
	},
};
module_mipi_dsi_driver(exynos_panel_driver);

MODULE_AUTHOR("Chris Lu <luchris@google.com>");
MODULE_DESCRIPTION("MIPI-DSI based Google HK3 panel driver");
MODULE_LICENSE("GPL");<|MERGE_RESOLUTION|>--- conflicted
+++ resolved
@@ -951,13 +951,7 @@
 	 * new frame commit will correct it if the guess is wrong.
 	 */
 	ctx->panel_idle_vrefresh = idle_vrefresh;
-<<<<<<< HEAD
-
 	hk3_update_panel_feat(ctx, pmode, false);
-	te2_state_changed(ctx->bl);
-	backlight_state_changed(ctx->bl);
-=======
-	hk3_update_panel_feat(ctx, vrefresh, false);
 
 	/* TODO: (b/303738012) perform notifications asyncly for P24*/
 	/* Prevent sysfs_notify from resolution switch */
@@ -965,7 +959,6 @@
 		schedule_work(&ctx->state_notify);
 	else
 		backlight_state_changed(ctx->bl);
->>>>>>> 93b23120
 
 	dev_dbg(ctx->dev, "%s: display state is notified\n", __func__);
 }
@@ -1513,13 +1506,8 @@
 
 	DPU_ATRACE_BEGIN(__func__);
 
-<<<<<<< HEAD
 	hk3_disable_panel_feat(ctx, pmode, vrefresh);
-	if (panel_enabled)  {
-=======
-	hk3_disable_panel_feat(ctx, vrefresh);
 	if (panel_enabled) {
->>>>>>> 93b23120
 		/* init sequence has sent display-off command already */
 		if (!hk3_is_peak_vrefresh(vrefresh, is_ns) && is_changeable_te)
 			hk3_wait_for_vsync_done_changeable(ctx, vrefresh, is_ns);
