// SPDX-License-Identifier: GPL-2.0-only
/*
 * MIPI-DSI based HK3 AMOLED LCD panel driver.
 *
 * Copyright (c) 2022 Google LLC
 *
 * This program is free software; you can redistribute it and/or modify
 * it under the terms of the GNU General Public License version 2 as
 * published by the Free Software Foundation.
 */

#include <drm/display/drm_dsc_helper.h>
#include <drm/drm_vblank.h>
#include <linux/debugfs.h>
#include <linux/module.h>
#include <linux/of_platform.h>
#include <linux/thermal.h>
#include <video/mipi_display.h>

#include "include/trace/dpu_trace.h"
#include "panel/panel-samsung-drv.h"

/**
 * enum hk3_panel_feature - features supported by this panel
 * @FEAT_HBM: high brightness mode
 * @FEAT_IRC_OFF: IR compensation off state
 * @FEAT_IRC_Z_MODE: IR compensation on state and use Flat Z mode
 * @FEAT_EARLY_EXIT: early exit from a long frame
 * @FEAT_OP_NS: normal speed (not high speed)
 * @FEAT_FRAME_AUTO: automatic (not manual) frame control
 * @FEAT_MAX: placeholder, counter for number of features
 *
 * The following features are correlated, if one or more of them change, the others need
 * to be updated unconditionally.
 */
enum hk3_panel_feature {
	FEAT_HBM = 0,
	FEAT_IRC_OFF,
	FEAT_IRC_Z_MODE,
	FEAT_EARLY_EXIT,
	FEAT_OP_NS,
	FEAT_FRAME_AUTO,
	FEAT_MAX,
};

/**
 * enum hk3_lhbm_brt - local hbm brightness
 * @LHBM_R_COARSE: red coarse
 * @LHBM_GB_COARSE: green and blue coarse
 * @LHBM_R_FINE: red fine
 * @LHBM_G_FINE: green fine
 * @LHBM_B_FINE: blue fine
 * @LHBM_BRT_LEN: local hbm brightness array length
 */
enum hk3_lhbm_brt {
	LHBM_R_COARSE = 0,
	LHBM_GB_COARSE,
	LHBM_R_FINE,
	LHBM_G_FINE,
	LHBM_B_FINE,
	LHBM_BRT_LEN
};
#define LHBM_BRT_CMD_LEN (LHBM_BRT_LEN + 1)

/**
 * enum hk3_lhbm_brt_overdrive_group - lhbm brightness overdrive group number
 * @LHBM_OVERDRIVE_GRP_0_NIT: group number for 0 nit
 * @LHBM_OVERDRIVE_GRP_6_NIT: group number for 0-6 nits
 * @LHBM_OVERDRIVE_GRP_50_NIT: group number for 6-50 nits
 * @LHBM_OVERDRIVE_GRP_300_NIT: group number for 50-300 nits
 * @LHBM_OVERDRIVE_GRP_MAX: maximum group number
 */
enum hk3_lhbm_brt_overdrive_group {
	LHBM_OVERDRIVE_GRP_0_NIT = 0,
	LHBM_OVERDRIVE_GRP_6_NIT,
	LHBM_OVERDRIVE_GRP_50_NIT,
	LHBM_OVERDRIVE_GRP_300_NIT,
	LHBM_OVERDRIVE_GRP_MAX
};

/**
 * enum hk3_material - different materials in HW
 * @MATERIAL_E6: EVT1 material E6
 * @MATERIAL_E7_DOE: EVT1 material E7
 * @MATERIAL_E7: EVT1.1 maetrial E7
 * @MATERIAL_LPC5: EVT1.1 material LPC5
 */
enum hk3_material {
	MATERIAL_E6 = 0,
	MATERIAL_E7_DOE,
	MATERIAL_E7,
	MATERIAL_LPC5
};

struct hk3_lhbm_ctl {
	/** @brt_normal: normal LHBM brightness parameters */
	u8 brt_normal[LHBM_BRT_LEN];
	/** @brt_overdrive: overdrive LHBM brightness parameters */
	u8 brt_overdrive[LHBM_OVERDRIVE_GRP_MAX][LHBM_BRT_LEN];
	/** @overdrived: whether LHBM is overdrived */
	bool overdrived;
	/** @hist_roi_configured: whether LHBM histogram configuration is done */
	bool hist_roi_configured;
};

/**
 * struct hk3_panel - panel specific info
 *
 * This struct maintains hk3 panel specific info. The variables with the prefix hw_ keep
 * track of the features that were actually committed to hardware, and should be modified
 * after sending cmds to panel, i.e. updating hw state.
 */
struct hk3_panel {
	/** @base: base panel struct */
	struct exynos_panel base;
	/** @feat: software or working correlated features, not guaranteed to be effective in panel */
	DECLARE_BITMAP(feat, FEAT_MAX);
	/** @hw_feat: correlated states effective in panel */
	DECLARE_BITMAP(hw_feat, FEAT_MAX);
	/** @hw_vrefresh: vrefresh rate effective in panel */
	u32 hw_vrefresh;
	/** @hw_idle_vrefresh: idle vrefresh rate effective in panel */
	u32 hw_idle_vrefresh;
	/**
	 * @auto_mode_vrefresh: indicates current minimum refresh rate while in auto mode,
	 *			if 0 it means that auto mode is not enabled
	 */
	u32 auto_mode_vrefresh;
	/** @force_changeable_te: force changeable TE (instead of fixed) during early exit */
	bool force_changeable_te;
	/** @force_changeable_te2: force changeable TE (instead of fixed) for monitoring refresh rate */
	bool force_changeable_te2;
	/** @hw_acl_enabled: whether automatic current limiting is enabled */
	bool hw_acl_enabled;
	/** @hw_dbv: indecate the current dbv */
	u16 hw_dbv;
	/** @hw_za_enabled: whether zonal attenuation is enabled */
	bool hw_za_enabled;
	/** @force_za_off: force to turn off zonal attenuation */
	bool force_za_off;
	/** @lhbm_ctl: lhbm brightness control */
	struct hk3_lhbm_ctl lhbm_ctl;
	/** @material: the material version used in panel */
	enum hk3_material material;
	/** @rrs_in_progress: indicate whether RRS (Runtime Resolution Switch) is in progress */
	bool rrs_in_progress;
	/** @tz: thermal zone device for reading temperature */
	struct thermal_zone_device *tz;
	/** @hw_temp: the temperature applied into panel */
	u32 hw_temp;
	/** @pending_temp_update: whether there is pending temperature update. It will be
	 *			  handled in the commit_done function.
	 */
	bool pending_temp_update;
};

#define to_spanel(ctx) container_of(ctx, struct hk3_panel, base)

/* 1344x2992 */
static const struct drm_dsc_config wqhd_pps_config = {
	.line_buf_depth = 9,
	.bits_per_component = 8,
	.convert_rgb = true,
	.slice_width = 672,
	.slice_height = 187,
	.simple_422 = false,
	.pic_width = 1344,
	.pic_height = 2992,
	.rc_tgt_offset_high = 3,
	.rc_tgt_offset_low = 3,
	.bits_per_pixel = 128,
	.rc_edge_factor = 6,
	.rc_quant_incr_limit1 = 11,
	.rc_quant_incr_limit0 = 11,
	.initial_xmit_delay = 512,
	.initial_dec_delay = 592,
	.block_pred_enable = true,
	.first_line_bpg_offset = 12,
	.initial_offset = 6144,
	.rc_buf_thresh = {
		14, 28, 42, 56,
		70, 84, 98, 105,
		112, 119, 121, 123,
		125, 126
	},
	.rc_range_params = {
		{.range_min_qp = 0, .range_max_qp = 4, .range_bpg_offset = 2},
		{.range_min_qp = 0, .range_max_qp = 4, .range_bpg_offset = 0},
		{.range_min_qp = 1, .range_max_qp = 5, .range_bpg_offset = 0},
		{.range_min_qp = 1, .range_max_qp = 6, .range_bpg_offset = 62},
		{.range_min_qp = 3, .range_max_qp = 7, .range_bpg_offset = 60},
		{.range_min_qp = 3, .range_max_qp = 7, .range_bpg_offset = 58},
		{.range_min_qp = 3, .range_max_qp = 7, .range_bpg_offset = 56},
		{.range_min_qp = 3, .range_max_qp = 8, .range_bpg_offset = 56},
		{.range_min_qp = 3, .range_max_qp = 9, .range_bpg_offset = 56},
		{.range_min_qp = 3, .range_max_qp = 10, .range_bpg_offset = 54},
		{.range_min_qp = 5, .range_max_qp = 11, .range_bpg_offset = 54},
		{.range_min_qp = 5, .range_max_qp = 12, .range_bpg_offset = 52},
		{.range_min_qp = 5, .range_max_qp = 13, .range_bpg_offset = 52},
		{.range_min_qp = 7, .range_max_qp = 13, .range_bpg_offset = 52},
		{.range_min_qp = 13, .range_max_qp = 15, .range_bpg_offset = 52}
	},
	.rc_model_size = 8192,
	.flatness_min_qp = 3,
	.flatness_max_qp = 12,
	.initial_scale_value = 32,
	.scale_decrement_interval = 9,
	.scale_increment_interval = 5177,
	.nfl_bpg_offset = 133,
	.slice_bpg_offset = 112,
	.final_offset = 4336,
	.vbr_enable = false,
	.slice_chunk_size = 672,
	.dsc_version_minor = 1,
	.dsc_version_major = 1,
	.native_422 = false,
	.native_420 = false,
	.second_line_bpg_offset = 0,
	.nsl_bpg_offset = 0,
	.second_line_offset_adj = 0,
};

/* 1008x2244 */
static const struct drm_dsc_config fhd_pps_config = {
	.line_buf_depth = 9,
	.bits_per_component = 8,
	.convert_rgb = true,
	.slice_width = 504,
	.slice_height = 187,
	.simple_422 = false,
	.pic_width = 1008,
	.pic_height = 2244,
	.rc_tgt_offset_high = 3,
	.rc_tgt_offset_low = 3,
	.bits_per_pixel = 128,
	.rc_edge_factor = 6,
	.rc_quant_incr_limit1 = 11,
	.rc_quant_incr_limit0 = 11,
	.initial_xmit_delay = 512,
	.initial_dec_delay = 508,
	.block_pred_enable = true,
	.first_line_bpg_offset = 12,
	.initial_offset = 6144,
	.rc_buf_thresh = {
		14, 28, 42, 56,
		70, 84, 98, 105,
		112, 119, 121, 123,
		125, 126
	},
	.rc_range_params = {
		{.range_min_qp = 0, .range_max_qp = 4, .range_bpg_offset = 2},
		{.range_min_qp = 0, .range_max_qp = 4, .range_bpg_offset = 0},
		{.range_min_qp = 1, .range_max_qp = 5, .range_bpg_offset = 0},
		{.range_min_qp = 1, .range_max_qp = 6, .range_bpg_offset = 62},
		{.range_min_qp = 3, .range_max_qp = 7, .range_bpg_offset = 60},
		{.range_min_qp = 3, .range_max_qp = 7, .range_bpg_offset = 58},
		{.range_min_qp = 3, .range_max_qp = 7, .range_bpg_offset = 56},
		{.range_min_qp = 3, .range_max_qp = 8, .range_bpg_offset = 56},
		{.range_min_qp = 3, .range_max_qp = 9, .range_bpg_offset = 56},
		{.range_min_qp = 3, .range_max_qp = 10, .range_bpg_offset = 54},
		{.range_min_qp = 5, .range_max_qp = 11, .range_bpg_offset = 54},
		{.range_min_qp = 5, .range_max_qp = 12, .range_bpg_offset = 52},
		{.range_min_qp = 5, .range_max_qp = 13, .range_bpg_offset = 52},
		{.range_min_qp = 7, .range_max_qp = 13, .range_bpg_offset = 52},
		{.range_min_qp = 13, .range_max_qp = 15, .range_bpg_offset = 52}
	},
	.rc_model_size = 8192,
	.flatness_min_qp = 3,
	.flatness_max_qp = 12,
	.initial_scale_value = 32,
	.scale_decrement_interval = 7,
	.scale_increment_interval = 4482,
	.nfl_bpg_offset = 133,
	.slice_bpg_offset = 150,
	.final_offset = 4336,
	.vbr_enable = false,
	.slice_chunk_size = 504,
	.dsc_version_minor = 1,
	.dsc_version_major = 1,
	.native_422 = false,
	.native_420 = false,
	.second_line_bpg_offset = 0,
	.nsl_bpg_offset = 0,
	.second_line_offset_adj = 0,
};

#define HK3_WRCTRLD_DIMMING_BIT    0x08
#define HK3_WRCTRLD_BCTRL_BIT      0x20
#define HK3_WRCTRLD_HBM_BIT        0xC0
#define HK3_WRCTRLD_LOCAL_HBM_BIT  0x10

#define HK3_TE2_CHANGEABLE 0x04
#define HK3_TE2_FIXED      0x51
#define HK3_TE2_RISING_EDGE_OFFSET 0x10
#define HK3_TE2_FALLING_EDGE_OFFSET 0x30
#define HK3_TE2_FALLING_EDGE_OFFSET_NS 0x25

#define HK3_TE_USEC_60HZ_HS 8500
#define HK3_TE_USEC_60HZ_NS 346

#define PROJECT "HK3"

static const u8 unlock_cmd_f0[] = { 0xF0, 0x5A, 0x5A };
static const u8 lock_cmd_f0[]   = { 0xF0, 0xA5, 0xA5 };
static const u8 freq_update[] = { 0xF7, 0x0F };
static const u8 lhbm_brightness_index[] = { 0xB0, 0x03, 0x21, 0x95 };
static const u8 lhbm_brightness_reg = 0x95;
static const u8 aod_on[] = { MIPI_DCS_WRITE_CONTROL_DISPLAY, 0x24 };
static const u8 aod_off[] = { MIPI_DCS_WRITE_CONTROL_DISPLAY, 0x20 };
static const u8 min_dbv[] = { MIPI_DCS_SET_DISPLAY_BRIGHTNESS, 0x00, 0x04 };

static const struct exynos_dsi_cmd hk3_lp_low_cmds[] = {
	EXYNOS_DSI_CMD0(unlock_cmd_f0),
	/* AOD Low Mode, 10nit */
	EXYNOS_DSI_CMD_SEQ(0xB0, 0x00, 0x52, 0x94),
	EXYNOS_DSI_CMD_SEQ(0x94, 0x01, 0x07, 0x6A, 0x02),
	EXYNOS_DSI_CMD0(lock_cmd_f0),
	EXYNOS_DSI_CMD0(min_dbv),
};

static const struct exynos_dsi_cmd hk3_lp_high_cmds[] = {
	EXYNOS_DSI_CMD0(unlock_cmd_f0),
	/* AOD High Mode, 50nit */
	EXYNOS_DSI_CMD_SEQ(0xB0, 0x00, 0x52, 0x94),
	EXYNOS_DSI_CMD_SEQ(0x94, 0x00),
	EXYNOS_DSI_CMD0(lock_cmd_f0),
	EXYNOS_DSI_CMD0(min_dbv),
};

static const struct exynos_binned_lp hk3_binned_lp[] = {
	/* low threshold 40 nits */
	BINNED_LP_MODE_TIMING("low", 766, hk3_lp_low_cmds,
			      HK3_TE2_RISING_EDGE_OFFSET, HK3_TE2_FALLING_EDGE_OFFSET),
	BINNED_LP_MODE_TIMING("high", 3307, hk3_lp_high_cmds,
			      HK3_TE2_RISING_EDGE_OFFSET, HK3_TE2_FALLING_EDGE_OFFSET)
};

static inline bool is_in_comp_range(int temp)
{
	return (temp >= 10 && temp <= 49);
}

/* Read temperature and apply appropriate gain into DDIC for burn-in compensation if needed */
static void hk3_update_disp_therm(struct exynos_panel *ctx)
{
	/* temperature*1000 in celsius */
	int temp, ret;
	struct hk3_panel *spanel = to_spanel(ctx);

	if (IS_ERR_OR_NULL(spanel->tz))
		return;

	if (ctx->panel_rev < PANEL_REV_EVT1_1 || ctx->panel_state != PANEL_STATE_NORMAL)
		return;

	spanel->pending_temp_update = false;

	ret = thermal_zone_get_temp(spanel->tz, &temp);
	if (ret) {
		dev_err(ctx->dev, "%s: fail to read temperature ret:%d\n", __func__, ret);
		return;
	}

	temp = DIV_ROUND_CLOSEST(temp, 1000);
	dev_dbg(ctx->dev, "%s: temp=%d\n", __func__, temp);
	if (temp == spanel->hw_temp || !is_in_comp_range(temp))
		return;

	dev_dbg(ctx->dev, "%s: apply gain into ddic at %ddeg c\n", __func__, temp);

	DPU_ATRACE_BEGIN(__func__);
	EXYNOS_DCS_BUF_ADD_SET(ctx, unlock_cmd_f0);
	EXYNOS_DCS_BUF_ADD(ctx, 0xB0, 0x00, 0x03, 0x67);
	EXYNOS_DCS_BUF_ADD(ctx, 0x67, temp);
	EXYNOS_DCS_BUF_ADD_SET_AND_FLUSH(ctx, lock_cmd_f0);
	DPU_ATRACE_END(__func__);

	spanel->hw_temp = temp;
}

static u8 hk3_get_te2_option(struct exynos_panel *ctx)
{
	struct hk3_panel *spanel = to_spanel(ctx);

	if (!ctx || !ctx->current_mode || spanel->force_changeable_te2)
		return HK3_TE2_CHANGEABLE;

	if (ctx->current_mode->exynos_mode.is_lp_mode ||
	    (test_bit(FEAT_EARLY_EXIT, spanel->feat) &&
		spanel->auto_mode_vrefresh < 30))
		return HK3_TE2_FIXED;

	return HK3_TE2_CHANGEABLE;
}

static void hk3_update_te2_internal(struct exynos_panel *ctx, bool lock)
{
	struct exynos_panel_te2_timing timing = {
		.rising_edge = HK3_TE2_RISING_EDGE_OFFSET,
		.falling_edge = HK3_TE2_FALLING_EDGE_OFFSET,
	};
	u32 rising, falling;
	struct hk3_panel *spanel = to_spanel(ctx);
	u8 option = hk3_get_te2_option(ctx);
	u8 idx;

	if (!ctx)
		return;

	if (spanel->rrs_in_progress) {
		dev_dbg(ctx->dev, "%s: RRS in progress, skip\n", __func__);
		return;
	}

	if (test_bit(FEAT_OP_NS, spanel->feat)) {
		rising = HK3_TE2_RISING_EDGE_OFFSET;
		falling = HK3_TE2_FALLING_EDGE_OFFSET_NS;
	} else {
		if (exynos_panel_get_current_mode_te2(ctx, &timing)) {
			dev_dbg(ctx->dev, "failed to get TE2 timng\n");
			return;
		}
		rising = timing.rising_edge;
		falling = timing.falling_edge;
	}

	ctx->te2.option = (option == HK3_TE2_FIXED) ? TE2_OPT_FIXED : TE2_OPT_CHANGEABLE;

	dev_dbg(ctx->dev,
		"TE2 updated: %s mode, option %s, idle %s, rising=0x%X falling=0x%X\n",
		test_bit(FEAT_OP_NS, spanel->feat) ? "NS" : "HS",
		(option == HK3_TE2_CHANGEABLE) ? "changeable" : "fixed",
		ctx->panel_idle_vrefresh ? "active" : "inactive",
		rising, falling);

	if (lock)
		EXYNOS_DCS_BUF_ADD_SET(ctx, unlock_cmd_f0);
	EXYNOS_DCS_BUF_ADD(ctx, 0xB0, 0x00, 0x42, 0xF2);
	EXYNOS_DCS_BUF_ADD(ctx, 0xF2, 0x0D);
	EXYNOS_DCS_BUF_ADD(ctx, 0xB0, 0x00, 0x01, 0xB9);
	EXYNOS_DCS_BUF_ADD(ctx, 0xB9, option);
	idx = option == HK3_TE2_FIXED ? 0x22 : 0x1E;
	EXYNOS_DCS_BUF_ADD(ctx, 0xB0, 0x00, idx, 0xB9);
	if (option == HK3_TE2_FIXED) {
		EXYNOS_DCS_BUF_ADD(ctx, 0xB9, (rising >> 8) & 0xF, rising & 0xFF,
			(falling >> 8) & 0xF, falling & 0xFF,
			(rising >> 8) & 0xF, rising & 0xFF,
			(falling >> 8) & 0xF, falling & 0xFF);
	} else {
		EXYNOS_DCS_BUF_ADD(ctx, 0xB9, (rising >> 8) & 0xF, rising & 0xFF,
			(falling >> 8) & 0xF, falling & 0xFF);
	}
	if (lock)
		EXYNOS_DCS_BUF_ADD_SET_AND_FLUSH(ctx, lock_cmd_f0);
}

static void hk3_update_te2(struct exynos_panel *ctx)
{
	hk3_update_te2_internal(ctx, true);
}

static inline bool is_auto_mode_allowed(struct exynos_panel *ctx)
{
	/* don't want to enable auto mode/early exit during dimming on */
	if (ctx->dimming_on)
		return false;

	if (ctx->idle_delay_ms) {
		const unsigned int delta_ms = panel_get_idle_time_delta(ctx);

		if (delta_ms < ctx->idle_delay_ms)
			return false;
	}

	return ctx->panel_idle_enabled;
}

static u32 hk3_get_min_idle_vrefresh(struct exynos_panel *ctx,
				     const struct exynos_panel_mode *pmode)
{
	const int vrefresh = drm_mode_vrefresh(&pmode->mode);
	int min_idle_vrefresh = ctx->min_vrefresh;

	if ((min_idle_vrefresh < 0) || !is_auto_mode_allowed(ctx))
		return 0;

	if (min_idle_vrefresh <= 1)
		min_idle_vrefresh = 1;
	else if (min_idle_vrefresh <= 10)
		min_idle_vrefresh = 10;
	else if (min_idle_vrefresh <= 30)
		min_idle_vrefresh = 30;
	else
		return 0;

	if (min_idle_vrefresh >= vrefresh) {
		dev_dbg(ctx->dev, "min idle vrefresh (%d) higher than target (%d)\n",
				min_idle_vrefresh, vrefresh);
		return 0;
	}

	dev_dbg(ctx->dev, "%s: min_idle_vrefresh %d\n", __func__, min_idle_vrefresh);

	return min_idle_vrefresh;
}

static void hk3_update_panel_feat(struct exynos_panel *ctx,
	const struct exynos_panel_mode *pmode, bool enforce)
{
	struct hk3_panel *spanel = to_spanel(ctx);
	u32 vrefresh, idle_vrefresh = spanel->auto_mode_vrefresh;
	u8 val;
	DECLARE_BITMAP(changed_feat, FEAT_MAX);

	if (pmode)
		vrefresh = drm_mode_vrefresh(&pmode->mode);
	else
		vrefresh = drm_mode_vrefresh(&ctx->current_mode->mode);

	if (enforce) {
		bitmap_fill(changed_feat, FEAT_MAX);
	} else {
		bitmap_xor(changed_feat, spanel->feat, spanel->hw_feat, FEAT_MAX);
		if (bitmap_empty(changed_feat, FEAT_MAX) &&
			vrefresh == spanel->hw_vrefresh &&
			idle_vrefresh == spanel->hw_idle_vrefresh) {
			dev_dbg(ctx->dev, "%s: no changes, skip update\n", __func__);
			return;
		}
	}

	spanel->hw_vrefresh = vrefresh;
	spanel->hw_idle_vrefresh = idle_vrefresh;
	bitmap_copy(spanel->hw_feat, spanel->feat, FEAT_MAX);
	dev_dbg(ctx->dev,
		"op=%s ee=%s hbm=%s irc=%s fi=%s fps=%u idle_fps=%u\n",
		test_bit(FEAT_OP_NS, spanel->feat) ? "ns" : "hs",
		test_bit(FEAT_EARLY_EXIT, spanel->feat) ? "on" : "off",
		test_bit(FEAT_HBM, spanel->feat) ? "on" : "off",
		ctx->panel_rev >= PANEL_REV_EVT1 ?
			(test_bit(FEAT_IRC_Z_MODE, spanel->feat) ? "flat_z" : "flat") :
			(test_bit(FEAT_IRC_OFF, spanel->feat) ? "off" : "on"),
		test_bit(FEAT_FRAME_AUTO, spanel->feat) ? "auto" : "manual",
		vrefresh,
		idle_vrefresh);

	EXYNOS_DCS_BUF_ADD_SET(ctx, unlock_cmd_f0);

	/* TE width setting */
	if (test_bit(FEAT_OP_NS, changed_feat)) {
		EXYNOS_DCS_BUF_ADD(ctx, 0xB0, 0x00, 0x04, 0xB9);
		if (test_bit(FEAT_OP_NS, spanel->feat))
			/* Changeable TE setting */
			EXYNOS_DCS_BUF_ADD(ctx, 0xB9, 0x0B, 0xC9, 0x0B, 0xE8,
				/* Fixed TE setting */
				0x0B, 0xC9, 0x0B, 0xE8, 0x0B, 0xC9, 0x0B, 0xE8);
		else
			/* Changeable TE setting */
			EXYNOS_DCS_BUF_ADD(ctx, 0xB9, 0x0B, 0xBB, 0x00, 0x2F,
				/* Fixed TE setting */
				0x0B, 0xBB, 0x00, 0x2F, 0x0B, 0xBB, 0x00, 0x2F);
	}
	/* TE setting */
	if (test_bit(FEAT_EARLY_EXIT, changed_feat) ||
		test_bit(FEAT_OP_NS, changed_feat)) {
		if (test_bit(FEAT_EARLY_EXIT, spanel->feat) && !spanel->force_changeable_te) {
			/* Fixed TE */
			EXYNOS_DCS_BUF_ADD(ctx, 0xB9, 0x51);
			EXYNOS_DCS_BUF_ADD(ctx, 0xB0, 0x00, 0x02, 0xB9);
			val = test_bit(FEAT_OP_NS, spanel->feat) ? 0x01 : 0x00;
			EXYNOS_DCS_BUF_ADD(ctx, 0xB9, val);
		} else {
			/* Changeable TE */
			EXYNOS_DCS_BUF_ADD(ctx, 0xB9, 0x04);
		}
	}

	/* TE2 setting */
	if (test_bit(FEAT_OP_NS, changed_feat))
		hk3_update_te2_internal(ctx, false);

	/*
	 * HBM IRC setting
	 *
	 * Description: after EVT1, IRC will be always on. "Flat mode" is used to
	 * replace IRC on for normal mode and HDR video, and "Flat Z mode" is used
	 * to replace IRC off for sunlight environment.
	 */
	if (ctx->panel_rev >= PANEL_REV_EVT1) {
		if (test_bit(FEAT_IRC_Z_MODE, changed_feat)) {
			EXYNOS_DCS_BUF_ADD(ctx, 0xB0, 0x02, 0x00, 0x92);
			if (test_bit(FEAT_IRC_Z_MODE, spanel->feat)) {
				if (spanel->material == MATERIAL_E6)
					EXYNOS_DCS_BUF_ADD(ctx, 0x92, 0xBE, 0x98);
				else
					EXYNOS_DCS_BUF_ADD(ctx, 0x92, 0xF1, 0xC1);
				EXYNOS_DCS_BUF_ADD(ctx, 0xB0, 0x02, 0xF3, 0x68);
				if (ctx->panel_rev >= PANEL_REV_DVT1)
					EXYNOS_DCS_BUF_ADD(ctx, 0x68, 0x82, 0x70, 0x23, 0x91, 0x88, 0x3C);
				else
					EXYNOS_DCS_BUF_ADD(ctx, 0x68, 0x97, 0x87, 0x87, 0xFB, 0xFD, 0xF1);
			} else {
				EXYNOS_DCS_BUF_ADD(ctx, 0x92, 0x00, 0x00);
				EXYNOS_DCS_BUF_ADD(ctx, 0xB0, 0x02, 0xF3, 0x68);
				if (ctx->panel_rev >= PANEL_REV_DVT1)
					EXYNOS_DCS_BUF_ADD(ctx, 0x68, 0x77, 0x81, 0x23, 0x8C, 0x99, 0x3C);
				else
					EXYNOS_DCS_BUF_ADD(ctx, 0x68, 0x71, 0x81, 0x59, 0x90, 0xA2, 0x80);
			}
		}
	} else {
		if (test_bit(FEAT_IRC_OFF, changed_feat)) {
			EXYNOS_DCS_BUF_ADD(ctx, 0xB0, 0x01, 0x9B, 0x92);
			val = test_bit(FEAT_IRC_OFF, spanel->feat) ? 0x07 : 0x27;
			EXYNOS_DCS_BUF_ADD(ctx, 0x92, val);
		}
	}

	/*
	 * Operating Mode: NS or HS
	 *
	 * Description: the configs could possibly be overrided by frequency setting,
	 * depending on FI mode.
	 */
	if (test_bit(FEAT_OP_NS, changed_feat)) {
		/* mode set */
		EXYNOS_DCS_BUF_ADD(ctx, 0xF2, 0x01);
		val = test_bit(FEAT_OP_NS, spanel->feat) ? 0x18 : 0x00;
		EXYNOS_DCS_BUF_ADD(ctx, 0x60, val);
	}

	/*
	 * Note: the following command sequence should be sent as a whole if one of panel
	 * state defined by enum panel_state changes or at turning on panel, or unexpected
	 * behaviors will be seen, e.g. black screen, flicker.
	 */

	/*
	 * Early-exit: enable or disable
	 *
	 * Description: early-exit sequence overrides some configs HBM set.
	 */
	if (test_bit(FEAT_EARLY_EXIT, spanel->feat)) {
		if (test_bit(FEAT_HBM, spanel->feat))
			EXYNOS_DCS_BUF_ADD(ctx, 0xBD, 0x21, 0x00, 0x83, 0x03, 0x01);
		else
			EXYNOS_DCS_BUF_ADD(ctx, 0xBD, 0x21, 0x01, 0x83, 0x03, 0x03);
	} else {
		if (test_bit(FEAT_HBM, spanel->feat))
			EXYNOS_DCS_BUF_ADD(ctx, 0xBD, 0x21, 0x80, 0x83, 0x03, 0x01);
		else
			EXYNOS_DCS_BUF_ADD(ctx, 0xBD, 0x21, 0x81, 0x83, 0x03, 0x03);
	}
	EXYNOS_DCS_BUF_ADD(ctx, 0xB0, 0x00, 0x10, 0xBD);
	val = test_bit(FEAT_EARLY_EXIT, spanel->feat) ? 0x22 : 0x00;
	EXYNOS_DCS_BUF_ADD(ctx, 0xBD, val);
	EXYNOS_DCS_BUF_ADD(ctx, 0xB0, 0x00, 0x82, 0xBD);
	EXYNOS_DCS_BUF_ADD(ctx, 0xBD, val, val, val, val);
	val = test_bit(FEAT_OP_NS, spanel->feat) ? 0x4E : 0x1E;
	EXYNOS_DCS_BUF_ADD(ctx, 0xB0, 0x00, val, 0xBD);
	if (test_bit(FEAT_HBM, spanel->feat)) {
		if (test_bit(FEAT_OP_NS, spanel->feat))
			EXYNOS_DCS_BUF_ADD(ctx, 0xBD, 0x00, 0x00, 0x00, 0x02,
				0x00, 0x04, 0x00, 0x0A, 0x00, 0x16, 0x00, 0x76);
		else
			EXYNOS_DCS_BUF_ADD(ctx, 0xBD, 0x00, 0x00, 0x00, 0x01,
				0x00, 0x03, 0x00, 0x0B, 0x00, 0x17, 0x00, 0x77);
	} else {
		if (test_bit(FEAT_OP_NS, spanel->feat))
			EXYNOS_DCS_BUF_ADD(ctx, 0xBD, 0x00, 0x00, 0x00, 0x04,
				0x00, 0x08, 0x00, 0x14, 0x00, 0x2C, 0x00, 0xEC);
		else
			EXYNOS_DCS_BUF_ADD(ctx, 0xBD, 0x00, 0x00, 0x00, 0x02,
				0x00, 0x06, 0x00, 0x16, 0x00, 0x2E, 0x00, 0xEE);
	}

	/*
	 * Frequency setting: FI, frequency, idle frequency
	 *
	 * Description: this sequence possibly overrides some configs early-exit
	 * and operation set, depending on FI mode.
	 */
	if (test_bit(FEAT_FRAME_AUTO, spanel->feat)) {
		if (test_bit(FEAT_OP_NS, spanel->feat)) {
			/* threshold setting */
			EXYNOS_DCS_BUF_ADD(ctx, 0xB0, 0x00, 0x0C, 0xBD);
			EXYNOS_DCS_BUF_ADD(ctx, 0xBD, 0x00, 0x00);
		} else {
			/* initial frequency */
			EXYNOS_DCS_BUF_ADD(ctx, 0xB0, 0x00, 0x92, 0xBD);
			if (vrefresh == 60) {
				val = test_bit(FEAT_HBM, spanel->feat) ? 0x01 : 0x02;
			} else {
				if (vrefresh != 120)
					dev_warn(ctx->dev, "%s: unsupported init freq %d (hs)\n",
						 __func__, vrefresh);
				/* 120Hz */
				val = 0x00;
			}
			EXYNOS_DCS_BUF_ADD(ctx, 0xBD, 0x00, val);
		}
		/* target frequency */
		EXYNOS_DCS_BUF_ADD(ctx, 0xB0, 0x00, 0x12, 0xBD);
		if (test_bit(FEAT_OP_NS, spanel->feat)) {
			if (idle_vrefresh == 30) {
				val = test_bit(FEAT_HBM, spanel->feat) ? 0x02 : 0x04;
			} else if (idle_vrefresh == 10) {
				val = test_bit(FEAT_HBM, spanel->feat) ? 0x0A : 0x14;
			} else {
				if (idle_vrefresh != 1)
					dev_warn(ctx->dev, "%s: unsupported target freq %d (ns)\n",
						 __func__, idle_vrefresh);
				/* 1Hz */
				val = test_bit(FEAT_HBM, spanel->feat) ? 0x76 : 0xEC;
			}
			EXYNOS_DCS_BUF_ADD(ctx, 0xBD, 0x00, 0x00, val);
		} else {
			if (idle_vrefresh == 30) {
				val = test_bit(FEAT_HBM, spanel->feat) ? 0x03 : 0x06;
			} else if (idle_vrefresh == 10) {
				val = test_bit(FEAT_HBM, spanel->feat) ? 0x0B : 0x16;
			} else {
				if (idle_vrefresh != 1)
					dev_warn(ctx->dev, "%s: unsupported target freq %d (hs)\n",
						 __func__, idle_vrefresh);
				/* 1Hz */
				val = test_bit(FEAT_HBM, spanel->feat) ? 0x77 : 0xEE;
			}
			EXYNOS_DCS_BUF_ADD(ctx, 0xBD, 0x00, 0x00, val);
		}
		/* step setting */
		EXYNOS_DCS_BUF_ADD(ctx, 0xB0, 0x00, 0x9E, 0xBD);
		if (test_bit(FEAT_OP_NS, spanel->feat)) {
			if (test_bit(FEAT_HBM, spanel->feat))
				EXYNOS_DCS_BUF_ADD(ctx, 0xBD, 0x00, 0x02, 0x00, 0x0A, 0x00, 0x00);
			else
				EXYNOS_DCS_BUF_ADD(ctx, 0xBD, 0x00, 0x04, 0x00, 0x14, 0x00, 0x00);
		} else {
			if (test_bit(FEAT_HBM, spanel->feat))
				EXYNOS_DCS_BUF_ADD(ctx, 0xBD, 0x00, 0x01, 0x00, 0x03, 0x00, 0x0B);
			else
				EXYNOS_DCS_BUF_ADD(ctx, 0xBD, 0x00, 0x02, 0x00, 0x06, 0x00, 0x16);
		}
		EXYNOS_DCS_BUF_ADD(ctx, 0xB0, 0x00, 0xAE, 0xBD);
		if (test_bit(FEAT_OP_NS, spanel->feat)) {
			if (idle_vrefresh == 30) {
				/* 60Hz -> 30Hz idle */
				EXYNOS_DCS_BUF_ADD(ctx, 0xBD, 0x00, 0x00, 0x00);
			} else if (idle_vrefresh == 10) {
				/* 60Hz -> 10Hz idle */
				EXYNOS_DCS_BUF_ADD(ctx, 0xBD, 0x01, 0x00, 0x00);
			} else {
				if (idle_vrefresh != 1)
					dev_warn(ctx->dev, "%s: unsupported freq step to %d (ns)\n",
						 __func__, idle_vrefresh);
				/* 60Hz -> 1Hz idle */
				EXYNOS_DCS_BUF_ADD(ctx, 0xBD, 0x01, 0x03, 0x00);
			}
		} else {
			if (vrefresh == 60) {
				if (idle_vrefresh == 30) {
					/* 60Hz -> 30Hz idle */
					EXYNOS_DCS_BUF_ADD(ctx, 0xBD, 0x01, 0x00, 0x00);
				} else if (idle_vrefresh == 10) {
					/* 60Hz -> 10Hz idle */
					EXYNOS_DCS_BUF_ADD(ctx, 0xBD, 0x01, 0x01, 0x00);
				} else {
					if (idle_vrefresh != 1)
						dev_warn(ctx->dev, "%s: unsupported freq step to %d (hs)\n",
							 __func__, vrefresh);
					/* 60Hz -> 1Hz idle */
					EXYNOS_DCS_BUF_ADD(ctx, 0xBD, 0x01, 0x01, 0x03);
				}
			} else {
				if (vrefresh != 120)
					dev_warn(ctx->dev, "%s: unsupported freq step from %d (hs)\n",
						 __func__, vrefresh);
				if (idle_vrefresh == 30) {
					/* 120Hz -> 30Hz idle */
					EXYNOS_DCS_BUF_ADD(ctx, 0xBD, 0x00, 0x00, 0x00);
				} else if (idle_vrefresh == 10) {
					/* 120Hz -> 10Hz idle */
					EXYNOS_DCS_BUF_ADD(ctx, 0xBD, 0x00, 0x03, 0x00);
				} else {
					if (idle_vrefresh != 1)
						dev_warn(ctx->dev, "%s: unsupported freq step to %d (hs)\n",
						 __func__, idle_vrefresh);
					/* 120Hz -> 1Hz idle */
					EXYNOS_DCS_BUF_ADD(ctx, 0xBD, 0x00, 0x01, 0x03);
				}
			}
		}
		EXYNOS_DCS_BUF_ADD(ctx, 0xBD, 0xA3);
	} else { /* manual */
		EXYNOS_DCS_BUF_ADD(ctx, 0xBD, 0x21);
		if (test_bit(FEAT_OP_NS, spanel->feat)) {
			if (vrefresh == 1) {
				val = 0x1F;
			} else if (vrefresh == 5) {
				val = 0x1E;
			} else if (vrefresh == 10) {
				val = 0x1B;
			} else if (vrefresh == 30) {
				val = 0x19;
			} else {
				if (vrefresh != 60)
					dev_warn(ctx->dev,
						 "%s: unsupported manual freq %d (ns)\n",
						 __func__, vrefresh);
				/* 60Hz */
				val = 0x18;
			}
		} else {
			if (vrefresh == 1) {
				val = 0x07;
			} else if (vrefresh == 5) {
				val = 0x06;
			} else if (vrefresh == 10) {
				val = 0x03;
			} else if (vrefresh == 30) {
				val = 0x02;
			} else if (vrefresh == 60) {
				val = 0x01;
			} else {
				if (vrefresh != 120)
					dev_warn(ctx->dev,
						 "%s: unsupported manual freq %d (hs)\n",
						 __func__, vrefresh);
				/* 120Hz */
				val = 0x00;
			}
		}
		EXYNOS_DCS_BUF_ADD(ctx, 0x60, val);
	}

	EXYNOS_DCS_BUF_ADD_SET(ctx, freq_update);
	EXYNOS_DCS_BUF_ADD_SET_AND_FLUSH(ctx, lock_cmd_f0);;
}

static void hk3_update_refresh_mode(struct exynos_panel *ctx,
					const struct exynos_panel_mode *pmode,
					const u32 idle_vrefresh)
{
	struct hk3_panel *spanel = to_spanel(ctx);
	u32 vrefresh = drm_mode_vrefresh(&pmode->mode);

	dev_dbg(ctx->dev, "%s: mode: %s set idle_vrefresh: %u\n", __func__,
		pmode->mode.name, idle_vrefresh);

	if (idle_vrefresh)
		set_bit(FEAT_FRAME_AUTO, spanel->feat);
	else
		clear_bit(FEAT_FRAME_AUTO, spanel->feat);

	if (vrefresh == 120 || idle_vrefresh)
		set_bit(FEAT_EARLY_EXIT, spanel->feat);
	else
		clear_bit(FEAT_EARLY_EXIT, spanel->feat);

	spanel->auto_mode_vrefresh = idle_vrefresh;
	/*
	 * Note: when mode is explicitly set, panel performs early exit to get out
	 * of idle at next vsync, and will not back to idle until not seeing new
	 * frame traffic for a while. If idle_vrefresh != 0, try best to guess what
	 * panel_idle_vrefresh will be soon, and hk3_update_idle_state() in
	 * new frame commit will correct it if the guess is wrong.
	 */
	ctx->panel_idle_vrefresh = idle_vrefresh;
	hk3_update_panel_feat(ctx, pmode, false);
	te2_state_changed(ctx->bl);
	backlight_state_changed(ctx->bl);

	dev_dbg(ctx->dev, "%s: display state is notified\n", __func__);
}

static void hk3_change_frequency(struct exynos_panel *ctx,
				 const struct exynos_panel_mode *pmode)
{
	u32 vrefresh = drm_mode_vrefresh(&pmode->mode);
	u32 idle_vrefresh = 0;

	if (vrefresh > ctx->op_hz) {
		dev_err(ctx->dev,
		"invalid freq setting: op_hz=%u, vrefresh=%u\n",
		ctx->op_hz, vrefresh);
		return;
	}

	if (pmode->idle_mode == IDLE_MODE_ON_INACTIVITY)
		idle_vrefresh = hk3_get_min_idle_vrefresh(ctx, pmode);

	hk3_update_refresh_mode(ctx, pmode, idle_vrefresh);

	dev_dbg(ctx->dev, "change to %u hz\n", vrefresh);
}

static void hk3_panel_idle_notification(struct exynos_panel *ctx,
		u32 display_id, u32 vrefresh, u32 idle_te_vrefresh)
{
	char event_string[64];
	char *envp[] = { event_string, NULL };
	struct drm_device *dev = ctx->bridge.dev;

	if (!dev) {
		dev_warn(ctx->dev, "%s: drm_device is null\n", __func__);
	} else {
		snprintf(event_string, sizeof(event_string),
			"PANEL_IDLE_ENTER=%u,%u,%u", display_id, vrefresh, idle_te_vrefresh);
		kobject_uevent_env(&dev->primary->kdev->kobj, KOBJ_CHANGE, envp);
	}
}

static void hk3_wait_one_vblank(struct exynos_panel *ctx)
{
	struct drm_crtc *crtc = NULL;

	if (ctx->exynos_connector.base.state)
		crtc = ctx->exynos_connector.base.state->crtc;

	DPU_ATRACE_BEGIN(__func__);
	if (crtc) {
		int ret = drm_crtc_vblank_get(crtc);

		if (!ret) {
			drm_crtc_wait_one_vblank(crtc);
			drm_crtc_vblank_put(crtc);
		} else {
			usleep_range(8350, 8500);
		}
	} else {
		usleep_range(8350, 8500);
	}
	DPU_ATRACE_END(__func__);
}

static bool hk3_set_self_refresh(struct exynos_panel *ctx, bool enable)
{
	const struct exynos_panel_mode *pmode = ctx->current_mode;
	struct hk3_panel *spanel = to_spanel(ctx);
	u32 idle_vrefresh;

	dev_dbg(ctx->dev, "%s: %d\n", __func__, enable);

	if (unlikely(!pmode))
		return false;

	/* self refresh is not supported in lp mode since that always makes use of early exit */
	if (pmode->exynos_mode.is_lp_mode) {
		/* set 1Hz while self refresh is active, otherwise clear it */
		ctx->panel_idle_vrefresh = enable ? 1 : 0;
		backlight_state_changed(ctx->bl);
		return false;
	}

	if (spanel->pending_temp_update && enable)
		hk3_update_disp_therm(ctx);

	idle_vrefresh = hk3_get_min_idle_vrefresh(ctx, pmode);

	if (pmode->idle_mode != IDLE_MODE_ON_SELF_REFRESH) {
		/*
		 * if idle mode is on inactivity, may need to update the target fps for auto mode,
		 * or switch to manual mode if idle should be disabled (idle_vrefresh=0)
		 */
		if ((pmode->idle_mode == IDLE_MODE_ON_INACTIVITY) &&
			(spanel->auto_mode_vrefresh != idle_vrefresh)) {
			hk3_update_refresh_mode(ctx, pmode, idle_vrefresh);
			return true;
		}
		return false;
	}

	if (!enable)
		idle_vrefresh = 0;

	/* if there's no change in idle state then skip cmds */
	if (ctx->panel_idle_vrefresh == idle_vrefresh)
		return false;

	DPU_ATRACE_BEGIN(__func__);
	hk3_update_refresh_mode(ctx, pmode, idle_vrefresh);

	if (idle_vrefresh) {
		const int vrefresh = drm_mode_vrefresh(&pmode->mode);

		hk3_panel_idle_notification(ctx, 0, vrefresh, 120);
	} else if (ctx->panel_need_handle_idle_exit) {
		/*
		 * after exit idle mode with fixed TE at non-120hz, TE may still keep at 120hz.
		 * If any layer that already be assigned to DPU that can't be handled at 120hz,
		 * panel_need_handle_idle_exit will be set then we need to wait one vblank to
		 * avoid underrun issue.
		 */
		dev_dbg(ctx->dev, "wait one vblank after exit idle\n");
		hk3_wait_one_vblank(ctx);
	}

	DPU_ATRACE_END(__func__);

	return true;
}

static void hk3_update_lhbm_hist_config(struct exynos_panel *ctx)
{
	struct hk3_panel *spanel = to_spanel(ctx);
	struct hk3_lhbm_ctl *ctl = &spanel->lhbm_ctl;
	const struct exynos_panel_mode *pmode = ctx->current_mode;
	const struct drm_display_mode *mode;
	int d = 766, r = 115;

	if (ctl->hist_roi_configured)
		return;

	if (!pmode) {
		dev_err(ctx->dev, "no current mode set\n");
		return;
	}
	mode = &pmode->mode;
	if (mode->hdisplay == 1008) {
		d = 575;
		r = 87;
	}
	if (!exynos_drm_connector_set_lhbm_hist(&ctx->exynos_connector,
		mode->hdisplay, mode->vdisplay, d, r)) {
		ctl->hist_roi_configured = true;
		dev_info(ctx->dev, "configure lhbm hist: %d %d %d %d\n",
			mode->hdisplay, mode->vdisplay, d, r);
	}
}

static int hk3_atomic_check(struct exynos_panel *ctx, struct drm_atomic_state *state)
{
	struct drm_connector *conn = &ctx->exynos_connector.base;
	struct drm_connector_state *new_conn_state = drm_atomic_get_new_connector_state(state, conn);
	struct drm_crtc_state *old_crtc_state, *new_crtc_state;
	struct hk3_panel *spanel = to_spanel(ctx);

	hk3_update_lhbm_hist_config(ctx);

	if (!ctx->current_mode || drm_mode_vrefresh(&ctx->current_mode->mode) == 120 ||
	    !new_conn_state || !new_conn_state->crtc)
		return 0;

	new_crtc_state = drm_atomic_get_new_crtc_state(state, new_conn_state->crtc);
	old_crtc_state = drm_atomic_get_old_crtc_state(state, new_conn_state->crtc);
	if (!old_crtc_state || !new_crtc_state || !new_crtc_state->active)
		return 0;

	if ((spanel->auto_mode_vrefresh && old_crtc_state->self_refresh_active) ||
	    !drm_atomic_crtc_effectively_active(old_crtc_state)) {
		struct drm_display_mode *mode = &new_crtc_state->adjusted_mode;

		/* set clock to max refresh rate on self refresh exit or resume due to early exit */
		mode->clock = mode->htotal * mode->vtotal * 120 / 1000;

		if (mode->clock != new_crtc_state->mode.clock) {
			new_crtc_state->mode_changed = true;
			dev_dbg(ctx->dev, "raise mode (%s) clock to 120hz on %s\n",
				mode->name,
				old_crtc_state->self_refresh_active ? "self refresh exit" : "resume");
		}
	} else if (old_crtc_state->active_changed &&
		   (old_crtc_state->adjusted_mode.clock != old_crtc_state->mode.clock)) {
		/* clock hacked in last commit due to self refresh exit or resume, undo that */
		new_crtc_state->mode_changed = true;
		new_crtc_state->adjusted_mode.clock = new_crtc_state->mode.clock;
		dev_dbg(ctx->dev, "restore mode (%s) clock after self refresh exit or resume\n",
			new_crtc_state->mode.name);
	}

	return 0;
}

static void hk3_write_display_mode(struct exynos_panel *ctx,
				   const struct drm_display_mode *mode)
{
	u8 val = HK3_WRCTRLD_BCTRL_BIT;

	if (IS_HBM_ON(ctx->hbm_mode))
		val |= HK3_WRCTRLD_HBM_BIT;

	if (ctx->hbm.local_hbm.enabled)
		val |= HK3_WRCTRLD_LOCAL_HBM_BIT;

	if (ctx->dimming_on)
		val |= HK3_WRCTRLD_DIMMING_BIT;

	dev_dbg(ctx->dev,
		"%s(wrctrld:0x%x, hbm: %s, dimming: %s local_hbm: %s)\n",
		__func__, val, IS_HBM_ON(ctx->hbm_mode) ? "on" : "off",
		ctx->dimming_on ? "on" : "off",
		ctx->hbm.local_hbm.enabled ? "on" : "off");

	EXYNOS_DCS_BUF_ADD_AND_FLUSH(ctx, MIPI_DCS_WRITE_CONTROL_DISPLAY, val);
}

#define HK3_OPR_VAL_LEN 2
#define HK3_MAX_OPR_VAL 0x3FF
/* Get OPR (on pixel ratio), the unit is percent */
static int hk3_get_opr(struct exynos_panel *ctx, u8 *opr)
{
	struct mipi_dsi_device *dsi = to_mipi_dsi_device(ctx->dev);
	u8 buf[HK3_OPR_VAL_LEN] = {0};
	u16 val;
	int ret;

	DPU_ATRACE_BEGIN(__func__);
	EXYNOS_DCS_WRITE_TABLE(ctx, unlock_cmd_f0);
	EXYNOS_DCS_WRITE_SEQ(ctx, 0xB0, 0x00, 0xE7, 0x91);
	ret = mipi_dsi_dcs_read(dsi, 0x91, buf, HK3_OPR_VAL_LEN);
	EXYNOS_DCS_WRITE_TABLE(ctx, lock_cmd_f0);
	DPU_ATRACE_END(__func__);

	if (ret != HK3_OPR_VAL_LEN) {
		dev_warn(ctx->dev, "Failed to read OPR (%d)\n", ret);
		return ret;
	}

	val = (buf[0] << 8) | buf[1];
	*opr = DIV_ROUND_CLOSEST(val * 100, HK3_MAX_OPR_VAL);
	dev_dbg(ctx->dev, "%s: %u (0x%X)\n", __func__, *opr, val);

	return 0;
}

#define HK3_ZA_THRESHOLD_OPR 80
static void hk3_update_za(struct exynos_panel *ctx)
{
	struct hk3_panel *spanel = to_spanel(ctx);
	bool enable_za = false;
	u8 opr;

	if (spanel->hw_acl_enabled && !spanel->force_za_off) {
		if (ctx->panel_rev != PANEL_REV_PROTO1) {
			enable_za = true;
		} else if (!hk3_get_opr(ctx, &opr)) {
			enable_za = (opr > HK3_ZA_THRESHOLD_OPR);
		} else {
			dev_warn(ctx->dev, "Unable to update za\n");
			return;
		}
	}

	if (spanel->hw_za_enabled != enable_za) {
		/* LP setting - 0x21 or 0x11: 7.5%, 0x00: off */
		u8 val = 0;

		EXYNOS_DCS_BUF_ADD_SET(ctx, unlock_cmd_f0);
		EXYNOS_DCS_BUF_ADD(ctx, 0xB0, 0x01, 0x6C, 0x92);
		if (enable_za)
			val = (ctx->panel_rev == PANEL_REV_PROTO1) ? 0x21 : 0x11;
		EXYNOS_DCS_BUF_ADD(ctx, 0x92, val);
		EXYNOS_DCS_BUF_ADD_SET_AND_FLUSH(ctx, lock_cmd_f0);

		spanel->hw_za_enabled = enable_za;
		dev_info(ctx->dev, "%s: %s\n", __func__, enable_za ? "on" : "off");
	}
}

#define HK3_ACL_ZA_THRESHOLD_DBV_P1_0 3917
#define HK3_ACL_ZA_THRESHOLD_DBV_P1_1 3781
#define HK3_ACL_ZA_THRESHOLD_DBV 3865

/* updated za when acl mode changed */
static void hk3_set_acl_mode(struct exynos_panel *ctx, bool on) {
	struct hk3_panel *spanel = to_spanel(ctx);
	u16 dbv_th;
	u8 setting;
	bool enable_acl = false;
	/*
	 * ACL setting:
	 *
	 * P1.0 - 5% (0x01)
	 * P1.1 - 7.5% (0x02)
	 * EVT1 and later - 17% (0x03)
	 * Set 0x00 to disable it
	 */
	if (ctx->panel_rev == PANEL_REV_PROTO1) {
		dbv_th = HK3_ACL_ZA_THRESHOLD_DBV_P1_0;
		setting = 0x01;
	} else if (ctx->panel_rev == PANEL_REV_PROTO1_1) {
		dbv_th = HK3_ACL_ZA_THRESHOLD_DBV_P1_1;
		setting = 0x02;
	} else {
		dbv_th = HK3_ACL_ZA_THRESHOLD_DBV;
		setting = 0x03;
	}
	enable_acl = (spanel->hw_dbv >= dbv_th && IS_HBM_ON(ctx->hbm_mode) && on);
	if (spanel->hw_acl_enabled != enable_acl) {
		EXYNOS_DCS_WRITE_SEQ(ctx, 0x55, enable_acl ? setting : 0);
		spanel->hw_acl_enabled = enable_acl;
		dev_info(ctx->dev, "%s: acl: %s\n", __func__, enable_acl ? "on" : "off");
		/* Keep ZA off after EVT1 */
		if (ctx->panel_rev < PANEL_REV_EVT1)
			hk3_update_za(ctx);
	}
}

static int hk3_set_brightness(struct exynos_panel *ctx, u16 br)
{
	int ret;
	u16 brightness;
	struct hk3_panel *spanel = to_spanel(ctx);

	if (ctx->current_mode->exynos_mode.is_lp_mode) {
		const struct exynos_panel_funcs *funcs;

		funcs = ctx->desc->exynos_panel_func;
		if (funcs && funcs->set_binned_lp)
			funcs->set_binned_lp(ctx, br);
		return 0;
	}

	brightness = (br & 0xff) << 8 | br >> 8;
	ret = exynos_dcs_set_brightness(ctx, brightness);
	if (!ret) {
		spanel->hw_dbv = br;
		hk3_set_acl_mode(ctx, ctx->acl_mode);
	}

	return ret;
}

static unsigned int hk3_get_te_usec(struct exynos_panel *ctx,
				    const struct exynos_panel_mode *pmode)
{
	const int vrefresh = drm_mode_vrefresh(&pmode->mode);

	if (vrefresh != 60) {
		return pmode->exynos_mode.te_usec;
	} else {
		struct hk3_panel *spanel = to_spanel(ctx);

		return (test_bit(FEAT_OP_NS, spanel->feat) ? HK3_TE_USEC_60HZ_NS :
							     HK3_TE_USEC_60HZ_HS);
	}
}

static void hk3_wait_for_vsync_done(struct exynos_panel *ctx,
				    const struct exynos_panel_mode *pmode)
{
	struct hk3_panel *spanel = to_spanel(ctx);

	DPU_ATRACE_BEGIN(__func__);
	exynos_panel_wait_for_vsync_done(ctx, hk3_get_te_usec(ctx, pmode),
			EXYNOS_VREFRESH_TO_PERIOD_USEC(spanel->hw_vrefresh));
	DPU_ATRACE_END(__func__);
}

static void hk3_disable_idle(struct exynos_panel *ctx, bool is_aod)
{
	struct hk3_panel *spanel = to_spanel(ctx);

	dev_dbg(ctx->dev, "%s\n", __func__);

	EXYNOS_DCS_BUF_ADD_SET(ctx, unlock_cmd_f0);
	/* manual mode */
	EXYNOS_DCS_BUF_ADD(ctx, 0xBD, 0x21);
	/* Changeable TE is a must to ensure command sync */
	EXYNOS_DCS_BUF_ADD(ctx, 0xB9, 0x04);
	if (is_aod) {
		/* 30 Hz */
		EXYNOS_DCS_BUF_ADD(ctx, 0xB0, 0x00, 0x01, 0x60);
		EXYNOS_DCS_BUF_ADD(ctx, 0x60, 0x00);
	} else {
		/* only set 60 or 120 Hz */
		if (test_bit(FEAT_OP_NS, spanel->feat))
			EXYNOS_DCS_BUF_ADD(ctx, 0x60, 0x18);
		else
			EXYNOS_DCS_BUF_ADD(ctx, 0x60, spanel->hw_vrefresh == 60 ? 0x01 : 0x00);
	}
	EXYNOS_DCS_BUF_ADD_SET(ctx, freq_update);
	EXYNOS_DCS_BUF_ADD_SET_AND_FLUSH(ctx, lock_cmd_f0);

	spanel->hw_idle_vrefresh = 0;
}

static void hk3_set_lp_mode(struct exynos_panel *ctx, const struct exynos_panel_mode *pmode)
{
	struct hk3_panel *spanel = to_spanel(ctx);

	dev_dbg(ctx->dev, "%s\n", __func__);

	DPU_ATRACE_BEGIN(__func__);

	EXYNOS_DCS_WRITE_SEQ(ctx, MIPI_DCS_SET_DISPLAY_OFF);
	hk3_wait_for_vsync_done(ctx, pmode);
	EXYNOS_DCS_BUF_ADD_SET(ctx, aod_on);
	EXYNOS_DCS_BUF_ADD_SET(ctx, unlock_cmd_f0);
	/* AOD Low Mode, 10nit */
	EXYNOS_DCS_BUF_ADD(ctx, 0xB0, 0x00, 0x52, 0x94);
	EXYNOS_DCS_BUF_ADD(ctx, 0x94, 0x01, 0x07, 0x6A, 0x02);
	/* Fixed TE: sync on */
	EXYNOS_DCS_BUF_ADD(ctx, 0xB9, 0x51);
	/* Auto frame insertion: 1Hz */
	EXYNOS_DCS_BUF_ADD(ctx, 0xB0, 0x00, 0x18, 0xBD);
	EXYNOS_DCS_BUF_ADD(ctx, 0xBD, 0x04, 0x00, 0x74);
	EXYNOS_DCS_BUF_ADD(ctx, 0xB0, 0x00, 0xB8, 0xBD);
	EXYNOS_DCS_BUF_ADD(ctx, 0xBD, 0x00, 0x08);
	EXYNOS_DCS_BUF_ADD(ctx, 0xB0, 0x00, 0xC8, 0xBD);
	EXYNOS_DCS_BUF_ADD(ctx, 0xBD, 0x03);
	EXYNOS_DCS_BUF_ADD(ctx, 0xBD, 0xA7);
	/* Enable early exit */
	EXYNOS_DCS_BUF_ADD(ctx, 0xB0, 0x00, 0xE8, 0xBD);
	EXYNOS_DCS_BUF_ADD(ctx, 0xBD, 0x00);
	EXYNOS_DCS_BUF_ADD(ctx, 0xB0, 0x00, 0x10, 0xBD);
	EXYNOS_DCS_BUF_ADD(ctx, 0xBD, 0x22);
	EXYNOS_DCS_BUF_ADD(ctx, 0xB0, 0x00, 0x82, 0xBD);
	EXYNOS_DCS_BUF_ADD(ctx, 0xBD, 0x22, 0x22, 0x22, 0x22);
	EXYNOS_DCS_BUF_ADD_SET(ctx, freq_update);
	EXYNOS_DCS_BUF_ADD_SET_AND_FLUSH(ctx, lock_cmd_f0);
	EXYNOS_DCS_WRITE_SEQ(ctx, MIPI_DCS_SET_DISPLAY_ON);

	spanel->hw_vrefresh = 30;

	DPU_ATRACE_END(__func__);

	dev_info(ctx->dev, "enter %dhz LP mode\n", drm_mode_vrefresh(&pmode->mode));
}

static void hk3_set_nolp_mode(struct exynos_panel *ctx,
			      const struct exynos_panel_mode *pmode)
{
	dev_dbg(ctx->dev, "%s\n", __func__);

	DPU_ATRACE_BEGIN(__func__);

	/* disabling idle is a must before exiting AOD */
	hk3_disable_idle(ctx, true);
	hk3_wait_for_vsync_done(ctx, pmode);
	EXYNOS_DCS_WRITE_SEQ(ctx, MIPI_DCS_SET_DISPLAY_OFF);

	EXYNOS_DCS_BUF_ADD_SET(ctx, unlock_cmd_f0);
	/* disabling AOD low Mode is a must before aod-off */
	EXYNOS_DCS_BUF_ADD(ctx, 0xB0, 0x00, 0x52, 0x94);
	EXYNOS_DCS_BUF_ADD(ctx, 0x94, 0x00);
	EXYNOS_DCS_BUF_ADD_SET(ctx, lock_cmd_f0);
	EXYNOS_DCS_BUF_ADD_SET_AND_FLUSH(ctx, aod_off);

	hk3_wait_for_vsync_done(ctx, pmode);
	hk3_update_panel_feat(ctx, pmode, true);
	/* backlight control and dimming */
	hk3_write_display_mode(ctx, &pmode->mode);
	hk3_change_frequency(ctx, pmode);
	EXYNOS_DCS_WRITE_SEQ(ctx, MIPI_DCS_SET_DISPLAY_ON);

	DPU_ATRACE_END(__func__);

	dev_info(ctx->dev, "exit LP mode\n");
}

static const struct exynos_dsi_cmd hk3_init_cmds[] = {
	/* Enable TE*/
	EXYNOS_DSI_CMD_SEQ(MIPI_DCS_SET_TEAR_ON),

	EXYNOS_DSI_CMD0(unlock_cmd_f0),
	/* AOD Transition Set */
	EXYNOS_DSI_CMD_SEQ_REV(PANEL_REV_LT(PANEL_REV_DVT1), 0xB0, 0x00, 0x03, 0xBB),
	EXYNOS_DSI_CMD_SEQ_REV(PANEL_REV_LT(PANEL_REV_DVT1), 0xBB, 0x41),
	/* AOD SAP settings */
	EXYNOS_DSI_CMD_SEQ(0xB0, 0x00, 0x04, 0xF6),
	EXYNOS_DSI_CMD_SEQ(0xF6, 0x5A),

	/* TSP SYNC Enable (Auto Set) */
	EXYNOS_DSI_CMD_SEQ(0xB0, 0x00, 0x3C, 0xB9),
	EXYNOS_DSI_CMD_SEQ(0xB9, 0x19, 0x09),

	/* FFC: 165MHz, MIPI Speed 1368 Mbps */
	EXYNOS_DSI_CMD_SEQ(0xB0, 0x00, 0x36, 0xC5),
	EXYNOS_DSI_CMD_SEQ(0xC5, 0x11, 0x10, 0x50, 0x05, 0x4D, 0x31, 0x40, 0x00,
				 0x40, 0x00, 0x40, 0x00, 0x4D, 0x31, 0x40, 0x00,
				 0x40, 0x00, 0x40, 0x00, 0x4D, 0x31, 0x40, 0x00,
				 0x40, 0x00, 0x40, 0x00, 0x4D, 0x31, 0x40, 0x00,
				 0x40, 0x00, 0x40, 0x00),

	/* enable OPEC (auto still IMG detect off) */
	EXYNOS_DSI_CMD_SEQ_REV(PANEL_REV_LT(PANEL_REV_MP), 0xB0, 0x00, 0x1D, 0x63),
	EXYNOS_DSI_CMD_SEQ_REV(PANEL_REV_LT(PANEL_REV_MP), 0x63, 0x02, 0x18),

	EXYNOS_DSI_CMD0(freq_update),
	EXYNOS_DSI_CMD0(lock_cmd_f0),
	/* CASET: 1343 */
	EXYNOS_DSI_CMD_SEQ(MIPI_DCS_SET_COLUMN_ADDRESS, 0x00, 0x00, 0x05, 0x3F),
	/* PASET: 2991 */
	EXYNOS_DSI_CMD_SEQ(MIPI_DCS_SET_PAGE_ADDRESS, 0x00, 0x00, 0x0B, 0xAF),
};
static DEFINE_EXYNOS_CMD_SET(hk3_init);

static const struct exynos_dsi_cmd hk3_ns_gamma_fix_cmds[] = {
	EXYNOS_DSI_CMD0(unlock_cmd_f0),
	EXYNOS_DSI_CMD_SEQ(0xB0, 0x02, 0x3F, 0xCB),
	EXYNOS_DSI_CMD_SEQ(0xCB, 0x0A),
	EXYNOS_DSI_CMD_SEQ(0xB0, 0x02, 0x45, 0xCB),
	EXYNOS_DSI_CMD_SEQ(0xCB, 0x0A),
	EXYNOS_DSI_CMD0(freq_update),
	EXYNOS_DSI_CMD0(lock_cmd_f0),
};
static DEFINE_EXYNOS_CMD_SET(hk3_ns_gamma_fix);

static void hk3_lhbm_luminance_opr_setting(struct exynos_panel *ctx)
{
	struct hk3_panel *spanel = to_spanel(ctx);
	bool is_ns_mode = test_bit(FEAT_OP_NS, spanel->feat);

	EXYNOS_DCS_BUF_ADD_SET(ctx, unlock_cmd_f0);
	EXYNOS_DCS_BUF_ADD(ctx, 0xB0, 0x02, 0xF9, 0x95);
	/* DBV setting */
	EXYNOS_DCS_BUF_ADD(ctx, 0x95, 0x00, 0x40, 0x0C, 0x01, 0x90, 0x33, 0x06, 0x60,
				0xCC, 0x11, 0x92, 0x7F);
	EXYNOS_DCS_BUF_ADD(ctx, 0x71, 0xC6, 0x00, 0x00, 0x19);
	/* 120Hz base (HS) offset */
	EXYNOS_DCS_BUF_ADD(ctx, 0x6C, 0x9C, 0x9F, 0x59, 0x58, 0x50, 0x2F, 0x2B, 0x2E);
	EXYNOS_DCS_BUF_ADD(ctx, 0x71, 0xC6, 0x00, 0x00, 0x6A);
	/* 60Hz base (NS) offset */
	EXYNOS_DCS_BUF_ADD(ctx, 0x6C, 0xA0, 0xA7, 0x57, 0x5C, 0x52, 0x37, 0x37, 0x40);

	/* Target frequency */
	EXYNOS_DCS_BUF_ADD(ctx, 0x60, is_ns_mode ? 0x18 : 0x00);
	EXYNOS_DCS_BUF_ADD_SET(ctx, freq_update);
	/* Opposite setting of target frequency */
	EXYNOS_DCS_BUF_ADD(ctx, 0x60, is_ns_mode ? 0x00 : 0x18);
	EXYNOS_DCS_BUF_ADD_SET(ctx, freq_update);
	/* Target frequency */
	EXYNOS_DCS_BUF_ADD(ctx, 0x60, is_ns_mode ? 0x18 : 0x00);
	EXYNOS_DCS_BUF_ADD_SET(ctx, freq_update);
	EXYNOS_DCS_BUF_ADD_SET_AND_FLUSH(ctx, lock_cmd_f0);
}

static int hk3_enable(struct drm_panel *panel)
{
	struct exynos_panel *ctx = container_of(panel, struct exynos_panel, panel);
	const struct exynos_panel_mode *pmode = ctx->current_mode;
	const struct drm_display_mode *mode;
	struct hk3_panel *spanel = to_spanel(ctx);
	const bool needs_reset = !is_panel_enabled(ctx);
	struct drm_dsc_picture_parameter_set pps_payload;
	bool is_fhd;

	if (!pmode) {
		dev_err(ctx->dev, "no current mode set\n");
		return -EINVAL;
	}
	mode = &pmode->mode;
	is_fhd = mode->hdisplay == 1008;

	dev_info(ctx->dev, "%s (%s)\n", __func__, is_fhd ? "fhd" : "wqhd");

	DPU_ATRACE_BEGIN(__func__);

	if (needs_reset)
		exynos_panel_reset(ctx);

	/* DSC related configuration */
	drm_dsc_pps_payload_pack(&pps_payload,
				 is_fhd ? &fhd_pps_config : &wqhd_pps_config);
	EXYNOS_DCS_WRITE_SEQ(ctx, 0x9D, 0x01);
	EXYNOS_PPS_WRITE_BUF(ctx, &pps_payload);

	if (needs_reset) {
		EXYNOS_DCS_WRITE_SEQ_DELAY(ctx, 120, MIPI_DCS_EXIT_SLEEP_MODE);
		exynos_panel_send_cmd_set(ctx, &hk3_init_cmd_set);
		if (ctx->panel_rev == PANEL_REV_PROTO1)
			hk3_lhbm_luminance_opr_setting(ctx);
	}

	EXYNOS_DCS_BUF_ADD_SET(ctx, unlock_cmd_f0);
	EXYNOS_DCS_BUF_ADD(ctx, 0xC3, is_fhd ? 0x0D : 0x0C);
	EXYNOS_DCS_BUF_ADD_SET_AND_FLUSH(ctx, lock_cmd_f0);

	hk3_update_panel_feat(ctx, pmode, true);
	hk3_write_display_mode(ctx, mode); /* dimming and HBM */
	hk3_change_frequency(ctx, pmode);

	if (needs_reset && spanel->material == MATERIAL_E7_DOE)
		exynos_panel_send_cmd_set(ctx, &hk3_ns_gamma_fix_cmd_set);

	if (pmode->exynos_mode.is_lp_mode)
		hk3_set_lp_mode(ctx, pmode);
	else if (needs_reset || (ctx->panel_state == PANEL_STATE_BLANK))
		EXYNOS_DCS_WRITE_SEQ(ctx, MIPI_DCS_SET_DISPLAY_ON);

	spanel->lhbm_ctl.hist_roi_configured = false;

	DPU_ATRACE_END(__func__);

	return 0;
}

static int hk3_disable(struct drm_panel *panel)
{
	struct exynos_panel *ctx = container_of(panel, struct exynos_panel, panel);
	struct hk3_panel *spanel = to_spanel(ctx);
	int ret;

	/* skip disable sequence if going through modeset */
	if (ctx->panel_state == PANEL_STATE_MODESET) {
		spanel->rrs_in_progress = true;
		return 0;
	}

	ret = exynos_panel_disable(panel);
	if (ret)
		return ret;

	/* panel register state gets reset after disabling hardware */
	bitmap_clear(spanel->hw_feat, 0, FEAT_MAX);
	spanel->hw_vrefresh = 60;
	spanel->hw_idle_vrefresh = 0;
	spanel->hw_acl_enabled = false;
	spanel->hw_za_enabled = false;
	spanel->hw_dbv = 0;

	EXYNOS_DCS_WRITE_SEQ_DELAY(ctx, 20, MIPI_DCS_SET_DISPLAY_OFF);

	if (ctx->panel_state == PANEL_STATE_OFF)
		EXYNOS_DCS_WRITE_SEQ_DELAY(ctx, 100, MIPI_DCS_ENTER_SLEEP_MODE);

	return 0;
}

/*
 * 120hz auto mode takes at least 2 frames to start lowering refresh rate in addition to
 * time to next vblank. Use just over 2 frames time to consider worst case scenario
 */
#define EARLY_EXIT_THRESHOLD_US 17000

/**
 * hk3_update_idle_state - update panel auto frame insertion state
 * @ctx: panel struct
 *
 * - update timestamp of switching to manual mode in case its been a while since the
 *   last frame update and auto mode may have started to lower refresh rate.
 * - trigger early exit by command if it's changeable TE and no switching delay, which
 *   could result in fast 120 Hz boost and seeing 120 Hz TE earlier, otherwise disable
 *   auto refresh mode to avoid lowering frequency too fast.
 */
static void hk3_update_idle_state(struct exynos_panel *ctx)
{
	s64 delta_us;
	struct hk3_panel *spanel = to_spanel(ctx);

	ctx->panel_idle_vrefresh = 0;
	if (!test_bit(FEAT_FRAME_AUTO, spanel->feat))
		return;

	delta_us = ktime_us_delta(ktime_get(), ctx->last_commit_ts);
	if (delta_us < EARLY_EXIT_THRESHOLD_US) {
		dev_dbg(ctx->dev, "skip early exit. %lldus since last commit\n",
			delta_us);
		return;
	}

	/* triggering early exit causes a switch to 120hz */
	ctx->last_mode_set_ts = ktime_get();

	DPU_ATRACE_BEGIN(__func__);

	if (!ctx->idle_delay_ms && spanel->force_changeable_te) {
		dev_dbg(ctx->dev, "sending early exit out cmd\n");
		EXYNOS_DCS_BUF_ADD_SET(ctx, unlock_cmd_f0);
		EXYNOS_DCS_BUF_ADD_SET(ctx, freq_update);
		EXYNOS_DCS_BUF_ADD_SET_AND_FLUSH(ctx, lock_cmd_f0);
	} else {
		/* turn off auto mode to prevent panel from lowering frequency too fast */
		hk3_update_refresh_mode(ctx, ctx->current_mode, 0);
	}

	DPU_ATRACE_END(__func__);
}

static void hk3_commit_done(struct exynos_panel *ctx)
{
	struct hk3_panel *spanel = to_spanel(ctx);

	if (!ctx->current_mode)
		return;

	if (spanel->rrs_in_progress) {
		/* we should finish RRS in this commit */
		spanel->rrs_in_progress = false;
		return;
	}

	hk3_update_idle_state(ctx);

	hk3_update_za(ctx);

	if (spanel->pending_temp_update)
		hk3_update_disp_therm(ctx);
}

static void hk3_set_hbm_mode(struct exynos_panel *ctx,
			     enum exynos_hbm_mode mode)
{
	struct hk3_panel *spanel = to_spanel(ctx);
	const struct exynos_panel_mode *pmode = ctx->current_mode;

	if (mode == ctx->hbm_mode)
		return;

	if (unlikely(!pmode))
		return;

	ctx->hbm_mode = mode;

	if (IS_HBM_ON(mode)) {
		set_bit(FEAT_HBM, spanel->feat);
		/* enforce IRC on for factory builds */
#ifndef PANEL_FACTORY_BUILD
		if (mode == HBM_ON_IRC_ON)
			clear_bit(ctx->panel_rev >= PANEL_REV_EVT1 ?
				  FEAT_IRC_Z_MODE : FEAT_IRC_OFF, spanel->feat);
		else
			set_bit(ctx->panel_rev >= PANEL_REV_EVT1 ?
				FEAT_IRC_Z_MODE : FEAT_IRC_OFF, spanel->feat);
#endif
		hk3_update_panel_feat(ctx, NULL, false);
		hk3_write_display_mode(ctx, &pmode->mode);
	} else {
		clear_bit(FEAT_HBM, spanel->feat);
		clear_bit(ctx->panel_rev >= PANEL_REV_EVT1 ?
			  FEAT_IRC_Z_MODE : FEAT_IRC_OFF, spanel->feat);
		hk3_write_display_mode(ctx, &pmode->mode);
		hk3_update_panel_feat(ctx, NULL, false);
	}
}

static void hk3_set_dimming_on(struct exynos_panel *ctx,
			       bool dimming_on)
{
	const struct exynos_panel_mode *pmode = ctx->current_mode;

	ctx->dimming_on = dimming_on;
	if (pmode->exynos_mode.is_lp_mode) {
		dev_info(ctx->dev,"in lp mode, skip to update");
		return;
	}
	hk3_write_display_mode(ctx, &pmode->mode);
}

static void hk3_set_local_hbm_brightness(struct exynos_panel *ctx, bool is_first_stage)
{
	struct hk3_panel *spanel = to_spanel(ctx);
	struct hk3_lhbm_ctl *ctl = &spanel->lhbm_ctl;
	const u8 *brt;
	enum hk3_lhbm_brt_overdrive_group group = LHBM_OVERDRIVE_GRP_MAX;
	static u8 cmd[LHBM_BRT_CMD_LEN];
	int i;

	if (!is_local_hbm_post_enabling_supported(ctx))
		return;

	dev_info(ctx->dev, "set LHBM brightness at %s stage\n", is_first_stage ? "1st" : "2nd");
	if (is_first_stage) {
		u32 gray = exynos_drm_connector_get_lhbm_gray_level(&ctx->exynos_connector);
		u32 dbv = exynos_panel_get_brightness(ctx);
		u32 normal_dbv_max = ctx->desc->brt_capability->normal.level.max;
		u32 normal_nit_max = ctx->desc->brt_capability->normal.nits.max;
		u32 luma = 0;

		if (gray < 15) {
			group = LHBM_OVERDRIVE_GRP_0_NIT;
		} else {
			if (dbv <= normal_dbv_max)
				luma = panel_cmn_calc_gamma_2_2_luminance(dbv, normal_dbv_max,
				normal_nit_max);
			else
				luma = panel_cmn_calc_linear_luminance(dbv, 700, -1271);
			luma = panel_cmn_calc_gamma_2_2_luminance(gray, 255, luma);

			if (luma < 6)
				group = LHBM_OVERDRIVE_GRP_6_NIT;
			else if (luma < 50)
				group = LHBM_OVERDRIVE_GRP_50_NIT;
			else if (luma < 300)
				group = LHBM_OVERDRIVE_GRP_300_NIT;
			else
				group = LHBM_OVERDRIVE_GRP_MAX;
		}
		dev_dbg(ctx->dev, "check LHBM overdrive condition | gray=%u dbv=%u luma=%u\n",
			gray, dbv, luma);
	}

	if (group < LHBM_OVERDRIVE_GRP_MAX) {
		brt = ctl->brt_overdrive[group];
		ctl->overdrived = true;
	} else {
		brt = ctl->brt_normal;
		ctl->overdrived = false;
	}
	cmd[0] = lhbm_brightness_reg;
	for (i = 0; i < LHBM_BRT_LEN; i++)
		cmd[i+1] = brt[i];
	dev_dbg(ctx->dev, "set %s brightness: [%d] %*ph\n",
		ctl->overdrived ? "overdrive" : "normal",
		ctl->overdrived ? group : -1, LHBM_BRT_LEN, brt);
	EXYNOS_DCS_BUF_ADD_SET(ctx, unlock_cmd_f0);
	EXYNOS_DCS_BUF_ADD_SET(ctx, lhbm_brightness_index);
	EXYNOS_DCS_BUF_ADD_SET(ctx, cmd);
	EXYNOS_DCS_BUF_ADD_SET_AND_FLUSH(ctx, lock_cmd_f0);
}

static void hk3_set_local_hbm_mode(struct exynos_panel *ctx,
				 bool local_hbm_en)
{
	const struct exynos_panel_mode *pmode = ctx->current_mode;

	/* TODO: LHBM Position & Size */
	hk3_write_display_mode(ctx, &pmode->mode);

	if (local_hbm_en)
		hk3_set_local_hbm_brightness(ctx, true);

}

static void hk3_set_local_hbm_mode_post(struct exynos_panel *ctx)
{
	const struct hk3_panel *spanel = to_spanel(ctx);

	if (spanel->lhbm_ctl.overdrived)
		hk3_set_local_hbm_brightness(ctx, false);
}

static void hk3_mode_set(struct exynos_panel *ctx,
			 const struct exynos_panel_mode *pmode)
{
	hk3_change_frequency(ctx, pmode);
}

static bool hk3_is_mode_seamless(const struct exynos_panel *ctx,
				     const struct exynos_panel_mode *pmode)
{
	const struct drm_display_mode *c = &ctx->current_mode->mode;
	const struct drm_display_mode *n = &pmode->mode;

	/* seamless mode set can happen if active region resolution is same */
	return (c->vdisplay == n->vdisplay) && (c->hdisplay == n->hdisplay) &&
	       (c->flags == n->flags);
}

static int hk3_set_op_hz(struct exynos_panel *ctx, unsigned int hz)
{
	struct hk3_panel *spanel = to_spanel(ctx);
	u32 vrefresh = drm_mode_vrefresh(&ctx->current_mode->mode);

	if (vrefresh > hz || (hz != 60 && hz != 120)) {
		dev_err(ctx->dev, "invalid op_hz=%d for vrefresh=%d\n",
			hz, vrefresh);
		return -EINVAL;
	}

	DPU_ATRACE_BEGIN(__func__);

	ctx->op_hz = hz;
	if (hz == 60)
		set_bit(FEAT_OP_NS, spanel->feat);
	else
		clear_bit(FEAT_OP_NS, spanel->feat);

	if (is_panel_active(ctx))
		hk3_update_panel_feat(ctx, NULL, false);
	dev_info(ctx->dev, "%s op_hz at %d\n",
		is_panel_active(ctx) ? "set" : "cache", hz);

	if (hz == 120) {
		/*
		 * We may transfer the frame for the first TE after switching from
		 * NS to HS mode. The DDIC read speed will change from 60Hz to 120Hz,
		 * but the DPU write speed will remain the same. In this case,
		 * underruns would happen. Waiting for an extra vblank here so that
		 * the frame can be postponed to the next TE to avoid the noises.
		 */
		dev_dbg(ctx->dev, "wait one vblank after NS to HS\n");
		hk3_wait_one_vblank(ctx);
	}

	DPU_ATRACE_END(__func__);

	return 0;
}

static int hk3_read_id(struct exynos_panel *ctx)
{
	return exynos_panel_read_ddic_id(ctx);
}

/* Note the format is 0x<DAh><DBh><DCh> which is reverse of bootloader (0x<DCh><DBh><DAh>) */
static void hk3_get_panel_material(struct exynos_panel *ctx, u32 id)
{
	struct hk3_panel *spanel = to_spanel(ctx);

	switch (id) {
	case 0x000A4000:
		spanel->material = MATERIAL_E6;
		break;
	case 0x000A4020:
		spanel->material = MATERIAL_E7_DOE;
		break;
	case 0x000A4420:
		spanel->material = MATERIAL_E7;
		break;
	case 0x000A4520:
		spanel->material = MATERIAL_LPC5;
		break;
	default:
		dev_warn(ctx->dev, "unknown material from panel (%#x), default to E7\n", id);
		spanel->material = MATERIAL_E7;
		break;
	}

	dev_info(ctx->dev, "%s: %d\n", __func__, spanel->material);
}

static void hk3_get_panel_rev(struct exynos_panel *ctx, u32 id)
{
	/* extract command 0xDB */
	u8 build_code = (id & 0xFF00) >> 8;
	u8 rev = ((build_code & 0xE0) >> 3) | ((build_code & 0x0C) >> 2);

	exynos_panel_get_panel_rev(ctx, rev);

	hk3_get_panel_material(ctx, id);
}

static void hk3_normal_mode_work(struct exynos_panel *ctx)
{
	if (ctx->self_refresh_active) {
		hk3_update_disp_therm(ctx);
	} else {
		struct hk3_panel *spanel = to_spanel(ctx);

		spanel->pending_temp_update = true;
	}
}

static const struct exynos_display_underrun_param underrun_param = {
	.te_idle_us = 350,
	.te_var = 1,
};

static const u32 hk3_bl_range[] = {
	94, 180, 270, 360, 3307
};

#define HK3_WQHD_DSC {\
	.enabled = true,\
	.dsc_count = 2,\
	.slice_count = 2,\
	.slice_height = 187,\
	.cfg = &wqhd_pps_config,\
}
#define HK3_FHD_DSC {\
	.enabled = true,\
	.dsc_count = 2,\
	.slice_count = 2,\
	.slice_height = 187,\
	.cfg = &fhd_pps_config,\
}

static const struct exynos_panel_mode hk3_modes[] = {
#ifdef PANEL_FACTORY_BUILD
	{
		.mode = {
			.name = "1344x2992x1",
			.clock = 4545,
			.hdisplay = 1344,
			.hsync_start = 1344 + 80, // add hfp
			.hsync_end = 1344 + 80 + 24, // add hsa
			.htotal = 1344 + 80 + 24 + 52, // add hbp
			.vdisplay = 2992,
			.vsync_start = 2992 + 12, // add vfp
			.vsync_end = 2992 + 12 + 4, // add vsa
			.vtotal = 2992 + 12 + 4 + 22, // add vbp
			.flags = 0,
			.width_mm = 70,
			.height_mm = 155,
		},
		.exynos_mode = {
			.mode_flags = MIPI_DSI_CLOCK_NON_CONTINUOUS,
			.vblank_usec = 120,
			.bpc = 8,
			.dsc = HK3_WQHD_DSC,
			.underrun_param = &underrun_param,
		},
		.te2_timing = {
			.rising_edge = HK3_TE2_RISING_EDGE_OFFSET,
			.falling_edge = HK3_TE2_FALLING_EDGE_OFFSET,
		},
		.idle_mode = IDLE_MODE_UNSUPPORTED,
	},
	{
		.mode = {
			.name = "1344x2992x5",
			.clock = 22725,
			.hdisplay = 1344,
			.hsync_start = 1344 + 80, // add hfp
			.hsync_end = 1344 + 80 + 24, // add hsa
			.htotal = 1344 + 80 + 24 + 52, // add hbp
			.vdisplay = 2992,
			.vsync_start = 2992 + 12, // add vfp
			.vsync_end = 2992 + 12 + 4, // add vsa
			.vtotal = 2992 + 12 + 4 + 22, // add vbp
			.flags = 0,
			.width_mm = 70,
			.height_mm = 155,
		},
		.exynos_mode = {
			.mode_flags = MIPI_DSI_CLOCK_NON_CONTINUOUS,
			.vblank_usec = 120,
			.bpc = 8,
			.dsc = HK3_WQHD_DSC,
			.underrun_param = &underrun_param,
		},
		.te2_timing = {
			.rising_edge = HK3_TE2_RISING_EDGE_OFFSET,
			.falling_edge = HK3_TE2_FALLING_EDGE_OFFSET,
		},
		.idle_mode = IDLE_MODE_UNSUPPORTED,
	},
	{
		.mode = {
			.name = "1344x2992x10",
			.clock = 45147,
			.hdisplay = 1344,
			.hsync_start = 1344 + 80, // add hfp
			.hsync_end = 1344 + 80 + 24, // add hsa
			.htotal = 1344 + 80 + 24 + 42, // add hbp
			.vdisplay = 2992,
			.vsync_start = 2992 + 12, // add vfp
			.vsync_end = 2992 + 12 + 4, // add vsa
			.vtotal = 2992 + 12 + 4 + 22, // add vbp
			.flags = 0,
			.width_mm = 70,
			.height_mm = 155,
		},
		.exynos_mode = {
			.mode_flags = MIPI_DSI_CLOCK_NON_CONTINUOUS,
			.vblank_usec = 120,
			.bpc = 8,
			.dsc = HK3_WQHD_DSC,
			.underrun_param = &underrun_param,
		},
		.te2_timing = {
			.rising_edge = HK3_TE2_RISING_EDGE_OFFSET,
			.falling_edge = HK3_TE2_FALLING_EDGE_OFFSET,
		},
		.idle_mode = IDLE_MODE_UNSUPPORTED,
	},
	{
		.mode = {
			.name = "1344x2992x30",
			.clock = 135441,
			.hdisplay = 1344,
			.hsync_start = 1344 + 80, // add hfp
			/* change hsa and hbp to avoid conflicting to LP mode 30Hz */
			.hsync_end = 1344 + 80 + 22, // add hsa
			.htotal = 1344 + 80 + 22 + 44, // add hbp
			.vdisplay = 2992,
			.vsync_start = 2992 + 12, // add vfp
			.vsync_end = 2992 + 12 + 4, // add vsa
			.vtotal = 2992 + 12 + 4 + 22, // add vbp
			.flags = 0,
			.width_mm = 70,
			.height_mm = 155,
		},
		.exynos_mode = {
			.mode_flags = MIPI_DSI_CLOCK_NON_CONTINUOUS,
			.vblank_usec = 120,
			.bpc = 8,
			.dsc = HK3_WQHD_DSC,
			.underrun_param = &underrun_param,
		},
		.te2_timing = {
			.rising_edge = HK3_TE2_RISING_EDGE_OFFSET,
			.falling_edge = HK3_TE2_FALLING_EDGE_OFFSET,
		},
		.idle_mode = IDLE_MODE_UNSUPPORTED,
	},
#endif
	{
		.mode = {
			.name = "1344x2992x60",
			.clock = 270882,
			.hdisplay = 1344,
			.hsync_start = 1344 + 80, // add hfp
			.hsync_end = 1344 + 80 + 24, // add hsa
			.htotal = 1344 + 80 + 24 + 42, // add hbp
			.vdisplay = 2992,
			.vsync_start = 2992 + 12, // add vfp
			.vsync_end = 2992 + 12 + 4, // add vsa
			.vtotal = 2992 + 12 + 4 + 22, // add vbp
			.flags = 0,
			.type = DRM_MODE_TYPE_PREFERRED,
			.width_mm = 70,
			.height_mm = 155,
		},
		.exynos_mode = {
			.mode_flags = MIPI_DSI_CLOCK_NON_CONTINUOUS,
			.vblank_usec = 120,
			.bpc = 8,
			.dsc = HK3_WQHD_DSC,
			.underrun_param = &underrun_param,
		},
		.te2_timing = {
			.rising_edge = HK3_TE2_RISING_EDGE_OFFSET,
			.falling_edge = HK3_TE2_FALLING_EDGE_OFFSET,
		},
		.idle_mode = IDLE_MODE_ON_SELF_REFRESH,
	},
	{
		.mode = {
			.name = "1344x2992x120",
			.clock = 541764,
			.hdisplay = 1344,
			.hsync_start = 1344 + 80, // add hfp
			.hsync_end = 1344 + 80 + 24, // add hsa
			.htotal = 1344 + 80 + 24 + 42, // add hbp
			.vdisplay = 2992,
			.vsync_start = 2992 + 12, // add vfp
			.vsync_end = 2992 + 12 + 4, // add vsa
			.vtotal = 2992 + 12 + 4 + 22, // add vbp
			.flags = 0,
			.width_mm = 70,
			.height_mm = 155,
		},
		.exynos_mode = {
			.mode_flags = MIPI_DSI_CLOCK_NON_CONTINUOUS,
			.vblank_usec = 120,
			.te_usec = 276,
			.bpc = 8,
			.dsc = HK3_WQHD_DSC,
			.underrun_param = &underrun_param,
		},
		.te2_timing = {
			.rising_edge = HK3_TE2_RISING_EDGE_OFFSET,
			.falling_edge = HK3_TE2_FALLING_EDGE_OFFSET,
		},
		.idle_mode = IDLE_MODE_ON_INACTIVITY,
	},
#ifndef PANEL_FACTORY_BUILD
	{
		.mode = {
			.name = "1008x2244x60",
			.clock = 157320,
			.hdisplay = 1008,
			.hsync_start = 1008 + 80, // add hfp
			.hsync_end = 1008 + 80 + 24, // add hsa
			.htotal = 1008 + 80 + 24 + 38, // add hbp
			.vdisplay = 2244,
			.vsync_start = 2244 + 12, // add vfp
			.vsync_end = 2244 + 12 + 4, // add vsa
			.vtotal = 2244 + 12 + 4 + 20, // add vbp
			.flags = 0,
			.width_mm = 70,
			.height_mm = 155,
		},
		.exynos_mode = {
			.mode_flags = MIPI_DSI_CLOCK_NON_CONTINUOUS,
			.vblank_usec = 120,
			.bpc = 8,
			.dsc = HK3_FHD_DSC,
			.underrun_param = &underrun_param,
		},
		.te2_timing = {
			.rising_edge = HK3_TE2_RISING_EDGE_OFFSET,
			.falling_edge = HK3_TE2_FALLING_EDGE_OFFSET,
		},
		.idle_mode = IDLE_MODE_ON_SELF_REFRESH,
	},
	{
		.mode = {
			.name = "1008x2244x120",
			.clock = 314640,
			.hdisplay = 1008,
			.hsync_start = 1008 + 80, // add hfp
			.hsync_end = 1008 + 80 + 24, // add hsa
			.htotal = 1008 + 80 + 24 + 38, // add hbp
			.vdisplay = 2244,
			.vsync_start = 2244 + 12, // add vfp
			.vsync_end = 2244 + 12 + 4, // add vsa
			.vtotal = 2244 + 12 + 4 + 20, // add vbp
			.flags = 0,
			.width_mm = 70,
			.height_mm = 155,
		},
		.exynos_mode = {
			.mode_flags = MIPI_DSI_CLOCK_NON_CONTINUOUS,
			.vblank_usec = 120,
			.te_usec = 276,
			.bpc = 8,
			.dsc = HK3_FHD_DSC,
			.underrun_param = &underrun_param,
		},
		.te2_timing = {
			.rising_edge = HK3_TE2_RISING_EDGE_OFFSET,
			.falling_edge = HK3_TE2_FALLING_EDGE_OFFSET,
		},
		.idle_mode = IDLE_MODE_ON_INACTIVITY,
	},
#endif
};

static const struct exynos_panel_mode hk3_lp_modes[] = {
	{
		.mode = {
			.name = "1344x2992x30",
			.clock = 135441,
			.hdisplay = 1344,
			.hsync_start = 1344 + 80, // add hfp
			.hsync_end = 1344 + 80 + 24, // add hsa
			.htotal = 1344 + 80 + 24 + 42, // add hbp
			.vdisplay = 2992,
			.vsync_start = 2992 + 12, // add vfp
			.vsync_end = 2992 + 12 + 4, // add vsa
			.vtotal = 2992 + 12 + 4 + 22, // add vbp
			.flags = 0,
			.width_mm = 70,
			.height_mm = 155,
		},
		.exynos_mode = {
			.mode_flags = MIPI_DSI_CLOCK_NON_CONTINUOUS,
			.vblank_usec = 120,
			.te_usec = 693,
			.bpc = 8,
			.dsc = HK3_WQHD_DSC,
			.underrun_param = &underrun_param,
			.is_lp_mode = true,
		},
	},
#ifndef PANEL_FACTORY_BUILD
	{
		.mode = {
			.name = "1008x2244x30",
			.clock = 78660,
			.hdisplay = 1008,
			.hsync_start = 1008 + 80, // add hfp
			.hsync_end = 1008 + 80 + 24, // add hsa
			.htotal = 1008 + 80 + 24 + 38, // add hbp
			.vdisplay = 2244,
			.vsync_start = 2244 + 12, // add vfp
			.vsync_end = 2244 + 12 + 4, // add vsa
			.vtotal = 2244 + 12 + 4 + 20, // add vbp
			.flags = 0,
			.width_mm = 70,
			.height_mm = 155,
		},
		.exynos_mode = {
			.mode_flags = MIPI_DSI_CLOCK_NON_CONTINUOUS,
			.vblank_usec = 120,
			.te_usec = 693,
			.bpc = 8,
			.dsc = HK3_FHD_DSC,
			.underrun_param = &underrun_param,
			.is_lp_mode = true,
		},
	},
#endif
};

static void hk3_calc_lhbm_od_brightness(u8 n_fine, u8 n_coarse,
	u8 *o_fine, u8 *o_coarse,
	u8 fine_offset_0, u8 fine_offset_1,
	u8 coarse_offset_0, u8 coarse_offset_1)
{
	if (((int)n_fine + (int)fine_offset_0) <= 0xFF) {
		*o_coarse = n_coarse + coarse_offset_0;
		*o_fine = n_fine + fine_offset_0;
	} else {
		*o_coarse = n_coarse + coarse_offset_1;
		*o_fine = n_fine - fine_offset_1;
	}
}

static void hk3_lhbm_brightness_init(struct exynos_panel *ctx)
{
	struct mipi_dsi_device *dsi = to_mipi_dsi_device(ctx->dev);
	struct hk3_panel *spanel = to_spanel(ctx);
	struct hk3_lhbm_ctl *ctl = &spanel->lhbm_ctl;
	int ret;
	u8 g_coarse, b_coarse;
	u8 *p_norm = ctl->brt_normal;
	u8 *p_over;
	enum hk3_lhbm_brt_overdrive_group grp;

	EXYNOS_DCS_WRITE_TABLE(ctx, unlock_cmd_f0);
	EXYNOS_DCS_WRITE_TABLE(ctx, lhbm_brightness_index);
	ret = mipi_dsi_dcs_read(dsi, lhbm_brightness_reg, p_norm, LHBM_BRT_LEN);
	EXYNOS_DCS_WRITE_TABLE(ctx, lock_cmd_f0);
	if (ret != LHBM_BRT_LEN) {
		dev_err(ctx->dev, "failed to read lhbm brightness ret=%d\n", ret);
		return;
	}
	dev_dbg(ctx->dev, "lhbm normal brightness: %*ph\n", LHBM_BRT_LEN, p_norm);

	/* 0 nit */
	grp = LHBM_OVERDRIVE_GRP_0_NIT;
	p_over = ctl->brt_overdrive[grp];
	hk3_calc_lhbm_od_brightness(p_norm[LHBM_R_FINE], p_norm[LHBM_R_COARSE],
		&p_over[LHBM_R_FINE], &p_over[LHBM_R_COARSE],
		0x00, 0x00, 0x01, 0x01);
	hk3_calc_lhbm_od_brightness(p_norm[LHBM_G_FINE], p_norm[LHBM_GB_COARSE],
		&p_over[LHBM_G_FINE], &g_coarse,
		0x00, 0x00, 0x10, 0x10);
	hk3_calc_lhbm_od_brightness(p_norm[LHBM_B_FINE], p_norm[LHBM_GB_COARSE],
		&p_over[LHBM_B_FINE], &b_coarse,
		0x5C, 0x79, 0x01, 0x02);
	p_over[LHBM_GB_COARSE] = (g_coarse & 0xF0) | (b_coarse & 0x0F);

	/* 0 - 6 nits */
	grp = LHBM_OVERDRIVE_GRP_6_NIT;
	p_over = ctl->brt_overdrive[grp];
	hk3_calc_lhbm_od_brightness(p_norm[LHBM_R_FINE], p_norm[LHBM_R_COARSE],
		&p_over[LHBM_R_FINE], &p_over[LHBM_R_COARSE],
		0x63, 0x7A, 0x00, 0x01);
	hk3_calc_lhbm_od_brightness(p_norm[LHBM_G_FINE], p_norm[LHBM_GB_COARSE],
		&p_over[LHBM_G_FINE], &g_coarse,
		0x70, 0x80, 0x00, 0x10);
	hk3_calc_lhbm_od_brightness(p_norm[LHBM_B_FINE], p_norm[LHBM_GB_COARSE],
		&p_over[LHBM_B_FINE], &b_coarse,
		0x90, 0x43, 0x00, 0x01);
	p_over[LHBM_GB_COARSE] = (g_coarse & 0xF0) | (b_coarse & 0x0F);

	/* 6 - 100 nits */
	grp = LHBM_OVERDRIVE_GRP_50_NIT;
	p_over = ctl->brt_overdrive[grp];
	hk3_calc_lhbm_od_brightness(p_norm[LHBM_R_FINE], p_norm[LHBM_R_COARSE],
		&p_over[LHBM_R_FINE], &p_over[LHBM_R_COARSE],
		0x45, 0x8F, 0x00, 0x01);
	hk3_calc_lhbm_od_brightness(p_norm[LHBM_G_FINE], p_norm[LHBM_GB_COARSE],
		&p_over[LHBM_G_FINE], &g_coarse,
		0x55, 0x98, 0x00, 0x10);
	hk3_calc_lhbm_od_brightness(p_norm[LHBM_B_FINE], p_norm[LHBM_GB_COARSE],
		&p_over[LHBM_B_FINE], &b_coarse,
		0x75, 0x58, 0x00, 0x01);
	p_over[LHBM_GB_COARSE] = (g_coarse & 0xF0) | (b_coarse & 0x0F);

	/* 100 - 300 nits */
	grp = LHBM_OVERDRIVE_GRP_300_NIT;
	p_over = ctl->brt_overdrive[grp];
	hk3_calc_lhbm_od_brightness(p_norm[LHBM_R_FINE], p_norm[LHBM_R_COARSE],
		&p_over[LHBM_R_FINE], &p_over[LHBM_R_COARSE],
		0x44, 0xA2, 0x00, 0x01);
	hk3_calc_lhbm_od_brightness(p_norm[LHBM_G_FINE], p_norm[LHBM_GB_COARSE],
		&p_over[LHBM_G_FINE], &g_coarse,
		0x41, 0xAC, 0x00, 0x10);
	hk3_calc_lhbm_od_brightness(p_norm[LHBM_B_FINE], p_norm[LHBM_GB_COARSE],
		&p_over[LHBM_B_FINE], &b_coarse,
		0x55, 0x78, 0x00, 0x01);
	p_over[LHBM_GB_COARSE] = (g_coarse & 0xF0) | (b_coarse & 0x0F);

	for (grp = 0; grp < LHBM_OVERDRIVE_GRP_MAX; grp++) {
		dev_dbg(ctx->dev, "lhbm overdrive brightness[%d]: %*ph\n",
			grp, LHBM_BRT_LEN, ctl->brt_overdrive[grp]);
	}
}

static void hk3_debugfs_init(struct drm_panel *panel, struct dentry *root)
{
<<<<<<< HEAD
	struct exynos_panel *ctx = container_of(panel, struct exynos_panel, panel);
	struct dentry *panel_root, *csroot;
	struct hk3_panel *spanel;

	if (!ctx)
		return;

	panel_root = debugfs_lookup("panel", root);
	if (!panel_root)
		return;

	csroot = debugfs_lookup("cmdsets", panel_root);
	if (!csroot) {
		goto panel_out;
	}

	spanel = to_spanel(ctx);
=======
#ifdef CONFIG_DEBUG_FS
	struct dentry *csroot = ctx->debugfs_cmdset_entry;
	struct hk3_panel *spanel = to_spanel(ctx);
>>>>>>> 7ae5faed

	exynos_panel_debugfs_create_cmdset(ctx, csroot, &hk3_init_cmd_set, "init");
	debugfs_create_bool("force_changeable_te", 0644, panel_root,
				&spanel->force_changeable_te);
	debugfs_create_bool("force_changeable_te2", 0644, panel_root,
				&spanel->force_changeable_te2);
	debugfs_create_bool("force_za_off", 0644, panel_root,
				&spanel->force_za_off);
<<<<<<< HEAD
	dput(csroot);
panel_out:
	dput(panel_root);
}
=======
	debugfs_create_bool("hw_acl_enabled", 0644, ctx->debugfs_entry,
				&spanel->hw_acl_enabled);
#endif
>>>>>>> 7ae5faed

static void hk3_panel_init(struct exynos_panel *ctx)
{
#ifdef PANEL_FACTORY_BUILD
	ctx->panel_idle_enabled = false;
#endif
	hk3_lhbm_brightness_init(ctx);

	EXYNOS_DCS_BUF_ADD_SET(ctx, unlock_cmd_f0);
	if (ctx->panel_rev < PANEL_REV_DVT1) {
		/* AOD Transition Set */
		EXYNOS_DCS_BUF_ADD(ctx, 0xB0, 0x00, 0x03, 0xBB);
		EXYNOS_DCS_BUF_ADD(ctx, 0xBB, 0x41);
	}
	/* AOD SAP settings */
	EXYNOS_DCS_BUF_ADD(ctx, 0xB0, 0x00, 0x04, 0xF6);
	EXYNOS_DCS_BUF_ADD(ctx, 0xF6, 0x5A);
	EXYNOS_DCS_BUF_ADD_SET_AND_FLUSH(ctx, lock_cmd_f0);

	spanel->tz = thermal_zone_get_zone_by_name("disp_therm");
	if (IS_ERR_OR_NULL(spanel->tz))
		dev_err(ctx->dev, "%s: failed to get thermal zone disp_therm\n",
			__func__);
}

static int hk3_panel_probe(struct mipi_dsi_device *dsi)
{
	struct hk3_panel *spanel;

	spanel = devm_kzalloc(&dsi->dev, sizeof(*spanel), GFP_KERNEL);
	if (!spanel)
		return -ENOMEM;

	spanel->base.op_hz = 120;
	spanel->hw_vrefresh = 60;
	spanel->hw_acl_enabled = false;
	spanel->hw_za_enabled = false;
	spanel->hw_dbv = 0;
	/* ddic default temp */
	spanel->hw_temp = 25;
	spanel->pending_temp_update = false;

	return exynos_panel_common_init(dsi, &spanel->base);
}

static int hk3_panel_config(struct exynos_panel *ctx)
{
	exynos_panel_model_init(ctx, PROJECT, 0);

	return 0;
}

static const struct drm_panel_funcs hk3_drm_funcs = {
	.disable = hk3_disable,
	.unprepare = exynos_panel_unprepare,
	.prepare = exynos_panel_prepare,
	.enable = hk3_enable,
	.get_modes = exynos_panel_get_modes,
	.debugfs_init = hk3_debugfs_init,
};

static const struct exynos_panel_funcs hk3_exynos_funcs = {
	.set_brightness = hk3_set_brightness,
	.set_lp_mode = hk3_set_lp_mode,
	.set_nolp_mode = hk3_set_nolp_mode,
	.set_binned_lp = exynos_panel_set_binned_lp,
	.set_hbm_mode = hk3_set_hbm_mode,
	.set_dimming_on = hk3_set_dimming_on,
	.set_local_hbm_mode = hk3_set_local_hbm_mode,
	.set_local_hbm_mode_post = hk3_set_local_hbm_mode_post,
	.is_mode_seamless = hk3_is_mode_seamless,
	.mode_set = hk3_mode_set,
	.panel_init = hk3_panel_init,
	.panel_config = hk3_panel_config,
	.get_panel_rev = hk3_get_panel_rev,
	.get_te2_edges = exynos_panel_get_te2_edges,
	.configure_te2_edges = exynos_panel_configure_te2_edges,
	.update_te2 = hk3_update_te2,
	.commit_done = hk3_commit_done,
	.atomic_check = hk3_atomic_check,
	.set_self_refresh = hk3_set_self_refresh,
	.set_op_hz = hk3_set_op_hz,
	.read_id = hk3_read_id,
	.get_te_usec = hk3_get_te_usec,
	.set_acl_mode = hk3_set_acl_mode,
	.run_normal_mode_work = hk3_normal_mode_work,
};

const struct brightness_capability hk3_brightness_capability = {
	.normal = {
		.nits = {
			.min = 2,
			.max = 1000,
		},
		.level = {
			.min = 196,
			.max = 3307,
		},
		.percentage = {
			.min = 0,
			.max = 63,
		},
	},
	.hbm = {
		.nits = {
			.min = 1000,
			.max = 1600,
		},
		.level = {
			.min = 3308,
			.max = 4095,
		},
		.percentage = {
			.min = 63,
			.max = 100,
		},
	},
};

const struct exynos_panel_desc google_hk3 = {
	.data_lane_cnt = 4,
	.max_brightness = 4095,
	.dft_brightness = 1653,
	.brt_capability = &hk3_brightness_capability,
	.dbv_extra_frame = true,
	/* supported HDR format bitmask : 1(DOLBY_VISION), 2(HDR10), 3(HLG) */
	.hdr_formats = BIT(2) | BIT(3),
	.max_luminance = 10000000,
	.max_avg_luminance = 1200000,
	.min_luminance = 5,
	.bl_range = hk3_bl_range,
	.bl_num_ranges = ARRAY_SIZE(hk3_bl_range),
	.modes = hk3_modes,
	.num_modes = ARRAY_SIZE(hk3_modes),
	.lp_mode = hk3_lp_modes,
	.lp_mode_count = ARRAY_SIZE(hk3_lp_modes),
	.binned_lp = hk3_binned_lp,
	.num_binned_lp = ARRAY_SIZE(hk3_binned_lp),
	.is_panel_idle_supported = true,
	.no_lhbm_rr_constraints = true,
	/*
	 * After waiting for TE, wait for extra time to make sure the frame start
	 * happens after both DPU and panel PPS are set and before the next VSYNC.
	 * This should cover the timing of HS 60/120Hz and NS 60Hz.
	 */
	.delay_dsc_reg_init_us = 10000,
	.panel_func = &hk3_drm_funcs,
	.exynos_panel_func = &hk3_exynos_funcs,
	.lhbm_effective_delay_frames = 1,
	.lhbm_post_cmd_delay_frames = 1,
	.normal_mode_work_delay_ms = 30000,
	.reset_timing_ms = {1, 1, 5},
	.reg_ctrl_enable = {
		{PANEL_REG_ID_VDDI, 1},
		{PANEL_REG_ID_VCI, 10},
	},
	.reg_ctrl_post_enable = {
		{PANEL_REG_ID_VDDD, 1},
	},
	.reg_ctrl_pre_disable = {
		{PANEL_REG_ID_VDDD, 1},
	},
	.reg_ctrl_disable = {
		{PANEL_REG_ID_VCI, 1},
		{PANEL_REG_ID_VDDI, 1},
	},
};

static const struct of_device_id exynos_panel_of_match[] = {
	{ .compatible = "google,hk3", .data = &google_hk3 },
	{ }
};
MODULE_DEVICE_TABLE(of, exynos_panel_of_match);

static struct mipi_dsi_driver exynos_panel_driver = {
	.probe = hk3_panel_probe,
	.remove = exynos_panel_remove,
	.driver = {
		.name = "panel-google-hk3",
		.of_match_table = exynos_panel_of_match,
	},
};
module_mipi_dsi_driver(exynos_panel_driver);

MODULE_AUTHOR("Chris Lu <luchris@google.com>");
MODULE_DESCRIPTION("MIPI-DSI based Google HK3 panel driver");
MODULE_LICENSE("GPL");<|MERGE_RESOLUTION|>--- conflicted
+++ resolved
@@ -2256,7 +2256,7 @@
 
 static void hk3_debugfs_init(struct drm_panel *panel, struct dentry *root)
 {
-<<<<<<< HEAD
+#ifdef CONFIG_DEBUG_FS
 	struct exynos_panel *ctx = container_of(panel, struct exynos_panel, panel);
 	struct dentry *panel_root, *csroot;
 	struct hk3_panel *spanel;
@@ -2274,11 +2274,6 @@
 	}
 
 	spanel = to_spanel(ctx);
-=======
-#ifdef CONFIG_DEBUG_FS
-	struct dentry *csroot = ctx->debugfs_cmdset_entry;
-	struct hk3_panel *spanel = to_spanel(ctx);
->>>>>>> 7ae5faed
 
 	exynos_panel_debugfs_create_cmdset(ctx, csroot, &hk3_init_cmd_set, "init");
 	debugfs_create_bool("force_changeable_te", 0644, panel_root,
@@ -2287,19 +2282,18 @@
 				&spanel->force_changeable_te2);
 	debugfs_create_bool("force_za_off", 0644, panel_root,
 				&spanel->force_za_off);
-<<<<<<< HEAD
+	debugfs_create_bool("hw_acl_enabled", 0644, ctx->debugfs_entry,
+				&spanel->hw_acl_enabled);
 	dput(csroot);
 panel_out:
 	dput(panel_root);
-}
-=======
-	debugfs_create_bool("hw_acl_enabled", 0644, ctx->debugfs_entry,
-				&spanel->hw_acl_enabled);
 #endif
->>>>>>> 7ae5faed
+}
 
 static void hk3_panel_init(struct exynos_panel *ctx)
 {
+	struct hk3_panel *spanel = to_spanel(ctx);
+
 #ifdef PANEL_FACTORY_BUILD
 	ctx->panel_idle_enabled = false;
 #endif
