--- conflicted
+++ resolved
@@ -10478,15 +10478,11 @@
 	ndev->netdev_ops = &wl_cfgnan_nmi_if_ops;
 
 	/* Register with a dummy MAC addr */
-<<<<<<< HEAD
-	__dev_addr_set(ndev, temp_addr, ETHER_ADDR_LEN);
-=======
 #if (LINUX_VERSION_CODE >= KERNEL_VERSION(5, 15, 0))
 	__dev_addr_set(ndev, temp_addr, ETHER_ADDR_LEN);
 #else
 	eacopy(temp_addr, ndev->dev_addr);
 #endif /* LINUX_VERSION_CODE >= KERNEL_VERSION(5, 15, 0) */
->>>>>>> ea3a47f7
 
 	ndev->ieee80211_ptr = wdev;
 	wdev->netdev = ndev;
