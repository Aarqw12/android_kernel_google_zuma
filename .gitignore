#
# NOTE! Don't add files that are generated in specific
# subdirectories here. Add them in the ".gitignore" file
# in that subdirectory instead.
#
# NOTE! Please use 'git ls-files -i --exclude-standard'
# command after changing this file, to see if there are
# any tracked files which get ignored after the change.
#
# Normal rules
#
.*
*.o
*.o.*
*.a
*.s
*.ko
*.so
*.so.dbg
*.mod.c
*.i
*.lst
*.symtypes
*.order
*.elf
*.bin
*.gz
*.lzma
*.patch
<<<<<<< HEAD
=======
*.gcno
>>>>>>> d5ef05c2

#
# Top-level generic files
#
tags
TAGS
vmlinux
System.map
Module.markers
Module.symvers
!.gitignore
!.mailmap

#
# Generated include files
#
include/asm
include/asm-*/asm-offsets.h
include/config
include/linux/autoconf.h
include/linux/compile.h
include/linux/version.h
include/linux/utsrelease.h
include/linux/bounds.h
include/generated

# stgit generated dirs
patches-*

# quilt's files
patches
series

# cscope files
cscope.*
ncscope.*

# gnu global files
GPATH
GRTAGS
GSYMS
GTAGS

*.orig
*~
\#*#<|MERGE_RESOLUTION|>--- conflicted
+++ resolved
@@ -27,10 +27,7 @@
 *.gz
 *.lzma
 *.patch
-<<<<<<< HEAD
-=======
 *.gcno
->>>>>>> d5ef05c2
 
 #
 # Top-level generic files
