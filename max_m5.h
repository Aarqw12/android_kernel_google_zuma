--- conflicted
+++ resolved
@@ -164,12 +164,8 @@
 int max_m5_check_recal_state(struct max_m5_data *m5_data, int algo, u16 eeprom_cycle);
 int m5_init_custom_parameters(struct device *dev, struct max_m5_data *m5_data,
 			      struct device_node *node);
-<<<<<<< HEAD
 u16 max_m5_get_designcap(const struct max_m5_data *m5_data);
-=======
-int max_m5_get_designcap(const struct max_m5_data *m5_data);
 int max_m5_model_lock(struct regmap *regmap, bool enabled);
->>>>>>> 41ee65ad
 
 /*
  * max_m5 might use the low 8 bits of devname to keep the model version number
