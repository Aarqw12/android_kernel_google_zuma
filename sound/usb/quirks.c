--- conflicted
+++ resolved
@@ -1880,17 +1880,8 @@
 		   QUIRK_FLAG_IGNORE_CTL_ERROR),
 	DEVICE_FLG(0x2912, 0x30c8, /* Audioengine D1 */
 		   QUIRK_FLAG_GET_SAMPLE_RATE),
-<<<<<<< HEAD
-=======
-	DEVICE_FLG(0x2b53, 0x0023, /* Fiero SC-01 (firmware v1.0.0 @ 48 kHz) */
-		   QUIRK_FLAG_GENERIC_IMPLICIT_FB),
-	DEVICE_FLG(0x2b53, 0x0024, /* Fiero SC-01 (firmware v1.0.0 @ 96 kHz) */
-		   QUIRK_FLAG_GENERIC_IMPLICIT_FB),
-	DEVICE_FLG(0x2b53, 0x0031, /* Fiero SC-01 (firmware v1.1.0) */
-		   QUIRK_FLAG_GENERIC_IMPLICIT_FB),
 	DEVICE_FLG(0x2d95, 0x8021, /* VIVO USB-C-XE710 HEADSET */
 		   QUIRK_FLAG_CTL_MSG_DELAY_1M),
->>>>>>> 14e46842
 	DEVICE_FLG(0x30be, 0x0101, /* Schiit Hel */
 		   QUIRK_FLAG_IGNORE_CTL_ERROR),
 	DEVICE_FLG(0x413c, 0xa506, /* Dell AE515 sound bar */
