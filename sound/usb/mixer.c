--- conflicted
+++ resolved
@@ -1205,15 +1205,6 @@
 			cval->res = 16;
 		}
 		break;
-<<<<<<< HEAD
-=======
-	case USB_ID(0x1bcf, 0x2283): /* NexiGo N930AF FHD Webcam */
-		if (!strcmp(kctl->id.name, "Mic Capture Volume")) {
-			usb_audio_info(chip,
-				"set resolution quirk: cval->res = 16\n");
-			cval->res = 16;
-		}
-		break;
 	case USB_ID(0x1bcf, 0x2281): /* HD Webcam */
 		if (!strcmp(kctl->id.name, "Mic Capture Volume")) {
 			usb_audio_info(chip,
@@ -1221,7 +1212,6 @@
 			cval->res = 16;
 		}
 		break;
->>>>>>> fa93fa65
 	}
 }
 
