--- conflicted
+++ resolved
@@ -1956,20 +1956,12 @@
 }
 
 #if IS_ENABLED(CONFIG_GPIOLIB)
-<<<<<<< HEAD
 int p9xxx_gpio_set_value(struct p9221_charger_data *chgr, int gpio, int value)
-=======
-int p9xxx_gpio_set_value(struct p9221_charger_data *chgr, unsigned gpio, int value)
->>>>>>> 6e90b38c
 {
 	if (gpio <= 0)
 		return -EINVAL;
 
-<<<<<<< HEAD
-	logbuffer_log(chgr->log, "%s: set gpio %d to %d", __func__, gpio, value);
-=======
 	logbuffer_log(chgr->log, "%s: set gpio %d to %d\n", __func__, gpio, value);
->>>>>>> 6e90b38c
 	gpio_set_value_cansleep(gpio, value);
 
 	return 0;
