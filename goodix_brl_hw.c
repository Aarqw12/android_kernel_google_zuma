/*
 * Goodix Touchscreen Driver
 * Copyright (C) 2020 - 2021 Goodix, Inc.
 *
 * This program is free software; you can redistribute it and/or modify
 * it under the terms of the GNU General Public License as published by
 * the Free Software Foundation; either version 2 of the License, or
 * (at your option) any later version.
 *
 * This program is distributed in the hope that it will be a reference
 * to you, when you are integrating the GOODiX's CTP IC into your system,
 * but WITHOUT ANY WARRANTY; without even the implied warranty of
 * MERCHANTABILITY or FITNESS FOR A PARTICULAR PURPOSE.  See the GNU
 * General Public License for more details.
 *
 */
#include "goodix_ts_core.h"

/* berlin_A SPI mode setting */
#define GOODIX_SPI_MODE_REG 0xC900
#define GOODIX_SPI_NORMAL_MODE_0 0x01

/* berlin_A D12 setting */
#define GOODIX_REG_CLK_STA0 0xD807
#define GOODIX_CLK_STA0_ENABLE 0xFF
#define GOODIX_REG_CLK_STA1 0xD806
#define GOODIX_CLK_STA1_ENABLE 0x77
#define GOODIX_REG_TRIM_D12 0xD006
#define GOODIX_TRIM_D12_LEVEL 0x3C
#define GOODIX_REG_RESET 0xD808
#define GOODIX_RESET_EN 0xFA
#define HOLD_CPU_REG_W 0x0002
#define HOLD_CPU_REG_R 0x2000

#define DEV_CONFIRM_VAL 0xAA
#define BOOTOPTION_ADDR 0x10000
#define FW_VERSION_INFO_ADDR_BRA 0x1000C
#define FW_VERSION_INFO_ADDR 0x10014

#define GOODIX_IC_INFO_MAX_LEN 1024
#define GOODIX_IC_INFO_ADDR_BRA 0x10068
#define GOODIX_IC_INFO_ADDR 0x10070

enum brl_request_code {
	BRL_REQUEST_CODE_CONFIG = 0x01,
	BRL_REQUEST_CODE_REF_ERR = 0x02,
	BRL_REQUEST_CODE_RESET = 0x03,
	BRL_REQUEST_CODE_CLOCK = 0x04,
	BRL_REQUEST_CODE_UPDATE = 0x05,
	BRL_REQUEST_PEN_FREQ_HOP = 0x10,
};

static int brl_select_spi_mode(struct goodix_ts_core *cd)
{
	int ret;
	int i;
	u8 w_value = GOODIX_SPI_NORMAL_MODE_0;
	u8 r_value;

	if (cd->bus->bus_type == GOODIX_BUS_TYPE_I2C ||
		cd->bus->ic_type != IC_TYPE_BERLIN_A)
		return 0;

	for (i = 0; i < GOODIX_RETRY_5; i++) {
		cd->hw_ops->write(cd, GOODIX_SPI_MODE_REG, &w_value, 1);
		ret = cd->hw_ops->read(cd, GOODIX_SPI_MODE_REG, &r_value, 1);
		if (!ret && r_value == w_value)
			return 0;
	}
	ts_err("failed switch SPI mode, ret:%d r_value:%02x", ret, r_value);
	return -EINVAL;
}

static int brl_dev_confirm(struct goodix_ts_core *cd)
{
	struct goodix_ts_hw_ops *hw_ops = cd->hw_ops;
	int ret = 0;
	int retry = GOODIX_RETRY_3;
	u8 tx_buf[8] = { 0 };
	u8 rx_buf[8] = { 0 };

	if (cd->bus->ic_type == IC_TYPE_BERLIN_A &&
		cd->bus->bus_type == GOODIX_BUS_TYPE_SPI)
		return brl_select_spi_mode(cd);

	memset(tx_buf, DEV_CONFIRM_VAL, sizeof(tx_buf));
	while (retry--) {
		ret = hw_ops->write(
			cd, BOOTOPTION_ADDR, tx_buf, sizeof(tx_buf));
		if (ret < 0)
			return ret;
		ret = hw_ops->read(cd, BOOTOPTION_ADDR, rx_buf, sizeof(rx_buf));
		if (ret < 0)
			return ret;
		ts_info("device confirm val: %*ph.", (int)sizeof(rx_buf), rx_buf); /* [GOOG] */
		if (!memcmp(tx_buf, rx_buf, sizeof(tx_buf)))
			break;
		usleep_range(5000, 5100);
	}

	if (retry < 0) {
		ts_err("device confirm failed, rx_buf:%*ph", 8, rx_buf);
		return -EINVAL;
	}

	ts_info("device connected");
	return ret;
}

static int brl_reset_after(struct goodix_ts_core *cd)
{
	u8 reg_val[2] = { 0 };
	u8 temp_buf[12] = { 0 };
	int ret;
	int retry;

	if (cd->bus->ic_type != IC_TYPE_BERLIN_A)
		return 0;

	ts_info("IN");

	/* hold cpu */
	retry = GOODIX_RETRY_10;
	while (retry--) {
		reg_val[0] = 0x01;
		reg_val[1] = 0x00;
		ret = cd->hw_ops->write(cd, HOLD_CPU_REG_W, reg_val, 2);
		ret |= cd->hw_ops->read(cd, HOLD_CPU_REG_R, &temp_buf[0], 4);
		ret |= cd->hw_ops->read(cd, HOLD_CPU_REG_R, &temp_buf[4], 4);
		ret |= cd->hw_ops->read(cd, HOLD_CPU_REG_R, &temp_buf[8], 4);
		if (!ret && !memcmp(&temp_buf[0], &temp_buf[4], 4) &&
			!memcmp(&temp_buf[4], &temp_buf[8], 4) &&
			!memcmp(&temp_buf[0], &temp_buf[8], 4)) {
			break;
		}
	}
	if (retry < 0) {
		ts_err("failed to hold cpu, status:%*ph", 12, temp_buf);
		return -EINVAL;
	}

	/* enable sta0 clk */
	retry = GOODIX_RETRY_5;
	while (retry--) {
		reg_val[0] = GOODIX_CLK_STA0_ENABLE;
		ret = cd->hw_ops->write(cd, GOODIX_REG_CLK_STA0, reg_val, 1);
		ret |= cd->hw_ops->read(cd, GOODIX_REG_CLK_STA0, temp_buf, 1);
		if (!ret && temp_buf[0] == GOODIX_CLK_STA0_ENABLE)
			break;
	}
	if (retry < 0) {
		ts_err("failed to enable group0 clock, ret:%d status:%02x", ret,
			temp_buf[0]);
		return -EINVAL;
	}

	/* enable sta1 clk */
	retry = GOODIX_RETRY_5;
	while (retry--) {
		reg_val[0] = GOODIX_CLK_STA1_ENABLE;
		ret = cd->hw_ops->write(cd, GOODIX_REG_CLK_STA1, reg_val, 1);
		ret |= cd->hw_ops->read(cd, GOODIX_REG_CLK_STA1, temp_buf, 1);
		if (!ret && temp_buf[0] == GOODIX_CLK_STA1_ENABLE)
			break;
	}
	if (retry < 0) {
		ts_err("failed to enable group1 clock, ret:%d status:%02x", ret,
			temp_buf[0]);
		return -EINVAL;
	}

	/* set D12 level */
	retry = GOODIX_RETRY_5;
	while (retry--) {
		reg_val[0] = GOODIX_TRIM_D12_LEVEL;
		ret = cd->hw_ops->write(cd, GOODIX_REG_TRIM_D12, reg_val, 1);
		ret |= cd->hw_ops->read(cd, GOODIX_REG_TRIM_D12, temp_buf, 1);
		if (!ret && temp_buf[0] == GOODIX_TRIM_D12_LEVEL)
			break;
	}
	if (retry < 0) {
		ts_err("failed to set D12, ret:%d status:%02x", ret,
			temp_buf[0]);
		return -EINVAL;
	}

	usleep_range(5000, 5100);
	/* soft reset */
	reg_val[0] = GOODIX_RESET_EN;
	ret = cd->hw_ops->write(cd, GOODIX_REG_RESET, reg_val, 1);
	if (ret < 0)
		return ret;

	/* select spi mode */
	ret = brl_select_spi_mode(cd);
	if (ret < 0)
		return ret;

	ts_info("OUT");

	return 0;
}

static int brl_power_on(struct goodix_ts_core *cd, bool on)
{
	int ret = 0;
	int iovdd_gpio = cd->board_data.iovdd_gpio;
	int avdd_gpio = cd->board_data.avdd_gpio;
	int reset_gpio = cd->board_data.reset_gpio;

	if (on) {
		if (iovdd_gpio > 0) {
			gpio_direction_output(iovdd_gpio, 1);
		} else if (cd->iovdd) {
			ret = regulator_enable(cd->iovdd);
			if (ret < 0) {
				ts_err("Failed to enable iovdd:%d", ret);
				goto power_off;
			}
		}
		usleep_range(3000, 3100);
		if (avdd_gpio > 0) {
			gpio_direction_output(avdd_gpio, 1);
		} else if (cd->avdd) {
			ret = regulator_enable(cd->avdd);
			if (ret < 0) {
				ts_err("Failed to enable avdd:%d", ret);
				goto power_off;
			}
		}
		usleep_range(15000, 15100);
		gpio_direction_output(reset_gpio, 1);
		usleep_range(4000, 4100);
		ret = brl_dev_confirm(cd);
/* [GOOG]
 * Skip the check brl_dev_confirm() as FW recovery mechanism
 * to force FW update(if possible).
		if (ret < 0)
			goto power_off;
*/
		ret = brl_reset_after(cd);
		if (ret < 0)
			goto power_off;

		msleep(goodix_get_normal_reset_delay(cd));
		return 0;
	}

power_off:
	gpio_direction_output(reset_gpio, 0);
	if (iovdd_gpio > 0)
		gpio_direction_output(iovdd_gpio, 0);
	else if (cd->iovdd)
		regulator_disable(cd->iovdd);
	if (avdd_gpio > 0)
		gpio_direction_output(avdd_gpio, 0);
	else if (cd->avdd)
		regulator_disable(cd->avdd);
	return ret;
}

static int brl_suspend(struct goodix_ts_core *cd)
{
	u32 cmd_reg = cd->ic_info.misc.cmd_addr;
	u8 sleep_cmd[] = { 0x00, 0x00, 0x05, 0xC4, 0x01, 0xCA, 0x00 };

	return cd->hw_ops->write(cd, cmd_reg, sleep_cmd, sizeof(sleep_cmd));
}

static int brl_resume(struct goodix_ts_core *cd)
{
	u32 cmd_reg = cd->ic_info.misc.cmd_addr;
	u8 cmd_buf[] = { 0x00, 0x00, 0x04, 0xA7, 0xAB, 0x00 };

	return cd->hw_ops->write(cd, cmd_reg, cmd_buf, sizeof(cmd_buf));
}

#define GOODIX_GESTURE_CMD_BA 0x12
#define GOODIX_GESTURE_CMD 0xA6
static int brl_gesture(struct goodix_ts_core *cd, int gesture_type)
{
	struct goodix_ts_cmd cmd;
	u8 val;

	if ((cd->gesture_type & GESTURE_SINGLE_TAP) &&
		(cd->gesture_type & GESTURE_FOD_PRESS)) {
		val = 0x0F;
	} else if (cd->gesture_type & GESTURE_SINGLE_TAP) {
		val = 0x2F;
	} else if (cd->gesture_type & GESTURE_FOD_PRESS) {
		val = 0x1F;
	} else {
		val = 0xFF;
	}

	if (cd->bus->ic_type == IC_TYPE_BERLIN_A)
		cmd.cmd = GOODIX_GESTURE_CMD_BA;
	else
		cmd.cmd = GOODIX_GESTURE_CMD;
	cmd.len = 6;
	cmd.data[0] = 0xff;
	cmd.data[1] = val;
	if (cd->hw_ops->send_cmd(cd, &cmd))
		ts_err("failed send gesture cmd");

	return 0;
}

static int brl_reset(struct goodix_ts_core *cd, int delay)
{
	ts_info("chip_reset");

	/*
	 * ESD check will fail on firmware reset. When ESD check is failed,
	 * it will reset firmware again. Skip ESD check to avoid double reset.
	 */
	cd->ts_esd.skip_once = true;

	gpio_direction_output(cd->board_data.reset_gpio, 0);
	usleep_range(2000, 2100);
	gpio_direction_output(cd->board_data.reset_gpio, 1);
	if (delay < 20)
		usleep_range(delay * 1000, delay * 1000 + 100);
	else
		msleep(delay);

	return brl_select_spi_mode(cd);
}

static int brl_irq_enable(struct goodix_ts_core *cd, bool enable)
{
	if (enable && !atomic_cmpxchg(&cd->irq_enabled, 0, 1)) {
		enable_irq(cd->irq);
		ts_debug("Irq enabled");
		return 0;
	}

	if (!enable && atomic_cmpxchg(&cd->irq_enabled, 1, 0)) {
		disable_irq(cd->irq);
		ts_debug("Irq disabled");
		return 0;
	}
	// ts_info("warnning: irq deepth inbalance!");
	return 0;
}

static int brl_disable_irq_nosync(struct goodix_ts_core *cd)
{
	if (atomic_cmpxchg(&cd->irq_enabled, 1, 0)) {
		disable_irq_nosync(cd->irq);
		ts_debug("Irq disabled");
	}
	return 0;
}

static int brl_read(struct goodix_ts_core *cd, unsigned int addr,
	unsigned char *data, unsigned int len)
{
	struct goodix_bus_interface *bus = cd->bus;

	return bus->read(bus->dev, addr, data, len);
}

static int brl_read_fast(struct goodix_ts_core *cd, unsigned int addr,
	struct goodix_rx_package *package, unsigned int len)
{
	struct goodix_bus_interface *bus = cd->bus;

	return bus->read_fast(bus->dev, addr, package, len);
}

static int brl_write(struct goodix_ts_core *cd, unsigned int addr,
	unsigned char *data, unsigned int len)
{
	struct goodix_bus_interface *bus = cd->bus;

	return bus->write(bus->dev, addr, data, len);
}

/* command ack info */
#define CMD_ACK_IDLE 0x01
#define CMD_ACK_BUSY 0x02
#define CMD_ACK_BUFFER_OVERFLOW 0x03
#define CMD_ACK_CHECKSUM_ERROR 0x04
#define CMD_ACK_OK 0x80

#define GOODIX_CMD_RETRY 6
static int brl_send_cmd(struct goodix_ts_core *cd, struct goodix_ts_cmd *cmd)
{
	int ret, retry, i;
	struct goodix_ts_cmd cmd_ack;
	struct goodix_ic_info_misc *misc = &cd->ic_info.misc;
	struct goodix_ts_hw_ops *hw_ops = cd->hw_ops;

	mutex_lock(&cd->cmd_lock);
	cmd->state = 0;
	cmd->ack = 0;
	goodix_append_checksum(
		&(cmd->buf[2]), cmd->len - 2, CHECKSUM_MODE_U8_LE);
	ts_debug("cmd data %*ph", cmd->len, &(cmd->buf[2]));

	retry = 0;
	while (retry++ < GOODIX_CMD_RETRY) {
		ret = hw_ops->write(cd, misc->cmd_addr, cmd->buf, sizeof(*cmd));
		if (ret < 0) {
			ts_err("failed write command");
			goto exit;
		}
		for (i = 0; i < GOODIX_CMD_RETRY; i++) {
			/* check command result */
			ret = hw_ops->read(cd, misc->cmd_addr, cmd_ack.buf,
				sizeof(cmd_ack));
			if (ret < 0) {
				ts_err("failed read command ack, %d", ret);
				goto exit;
			}
			ts_debug("cmd ack data %*ph", (int)sizeof(cmd_ack),
				cmd_ack.buf);
			if (cmd_ack.ack == CMD_ACK_OK) {
				ret = 0;
				goto exit;
			}
			if (cmd_ack.ack == CMD_ACK_BUSY ||
				cmd_ack.ack == 0x00) {
				usleep_range(1000, 1100);
				continue;
			}
			if (cmd_ack.ack == CMD_ACK_BUFFER_OVERFLOW)
				usleep_range(10000, 11000);
			usleep_range(1000, 1100);
			break;
		}
	}
	ret = -EINVAL;
	ts_err("failed get valid cmd ack");
exit:
	mutex_unlock(&cd->cmd_lock);
	return ret;
}

#pragma pack(1)
struct goodix_config_head {
	union {
		struct {
			u8 panel_name[8];
			u8 fw_pid[8];
			u8 fw_vid[4];
			u8 project_name[8];
			u8 file_ver[2];
			u32 cfg_id;
			u8 cfg_ver;
			u8 cfg_time[8];
			u8 reserved[15];
			u8 flag;
			u16 cfg_len;
			u8 cfg_num;
			u16 checksum;
		};
		u8 buf[64];
	};
};
#pragma pack()

#define CONFIG_CND_LEN 4
#define CONFIG_CMD_START 0x04
#define CONFIG_CMD_WRITE 0x05
#define CONFIG_CMD_EXIT 0x06
#define CONFIG_CMD_READ_START 0x07
#define CONFIG_CMD_READ_EXIT 0x08

#define CONFIG_CMD_STATUS_PASS 0x80
#define CONFIG_CMD_WAIT_RETRY 20

static int wait_cmd_status(
	struct goodix_ts_core *cd, u8 target_status, int retry)
{
	struct goodix_ts_cmd cmd_ack;
	struct goodix_ic_info_misc *misc = &cd->ic_info.misc;
	struct goodix_ts_hw_ops *hw_ops = cd->hw_ops;
	int i, ret;

	for (i = 0; i < retry; i++) {
		ret = hw_ops->read(
			cd, misc->cmd_addr, cmd_ack.buf, sizeof(cmd_ack));
		if (!ret && cmd_ack.state == target_status) {
			ts_debug("status check pass");
			return 0;
		}
		ts_debug("cmd buf %*ph", (int)sizeof(cmd_ack), cmd_ack.buf);
		msleep(20);
	}

	ts_err("cmd status not ready, retry %d, ack 0x%x, status 0x%x, ret %d",
		i, cmd_ack.ack, cmd_ack.state, ret);
	return -EINVAL;
}

static int send_cfg_cmd(
	struct goodix_ts_core *cd, struct goodix_ts_cmd *cfg_cmd)
{
	int ret;

	ret = cd->hw_ops->send_cmd(cd, cfg_cmd);
	if (ret) {
		ts_err("failed write cfg prepare cmd %d", ret);
		return ret;
	}
	ret = wait_cmd_status(
		cd, CONFIG_CMD_STATUS_PASS, CONFIG_CMD_WAIT_RETRY);
	if (ret) {
		ts_err("failed wait for fw ready for config, %d", ret);
		return ret;
	}
	return 0;
}

static int brl_send_config(struct goodix_ts_core *cd, u8 *cfg, int len)
{
	int ret;
	u8 *tmp_buf;
	struct goodix_ts_cmd cfg_cmd;
	struct goodix_ic_info_misc *misc = &cd->ic_info.misc;
	struct goodix_ts_hw_ops *hw_ops = cd->hw_ops;

	if (len > misc->fw_buffer_max_len) {
		ts_err("config len exceed limit %d > %d", len,
			misc->fw_buffer_max_len);
		return -EINVAL;
	}

	tmp_buf = kzalloc(len, GFP_KERNEL);
	if (!tmp_buf)
		return -ENOMEM;

	cfg_cmd.len = CONFIG_CND_LEN;
	cfg_cmd.cmd = CONFIG_CMD_START;
	ret = send_cfg_cmd(cd, &cfg_cmd);
	if (ret) {
		ts_err("failed write cfg prepare cmd %d", ret);
		goto exit;
	}

	ts_debug("try send config to 0x%x, len %d", misc->fw_buffer_addr, len);
	ret = hw_ops->write(cd, misc->fw_buffer_addr, cfg, len);
	if (ret) {
		ts_err("failed write config data, %d", ret);
		goto exit;
	}
	ret = hw_ops->read(cd, misc->fw_buffer_addr, tmp_buf, len);
	if (ret) {
		ts_err("failed read back config data");
		goto exit;
	}

	if (memcmp(cfg, tmp_buf, len)) {
		ts_err("config data read back compare file");
		ret = -EINVAL;
		goto exit;
	}
	/* notify fw for receiving config */
	memset(cfg_cmd.buf, 0, sizeof(cfg_cmd));
	cfg_cmd.len = CONFIG_CND_LEN;
	cfg_cmd.cmd = CONFIG_CMD_WRITE;
	ret = send_cfg_cmd(cd, &cfg_cmd);
	if (ret)
		ts_err("failed send config data ready cmd %d", ret);

exit:
	memset(cfg_cmd.buf, 0, sizeof(cfg_cmd));
	cfg_cmd.len = CONFIG_CND_LEN;
	cfg_cmd.cmd = CONFIG_CMD_EXIT;
	if (send_cfg_cmd(cd, &cfg_cmd)) {
		ts_err("failed send config write end command");
		ret = -EINVAL;
	}

	if (!ret) {
		ts_info("success send config");
		msleep(100);
	}

	kfree(tmp_buf);
	return ret;
}

/*
 * return: return config length on success, other wise return < 0
 **/
static int brl_read_config(struct goodix_ts_core *cd, u8 *cfg, int size)
{
	int ret;
	struct goodix_ts_cmd cfg_cmd;
	struct goodix_ic_info_misc *misc = &cd->ic_info.misc;
	struct goodix_ts_hw_ops *hw_ops = cd->hw_ops;
	struct goodix_config_head cfg_head;

	if (!cfg)
		return -EINVAL;

	cfg_cmd.len = CONFIG_CND_LEN;
	cfg_cmd.cmd = CONFIG_CMD_READ_START;
	ret = send_cfg_cmd(cd, &cfg_cmd);
	if (ret) {
		ts_err("failed send config read prepare command");
		return ret;
	}

	ret = hw_ops->read(
		cd, misc->fw_buffer_addr, cfg_head.buf, sizeof(cfg_head));
	if (ret) {
		ts_err("failed read config head %d", ret);
		goto exit;
	}

	if (checksum_cmp(cfg_head.buf, sizeof(cfg_head), CHECKSUM_MODE_U8_LE)) {
		ts_err("config head checksum error");
		ret = -EINVAL;
		goto exit;
	}

	cfg_head.cfg_len = le16_to_cpu(cfg_head.cfg_len);
	if (cfg_head.cfg_len > misc->fw_buffer_max_len ||
		cfg_head.cfg_len > size) {
		ts_err("cfg len exceed buffer size %d > %d", cfg_head.cfg_len,
			misc->fw_buffer_max_len);
		ret = -EINVAL;
		goto exit;
	}

	memcpy(cfg, cfg_head.buf, sizeof(cfg_head));
	ret = hw_ops->read(cd, misc->fw_buffer_addr + sizeof(cfg_head),
		cfg + sizeof(cfg_head), cfg_head.cfg_len);
	if (ret) {
		ts_err("failed read cfg pack, %d", ret);
		goto exit;
	}

	ts_info("config len %d", cfg_head.cfg_len);
	if (checksum_cmp(cfg + sizeof(cfg_head), cfg_head.cfg_len,
		    CHECKSUM_MODE_U16_LE)) {
		ts_err("config body checksum error");
		ret = -EINVAL;
		goto exit;
	}
	ts_info("success read config data: len %zu",
		cfg_head.cfg_len + sizeof(cfg_head));
exit:
	memset(cfg_cmd.buf, 0, sizeof(cfg_cmd));
	cfg_cmd.len = CONFIG_CND_LEN;
	cfg_cmd.cmd = CONFIG_CMD_READ_EXIT;
	if (send_cfg_cmd(cd, &cfg_cmd)) {
		ts_err("failed send config read finish command");
		ret = -EINVAL;
	}
	if (ret)
		return -EINVAL;
	return cfg_head.cfg_len + sizeof(cfg_head);
}

/*
 *	return: 0 for no error.
 *	GOODIX_EBUS when encounter a bus error
 *	GOODIX_ECHECKSUM version checksum error
 *	GOODIX_EVERSION  patch ID compare failed,
 *	in this case the sensorID is valid.
 */
static int brl_read_version(
	struct goodix_ts_core *cd, struct goodix_fw_version *version)
{
	int ret, i;
	u32 fw_addr;
	struct goodix_ts_hw_ops *hw_ops = cd->hw_ops;
	u8 buf[sizeof(struct goodix_fw_version)] = { 0 };
	u8 temp_pid[8] = { 0 };

	if (cd->bus->ic_type == IC_TYPE_BERLIN_A)
		fw_addr = FW_VERSION_INFO_ADDR_BRA;
	else
		fw_addr = FW_VERSION_INFO_ADDR;

	for (i = 0; i < GOODIX_RETRY_3; i++) {
		ret = hw_ops->read(cd, fw_addr, buf, sizeof(buf));
		if (ret) {
			ts_info("read fw version: %d, retry %d", ret, i);
			ret = -GOODIX_EBUS;
			usleep_range(5000, 5100);
			continue;
		}

		if (!checksum_cmp(buf, sizeof(buf), CHECKSUM_MODE_U8_LE))
			break;

		ts_info("invalid fw version: checksum error!");
		ts_info("fw version:%*ph", (int)sizeof(buf), buf);
		ret = -GOODIX_ECHECKSUM;
		usleep_range(10000, 11000);
	}
	if (ret) {
		ts_err("failed get valied fw version");
		return ret;
	}
	memcpy(version, buf, sizeof(*version));
	memcpy(temp_pid, version->rom_pid, sizeof(version->rom_pid));
	ts_info("rom_pid:%s", temp_pid);
	ts_info("rom_vid:%*ph", (int)sizeof(version->rom_vid),
		version->rom_vid);
	ts_info("pid:%s", version->patch_pid);
	ts_info("vid:%*ph", (int)sizeof(version->patch_vid),
		version->patch_vid);
	ts_info("sensor_id:%d", version->sensor_id);

	return 0;
}

#define LE16_TO_CPU(x) (x = le16_to_cpu(x))
#define LE32_TO_CPU(x) (x = le32_to_cpu(x))
static int convert_ic_info(struct goodix_ic_info *info, const u8 *data)
{
	int i;
	struct goodix_ic_info_version *version = &info->version;
	struct goodix_ic_info_feature *feature = &info->feature;
	struct goodix_ic_info_param *parm = &info->parm;
	struct goodix_ic_info_misc *misc = &info->misc;

	info->length = le16_to_cpup((__le16 *)data);

	data += 2;
	memcpy(version, data, sizeof(*version));
	version->config_id = le32_to_cpu(version->config_id);

	data += sizeof(struct goodix_ic_info_version);
	memcpy(feature, data, sizeof(*feature));
	feature->freqhop_feature = le16_to_cpu(feature->freqhop_feature);
	feature->calibration_feature =
		le16_to_cpu(feature->calibration_feature);
	feature->gesture_feature = le16_to_cpu(feature->gesture_feature);
	feature->side_touch_feature = le16_to_cpu(feature->side_touch_feature);
	feature->stylus_feature = le16_to_cpu(feature->stylus_feature);

	data += sizeof(struct goodix_ic_info_feature);
	parm->drv_num = *(data++);
	parm->sen_num = *(data++);
	parm->button_num = *(data++);
	parm->force_num = *(data++);
	parm->active_scan_rate_num = *(data++);
	if (parm->active_scan_rate_num > MAX_SCAN_RATE_NUM) {
		ts_err("invalid scan rate num %d > %d",
			parm->active_scan_rate_num, MAX_SCAN_RATE_NUM);
		return -EINVAL;
	}
	for (i = 0; i < parm->active_scan_rate_num; i++)
		parm->active_scan_rate[i] =
			le16_to_cpup((__le16 *)(data + i * 2));

	data += parm->active_scan_rate_num * 2;
	parm->mutual_freq_num = *(data++);
	if (parm->mutual_freq_num > MAX_SCAN_FREQ_NUM) {
		ts_err("invalid mntual freq num %d > %d", parm->mutual_freq_num,
			MAX_SCAN_FREQ_NUM);
		return -EINVAL;
	}
	for (i = 0; i < parm->mutual_freq_num; i++)
		parm->mutual_freq[i] = le16_to_cpup((__le16 *)(data + i * 2));

	data += parm->mutual_freq_num * 2;
	parm->self_tx_freq_num = *(data++);
	if (parm->self_tx_freq_num > MAX_SCAN_FREQ_NUM) {
		ts_err("invalid tx freq num %d > %d", parm->self_tx_freq_num,
			MAX_SCAN_FREQ_NUM);
		return -EINVAL;
	}
	for (i = 0; i < parm->self_tx_freq_num; i++)
		parm->self_tx_freq[i] = le16_to_cpup((__le16 *)(data + i * 2));

	data += parm->self_tx_freq_num * 2;
	parm->self_rx_freq_num = *(data++);
	if (parm->self_rx_freq_num > MAX_SCAN_FREQ_NUM) {
		ts_err("invalid rx freq num %d > %d", parm->self_rx_freq_num,
			MAX_SCAN_FREQ_NUM);
		return -EINVAL;
	}
	for (i = 0; i < parm->self_rx_freq_num; i++)
		parm->self_rx_freq[i] = le16_to_cpup((__le16 *)(data + i * 2));

	data += parm->self_rx_freq_num * 2;
	parm->stylus_freq_num = *(data++);
	if (parm->stylus_freq_num > MAX_FREQ_NUM_STYLUS) {
		ts_err("invalid stylus freq num %d > %d", parm->stylus_freq_num,
			MAX_FREQ_NUM_STYLUS);
		return -EINVAL;
	}
	for (i = 0; i < parm->stylus_freq_num; i++)
		parm->stylus_freq[i] = le16_to_cpup((__le16 *)(data + i * 2));

	data += parm->stylus_freq_num * 2;
	memcpy(misc, data, sizeof(*misc));
	misc->cmd_addr = le32_to_cpu(misc->cmd_addr);
	misc->cmd_max_len = le16_to_cpu(misc->cmd_max_len);
	misc->cmd_reply_addr = le32_to_cpu(misc->cmd_reply_addr);
	misc->cmd_reply_len = le16_to_cpu(misc->cmd_reply_len);
	misc->fw_state_addr = le32_to_cpu(misc->fw_state_addr);
	misc->fw_state_len = le16_to_cpu(misc->fw_state_len);
	misc->fw_buffer_addr = le32_to_cpu(misc->fw_buffer_addr);
	misc->fw_buffer_max_len = le16_to_cpu(misc->fw_buffer_max_len);
	misc->frame_data_addr = le32_to_cpu(misc->frame_data_addr);
	misc->frame_data_head_len = le16_to_cpu(misc->frame_data_head_len);

	misc->fw_attr_len = le16_to_cpu(misc->fw_attr_len);
	misc->fw_log_len = le16_to_cpu(misc->fw_log_len);
	misc->stylus_struct_len = le16_to_cpu(misc->stylus_struct_len);
	misc->mutual_struct_len = le16_to_cpu(misc->mutual_struct_len);
	misc->self_struct_len = le16_to_cpu(misc->self_struct_len);
	misc->noise_struct_len = le16_to_cpu(misc->noise_struct_len);
	misc->touch_data_addr = le32_to_cpu(misc->touch_data_addr);
	misc->touch_data_head_len = le16_to_cpu(misc->touch_data_head_len);
	misc->point_struct_len = le16_to_cpu(misc->point_struct_len);
	LE32_TO_CPU(misc->mutual_rawdata_addr);
	LE32_TO_CPU(misc->mutual_diffdata_addr);
	LE32_TO_CPU(misc->mutual_refdata_addr);
	LE32_TO_CPU(misc->self_rawdata_addr);
	LE32_TO_CPU(misc->self_diffdata_addr);
	LE32_TO_CPU(misc->self_refdata_addr);
	LE32_TO_CPU(misc->iq_rawdata_addr);
	LE32_TO_CPU(misc->iq_refdata_addr);
	LE32_TO_CPU(misc->im_rawdata_addr);
	LE16_TO_CPU(misc->im_readata_len);
	LE32_TO_CPU(misc->noise_rawdata_addr);
	LE16_TO_CPU(misc->noise_rawdata_len);
	LE32_TO_CPU(misc->stylus_rawdata_addr);
	LE16_TO_CPU(misc->stylus_rawdata_len);
	LE32_TO_CPU(misc->noise_data_addr);
	LE32_TO_CPU(misc->esd_addr);
	LE32_TO_CPU(misc->auto_scan_cmd_addr);
	LE32_TO_CPU(misc->auto_scan_info_addr);

	return 0;
}

void print_ic_info(struct goodix_ic_info *ic_info)
{
	struct goodix_ic_info_version *version = &ic_info->version;
	struct goodix_ic_info_feature *feature = &ic_info->feature;
	struct goodix_ic_info_param *parm = &ic_info->parm;
	struct goodix_ic_info_misc *misc = &ic_info->misc;

	ts_info("ic_info_length:                %d", ic_info->length);
	ts_info("info_customer_id:              0x%01X",
		version->info_customer_id);
	ts_info("info_version_id:               0x%01X",
		version->info_version_id);
	ts_info("ic_die_id:                     0x%01X", version->ic_die_id);
	ts_info("ic_version_id:                 0x%01X",
		version->ic_version_id);
	ts_info("config_id:                     0x%4X", version->config_id);
	ts_info("config_version:                0x%01X",
		version->config_version);
	ts_info("frame_data_customer_id:        0x%01X",
		version->frame_data_customer_id);
	ts_info("frame_data_version_id:         0x%01X",
		version->frame_data_version_id);
	ts_info("touch_data_customer_id:        0x%01X",
		version->touch_data_customer_id);
	ts_info("touch_data_version_id:         0x%01X",
		version->touch_data_version_id);

	ts_info("freqhop_feature:               0x%04X",
		feature->freqhop_feature);
	ts_info("calibration_feature:           0x%04X",
		feature->calibration_feature);
	ts_info("gesture_feature:               0x%04X",
		feature->gesture_feature);
	ts_info("side_touch_feature:            0x%04X",
		feature->side_touch_feature);
	ts_info("stylus_feature:                0x%04X",
		feature->stylus_feature);

	ts_info("Drv*Sen,Button,Force num:      %d x %d, %d, %d", parm->drv_num,
		parm->sen_num, parm->button_num, parm->force_num);

	ts_info("Cmd:                           0x%04X, %d", misc->cmd_addr,
		misc->cmd_max_len);
	ts_info("Cmd-Reply:                     0x%04X, %d",
		misc->cmd_reply_addr, misc->cmd_reply_len);
	ts_info("FW-State:                      0x%04X, %d",
		misc->fw_state_addr, misc->fw_state_len);
	ts_info("FW-Buffer:                     0x%04X, %d",
		misc->fw_buffer_addr, misc->fw_buffer_max_len);
	ts_info("Touch-Data:                    0x%04X, %d",
		misc->touch_data_addr, misc->touch_data_head_len);
	ts_info("frame_data_addr:               0x%04X", misc->frame_data_addr);
	ts_info("point_struct_len:              %d", misc->point_struct_len);
	ts_info("mutual_rawdata_addr:           0x%04X",
		misc->mutual_rawdata_addr);
	ts_info("mutual_diffdata_addr:          0x%04X",
		misc->mutual_diffdata_addr);
	ts_info("self_rawdata_addr:             0x%04X",
		misc->self_rawdata_addr);
	ts_info("self_diffdata_addr:            0x%04X",
		misc->self_diffdata_addr);
	ts_info("stylus_rawdata_addr:           0x%04X, %d",
		misc->stylus_rawdata_addr, misc->stylus_rawdata_len);
	ts_info("esd_addr:                      0x%04X", misc->esd_addr);
	ts_info("frame_data_addr:               0x%04X", misc->frame_data_addr);
}

static int brl_get_ic_info(
	struct goodix_ts_core *cd, struct goodix_ic_info *ic_info)
{
	int ret, i;
	u16 length = 0;
	u32 ic_addr;
	u8 afe_data[GOODIX_IC_INFO_MAX_LEN] = { 0 };
	struct goodix_ts_hw_ops *hw_ops = cd->hw_ops;

	if (cd->bus->ic_type == IC_TYPE_BERLIN_A)
		ic_addr = GOODIX_IC_INFO_ADDR_BRA;
	else
		ic_addr = GOODIX_IC_INFO_ADDR;

	for (i = 0; i < GOODIX_RETRY_3; i++) {
		ret = hw_ops->read(cd, ic_addr, (u8 *)&length, sizeof(length));
		if (ret) {
			ts_info("failed get ic info length, %d", ret);
			usleep_range(5000, 5100);
			continue;
		}
		length = le16_to_cpu(length);
		if (length >= GOODIX_IC_INFO_MAX_LEN) {
			ts_info("invalid ic info length %d, retry %d", length,
				i);
			continue;
		}

		ret = hw_ops->read(cd, ic_addr, afe_data, length);
		if (ret) {
			ts_info("failed get ic info data, %d", ret);
			usleep_range(5000, 5100);
			continue;
		}
		/* judge whether the data is valid */
		if (is_risk_data((const uint8_t *)afe_data, length)) {
			ts_info("fw info data invalid");
			usleep_range(5000, 5100);
			continue;
		}
		if (checksum_cmp((const uint8_t *)afe_data, length,
			    CHECKSUM_MODE_U8_LE)) {
			ts_info("fw info checksum error!");
			usleep_range(5000, 5100);
			continue;
		}
		break;
	}
	if (i == GOODIX_RETRY_3) {
		ts_err("failed get ic info");
		return -EINVAL;
	}

	ret = convert_ic_info(ic_info, afe_data);
	if (ret) {
		ts_err("convert ic info encounter error");
		return ret;
	}

	/* check some key info */
	if (!ic_info->misc.cmd_addr || !ic_info->misc.fw_buffer_addr ||
		!ic_info->misc.touch_data_addr) {
		ts_err("cmd_addr fw_buf_addr and touch_data_addr is null");
		return -EINVAL;
	}

	return 0;
}

#define GOODIX_ESD_TICK_WRITE_DATA 0xAA
static int brl_esd_check(struct goodix_ts_core *cd)
{
	int ret;
	u32 esd_addr;
	u8 esd_value;

	if (!cd->ic_info.misc.esd_addr)
		return 0;

	esd_addr = cd->ic_info.misc.esd_addr;
	ret = cd->hw_ops->read(cd, esd_addr, &esd_value, 1);
	if (ret) {
		ts_err("failed get esd value, %d", ret);
		return ret;
	}

	if (esd_value != 0xFF) {
		ts_err("esd check failed, 0x%x", esd_value);
		return -EINVAL;
	}
	esd_value = GOODIX_ESD_TICK_WRITE_DATA;
	ret = cd->hw_ops->write(cd, esd_addr, &esd_value, 1);
	if (ret) {
		ts_err("failed refrash esd value");
		return ret;
	}
	return 0;
}

#define IRQ_EVENT_HEAD_LEN 8
#define BYTES_PER_POINT 14
#define BYTES_STYLUS_LEN 16
#define COOR_DATA_CHECKSUM_SIZE 2

#define GOODIX_TOUCH_EVENT 0x80
#define GOODIX_REQUEST_EVENT 0x40
#define GOODIX_GESTURE_EVENT 0x20
#define GOODIX_STATUS_EVENT 0x02
#define GOODIX_FP_EVENT 0x08
#define POINT_TYPE_STYLUS_HOVER 0x01
#define POINT_TYPE_STYLUS 0x03
static void goodix_parse_finger(struct goodix_ts_core *cd,
		struct goodix_touch_data *touch_data,
		u8 *buf, int id)
{
	int point_struct_len = cd->ic_info.misc.point_struct_len;
	struct goodix_ts_coords *coord = &touch_data->coords[id]; /* [GOOG] */

	coord->status = TS_TOUCH;
	coord->x = le16_to_cpup((__le16 *)(buf + 2));
	coord->y = le16_to_cpup((__le16 *)(buf + 4));
	coord->w = le16_to_cpup((__le16 *)(buf + 6));
	if (point_struct_len > 8) {
		coord->p = buf[8];
		coord->major = le16_to_cpup((__le16 *)(buf + 9));
		coord->minor = le16_to_cpup((__le16 *)(buf + 11));
		coord->angle = (signed char)buf[13];
	}
	touch_data->touch_num += 1;
}

static unsigned int goodix_pen_btn_code[] = { BTN_STYLUS, BTN_STYLUS2 };
static void goodix_parse_pen(
	struct goodix_pen_data *pen_data, u8 *event_head, u8 *buf)
{
	u8 cur_key_map = 0;
	int16_t x_angle, y_angle;
	int i;

	if ((buf[0] & 0x0F) == POINT_TYPE_STYLUS_HOVER)
		pen_data->is_hover = true;

	pen_data->coords.status = TS_TOUCH;
	pen_data->coords.x = le16_to_cpup((__le16 *)(buf + 2));
	pen_data->coords.y = le16_to_cpup((__le16 *)(buf + 4));
	pen_data->coords.p = le16_to_cpup((__le16 *)(buf + 6));
	x_angle = le16_to_cpup((__le16 *)(buf + 8));
	y_angle = le16_to_cpup((__le16 *)(buf + 10));
	pen_data->coords.tilt_x = x_angle / 100;
	pen_data->coords.tilt_y = y_angle / 100;

<<<<<<< HEAD
	/* ble pen data */
	pen_data->custom_flag = event_head[3] & 0x01;
	if (pen_data->custom_flag) {
		pen_data->tx1_freq_index = buf[19];
		pen_data->tx2_freq_index = buf[20];
=======
		pen_data->coords.x = le16_to_cpup((__le16 *)(coor_data + 2));
		pen_data->coords.y = le16_to_cpup((__le16 *)(coor_data + 4));
		pen_data->coords.p = le16_to_cpup((__le16 *)(coor_data + 6));
		x_angle = le16_to_cpup((__le16 *)(coor_data + 8));
		y_angle = le16_to_cpup((__le16 *)(coor_data + 10));
		pen_data->coords.tilt_x = x_angle / 100;
		pen_data->coords.tilt_y = y_angle / 100;
	} else {
		pen_data->coords.status = TS_RELEASE;
>>>>>>> 057baea0
	}

	cur_key_map = (buf[3] & 0x0F) >> 1;
	for (i = 0; i < GOODIX_MAX_PEN_KEY; i++) {
		pen_data->keys[i].code = goodix_pen_btn_code[i];
		if (!(cur_key_map & (1 << i)))
			continue;
		pen_data->keys[i].status = TS_TOUCH;
	}
}

static int goodix_update_heatmap(struct goodix_ts_core *cd, u8 *event_data)
{
	struct goodix_ts_hw_ops *hw_ops = cd->hw_ops;
	struct goodix_ic_info_misc *misc = &cd->ic_info.misc;
	int tx = cd->ic_info.parm.drv_num;
	int rx = cd->ic_info.parm.sen_num;
	int mutual_struct_len = misc->mutual_struct_len;
	struct goodix_mutual_data *mutual_data;
	struct goodix_self_sensing_data *self_sensing_data;
	int ret = 0;

	/*
	 * Memory map of event data
	 * ===========================================
	 *        touch_data_addr -> touch_data
	 *                           ...
	 *        frame_data_addr -> frame_data_head
	 *                           fw_attr
	 *                           fw_log
	 *       mutual_data_addr -> mutual_data
	 * self_sensing_data_addr -> self_sensing_data
	 * ===========================================
	 */
	uint8_t *mutual_head = event_data + misc->frame_data_addr -
			       misc->touch_data_addr +
			       misc->frame_data_head_len + misc->fw_attr_len +
			       misc->fw_log_len;

	mutual_data = (struct goodix_mutual_data *)mutual_head;
	self_sensing_data =
		(struct goodix_self_sensing_data *)(mutual_head + mutual_struct_len);

	/*
	 * If touch IC can't support frame data mode, the driver need to send
	 * additional commands to read mutual-sensing and self-sensing data.
	 */
	if (cd->bus->sub_ic_type == IC_TYPE_SUB_GT7986) {
		ret = hw_ops->read(cd, misc->mutual_diffdata_addr,
			(u8 *)mutual_data, tx * rx * 2);
		if (ret) {
			ts_debug("failed to read mutual data");
			goto exit;
		}

		ret = hw_ops->read(cd, misc->self_diffdata_addr,
			(u8 *)self_sensing_data, (tx + rx) * 2);
		if (ret) {
			ts_debug("failed to read self data");
			goto exit;
		}
	}

	goodix_rotate_abcd2cbad(tx, rx, mutual_data->data, cd->mutual_data);
	memcpy(cd->self_sensing_data, self_sensing_data->data, (tx + rx) * 2);

exit:
	return ret;
}

static int goodix_touch_handler(struct goodix_ts_core *cd,
	struct goodix_ts_event *ts_event,
	struct goodix_ts_touch_event_data *event_data)
{
	struct goodix_ic_info_misc *misc = &cd->ic_info.misc;
	struct goodix_touch_data *touch_data = &ts_event->touch_data;
	struct goodix_pen_data *pen_data = &ts_event->pen_data;
	u8 *data = event_data->data;
	u8 touch_num;
	int checksum_len = 0;
	int ret = 0;
	u8 point_type;
	int tid;
	int i;

	touch_data->touch_num = 0; /* [GOOG] */
	touch_num = event_data->touches;
	if (touch_num > 0) {
		/*
		 * [GOOG]
		 * Touch Packet: 8 bytes header + data(stylus or finger).
		 */
		for (i = 0; i < touch_num; i++) {
			point_type = event_data->type;
			tid = (data[0] >> 4) & 0x0F;
			if (point_type == POINT_TYPE_STYLUS ||
					point_type == POINT_TYPE_STYLUS_HOVER) {
				goodix_parse_pen(pen_data, (u8 *)event_data, data);
				checksum_len += BYTES_STYLUS_LEN;
				data += BYTES_STYLUS_LEN;
			} else {
				/* [GOOG] */
				if (tid >= GOODIX_MAX_TOUCH)
					ts_info("invalid touch#%d id %d", i, tid);
				else
					goodix_parse_finger(cd, touch_data, data, tid);
				checksum_len += misc->point_struct_len;
				data += misc->point_struct_len;
			}
		}
		ret = checksum_cmp(event_data->data,
					checksum_len + 2,
					CHECKSUM_MODE_U8_LE);
		if (ret) {
			ts_debug("touch data checksum error");
			return -EINVAL;
		}
	}

	goodix_update_heatmap(cd, (u8 *)event_data); /* [GOOG] */

	ts_event->fp_flag = event_data->fp_flag;
	ts_event->event_type |= EVENT_TOUCH;
	if (cd->board_data.pen_enable)
		ts_event->event_type |= EVENT_PEN;

	return 0;
}

static int brl_event_handler(struct goodix_ts_core *cd,
			 struct goodix_ts_event *ts_event)
{
	struct goodix_ts_hw_ops *hw_ops = cd->hw_ops;
	struct goodix_ic_info_misc *misc = &cd->ic_info.misc;
/* [GOOG] */
	struct goodix_ts_event_data *event_data;
	int ret;

	/* clean event buffer */
	memset(ts_event, 0, sizeof(*ts_event));

	if (!cd->touch_frame_package || !cd->touch_frame_size)
		return -ENOMEM;

	ret = hw_ops->read_fast(cd, misc->touch_data_addr,
			cd->touch_frame_package, cd->touch_frame_size);
	if (ret) {
		ts_debug("failed get event head data");
		return ret;
	}
	event_data = (struct goodix_ts_event_data *)cd->touch_frame_package->data;

	if (event_data->type == 0x00) {
		ts_debug("invalid touch head");
		return -EINVAL;
	}

	if (checksum_cmp((u8 *)event_data, IRQ_EVENT_HEAD_LEN,
		CHECKSUM_MODE_U8_LE)) {
		ts_debug("touch head checksum err[%*ph]", IRQ_EVENT_HEAD_LEN,
			event_data);
		return -EINVAL;
	}
/*~[GOOG]*/

	ts_event->event_type = EVENT_INVALID;
	ts_event->clear_count1 = event_data->clear_count1;
	ts_event->clear_count2 = event_data->clear_count2;
	/* read status event */
	if (event_data->status_changed) {
<<<<<<< HEAD
		ts_event->event_type |= EVENT_STATUS;
	}

/*
 * [GOOG]
 * Use goodix_update_heatmap() to do the heatmap process and
 * move after_event_handler() into goodix_ts_core.c.
 *
    // read done
	hw_ops->after_event_handler(cd);

	if (cd->heatmap_buffer && cd->bus->sub_ic_type != IC_TYPE_SUB_GT7986) {
		offset = 248 + misc->frame_data_head_len +
		misc->fw_attr_len + misc->fw_log_len + 8;
		memcpy(cd->heatmap_diff, &pre_buf[offset], tx * rx * 2);
		goodix_rotate_abcd2cbad(tx, rx, cd->heatmap_diff);
		offset = 248 + misc->frame_data_head_len +
		misc->fw_attr_len + misc->fw_log_len +
		misc->mutual_struct_len + 10;
		memcpy(cd->heatmap_selfdiff, &pre_buf[offset], (tx + rx) * 2);
	}
 *~[GOOG]
 */
=======
		hw_ops->read(cd, 0x1021C, (u8 *)&ts_event->status_data,
			sizeof(ts_event->status_data));
>>>>>>> 057baea0

		if (ts_event->status_data.soft_reset_type == 0x04) {
			ts_info("Touch - unexpected reset! Reason : WDT");
		}
	}

	if (event_data->type & (GOODIX_TOUCH_EVENT >> 4))
		goodix_touch_handler(cd, ts_event,
			(struct goodix_ts_touch_event_data *)event_data);

	if (event_data->type & (GOODIX_REQUEST_EVENT >> 4)) {
		struct goodix_ts_request_event_data *request =
			(struct goodix_ts_request_event_data *)event_data;
		ts_event->event_type |= EVENT_REQUEST;
		if (request->request_type == BRL_REQUEST_CODE_CONFIG)
			ts_event->request_code = REQUEST_TYPE_CONFIG;
		else if (request->request_type == BRL_REQUEST_CODE_RESET)
			ts_event->request_code = REQUEST_TYPE_RESET;
		else if (request->request_type == BRL_REQUEST_CODE_UPDATE)
			ts_event->request_code = REQUEST_TYPE_UPDATE;
		else
			ts_debug("unsupported request code 0x%x",
				request->request_type);
	}

	if (event_data->type & (GOODIX_GESTURE_EVENT >> 4)) {
		struct goodix_ts_gesture_event_data *gesture =
			(struct goodix_ts_gesture_event_data *)event_data;
		ts_event->event_type |= EVENT_GESTURE;
		ts_event->temp_gesture_data.event_type = gesture->event_type;
		ts_event->temp_gesture_data.touches = gesture->touches;
		memcpy(ts_event->temp_gesture_data.data, gesture->data,
			GOODIX_GESTURE_DATA_LEN);
	}

	return 0;
}

static int brl_after_event_handler(struct goodix_ts_core *cd)
{
	struct goodix_ts_hw_ops *hw_ops = cd->hw_ops;
	struct goodix_ic_info_misc *misc = &cd->ic_info.misc;
	u8 sync_clean[1] = { 0 };

	if (cd->tools_ctrl_sync)
		return 0;

	return hw_ops->write(cd, misc->touch_data_addr, sync_clean, sizeof(sync_clean));
}

static int brld_get_framedata(
	struct goodix_ts_core *cd, struct ts_rawdata_info *info)
{
	int ret;
	unsigned char val;
	int retry = 20;
	struct frame_head *frame_head;
	u8 *frame_buf;
	unsigned char *cur_ptr;
	unsigned int flag_addr = cd->ic_info.misc.frame_data_addr;

	frame_buf = kzalloc(GOODIX_MAX_FRAMEDATA_LEN, GFP_KERNEL);
	if (frame_buf == NULL)
		return -ENOMEM;

	/* clean touch event flag */
	val = 0;
	ret = brl_write(cd, flag_addr, &val, 1);
	if (ret < 0) {
		ts_err("clean touch event failed, exit!");
		goto exit;
	}

	while (retry--) {
		usleep_range(2000, 2100);
		ret = brl_read(cd, flag_addr, &val, 1);
		if (!ret && (val & GOODIX_TOUCH_EVENT))
			break;
	}
	if (retry < 0) {
		ts_err("framedata is not ready val:0x%02x, exit!", val);
		ret = -EINVAL;
		goto exit;
	}

	ret = brl_read(cd, flag_addr, frame_buf, GOODIX_MAX_FRAMEDATA_LEN);
	if (ret < 0) {
		ts_err("read frame data failed");
		goto exit;
	}

	if (checksum_cmp(frame_buf, cd->ic_info.misc.frame_data_head_len,
		    CHECKSUM_MODE_U8_LE)) {
		ts_err("frame head checksum error");
		ret = -EINVAL;
		goto exit;
	}

	frame_head = (struct frame_head *)frame_buf;
	if (checksum_cmp(frame_buf, frame_head->cur_frame_len,
		    CHECKSUM_MODE_U16_LE)) {
		ts_err("frame body checksum error");
		ret = -EINVAL;
		goto exit;
	}
	cur_ptr = frame_buf;
	cur_ptr += cd->ic_info.misc.frame_data_head_len;
	cur_ptr += cd->ic_info.misc.fw_attr_len;
	cur_ptr += cd->ic_info.misc.fw_log_len;
	memcpy((u8 *)(info->buff + info->used_size), cur_ptr + 8,
		cd->ic_info.misc.mutual_struct_len - 8);

exit:
	kfree(frame_buf);
	return ret;
}

static int brld_get_cap_data(
	struct goodix_ts_core *cd, struct ts_rawdata_info *info)
{
	struct goodix_ts_cmd temp_cmd;
	int tx = cd->ic_info.parm.drv_num;
	int rx = cd->ic_info.parm.sen_num;
	int size = tx * rx;
	int ret;

	/* disable irq & close esd */
	brl_irq_enable(cd, false);
	goodix_ts_esd_off(cd);

	info->buff[0] = rx;
	info->buff[1] = tx;
	info->used_size = 2;

	temp_cmd.cmd = 0x90;
	temp_cmd.data[0] = 0x81;
	temp_cmd.len = 5;
	ret = brl_send_cmd(cd, &temp_cmd);
	if (ret < 0) {
		ts_err("report rawdata failed, exit!");
		goto exit;
	}

	ret = brld_get_framedata(cd, info);
	if (ret < 0) {
		ts_err("brld get rawdata failed");
		goto exit;
	}
	goodix_rotate_abcd2cbad(tx, rx, &info->buff[info->used_size], NULL);
	info->used_size += size;

	temp_cmd.cmd = 0x90;
	temp_cmd.data[0] = 0x82;
	temp_cmd.len = 5;
	ret = brl_send_cmd(cd, &temp_cmd);
	if (ret < 0) {
		ts_err("report diffdata failed, exit!");
		goto exit;
	}

	ret = brld_get_framedata(cd, info);
	if (ret < 0) {
		ts_err("brld get diffdata failed");
		goto exit;
	}
	goodix_rotate_abcd2cbad(tx, rx, &info->buff[info->used_size], NULL);
	info->used_size += size;

exit:
	temp_cmd.cmd = 0x90;
	temp_cmd.data[0] = 0;
	temp_cmd.len = 5;
	brl_send_cmd(cd, &temp_cmd);
	/* enable irq & esd */
	brl_irq_enable(cd, true);
	goodix_ts_esd_on(cd);
	return ret;
}

#define GOODIX_CMD_RAWDATA 2
#define GOODIX_CMD_COORD 0
static int brl_get_capacitance_data(
	struct goodix_ts_core *cd, struct ts_rawdata_info *info)
{
	int ret;
	int retry = 20;
	struct goodix_ts_cmd temp_cmd;
	u32 flag_addr = cd->ic_info.misc.touch_data_addr;
	u32 raw_addr = cd->ic_info.misc.mutual_rawdata_addr;
	u32 diff_addr = cd->ic_info.misc.mutual_diffdata_addr;
	int tx = cd->ic_info.parm.drv_num;
	int rx = cd->ic_info.parm.sen_num;
	int size = tx * rx;
	u8 val;

	if (!info) {
		ts_err("input null ptr");
		return -EIO;
	}

	if (cd->bus->ic_type == IC_TYPE_BERLIN_D ||
		cd->bus->ic_type == IC_TYPE_NOTTINGHAM)
		return brld_get_cap_data(cd, info);

	/* disable irq & close esd */
	brl_irq_enable(cd, false);
	goodix_ts_esd_off(cd);

	/* switch rawdata mode */
	temp_cmd.cmd = GOODIX_CMD_RAWDATA;
	temp_cmd.len = 4;
	ret = brl_send_cmd(cd, &temp_cmd);
	if (ret < 0) {
		ts_err("switch rawdata mode failed, exit!");
		goto exit;
	}

	/* clean touch event flag */
	val = 0;
	ret = brl_write(cd, flag_addr, &val, 1);
	if (ret < 0) {
		ts_err("clean touch event failed, exit!");
		goto exit;
	}

	while (retry--) {
		usleep_range(5000, 5100);
		ret = brl_read(cd, flag_addr, &val, 1);
		if (!ret && (val & GOODIX_TOUCH_EVENT))
			break;
	}
	if (retry < 0) {
		ts_err("rawdata is not ready val:0x%02x, exit!", val);
		goto exit;
	}

	/* obtain rawdata & diff_rawdata */
	info->buff[0] = rx;
	info->buff[1] = tx;
	info->used_size = 2;

	ret = brl_read(cd, raw_addr, (u8 *)&info->buff[info->used_size],
		size * sizeof(s16));
	if (ret < 0) {
		ts_err("obtian raw_data failed, exit!");
		goto exit;
	}
	goodix_rotate_abcd2cbad(tx, rx, &info->buff[info->used_size], NULL);
	info->used_size += size;

	ret = brl_read(cd, diff_addr, (u8 *)&info->buff[info->used_size],
		size * sizeof(s16));
	if (ret < 0) {
		ts_err("obtian diff_data failed, exit!");
		goto exit;
	}
	goodix_rotate_abcd2cbad(tx, rx, &info->buff[info->used_size], NULL);
	info->used_size += size;

exit:
	/* switch coor mode */
	temp_cmd.cmd = GOODIX_CMD_COORD;
	temp_cmd.len = 4;
	brl_send_cmd(cd, &temp_cmd);
	/* clean touch event flag */
	val = 0;
	brl_write(cd, flag_addr, &val, 1);
	/* enable irq & esd */
	brl_irq_enable(cd, true);
	goodix_ts_esd_on(cd);
	return ret;
}

#define GOODIX_GET_SCAN_MODE_ADDR 0x10219
static int brl_get_scan_mode(struct goodix_ts_core *cd, enum raw_scan_mode* mode)
{
	int ret = 0;

	ret = cd->hw_ops->read(cd, GOODIX_GET_SCAN_MODE_ADDR, mode, 1);
	if (ret != 0) {
		ts_err("failed to get scan mode, ret: %d", ret);
		return ret;
	}

	return 0;
}

#define GOODIX_CMD_SET_SCAN_MODE 0x9F
static int brl_set_scan_mode(struct goodix_ts_core *cd, enum raw_scan_mode mode)
{
	struct goodix_ts_cmd cmd;
	static const uint8_t raw_scan_mode_cmd_codes[] ={
		[RAW_SCAN_MODE_AUTO] = 0x00,
		[RAW_SCAN_MODE_NORMAL_ACTIVE] = 0x02,
		[RAW_SCAN_MODE_NORMAL_IDLE] = 0x03,
		[RAW_SCAN_MODE_LOW_POWER_ACTIVE] = 0x00,
		[RAW_SCAN_MODE_LOW_POWER_IDLE] = 0x00,
		[RAW_SCAN_MODE_SLEEP] = 0x00,
	};


	cmd.cmd = GOODIX_CMD_SET_SCAN_MODE;
	cmd.len = 5;
	cmd.data[0] = raw_scan_mode_cmd_codes[mode];
	if (cd->hw_ops->send_cmd(cd, &cmd))
		ts_err("failed set scan mode cmd");

	return 0;
}

#define GOODIX_CMD_SET_CONTINUOUSLY_REPORT_ENABLED 0xC6
static int brl_set_continuously_report_enabled(struct goodix_ts_core *cd, bool enabled)
{
	struct goodix_ts_cmd cmd;

	cmd.cmd = GOODIX_CMD_SET_CONTINUOUSLY_REPORT_ENABLED;
	cmd.len = 5;
	cmd.data[0] = enabled ? 0 : 1;
	if (cd->hw_ops->send_cmd(cd, &cmd))
		ts_err("failed set continuous mode cmd");

	return 0;
}

#define GOODIX_CMD_SET_FRAMEDATA_ENABLED 0x90
#define GOODIX_CMD_SET_HEATMAP_ENABLED 0xC9
static int brl_set_heatmap_enabled(struct goodix_ts_core *cd, bool enabled)
{
	struct goodix_ts_cmd cmd;
	int ret = 0;

	cmd.cmd = GOODIX_CMD_SET_HEATMAP_ENABLED;
	cmd.len = 5;
	cmd.data[0] = enabled ? 1 : 0;
	ret = cd->hw_ops->send_cmd(cd, &cmd);
	if (ret != 0) {
		ts_err("failed to set heatmap %s, err: %d",
			enabled ? "enabled" : "disabled", ret);
		return ret;
	}
	return ret;
}

#define GOODIX_FEATURE_STATUS_ADDR 0x1021A
#define GOODIX_CMD_SET_CUSTOM_MODE 0xC7
#define CUSTOM_MODE_PALM 0
#define CUSTOM_MODE_GRIP 3
#define CUSTOM_MODE_MASK_PALM 0x02
#define CUSTOM_MODE_MASK_GRIP 0x04
#define CUSTOM_MODE_MASK_SCREEN_PROTECTOR 0x40
#define CUSTOM_MODE_MASK_COORD_FILTER 0x80
static int brl_set_palm_enabled(struct goodix_ts_core *cd, bool enabled)
{
	struct goodix_ts_cmd cmd = { 0 };

	cmd.cmd = GOODIX_CMD_SET_CUSTOM_MODE;
	cmd.len = 6;
	cmd.data[0] = CUSTOM_MODE_PALM;
	cmd.data[1] = enabled ? 1 : 0;
	if (cd->hw_ops->send_cmd(cd, &cmd))
		ts_err("failed to %s palm mode",
			enabled ? "enable" : "disable");

	return 0;
}

static int brl_get_palm_enabled(struct goodix_ts_core *cd, bool *enabled)
{
	int ret = 0;
	u8 val;

	ret = cd->hw_ops->read(cd, GOODIX_FEATURE_STATUS_ADDR, &val, 1);
	if (ret != 0) {
		ts_err("failed to get palm enabled, ret: %d", ret);
		*enabled = false;
		return ret;
	}
	*enabled = (val & CUSTOM_MODE_MASK_PALM) != 0;
	return ret;
}

static int brl_set_grip_enabled(struct goodix_ts_core *cd, bool enabled)
{
	struct goodix_ts_cmd cmd = { 0 };

	cmd.cmd = GOODIX_CMD_SET_CUSTOM_MODE;
	cmd.len = 6;
	cmd.data[0] = CUSTOM_MODE_GRIP;
	cmd.data[1] = enabled ? 1 : 0;
	if (cd->hw_ops->send_cmd(cd, &cmd))
		ts_err("failed to %s grip mode",
			enabled ? "enable" : "disable");

	return 0;
}

static int brl_get_grip_enabled(struct goodix_ts_core *cd, bool *enabled)
{
	int ret = 0;
	u8 val;

	ret = cd->hw_ops->read(cd, GOODIX_FEATURE_STATUS_ADDR, &val, 1);
	if (ret != 0) {
		ts_err("failed to get grip enabled, ret: %d", ret);
		*enabled = false;
		return ret;
	}
	*enabled = (val & CUSTOM_MODE_MASK_GRIP) != 0;
	return ret;
}

#define GOODIX_CMD_SET_SCREEN_PROTECTOR_ENABLED 0x72
static int brl_set_screen_protector_mode_enabled(
	struct goodix_ts_core *cd, bool enabled)
{
	struct goodix_ts_cmd cmd = { 0 };

	cmd.cmd = GOODIX_CMD_SET_SCREEN_PROTECTOR_ENABLED;
	cmd.len = 5;
	cmd.data[0] = enabled ? 1 : 0;
	if (cd->hw_ops->send_cmd(cd, &cmd))
		ts_err("failed to %s screen protector mode",
			enabled ? "enable" : "disable");

	return 0;
}

static int brl_get_screen_protector_mode_enabled(
	struct goodix_ts_core *cd, bool *enabled)
{
	int ret = 0;
	u8 val;

	ret = cd->hw_ops->read(cd, GOODIX_FEATURE_STATUS_ADDR, &val, 1);
	if (ret != 0) {
		ts_err("failed to get screen protector mode enabled, ret: %d",
			ret);
		*enabled = false;
		return ret;
	}
	*enabled = (val & CUSTOM_MODE_MASK_SCREEN_PROTECTOR) != 0;
	return ret;
}

static int brl_get_mutual_data(struct goodix_ts_core *cd, enum frame_data_type type)
{
	int ret = 0;
	u8 val;
	int tx = cd->ic_info.parm.drv_num;
	int rx = cd->ic_info.parm.sen_num;
	u32 mutual_addr;
	u32 flag_addr = cd->ic_info.misc.frame_data_addr;
	int retry = 20;
	struct goodix_ts_cmd cmd = { 0 };

	mutual_addr = cd->hw_ops->get_ms_data_addr(cd, type);
	cmd.cmd = GOODIX_CMD_SET_FRAMEDATA_ENABLED;
	cmd.len = 5;
	cmd.data[0] = type;
	ret = cd->hw_ops->send_cmd(cd, &cmd);
	if (ret < 0) {
		ts_err("report rawdata failed, exit!");
		goto exit;
	}

	/* clean touch event flag */
	val = 0;
	ret = cd->hw_ops->write(cd, flag_addr, &val, 1);
	if (ret < 0) {
		ts_err("clean touch event failed, exit!");
		goto exit;
	}

	while (retry--) {
		usleep_range(2000, 2100);
		ret = cd->hw_ops->read(cd, flag_addr, &val, 1);
		if (!ret && (val & 0x80))
			break;
	}
	if (retry < 0) {
		ts_err("framedata is not ready val:0x%02x, exit!", val);
		ret = -EINVAL;
		goto exit;
	}

	ret = cd->hw_ops->read(cd, mutual_addr, (u8*)cd->mutual_data, tx * rx * 2);
	if (ret < 0) {
		ts_err("read frame data failed");
		goto exit;
	}

	goodix_rotate_abcd2cbad(tx, rx, (s16 *)cd->mutual_data,
		(s16 *)cd->mutual_data_manual);

exit:
	cmd.cmd = GOODIX_CMD_SET_FRAMEDATA_ENABLED;
	cmd.data[0] = 0;
	cmd.len = 5;
	if (ret == 0) {
		ret = cd->hw_ops->send_cmd(cd, &cmd);
	} else {
		cd->hw_ops->send_cmd(cd, &cmd);
	}
	return ret;
}

static int brl_get_self_sensing_data(struct goodix_ts_core *cd, enum frame_data_type type)
{
	int ret = 0;
	u8 val;
	int tx = cd->ic_info.parm.drv_num;
	int rx = cd->ic_info.parm.sen_num;
	u32 self_addr;
	u32 flag_addr = cd->ic_info.misc.frame_data_addr;
	int retry = 20;
	struct goodix_ts_cmd cmd = { 0 };

	self_addr = cd->hw_ops->get_ss_data_addr(cd, type);
	cmd.cmd = GOODIX_CMD_SET_FRAMEDATA_ENABLED;
	cmd.len = 5;
	cmd.data[0] = type;
	ret = cd->hw_ops->send_cmd(cd, &cmd);
	if (ret < 0) {
		ts_err("report rawdata failed, exit!");
		goto exit;
	}

	/* clean touch event flag */
	val = 0;
	ret = cd->hw_ops->write(cd, flag_addr, &val, 1);
	if (ret < 0) {
		ts_err("clean touch event failed, exit!");
		goto exit;
	}

	while (retry--) {
		usleep_range(2000, 2100);
		ret = cd->hw_ops->read(cd, flag_addr, &val, 1);
		if (!ret && (val & 0x80))
			break;
	}
	if (retry < 0) {
		ts_err("framedata is not ready val:0x%02x, exit!", val);
		ret = -EINVAL;
		goto exit;
	}

	ret = cd->hw_ops->read(cd, self_addr, (u8*)cd->self_sensing_data_manual,
		(tx + rx) * 2);
	if (ret < 0) {
		ts_err("read frame data failed");
		goto exit;
	}

exit:
	cmd.cmd = GOODIX_CMD_SET_FRAMEDATA_ENABLED;
	cmd.data[0] = 0;
	cmd.len = 5;
	if (ret == 0) {
		ret = cd->hw_ops->send_cmd(cd, &cmd);
	} else {
		cd->hw_ops->send_cmd(cd, &cmd);
	}
	return ret;
}

#define GOODIX_CMD_SET_COORD_FILTER 0xCA
static int brl_set_coord_filter_enabled(
	struct goodix_ts_core *cd, bool enabled)
{
	struct goodix_ts_cmd cmd = { 0 };
	int ret = 0;

	cmd.cmd = GOODIX_CMD_SET_COORD_FILTER;
	cmd.len = 5;
	cmd.data[0] = enabled ? 0 : 1;

	ret = cd->hw_ops->send_cmd(cd, &cmd);
	if (ret != 0)
		ts_err("failed to %s coordinate filter",
			enabled ? "enable" : "disable");

	return ret;
}

static int brl_get_coord_filter_enabled(
	struct goodix_ts_core *cd, bool *enabled)
{
	int ret = 0;
	u8 val;

	ret = cd->hw_ops->read(cd, GOODIX_FEATURE_STATUS_ADDR, &val, 1);
	if (ret != 0) {
		ts_err("failed to get coordinate filter enabled, ret: %d", ret);
		*enabled = false;
		return ret;
	}
	*enabled = (val & CUSTOM_MODE_MASK_COORD_FILTER) == 0;
	return ret;
}

#define GOODIX_CMD_SET_REPORT_RATE 0x9D
#define GOODIX_REPORT_RATE_240HZ 0
#define GOODIX_REPORT_RATE_120HZ 2
static int brl_set_report_rate(
	struct goodix_ts_core *cd, u32 rate)
{
	struct goodix_ts_cmd cmd = { 0 };
	int ret = 0;

	ts_info("set report rate %d", rate);
	if ((rate != 120) && (rate != 240)) {
		ts_info("Report Rate: %dHz is not support", rate);
		return -EOPNOTSUPP;
	}

	cmd.cmd = GOODIX_CMD_SET_REPORT_RATE;
	cmd.len = 5;
	cmd.data[0] = rate == 240 ?
		GOODIX_REPORT_RATE_240HZ : GOODIX_REPORT_RATE_120HZ;

	ret = cd->hw_ops->send_cmd(cd, &cmd);
	if (ret != 0)
		ts_err("failed to set report rate");
	return ret;
}

typedef struct __attribute__((packed)) {
	uint32_t checksum;
	uint32_t address;
	uint32_t length;
} flash_head_info_t;

#define FLASH_CMD_R_START 0x09
#define FLASH_CMD_W_START 0x0A
#define FLASH_CMD_RW_FINISH 0x0B
#define FLASH_CMD_STATE_READY 0x04
#define FLASH_CMD_STATE_CHECKERR 0x05
#define FLASH_CMD_STATE_DENY 0x06
#define FLASH_CMD_STATE_OKAY 0x07
static int goodix_flash_cmd(
	struct goodix_ts_core *cd, uint8_t cmd, uint8_t status, int retry_count)
{
	u8 cmd_buf[] = { 0x00, 0x00, 0x04, 0x00, 0x00, 0x00 };
	int ret;
	int i;
	u8 r_sta;

	cmd_buf[3] = cmd;
	goodix_append_checksum(&cmd_buf[2], 2, CHECKSUM_MODE_U8_LE);
	ret = cd->hw_ops->write(
		cd, cd->ic_info.misc.cmd_addr, cmd_buf, sizeof(cmd_buf));
	if (ret < 0)
		return ret;

	if (retry_count == 0)
		return 0;

	for (i = 0; i < retry_count; i++) {
		mdelay(2);
		ret = cd->hw_ops->read(
			cd, cd->ic_info.misc.cmd_addr, &r_sta, 1);
		if (ret == 0 && r_sta == status)
			return 0;
	}

	ts_err("r_sta[0x%x] != status[0x%x]", r_sta, status);
	return -EINVAL;
}

static int brl_flash_read(struct goodix_ts_core *cd, u32 addr, u8 *buf, int len)
{
	int i;
	int ret;
	u8 *tmp_buf;
	u32 buffer_addr = cd->ic_info.misc.fw_buffer_addr;
	uint32_t checksum = 0;
	uint32_t read_len;
	flash_head_info_t head_info;
	u8 *p = (u8 *)&head_info.address;

	if ((len % 2) != 0)
		read_len = len + 1; // if odd number, must +1
	else
		read_len = len;

	tmp_buf = kzalloc(read_len + sizeof(flash_head_info_t), GFP_KERNEL);
	if (!tmp_buf)
		return -ENOMEM;

	head_info.address = cpu_to_le32(addr);
	head_info.length = cpu_to_le32(read_len);
	for (i = 0; i < 8; i += 2)
		checksum += p[i] | (p[i + 1] << 8);
	head_info.checksum = checksum;

	ret = goodix_flash_cmd(
		cd, FLASH_CMD_R_START, FLASH_CMD_STATE_READY, 15);
	if (ret < 0) {
		ts_err("failed enter flash read state");
		goto read_end;
	}

	ret = cd->hw_ops->write(
		cd, buffer_addr, (u8 *)&head_info, sizeof(head_info));
	if (ret < 0) {
		ts_err("failed write flash head info");
		goto read_end;
	}

	ret = goodix_flash_cmd(
		cd, FLASH_CMD_RW_FINISH, FLASH_CMD_STATE_OKAY, 50);
	if (ret) {
		ts_err("failed read flash ready state");
		goto read_end;
	}

	ret = cd->hw_ops->read(
		cd, buffer_addr, tmp_buf, read_len + sizeof(flash_head_info_t));
	if (ret < 0) {
		ts_err("failed read data len %lu",
			read_len + sizeof(flash_head_info_t));
		goto read_end;
	}

	checksum = 0;
	for (i = 0; i < read_len + sizeof(flash_head_info_t) - 4; i += 2)
		checksum += tmp_buf[4 + i] | (tmp_buf[5 + i] << 8);

	if (checksum != le32_to_cpup((__le32 *)tmp_buf)) {
		ts_err("read back data checksum error");
		ret = -EINVAL;
		goto read_end;
	}

	memcpy(buf, tmp_buf + sizeof(flash_head_info_t), len);
	ret = 0;
read_end:
	goodix_flash_cmd(cd, 0x0C, 0, 0);
	return ret;
}

static u32 brl_get_ms_data_addr(struct goodix_ts_core *cd, enum frame_data_type type)
{
	u32 addr = cd->ic_info.misc.frame_data_addr +
			cd->ic_info.misc.frame_data_head_len +
			cd->ic_info.misc.fw_attr_len +
			cd->ic_info.misc.fw_log_len + 8;

	return addr;
}

static u32 brl_get_ss_data_addr(struct goodix_ts_core *cd, enum frame_data_type type)
{
	u32 addr = cd->ic_info.misc.frame_data_addr +
			cd->ic_info.misc.frame_data_head_len +
			cd->ic_info.misc.fw_attr_len + cd->ic_info.misc.fw_log_len +
			cd->ic_info.misc.mutual_struct_len + 10;

	return addr;
}

static struct goodix_ts_hw_ops brl_hw_ops = {
	.power_on = brl_power_on,
	.resume = brl_resume,
	.suspend = brl_suspend,
	.gesture = brl_gesture,
	.reset = brl_reset,
	.irq_enable = brl_irq_enable,
	.disable_irq_nosync = brl_disable_irq_nosync,
	.read = brl_read,
	.read_fast = brl_read_fast,
	.write = brl_write,
	.send_cmd = brl_send_cmd,
	.send_config = brl_send_config,
	.read_config = brl_read_config,
	.read_version = brl_read_version,
	.get_ic_info = brl_get_ic_info,
	.esd_check = brl_esd_check,
	.event_handler = brl_event_handler,
	.after_event_handler = brl_after_event_handler,
	.get_capacitance_data = brl_get_capacitance_data,
	.read_flash = brl_flash_read,
/* [GOOG] */
	.ping = brl_dev_confirm,
	.get_scan_mode = brl_get_scan_mode,
	.set_scan_mode = brl_set_scan_mode,
	.set_continuously_report_enabled = brl_set_continuously_report_enabled,
	.set_heatmap_enabled = brl_set_heatmap_enabled,
	.set_palm_enabled = brl_set_palm_enabled,
	.get_palm_enabled = brl_get_palm_enabled,
	.set_grip_enabled = brl_set_grip_enabled,
	.get_grip_enabled = brl_get_grip_enabled,
	.set_screen_protector_mode_enabled =
		brl_set_screen_protector_mode_enabled,
	.get_screen_protector_mode_enabled =
		brl_get_screen_protector_mode_enabled,
	.get_mutual_data = brl_get_mutual_data,
	.get_self_sensing_data = brl_get_self_sensing_data,
	.set_coord_filter_enabled = brl_set_coord_filter_enabled,
	.get_coord_filter_enabled = brl_get_coord_filter_enabled,
	.set_report_rate = brl_set_report_rate,
	.get_ms_data_addr = brl_get_ms_data_addr,
	.get_ss_data_addr = brl_get_ss_data_addr,
/*~[GOOG] */
};

struct goodix_ts_hw_ops *goodix_get_hw_ops(void)
{
	return &brl_hw_ops;
}<|MERGE_RESOLUTION|>--- conflicted
+++ resolved
@@ -1054,23 +1054,11 @@
 	pen_data->coords.tilt_x = x_angle / 100;
 	pen_data->coords.tilt_y = y_angle / 100;
 
-<<<<<<< HEAD
 	/* ble pen data */
 	pen_data->custom_flag = event_head[3] & 0x01;
 	if (pen_data->custom_flag) {
 		pen_data->tx1_freq_index = buf[19];
 		pen_data->tx2_freq_index = buf[20];
-=======
-		pen_data->coords.x = le16_to_cpup((__le16 *)(coor_data + 2));
-		pen_data->coords.y = le16_to_cpup((__le16 *)(coor_data + 4));
-		pen_data->coords.p = le16_to_cpup((__le16 *)(coor_data + 6));
-		x_angle = le16_to_cpup((__le16 *)(coor_data + 8));
-		y_angle = le16_to_cpup((__le16 *)(coor_data + 10));
-		pen_data->coords.tilt_x = x_angle / 100;
-		pen_data->coords.tilt_y = y_angle / 100;
-	} else {
-		pen_data->coords.status = TS_RELEASE;
->>>>>>> 057baea0
 	}
 
 	cur_key_map = (buf[3] & 0x0F) >> 1;
@@ -1241,7 +1229,6 @@
 	ts_event->clear_count2 = event_data->clear_count2;
 	/* read status event */
 	if (event_data->status_changed) {
-<<<<<<< HEAD
 		ts_event->event_type |= EVENT_STATUS;
 	}
 
@@ -1265,15 +1252,6 @@
 	}
  *~[GOOG]
  */
-=======
-		hw_ops->read(cd, 0x1021C, (u8 *)&ts_event->status_data,
-			sizeof(ts_event->status_data));
->>>>>>> 057baea0
-
-		if (ts_event->status_data.soft_reset_type == 0x04) {
-			ts_info("Touch - unexpected reset! Reason : WDT");
-		}
-	}
 
 	if (event_data->type & (GOODIX_TOUCH_EVENT >> 4))
 		goodix_touch_handler(cd, ts_event,
