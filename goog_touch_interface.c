--- conflicted
+++ resolved
@@ -12,6 +12,7 @@
 #include <linux/proc_fs.h>
 #include <linux/seq_file.h>
 #include <samsung/exynos_drm_connector.h>
+#include <trace/hooks/systrace.h>
 
 #include "goog_touch_interface.h"
 #include "touch_bus_negotiator.h"
@@ -1218,11 +1219,7 @@
 	struct gti_debug_input *fifo, unsigned int len)
 {
 	if (len > GTI_DEBUG_KFIFO_LEN) {
-<<<<<<< HEAD
-		GOOG_ERR("invalid fifo pop len(%d)!\n", len);
-=======
 		GOOG_ERR(gti, "invalid fifo pop len(%d)!\n", len);
->>>>>>> fce13c30
 		return -EINVAL;
 	}
 
@@ -1230,11 +1227,7 @@
 	 * Keep coords without pop-out to support different timing
 	 * print-out by each caller.
 	 */
-<<<<<<< HEAD
-	return kfifo_out_peek(&gti->debug_fifo, fifo, len) == len ? 0 : -EFAULT;
-=======
 	return kfifo_out_peek(&gti->debug_fifo_input, fifo, len) == len ? 0 : -EFAULT;
->>>>>>> fce13c30
 }
 
 inline void gti_debug_input_update(struct goog_touch_interface *gti)
@@ -1265,13 +1258,8 @@
 
 void gti_debug_input_dump(struct goog_touch_interface *gti)
 {
-<<<<<<< HEAD
-	int ret = 0;
-	int i, slot, count;
-=======
 	int slot, ret;
 	u64 i, count;
->>>>>>> fce13c30
 	s64 delta;
 	s64 sec_delta_down;
 	u32 ms_delta_down;
@@ -1281,22 +1269,12 @@
 	ktime_t current_time = ktime_get();
 	struct gti_debug_input last_fifo[GTI_DEBUG_KFIFO_LEN] = { 0 };
 
-<<<<<<< HEAD
-	count = min(gti->released_count, ARRAY_SIZE(last_fifo));
-	ret = gti_debug_input_pop(gti, last_fifo, count);
-	if (ret != 0) {
-		GOOG_ERR("Failed to peek debug input, err: %d\n", ret);
-		return;
-	}
-
-=======
 	count = min_t(u64, gti->released_index, ARRAY_SIZE(last_fifo));
 	ret = gti_debug_input_pop(gti, last_fifo, count);
 	if (ret) {
 		GOOG_ERR(gti, "Failed to peek debug input, err: %d\n", ret);
 		return;
 	}
->>>>>>> fce13c30
 	for (i = 0 ; i < count ; i++) {
 		if (last_fifo[i].slot < 0 ||
 			last_fifo[i].slot >= MAX_SLOTS) {
@@ -2135,7 +2113,7 @@
 static void goog_offload_set_running(struct goog_touch_interface *gti, bool running)
 {
 	if (gti->offload.offload_running != running) {
-		GOOG_INFO(gti, "Set offload_running=%d, irq_index=%d, input_index=%d\n",
+		GOOG_INFO(gti, "Set offload_running=%d, irq_index=%llu, input_index=%llu\n",
 			running, gti->irq_index, gti->input_index);
 
 		gti->offload.offload_running = running;
