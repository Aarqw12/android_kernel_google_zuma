// SPDX-License-Identifier: GPL-2.0
/*
 * Google Touch Interface for Pixel devices.
 *
 * Copyright 2022 Google LLC.
 */

#include <linux/module.h>
#include <linux/input/mt.h>
#include <linux/of.h>
#include <samsung/exynos_drm_connector.h>

#include "goog_touch_interface.h"
#include "touch_bus_negotiator.h"

static struct class *gti_class;
static u8 gti_dev_num;

/*-----------------------------------------------------------------------------
 * GTI/common: forward declarations, structures and functions.
 */
static void goog_offload_set_running(struct goog_touch_interface *gti, bool running);

/*-----------------------------------------------------------------------------
 * GTI/sysfs: forward declarations, structures and functions.
 */
static ssize_t force_active_show(
	struct device *dev, struct device_attribute *attr, char *buf);
static ssize_t force_active_store(struct device *dev,
	struct device_attribute *attr, const char *buf, size_t size);
static ssize_t fw_ver_show(struct device *dev,
		struct device_attribute *attr, char *buf);
static ssize_t grip_enabled_show(struct device *dev,
		struct device_attribute *attr, char *buf);
static ssize_t grip_enabled_store(struct device *dev,
		struct device_attribute *attr, const char *buf, size_t size);
static ssize_t irq_enabled_show(struct device *dev,
		struct device_attribute *attr, char *buf);
static ssize_t irq_enabled_store(struct device *dev,
		struct device_attribute *attr, const char *buf, size_t size);
static ssize_t mf_mode_show(struct device *dev,
		struct device_attribute *attr, char *buf);
static ssize_t mf_mode_store(struct device *dev,
		struct device_attribute *attr, const char *buf, size_t size);
static ssize_t ms_base_show(struct device *dev,
		struct device_attribute *attr, char *buf);
static ssize_t ms_diff_show(struct device *dev,
		struct device_attribute *attr, char *buf);
static ssize_t ms_raw_show(struct device *dev,
		struct device_attribute *attr, char *buf);
static ssize_t offload_enabled_show(struct device *dev,
		struct device_attribute *attr, char *buf);
static ssize_t offload_enabled_store(struct device *dev,
		struct device_attribute *attr, const char *buf, size_t size);
static ssize_t palm_enabled_store(struct device *dev,
		struct device_attribute *attr, const char *buf, size_t size);
static ssize_t palm_enabled_show(struct device *dev,
		struct device_attribute *attr, char *buf);
static ssize_t ping_show(struct device *dev,
		struct device_attribute *attr, char *buf);
static ssize_t reset_show(struct device *dev,
		struct device_attribute *attr, char *buf);
static ssize_t reset_store(struct device *dev,
		struct device_attribute *attr, const char *buf, size_t size);
static ssize_t scan_mode_show(struct device *dev,
		struct device_attribute *attr, char *buf);
static ssize_t scan_mode_store(struct device *dev,
		struct device_attribute *attr, const char *buf, size_t size);
static ssize_t screen_protector_mode_enabled_store(struct device *dev,
		struct device_attribute *attr, const char *buf, size_t size);
static ssize_t screen_protector_mode_enabled_show(struct device *dev,
		struct device_attribute *attr, char *buf);
static ssize_t self_test_show(struct device *dev,
		struct device_attribute *attr, char *buf);
static ssize_t ss_base_show(struct device *dev,
		struct device_attribute *attr, char *buf);
static ssize_t ss_diff_show(struct device *dev,
		struct device_attribute *attr, char *buf);
static ssize_t ss_raw_show(struct device *dev,
		struct device_attribute *attr, char *buf);
static ssize_t sensing_enabled_show(struct device *dev,
		struct device_attribute *attr, char *buf);
static ssize_t sensing_enabled_store(struct device *dev,
		struct device_attribute *attr, const char *buf, size_t size);
static ssize_t v4l2_enabled_show(struct device *dev,
		struct device_attribute *attr, char *buf);
static ssize_t v4l2_enabled_store(struct device *dev,
		struct device_attribute *attr, const char *buf, size_t size);

static DEVICE_ATTR_RW(force_active);
static DEVICE_ATTR_RO(fw_ver);
static DEVICE_ATTR_RW(grip_enabled);
static DEVICE_ATTR_RW(irq_enabled);
static DEVICE_ATTR_RW(mf_mode);
static DEVICE_ATTR_RO(ms_base);
static DEVICE_ATTR_RO(ms_diff);
static DEVICE_ATTR_RO(ms_raw);
static DEVICE_ATTR_RW(offload_enabled);
static DEVICE_ATTR_RW(palm_enabled);
static DEVICE_ATTR_RO(ping);
static DEVICE_ATTR_RW(reset);
static DEVICE_ATTR_RW(scan_mode);
static DEVICE_ATTR_RW(screen_protector_mode_enabled);
static DEVICE_ATTR_RO(self_test);
static DEVICE_ATTR_RO(ss_base);
static DEVICE_ATTR_RO(ss_diff);
static DEVICE_ATTR_RO(ss_raw);
static DEVICE_ATTR_RW(sensing_enabled);
static DEVICE_ATTR_RW(v4l2_enabled);

static struct attribute *goog_attributes[] = {
	&dev_attr_force_active.attr,
	&dev_attr_fw_ver.attr,
	&dev_attr_grip_enabled.attr,
	&dev_attr_irq_enabled.attr,
	&dev_attr_mf_mode.attr,
	&dev_attr_ms_base.attr,
	&dev_attr_ms_diff.attr,
	&dev_attr_ms_raw.attr,
	&dev_attr_offload_enabled.attr,
	&dev_attr_palm_enabled.attr,
	&dev_attr_ping.attr,
	&dev_attr_reset.attr,
	&dev_attr_scan_mode.attr,
	&dev_attr_screen_protector_mode_enabled.attr,
	&dev_attr_self_test.attr,
	&dev_attr_ss_base.attr,
	&dev_attr_ss_diff.attr,
	&dev_attr_ss_raw.attr,
	&dev_attr_sensing_enabled.attr,
	&dev_attr_v4l2_enabled.attr,
	NULL,
};

static struct attribute_group goog_attr_group = {
	.attrs = goog_attributes,
};

static ssize_t force_active_show(
	struct device *dev, struct device_attribute *attr, char *buf)
{
	struct goog_touch_interface *gti = dev_get_drvdata(dev);
	int ret = 0;
	bool locked = false;

	locked = goog_pm_wake_check_locked(gti, GTI_PM_WAKELOCK_TYPE_FORCE_ACTIVE);
	ret = snprintf(buf, PAGE_SIZE, "result: %s\n",
		locked ? "locked" : "unlocked");
	GOOG_LOG("%s", buf);

	return ret;
}

static ssize_t force_active_store(struct device *dev,
	struct device_attribute *attr, const char *buf, size_t size)
{
	struct goog_touch_interface *gti = dev_get_drvdata(dev);
	u32 locked = 0;
	int ret = 0;

	if (buf == NULL || size < 0) {
		GOOG_LOG("error: invalid input!\n");
		return -EINVAL;
	}

	if (kstrtou32(buf, 10, &locked)) {
		GOOG_LOG("error: invalid input!\n");
		return -EINVAL;
	}

	if (locked > 1) {
		GOOG_LOG("error: invalid input!\n");
		return -EINVAL;
	}

	if (locked)
		ret = goog_pm_wake_lock(gti, GTI_PM_WAKELOCK_TYPE_FORCE_ACTIVE, false);
	else
		ret = goog_pm_wake_unlock(gti, GTI_PM_WAKELOCK_TYPE_FORCE_ACTIVE);

	if (ret < 0) {
		GOOG_LOG("error: %d!\n", ret);
		return ret;
	}
	return size;
}

static ssize_t fw_ver_show(struct device *dev,
		struct device_attribute *attr, char *buf)
{
	int ret;
	ssize_t buf_idx = 0;
	struct goog_touch_interface *gti = dev_get_drvdata(dev);

	memset(gti->cmd.fw_version_cmd.buffer, 0, sizeof(gti->cmd.fw_version_cmd.buffer));
	ret = goog_process_vendor_cmd(gti, GTI_CMD_GET_FW_VERSION);
	if (ret == -EOPNOTSUPP) {
		buf_idx += scnprintf(buf + buf_idx, PAGE_SIZE,
			"error: not supported!\n");
	} else if (ret) {
		buf_idx += scnprintf(buf + buf_idx, PAGE_SIZE,
			"error: %d!\n", ret);
	} else {
		buf_idx += scnprintf(buf + buf_idx, PAGE_SIZE,
			"result: %s\n", gti->cmd.fw_version_cmd.buffer);
	}
	GOOG_LOG("%s", buf);

	return buf_idx;
}

static ssize_t grip_enabled_show(struct device *dev,
		struct device_attribute *attr, char *buf)
{
	int ret = 0;
	ssize_t buf_idx = 0;
	struct goog_touch_interface *gti = dev_get_drvdata(dev);
	struct gti_grip_cmd *cmd = &gti->cmd.grip_cmd;

	cmd->setting = GTI_GRIP_DISABLE;
	ret = goog_process_vendor_cmd(gti, GTI_CMD_GET_GRIP_MODE);
	if (ret == -EOPNOTSUPP) {
		buf_idx += scnprintf(buf + buf_idx, PAGE_SIZE,
			"error: not supported!\n");
	} else if (ret) {
		buf_idx += scnprintf(buf + buf_idx, PAGE_SIZE,
			"error: %d!\n", ret);
	} else {
		buf_idx += scnprintf(buf + buf_idx, PAGE_SIZE,
			"result: %u\n", cmd->setting);
	}
	GOOG_LOG("%s", buf);

	return buf_idx;
}

static ssize_t grip_enabled_store(struct device *dev,
		struct device_attribute *attr, const char *buf, size_t size)
{
	int ret = 0;
	struct goog_touch_interface *gti = dev_get_drvdata(dev);
	struct gti_grip_cmd *cmd = &gti->cmd.grip_cmd;
	bool enabled = false;

	if (kstrtobool(buf, &enabled)) {
		GOOG_LOG("error: invalid input!\n");
		return size;
	}

	cmd->setting = enabled ? GTI_GRIP_ENABLE : GTI_GRIP_DISABLE;
	ret = goog_process_vendor_cmd(gti, GTI_CMD_SET_GRIP_MODE);
	if (ret == -EOPNOTSUPP)
		GOOG_LOG("error: not supported!\n");
	else if (ret)
		GOOG_LOG("error: %d!\n", ret);
	else
		GOOG_LOG("grip_enabled= %u\n", cmd->setting);

	return size;
}

static ssize_t irq_enabled_show(struct device *dev,
		struct device_attribute *attr, char *buf)
{
	int ret;
	ssize_t buf_idx = 0;
	struct goog_touch_interface *gti = dev_get_drvdata(dev);

	gti->cmd.irq_cmd.setting = GTI_IRQ_MODE_NA;
	ret = goog_process_vendor_cmd(gti, GTI_CMD_GET_IRQ_MODE);
	if (ret == -EOPNOTSUPP) {
		buf_idx += scnprintf(buf + buf_idx, PAGE_SIZE,
			"error: not supported!\n");
	} else if (ret) {
		buf_idx += scnprintf(buf + buf_idx, PAGE_SIZE,
			"error: %d!\n", ret);
	} else {
		buf_idx += scnprintf(buf + buf_idx, PAGE_SIZE,
			"result: %u\n", gti->cmd.irq_cmd.setting);
	}
	GOOG_LOG("%s", buf);

	return buf_idx;
}

static ssize_t irq_enabled_store(struct device *dev,
		struct device_attribute *attr, const char *buf, size_t size)
{
	int ret;
	bool enabled;
	struct goog_touch_interface *gti = dev_get_drvdata(dev);

	if (kstrtobool(buf, &enabled)) {
		GOOG_ERR("error: invalid input!\n");
		return size;
	}

	gti->cmd.irq_cmd.setting = enabled;
	ret = goog_process_vendor_cmd(gti, GTI_CMD_SET_IRQ_MODE);
	if (ret == -EOPNOTSUPP)
		GOOG_LOG("error: not supported!\n");
	else if (ret)
		GOOG_LOG("error: %d!\n", ret);
	else
		GOOG_LOG("irq_enabled= %u\n", gti->cmd.irq_cmd.setting);

	return size;
}

static ssize_t mf_mode_show(struct device *dev,
		struct device_attribute *attr, char *buf)
{
	ssize_t buf_idx = 0;
	struct goog_touch_interface *gti = dev_get_drvdata(dev);

	buf_idx += scnprintf(buf + buf_idx, PAGE_SIZE,
		"result: %u\n", gti->mf_mode);
	GOOG_LOG("%s", buf);

	return buf_idx;
}

static ssize_t mf_mode_store(struct device *dev,
		struct device_attribute *attr, const char *buf, size_t size)
{
	struct goog_touch_interface *gti = dev_get_drvdata(dev);
	enum gti_mf_mode mode = 0;

	if (buf == NULL || size < 0) {
		GOOG_LOG("error: invalid input!\n");
		return size;
	}

	if (kstrtou32(buf, 10, &mode)) {
		GOOG_LOG("error: invalid input!\n");
		return size;
	}

	if (mode < GTI_MF_MODE_UNFILTER ||
		mode > GTI_MF_MODE_AUTO_REPORT) {
		GOOG_LOG("error: invalid input!\n");
		return size;
	}

	gti->mf_mode = mode;
	GOOG_LOG("mf_mode= %u\n", gti->mf_mode);

	return size;
}

static ssize_t ms_base_show(struct device *dev,
		struct device_attribute *attr, char *buf)
{
	ssize_t buf_idx = 0;
	struct goog_touch_interface *gti = dev_get_drvdata(dev);
	struct gti_sensor_data_cmd *cmd = &gti->cmd.sensor_data_cmd;
	int ret = 0;
	u16 tx = gti->offload.caps.tx_size;
	u16 rx = gti->offload.caps.rx_size;
	int x, y;

	cmd->type = GTI_SENSOR_DATA_TYPE_MS_BASELINE;
	cmd->buffer = NULL;
	cmd->size = 0;
	ret = goog_process_vendor_cmd(gti, GTI_CMD_GET_SENSOR_DATA);
	if (ret == -EOPNOTSUPP) {
		buf_idx += scnprintf(buf + buf_idx, PAGE_SIZE,
			"error: not supported!\n");
	} else if (ret) {
		buf_idx += scnprintf(buf + buf_idx, PAGE_SIZE,
			"error: %d!\n", ret);
	} else {
		buf_idx += scnprintf(buf + buf_idx, PAGE_SIZE, "result:\n");
		if (cmd->buffer && cmd->size == TOUCH_OFFLOAD_DATA_SIZE_2D(rx, tx)) {
			for (y = 0; y < rx; y++) {
				for (x = 0; x < tx; x++) {
					buf_idx += scnprintf(buf + buf_idx, PAGE_SIZE,
							"%5d,", ((s16 *)cmd->buffer)[y * tx + x]);
				}
				buf_idx += scnprintf(buf + buf_idx, PAGE_SIZE, "\n");
			}
			GOOG_LOG("%s", buf);
		}
	}
	return buf_idx;
}

static ssize_t ms_diff_show(struct device *dev,
		struct device_attribute *attr, char *buf)
{
	ssize_t buf_idx = 0;
	struct goog_touch_interface *gti = dev_get_drvdata(dev);
	struct gti_sensor_data_cmd *cmd = &gti->cmd.sensor_data_cmd;
	int ret = 0;
	u16 tx = gti->offload.caps.tx_size;
	u16 rx = gti->offload.caps.rx_size;
	int x, y;

	cmd->type = GTI_SENSOR_DATA_TYPE_MS_DIFF;
	cmd->buffer = NULL;
	cmd->size = 0;
	ret = goog_process_vendor_cmd(gti, GTI_CMD_GET_SENSOR_DATA);
	if (ret == -EOPNOTSUPP) {
		buf_idx += scnprintf(buf + buf_idx, PAGE_SIZE,
			"error: not supported!\n");
	} else if (ret) {
		buf_idx += scnprintf(buf + buf_idx, PAGE_SIZE,
			"error: %d!\n", ret);
	} else {
		buf_idx += scnprintf(buf + buf_idx, PAGE_SIZE, "result:\n");
		if (cmd->buffer && cmd->size == TOUCH_OFFLOAD_DATA_SIZE_2D(rx, tx)) {
			for (y = 0; y < rx; y++) {
				for (x = 0; x < tx; x++) {
					buf_idx += scnprintf(buf + buf_idx, PAGE_SIZE,
							"%5d,", ((s16 *)cmd->buffer)[y * tx + x]);
				}
				buf_idx += scnprintf(buf + buf_idx, PAGE_SIZE, "\n");
			}
			GOOG_LOG("%s", buf);
		}
	}
	return buf_idx;
}

static ssize_t ms_raw_show(struct device *dev,
		struct device_attribute *attr, char *buf)
{
	ssize_t buf_idx = 0;
	struct goog_touch_interface *gti = dev_get_drvdata(dev);
	struct gti_sensor_data_cmd *cmd = &gti->cmd.sensor_data_cmd;
	int ret = 0;
	u16 tx = gti->offload.caps.tx_size;
	u16 rx = gti->offload.caps.rx_size;
	int x, y;

	cmd->type = GTI_SENSOR_DATA_TYPE_MS_RAW;
	cmd->buffer = NULL;
	cmd->size = 0;
	ret = goog_process_vendor_cmd(gti, GTI_CMD_GET_SENSOR_DATA);
	if (ret == -EOPNOTSUPP) {
		buf_idx += scnprintf(buf + buf_idx, PAGE_SIZE,
			"error: not supported!\n");
	} else if (ret) {
		buf_idx += scnprintf(buf + buf_idx, PAGE_SIZE,
			"error: %d!\n", ret);
	} else {
		buf_idx += scnprintf(buf + buf_idx, PAGE_SIZE, "result:\n");
		if (cmd->buffer && cmd->size == TOUCH_OFFLOAD_DATA_SIZE_2D(rx, tx)) {
			for (y = 0; y < rx; y++) {
				for (x = 0; x < tx; x++) {
					buf_idx += scnprintf(buf + buf_idx, PAGE_SIZE,
							"%5d,", ((s16 *)cmd->buffer)[y * tx + x]);
				}
				buf_idx += scnprintf(buf + buf_idx, PAGE_SIZE, "\n");
			}
			GOOG_LOG("%s", buf);
		}
	}
	return buf_idx;
}

static ssize_t offload_enabled_show(struct device *dev,
		struct device_attribute *attr, char *buf)
{
	ssize_t buf_idx = 0;
	struct goog_touch_interface *gti = dev_get_drvdata(dev);

	buf_idx += scnprintf(buf + buf_idx, PAGE_SIZE,
		"result: %d\n", gti->offload_enable);
	GOOG_LOG("%s", buf);

	return buf_idx;
}

static ssize_t offload_enabled_store(struct device *dev,
		struct device_attribute *attr, const char *buf, size_t size)
{
	struct goog_touch_interface *gti = dev_get_drvdata(dev);

	if (kstrtobool(buf, &gti->offload_enable)) {
		GOOG_LOG("error: invalid input!\n");
	} else {
		GOOG_LOG("offload_enable= %d\n", gti->offload_enable);
		/* Force to turn off offload by request. */
		if (!gti->offload_enable)
			goog_offload_set_running(gti, false);
	}

	return size;
}

static ssize_t palm_enabled_show(struct device *dev,
		struct device_attribute *attr, char *buf)
{
	int ret = 0;
	ssize_t buf_idx = 0;
	struct goog_touch_interface *gti = dev_get_drvdata(dev);
	struct gti_palm_cmd *cmd = &gti->cmd.palm_cmd;

	cmd->setting = GTI_PALM_DISABLE;
	ret = goog_process_vendor_cmd(gti, GTI_CMD_GET_PALM_MODE);
	if (ret == -EOPNOTSUPP) {
		buf_idx += scnprintf(buf + buf_idx, PAGE_SIZE,
			"error: not supported!\n");
	} else if (ret) {
		buf_idx += scnprintf(buf + buf_idx, PAGE_SIZE,
			"error: %d!\n", ret);
	} else {
		buf_idx += scnprintf(buf + buf_idx, PAGE_SIZE,
			"result: %u\n", cmd->setting);
	}
	GOOG_LOG("%s", buf);

	return buf_idx;
}

static ssize_t palm_enabled_store(struct device *dev,
		struct device_attribute *attr, const char *buf, size_t size)
{
	int ret = 0;
	struct goog_touch_interface *gti = dev_get_drvdata(dev);
	struct gti_palm_cmd *cmd = &gti->cmd.palm_cmd;
	bool enabled = false;

	if (kstrtobool(buf, &enabled)) {
		GOOG_LOG("error: invalid input!\n");
		return -EINVAL;
	}

	cmd->setting = enabled ? GTI_PALM_ENABLE : GTI_PALM_DISABLE;
	ret = goog_process_vendor_cmd(gti, GTI_CMD_SET_PALM_MODE);
	if (ret == -EOPNOTSUPP)
		GOOG_LOG("error: not supported!\n");
	else if (ret)
		GOOG_LOG("error: %d!\n", ret);
	else
		GOOG_LOG("palm_enabled= %u\n", cmd->setting);

	return size;
}

static ssize_t ping_show(struct device *dev,
		struct device_attribute *attr, char *buf)
{
	int ret;
	ssize_t buf_idx = 0;
	struct goog_touch_interface *gti = dev_get_drvdata(dev);

	gti->cmd.ping_cmd.setting = GTI_PING_ENABLE;
	ret = goog_process_vendor_cmd(gti, GTI_CMD_PING);
	if (ret == -EOPNOTSUPP) {
		buf_idx += scnprintf(buf + buf_idx, PAGE_SIZE,
			"error: not supported!\n");
		gti->cmd.ping_cmd.setting = GTI_PING_NA;
	} else if (ret) {
		buf_idx += scnprintf(buf + buf_idx, PAGE_SIZE,
			"error: %d!\n", ret);
		gti->cmd.ping_cmd.setting = GTI_PING_NA;
	} else {
		buf_idx += scnprintf(buf + buf_idx, PAGE_SIZE,
			"result: success.\n");
	}
	GOOG_LOG("%s", buf);

	return buf_idx;
}

static ssize_t reset_show(struct device *dev,
		struct device_attribute *attr, char *buf)
{
	ssize_t buf_idx = 0;
	struct goog_touch_interface *gti = dev_get_drvdata(dev);

	if (gti->cmd.reset_cmd.setting == GTI_RESET_MODE_NOP ||
		gti->cmd.reset_cmd.setting == GTI_RESET_MODE_NA) {
		buf_idx += scnprintf(buf + buf_idx, PAGE_SIZE,
			"error: %d!\n", gti->cmd.reset_cmd.setting);
	} else {
		buf_idx += scnprintf(buf + buf_idx, PAGE_SIZE,
			"result: success.\n");
	}
	GOOG_LOG("%s", buf);

	return buf_idx;
}

static ssize_t reset_store(struct device *dev,
		struct device_attribute *attr, const char *buf, size_t size)
{
	int ret;
	struct goog_touch_interface *gti = dev_get_drvdata(dev);
	enum gti_reset_mode mode = 0;

	if (buf == NULL || size < 0) {
		GOOG_LOG("error: invalid input!\n");
		return -EINVAL;
	}

	if (kstrtou32(buf, 10, &mode)) {
		GOOG_LOG("error: invalid input!\n");
		return -EINVAL;
	}

	if (mode <= GTI_RESET_MODE_NOP ||
		mode > GTI_RESET_MODE_AUTO) {
		GOOG_LOG("error: invalid input!\n");
		return -EINVAL;
	}

	gti->cmd.reset_cmd.setting = mode;
	ret = goog_process_vendor_cmd(gti, GTI_CMD_RESET);
	if (ret == -EOPNOTSUPP) {
		GOOG_LOG("error: not supported!\n");
		gti->cmd.reset_cmd.setting = GTI_RESET_MODE_NA;
	} else if (ret) {
		GOOG_LOG("error: %d!\n", ret);
		gti->cmd.reset_cmd.setting = GTI_RESET_MODE_NA;
	} else {
		GOOG_LOG("reset= 0x%x\n", mode);
	}

	return size;
}

static ssize_t scan_mode_show(struct device *dev,
		struct device_attribute *attr, char *buf)
{
	int ret;
	ssize_t buf_idx = 0;
	struct goog_touch_interface *gti = dev_get_drvdata(dev);

	gti->cmd.scan_cmd.setting = GTI_SCAN_MODE_NA;
	ret = goog_process_vendor_cmd(gti, GTI_CMD_GET_SCAN_MODE);
	if (ret == -EOPNOTSUPP) {
		buf_idx += scnprintf(buf + buf_idx, PAGE_SIZE,
			"error: not supported!\n");
	} else if (ret) {
		buf_idx += scnprintf(buf + buf_idx, PAGE_SIZE,
			"error: %d!\n", ret);
	} else {
		buf_idx += scnprintf(buf + buf_idx, PAGE_SIZE,
			"result: %u\n", gti->cmd.scan_cmd.setting);
	}
	GOOG_LOG("%s", buf);

	return buf_idx;
}

static ssize_t scan_mode_store(struct device *dev,
		struct device_attribute *attr, const char *buf, size_t size)
{
	int ret;
	struct goog_touch_interface *gti = dev_get_drvdata(dev);
	enum gti_scan_mode mode = 0;

	if (buf == NULL || size < 0) {
		GOOG_LOG("error: invalid input!\n");
		return size;
	}

	if (kstrtou32(buf, 10, &mode)) {
		GOOG_ERR("error: invalid input!\n");
		return size;
	}

	if (mode < GTI_SCAN_MODE_AUTO ||
		mode > GTI_SCAN_MODE_LP_IDLE) {
		GOOG_LOG("error: invalid input!\n");
		return size;
	}

	gti->cmd.scan_cmd.setting = mode;
	ret = goog_process_vendor_cmd(gti, GTI_CMD_SET_SCAN_MODE);
	if (ret == -EOPNOTSUPP)
		GOOG_ERR("error: not supported!\n");
	else if (ret)
		GOOG_ERR("error: %d!\n", ret);
	else
		GOOG_LOG("scan_mode= %u\n", mode);

	return size;
}

static ssize_t screen_protector_mode_enabled_store(struct device *dev,
		struct device_attribute *attr, const char *buf, size_t size)
{
	int ret = 0;
	struct goog_touch_interface *gti = dev_get_drvdata(dev);
	struct gti_screen_protector_mode_cmd *cmd = &gti->cmd.screen_protector_mode_cmd;
	bool enabled = false;

	if (kstrtobool(buf, &enabled)) {
		GOOG_ERR("invalid input!\n");
		return -EINVAL;
	}

	cmd->setting = enabled ? GTI_SCREEN_PROTECTOR_MODE_ENABLE : GTI_SCREEN_PROTECTOR_MODE_DISABLE;
	ret = goog_process_vendor_cmd(gti, GTI_CMD_SET_SCREEN_PROTECTOR_MODE);
	if (ret == -EOPNOTSUPP)
		GOOG_ERR("error: not supported!\n");
	else if (ret)
		GOOG_ERR("error: %d!\n", ret);
	else
		GOOG_LOG("enabled= %u\n", enabled);
	gti->screen_protector_mode_setting = enabled ?
			GTI_SCREEN_PROTECTOR_MODE_ENABLE : GTI_SCREEN_PROTECTOR_MODE_DISABLE;
	return size;
}

static ssize_t screen_protector_mode_enabled_show(struct device *dev,
		struct device_attribute *attr, char *buf)
{
	int ret = 0;
	size_t size = 0;
	struct goog_touch_interface *gti = dev_get_drvdata(dev);
	struct gti_screen_protector_mode_cmd *cmd = &gti->cmd.screen_protector_mode_cmd;

	cmd->setting = GTI_SCREEN_PROTECTOR_MODE_NA;
	ret = goog_process_vendor_cmd(gti, GTI_CMD_GET_SCREEN_PROTECTOR_MODE);
	if (ret == 0) {
		size += scnprintf(buf, PAGE_SIZE, "result: %d\n",
				cmd->setting == GTI_SCREEN_PROTECTOR_MODE_ENABLE);
	} else {
		size += scnprintf(buf, PAGE_SIZE, "error: %d\n", ret);
	}
	GOOG_LOG("%s", buf);
	return size;
}

static ssize_t self_test_show(struct device *dev,
		struct device_attribute *attr, char *buf)
{
	int ret;
	ssize_t buf_idx = 0;
	struct goog_touch_interface *gti = dev_get_drvdata(dev);

	gti->cmd.selftest_cmd.result = GTI_SELFTEST_RESULT_NA;
	memset(gti->cmd.selftest_cmd.buffer, 0, sizeof(gti->cmd.selftest_cmd.buffer));
	ret = goog_process_vendor_cmd(gti, GTI_CMD_SELFTEST);
	if (ret == -EOPNOTSUPP) {
		buf_idx += scnprintf(buf + buf_idx, PAGE_SIZE,
			"error: not supported!\n");
	} else if (ret) {
		buf_idx += scnprintf(buf + buf_idx, PAGE_SIZE,
			"error: %d!\n", ret);
	} else {
		if (gti->cmd.selftest_cmd.result == GTI_SELFTEST_RESULT_DONE) {
			buf_idx += scnprintf(buf + buf_idx, PAGE_SIZE,
				"result: %s\n", gti->cmd.selftest_cmd.buffer);
		} else if (gti->cmd.selftest_cmd.result ==
				GTI_SELFTEST_RESULT_SHELL_CMDS_REDIRECT) {
			buf_idx += scnprintf(buf + buf_idx, PAGE_SIZE,
				"redirect: %s\n", gti->cmd.selftest_cmd.buffer);
		} else {
			buf_idx += scnprintf(buf + buf_idx, PAGE_SIZE, "error: N/A!\n");
		}
	}
	GOOG_LOG("%s", buf);

	return buf_idx;
}

static ssize_t ss_base_show(struct device *dev,
		struct device_attribute *attr, char *buf)
{
	ssize_t buf_idx = 0;
	struct goog_touch_interface *gti = dev_get_drvdata(dev);
	struct gti_sensor_data_cmd *cmd = &gti->cmd.sensor_data_cmd;
	int ret = 0;
	u16 tx = gti->offload.caps.tx_size;
	u16 rx = gti->offload.caps.rx_size;
	int x, y;

	cmd->type = GTI_SENSOR_DATA_TYPE_SS_BASELINE;
	cmd->buffer = NULL;
	cmd->size = 0;
	ret = goog_process_vendor_cmd(gti, GTI_CMD_GET_SENSOR_DATA);
	if (ret == -EOPNOTSUPP) {
		buf_idx += scnprintf(buf + buf_idx, PAGE_SIZE,
			"error: not supported!\n");
	} else if (ret) {
		buf_idx += scnprintf(buf + buf_idx, PAGE_SIZE,
			"error: %d!\n", ret);
	} else {
		buf_idx += scnprintf(buf + buf_idx, PAGE_SIZE, "result:\n");
		if (cmd->buffer &&
				cmd->size == TOUCH_OFFLOAD_DATA_SIZE_2D(rx, tx)) {
			buf_idx += scnprintf(buf + buf_idx, PAGE_SIZE, "TX:");
			for (x = 0; x < tx; x++) {
				buf_idx += scnprintf(buf + buf_idx, PAGE_SIZE,
						"%5d,", ((s16 *)cmd->buffer)[x]);
			}

			buf_idx += scnprintf(buf + buf_idx, PAGE_SIZE, "\nRX:");
			for (y = 0; y < rx; y++) {
				buf_idx += scnprintf(buf + buf_idx, PAGE_SIZE,
						"%5d,", ((s16 *)cmd->buffer)[tx + y]);
			}
			GOOG_LOG("%s", buf);
		}
	}
	return buf_idx;
}

static ssize_t ss_diff_show(struct device *dev,
		struct device_attribute *attr, char *buf)
{
	ssize_t buf_idx = 0;
	struct goog_touch_interface *gti = dev_get_drvdata(dev);
	struct gti_sensor_data_cmd *cmd = &gti->cmd.sensor_data_cmd;
	int ret = 0;
	u16 tx = gti->offload.caps.tx_size;
	u16 rx = gti->offload.caps.rx_size;
	int x, y;

	cmd->type = GTI_SENSOR_DATA_TYPE_SS_DIFF;
	cmd->buffer = NULL;
	cmd->size = 0;
	ret = goog_process_vendor_cmd(gti, GTI_CMD_GET_SENSOR_DATA);
	if (ret == -EOPNOTSUPP) {
		buf_idx += scnprintf(buf + buf_idx, PAGE_SIZE,
			"error: not supported!\n");
	} else if (ret) {
		buf_idx += scnprintf(buf + buf_idx, PAGE_SIZE,
			"error: %d!\n", ret);
	} else {
		buf_idx += scnprintf(buf + buf_idx, PAGE_SIZE, "result:\n");
		if (cmd->buffer &&
				cmd->size == TOUCH_OFFLOAD_DATA_SIZE_2D(rx, tx)) {
			buf_idx += scnprintf(buf + buf_idx, PAGE_SIZE, "TX:");
			for (x = 0; x < tx; x++) {
				buf_idx += scnprintf(buf + buf_idx, PAGE_SIZE,
						"%5d,", ((s16 *)cmd->buffer)[x]);
			}

			buf_idx += scnprintf(buf + buf_idx, PAGE_SIZE, "\nRX:");
			for (y = 0; y < rx; y++) {
				buf_idx += scnprintf(buf + buf_idx, PAGE_SIZE,
						"%5d,", ((s16 *)cmd->buffer)[tx + y]);
			}
			GOOG_LOG("%s", buf);
		}
	}
	return buf_idx;
}

static ssize_t ss_raw_show(struct device *dev,
		struct device_attribute *attr, char *buf)
{
	ssize_t buf_idx = 0;
	struct goog_touch_interface *gti = dev_get_drvdata(dev);
	struct gti_sensor_data_cmd *cmd = &gti->cmd.sensor_data_cmd;
	int ret = 0;
	u16 tx = gti->offload.caps.tx_size;
	u16 rx = gti->offload.caps.rx_size;
	int x, y;

	cmd->type = GTI_SENSOR_DATA_TYPE_SS_RAW;
	cmd->buffer = NULL;
	cmd->size = 0;
	ret = goog_process_vendor_cmd(gti, GTI_CMD_GET_SENSOR_DATA);
	if (ret == -EOPNOTSUPP) {
		buf_idx += scnprintf(buf + buf_idx, PAGE_SIZE,
			"error: not supported!\n");
	} else if (ret) {
		buf_idx += scnprintf(buf + buf_idx, PAGE_SIZE,
			"error: %d!\n", ret);
	} else {
		buf_idx += scnprintf(buf + buf_idx, PAGE_SIZE, "result:\n");
		if (cmd->buffer &&
				cmd->size == TOUCH_OFFLOAD_DATA_SIZE_2D(rx, tx)) {
			buf_idx += scnprintf(buf + buf_idx, PAGE_SIZE, "TX:");
			for (x = 0; x < tx; x++) {
				buf_idx += scnprintf(buf + buf_idx, PAGE_SIZE,
						"%5d,", ((s16 *)cmd->buffer)[x]);
			}

			buf_idx += scnprintf(buf + buf_idx, PAGE_SIZE, "\nRX:");
			for (y = 0; y < rx; y++) {
				buf_idx += scnprintf(buf + buf_idx, PAGE_SIZE,
						"%5d,", ((s16 *)cmd->buffer)[tx + y]);
			}
			GOOG_LOG("%s", buf);
		}
	}
	return buf_idx;
}

static ssize_t sensing_enabled_show(struct device *dev,
		struct device_attribute *attr, char *buf)
{
	int ret;
	ssize_t buf_idx = 0;
	struct goog_touch_interface *gti = dev_get_drvdata(dev);

	gti->cmd.sensing_cmd.setting = GTI_SENSING_MODE_NA;
	ret = goog_process_vendor_cmd(gti, GTI_CMD_GET_SENSING_MODE);
	if (ret == -EOPNOTSUPP) {
		buf_idx += scnprintf(buf + buf_idx, PAGE_SIZE,
			"error: not supported!\n");
	} else if (ret) {
		buf_idx += scnprintf(buf + buf_idx, PAGE_SIZE,
			"error: %d!\n", ret);
	} else {
		buf_idx += scnprintf(buf + buf_idx, PAGE_SIZE,
			"result: %u\n", gti->cmd.sensing_cmd.setting);
	}
	GOOG_LOG("%s", buf);

	return buf_idx;
}

static ssize_t sensing_enabled_store(struct device *dev,
		struct device_attribute *attr, const char *buf, size_t size)
{
	int ret;
	bool enabled;
	struct goog_touch_interface *gti = dev_get_drvdata(dev);

	if (kstrtobool(buf, &enabled)) {
		GOOG_LOG("error: invalid input!\n");
		return size;
	}

	gti->cmd.sensing_cmd.setting = enabled;
	ret = goog_process_vendor_cmd(gti, GTI_CMD_SET_SENSING_MODE);
	if (ret == -EOPNOTSUPP)
		GOOG_LOG("error: not supported!\n");
	else if (ret)
		GOOG_LOG("error: %d!\n", ret);
	else
		GOOG_LOG("sensing_enabled= %u\n", gti->cmd.sensing_cmd.setting);

	return size;
}

static ssize_t v4l2_enabled_show(struct device *dev,
		struct device_attribute *attr, char *buf)
{
	ssize_t buf_idx = 0;
	struct goog_touch_interface *gti = dev_get_drvdata(dev);

	buf_idx += scnprintf(buf + buf_idx, PAGE_SIZE,
		"result: %d\n", gti->v4l2_enable);
	GOOG_LOG("%s", buf);

	return buf_idx;
}

static ssize_t v4l2_enabled_store(struct device *dev,
		struct device_attribute *attr, const char *buf, size_t size)
{
	struct goog_touch_interface *gti = dev_get_drvdata(dev);

	if (kstrtobool(buf, &gti->v4l2_enable))
		GOOG_LOG("error: invalid input!\n");
	else
		GOOG_LOG("v4l2_enable= %d\n", gti->v4l2_enable);

	return size;
}

/*-----------------------------------------------------------------------------
 * Debug: functions.
 */
#ifdef GTI_DEBUG_KFIFO_LEN
inline void gti_debug_input_push(struct goog_touch_interface *gti, int slot)
{
	struct gti_debug_input fifo;

	if (slot < 0 || slot >= MAX_SLOTS) {
		GOOG_ERR("Invalid slot: %d\n", slot);
		return;
	}

	/*
	 * Use kfifo as circular buffer by skipping one element
	 * when fifo is full.
	 */
	if (kfifo_is_full(&gti->debug_fifo))
		kfifo_skip(&gti->debug_fifo);

	memcpy(&fifo, &gti->debug_input[slot], sizeof(struct gti_debug_input));
	kfifo_in(&gti->debug_fifo, &fifo, 1);
}

inline void gti_debug_input_pop(struct goog_touch_interface *gti,
	struct gti_debug_input *fifo, unsigned int len)
{
	if (len > GTI_DEBUG_KFIFO_LEN)
		GOOG_ERR("invalid fifo pop len(%d)!\n", len);
	/*
	 * Keep coords without pop-out to support different timing
	 * print-out by each caller.
	 */
	kfifo_out_peek(&gti->debug_fifo, fifo, len);
}

inline void gti_debug_input_update(struct goog_touch_interface *gti)
{
	int slot;
	ktime_t time = ktime_get();

	for_each_set_bit(slot, &gti->slot_bit_changed, MAX_SLOTS) {
		if (test_bit(slot, &gti->slot_bit_active)) {
			gti->debug_input[slot].pressed.time = time;
			memcpy(&gti->debug_input[slot].pressed.coord,
				&gti->offload.coords[slot],
				sizeof(struct TouchOffloadCoord));
		} else {
			gti->released_count++;
			gti->debug_input[slot].released.time = time;
			memcpy(&gti->debug_input[slot].released.coord,
				&gti->offload.coords[slot],
				sizeof(struct TouchOffloadCoord));
			gti_debug_input_push(gti, slot);
		}
	}
	gti->slot_bit_changed = 0;
}

void gti_debug_input_dump(struct goog_touch_interface *gti)
{
	int i, slot, count;
	s64 delta;
	s64 sec_delta_down;
	u32 ms_delta_down;
	s64 sec_delta_duration;
	u32 ms_delta_duration;
	s32 px_delta_x, px_delta_y;
	ktime_t current_time = ktime_get();
	struct gti_debug_input last_fifo[GTI_DEBUG_KFIFO_LEN] = { 0 };

	count = min(gti->released_count, ARRAY_SIZE(last_fifo));
	gti_debug_input_pop(gti, last_fifo, count);
	for (i = 0 ; i < count ; i++) {
		if (last_fifo[i].slot < 0 ||
			last_fifo[i].slot >= MAX_SLOTS) {
			GOOG_LOG("dump: #%d: invalid slot #!\n", last_fifo[i].slot);
			continue;
		}
		sec_delta_down = -1;
		ms_delta_down = 0;
		/*
		 * Calculate the delta time of finger down from current time.
		 */
		delta = ktime_ms_delta(current_time, last_fifo[i].pressed.time);
		if (delta > 0)
			sec_delta_down = div_u64_rem(delta, MSEC_PER_SEC, &ms_delta_down);

		/*
		 * Calculate the delta time of finger duration from finger up to down.
		 */
		sec_delta_duration = -1;
		ms_delta_duration = 0;
		px_delta_x = 0;
		px_delta_y = 0;
		if (ktime_compare(last_fifo[i].released.time,
			last_fifo[i].pressed.time) > 0) {
			delta = ktime_ms_delta(last_fifo[i].released.time,
					last_fifo[i].pressed.time);
			if (delta > 0) {
				sec_delta_duration = div_u64_rem(delta, MSEC_PER_SEC,
									&ms_delta_duration);
				px_delta_x = last_fifo[i].released.coord.x -
					last_fifo[i].pressed.coord.x;
				px_delta_y = last_fifo[i].released.coord.y -
					last_fifo[i].pressed.coord.y;
			}
		}
		GOOG_LOG("dump: #%d: %lld.%u(%lld.%u) D(%d, %d).\n",
			last_fifo[i].slot,
			sec_delta_down, ms_delta_down,
			sec_delta_duration, ms_delta_duration,
			px_delta_x, px_delta_y);
		GOOG_DBG("dump-dbg: #%d: P(%u, %u) -> R(%u, %u).\n\n",
			last_fifo[i].slot,
			last_fifo[i].pressed.coord.x, last_fifo[i].pressed.coord.y,
			last_fifo[i].released.coord.x, last_fifo[i].released.coord.y);
	}
	/* Extra check for unexpected case. */
	for_each_set_bit(slot, &gti->slot_bit_active, MAX_SLOTS) {
		GOOG_LOG("slot #%d is not released after suspend!\n", slot);
	}
}
#endif /* GTI_DEBUG_KFIFO_LEN */

/*-----------------------------------------------------------------------------
 * DRM: functions and structures.
 */
static void panel_bridge_enable(struct drm_bridge *bridge)
{
	int ret = 0;
	struct goog_touch_interface *gti =
		container_of(bridge, struct goog_touch_interface, panel_bridge);

	if (gti->panel_is_lp_mode) {
		GOOG_LOG("skip screen-on because of panel_is_lp_mode enabled!\n");
		return;
	}

	GOOG_LOG("screen-on.\n");

	goog_pm_wake_lock(gti, GTI_PM_WAKELOCK_TYPE_SCREEN_ON, false);

	gti->cmd.display_state_cmd.setting = GTI_DISPLAY_STATE_ON;
	ret = goog_process_vendor_cmd(gti, GTI_CMD_NOTIFY_DISPLAY_STATE);
	if (ret && ret != -EOPNOTSUPP)
		GOOG_WARN("unexpected vendor_cmd return(%d)!\n", ret);
}

static void panel_bridge_disable(struct drm_bridge *bridge)
{
	int ret = 0;
	struct goog_touch_interface *gti =
		container_of(bridge, struct goog_touch_interface, panel_bridge);

	if (bridge->encoder && bridge->encoder->crtc) {
		const struct drm_crtc_state *crtc_state = bridge->encoder->crtc->state;

		if (drm_atomic_crtc_effectively_active(crtc_state))
			return;
	}

	GOOG_LOG("screen-off.\n");

	goog_pm_wake_unlock(gti, GTI_PM_WAKELOCK_TYPE_SCREEN_ON);

	gti->cmd.display_state_cmd.setting = GTI_DISPLAY_STATE_OFF;
	ret = goog_process_vendor_cmd(gti, GTI_CMD_NOTIFY_DISPLAY_STATE);
	if (ret && ret != -EOPNOTSUPP)
		GOOG_WARN("unexpected vendor_cmd return(%d)!\n", ret);
}

struct drm_connector *get_bridge_connector(struct drm_bridge *bridge)
{
	struct drm_connector *connector;
	struct drm_connector_list_iter conn_iter;

	drm_connector_list_iter_begin(bridge->dev, &conn_iter);
	drm_for_each_connector_iter(connector, &conn_iter) {
		if (connector->encoder == bridge->encoder)
			break;
	}
	drm_connector_list_iter_end(&conn_iter);
	return connector;
}

static bool panel_bridge_is_lp_mode(struct drm_connector *connector)
{
	if (connector && connector->state) {
		struct exynos_drm_connector_state *s =
			to_exynos_connector_state(connector->state);

		return s->exynos_mode.is_lp_mode;
	}
	return false;
}

static void panel_bridge_mode_set(struct drm_bridge *bridge,
				  const struct drm_display_mode *mode,
				  const struct drm_display_mode *adjusted_mode)
{
	int ret = 0;
	bool panel_is_lp_mode;
	struct goog_touch_interface *gti =
		container_of(bridge, struct goog_touch_interface, panel_bridge);

	if (!gti->connector || !gti->connector->state)
		gti->connector = get_bridge_connector(bridge);

	panel_is_lp_mode = panel_bridge_is_lp_mode(gti->connector);
	if (gti->panel_is_lp_mode != panel_is_lp_mode) {

		GOOG_LOG("panel_is_lp_mode changed from %d to %d.\n",
			gti->panel_is_lp_mode, panel_is_lp_mode);
		if (panel_is_lp_mode) {
			goog_pm_wake_unlock(gti, GTI_PM_WAKELOCK_TYPE_SCREEN_ON);
			gti->cmd.display_state_cmd.setting = GTI_DISPLAY_STATE_OFF;
		} else {
			goog_pm_wake_lock(gti, GTI_PM_WAKELOCK_TYPE_SCREEN_ON, false);
			gti->cmd.display_state_cmd.setting = GTI_DISPLAY_STATE_ON;
		}
		ret = goog_process_vendor_cmd(gti, GTI_CMD_NOTIFY_DISPLAY_STATE);
		if (ret && ret != -EOPNOTSUPP)
			GOOG_WARN("unexpected return(%d)!", ret);
	}
	gti->panel_is_lp_mode = panel_is_lp_mode;

	if (mode) {
		int vrefresh = drm_mode_vrefresh(mode);

		if (gti->display_vrefresh != vrefresh) {
			GOOG_DBG("display_vrefresh(Hz) changed to %d from %d.\n",
				vrefresh, gti->display_vrefresh);
			gti->display_vrefresh = vrefresh;
			gti->cmd.display_vrefresh_cmd.setting = vrefresh;
			ret = goog_process_vendor_cmd(gti, GTI_CMD_NOTIFY_DISPLAY_VREFRESH);
			if (ret && ret != -EOPNOTSUPP)
				GOOG_WARN("unexpected return(%d)!", ret);
		}
	}
}

static const struct drm_bridge_funcs panel_bridge_funcs = {
	.enable = panel_bridge_enable,
	.disable = panel_bridge_disable,
	.mode_set = panel_bridge_mode_set,
};

static int register_panel_bridge(struct goog_touch_interface *gti)
{
	GOOG_LOG("\n");
#ifdef CONFIG_OF
	gti->panel_bridge.of_node = gti->vendor_dev->of_node;
#endif
	gti->panel_bridge.funcs = &panel_bridge_funcs;
	drm_bridge_add(&gti->panel_bridge);

	return 0;
}

static void unregister_panel_bridge(struct drm_bridge *bridge)
{
	struct drm_bridge *node;

	GOOG_LOG("\n");
	drm_bridge_remove(bridge);

	if (!bridge->dev) /* not attached */
		return;

	drm_modeset_lock(&bridge->dev->mode_config.connection_mutex, NULL);
	list_for_each_entry(node, &bridge->encoder->bridge_chain, chain_node) {
		if (node == bridge) {
			if (bridge->funcs->detach)
				bridge->funcs->detach(bridge);
			list_del(&bridge->chain_node);
			break;
		}
	}
	drm_modeset_unlock(&bridge->dev->mode_config.connection_mutex);
	bridge->dev = NULL;
}

/*-----------------------------------------------------------------------------
 * GTI: functions.
 */
int goog_process_vendor_cmd(struct goog_touch_interface *gti, enum gti_cmd_type cmd_type)
{
	void *private_data = gti->vendor_private_data;
	int ret = -ESRCH;

	/* Use optional vendor operation if available. */
	switch (cmd_type) {
	case GTI_CMD_PING:
		ret = gti->options.ping(private_data, &gti->cmd.ping_cmd);
		break;
	case GTI_CMD_RESET:
		ret = gti->options.reset(private_data, &gti->cmd.reset_cmd);
		break;
	case GTI_CMD_SELFTEST:
		ret = gti->options.selftest(private_data, &gti->cmd.selftest_cmd);
		break;
	case GTI_CMD_GET_FW_VERSION:
		ret = gti->options.get_fw_version(private_data, &gti->cmd.fw_version_cmd);
		break;
	case GTI_CMD_GET_GRIP_MODE:
		ret = gti->options.get_grip_mode(private_data, &gti->cmd.grip_cmd);
		break;
	case GTI_CMD_GET_IRQ_MODE:
		ret = gti->options.get_irq_mode(private_data, &gti->cmd.irq_cmd);
		break;
	case GTI_CMD_GET_PALM_MODE:
		ret = gti->options.get_palm_mode(private_data, &gti->cmd.palm_cmd);
		break;
	case GTI_CMD_GET_SCAN_MODE:
		ret = gti->options.set_scan_mode(private_data, &gti->cmd.scan_cmd);
		break;
	case GTI_CMD_GET_SCREEN_PROTECTOR_MODE:
		ret = gti->options.get_screen_protector_mode(private_data,
				&gti->cmd.screen_protector_mode_cmd);
		break;
	case GTI_CMD_GET_SENSING_MODE:
		ret = gti->options.get_sensing_mode(private_data, &gti->cmd.sensing_cmd);
		break;
	case GTI_CMD_GET_SENSOR_DATA:
		if (gti->cmd.sensor_data_cmd.type & TOUCH_SCAN_TYPE_MUTUAL) {
			ret = gti->options.get_mutual_sensor_data(
				private_data, &gti->cmd.sensor_data_cmd);
		} else if (gti->cmd.sensor_data_cmd.type & TOUCH_SCAN_TYPE_SELF) {
			ret = gti->options.get_self_sensor_data(
				private_data, &gti->cmd.sensor_data_cmd);
		}
		break;
	case GTI_CMD_NOTIFY_DISPLAY_STATE:
		ret = gti->options.notify_display_state(private_data,
				&gti->cmd.display_state_cmd);
		break;
	case GTI_CMD_NOTIFY_DISPLAY_VREFRESH:
		ret = gti->options.notify_display_vrefresh(private_data,
				&gti->cmd.display_vrefresh_cmd);
		break;
	case GTI_CMD_SET_CONTINUOUS_REPORT:
		ret = gti->options.set_continuous_report(private_data,
				&gti->cmd.continuous_report_cmd);
		break;
	case GTI_CMD_SET_GRIP_MODE:
		ret = gti->options.set_grip_mode(private_data, &gti->cmd.grip_cmd);
		break;
	case GTI_CMD_SET_HEATMAP_ENABLED:
		ret = gti->options.set_heatmap_enabled(private_data, &gti->cmd.heatmap_cmd);
		break;
	case GTI_CMD_SET_IRQ_MODE:
		ret = gti->options.set_irq_mode(private_data, &gti->cmd.irq_cmd);
		break;
	case GTI_CMD_SET_PALM_MODE:
		ret = gti->options.set_palm_mode(private_data, &gti->cmd.palm_cmd);
		break;
	case GTI_CMD_SET_SCAN_MODE:
		ret = gti->options.set_scan_mode(private_data, &gti->cmd.scan_cmd);
		break;
	case GTI_CMD_SET_SCREEN_PROTECTOR_MODE:
		ret = gti->options.set_screen_protector_mode(private_data, &gti->cmd.screen_protector_mode_cmd);
		break;
	case GTI_CMD_SET_SENSING_MODE:
		ret = gti->options.set_sensing_mode(private_data, &gti->cmd.sensing_cmd);
		break;
	default:
		break;
	}

	/* Back to vendor default handler if no optional operation available. */
	if (ret == -ESRCH)
		ret = gti->vendor_default_handler(private_data, cmd_type, &gti->cmd);

	/* Take unsupported cmd_type as debug logs for compatibility check. */
	if (ret == -EOPNOTSUPP) {
		GOOG_DBG("unsupported request cmd_type %#x!\n", cmd_type);
		ret = 0;
	}

	return ret;
}

void goog_update_motion_filter(struct goog_touch_interface *gti, unsigned long slot_bit)
{
	int ret = 0;
	const u32 mf_timeout_ms = 500;
	unsigned long touches = hweight_long(slot_bit);
	u32 next_state = gti->mf_state;

	switch (gti->mf_mode) {
	case GTI_MF_MODE_AUTO_REPORT:
	case GTI_MF_MODE_UNFILTER:
		next_state = GTI_MF_STATE_UNFILTERED;
		break;
	case GTI_MF_MODE_FILTER:
		next_state = GTI_MF_STATE_FILTERED;
		break;
	case GTI_MF_MODE_DYNAMIC:
	default:
		/*
		* Determine the next filter state. The motion filter is enabled by
		* default and it is disabled while a single finger is touching the
		* screen. If another finger is touched down or if a timeout expires,
		* the motion filter is reenabled and remains enabled until all fingers
		* are lifted.
		*/
		switch (next_state) {
		case GTI_MF_STATE_FILTERED:
			if (touches == 1) {
				next_state = GTI_MF_STATE_UNFILTERED;
				gti->mf_downtime = ktime_get();
			}
			break;
		case GTI_MF_STATE_UNFILTERED:
			if (touches == 0) {
				next_state = GTI_MF_STATE_FILTERED;
			} else if (touches > 1 ||
					ktime_after(ktime_get(),
					ktime_add_ms(gti->mf_downtime, mf_timeout_ms))) {
				next_state = GTI_MF_STATE_FILTERED_LOCKED;
			}
			break;
		case GTI_MF_STATE_FILTERED_LOCKED:
			if (touches == 0)
				next_state = GTI_MF_STATE_FILTERED;
			break;
		}
		break;
	}

	/* Send command to setup continuous report. */
	if ((next_state == GTI_MF_STATE_UNFILTERED) !=
		(gti->mf_state == GTI_MF_STATE_UNFILTERED)) {
		gti->cmd.continuous_report_cmd.setting = GTI_CONTINUOUS_REPORT_DISABLE;

		if (next_state == GTI_MF_STATE_UNFILTERED)
			gti->cmd.continuous_report_cmd.setting = GTI_CONTINUOUS_REPORT_ENABLE;

		ret = goog_process_vendor_cmd(gti, GTI_CMD_SET_CONTINUOUS_REPORT);
		if (ret)
			GOOG_WARN("unexpected return(%d)!", ret);
	}

	gti->mf_state = next_state;
}

bool goog_v4l2_read_frame_cb(struct v4l2_heatmap *v4l2)
{
	struct goog_touch_interface *gti = container_of(v4l2, struct goog_touch_interface, v4l2);
	bool ret = false;
	u32 v4l2_size = gti->v4l2.width * gti->v4l2.height * 2;

	if (gti->heatmap_buf && v4l2_size == gti->heatmap_buf_size) {
		memcpy(v4l2->frame, gti->heatmap_buf, v4l2_size);
		ret = true;
	} else {
		GOOG_ERR("wrong pointer(%p) or size (W: %lu, H: %lu) vs %u\n",
		gti->heatmap_buf, gti->v4l2.width, gti->v4l2.height, gti->heatmap_buf_size);
	}

	return ret;
}

void goog_v4l2_read(struct goog_touch_interface *gti, ktime_t timestamp)
{
	if (gti->v4l2_enable)
		heatmap_read(&gti->v4l2, ktime_to_ns(timestamp));
}

void goog_offload_populate_coordinate_channel(struct goog_touch_interface *gti,
		struct touch_offload_frame *frame, int channel)
{
	int i;
	struct TouchOffloadDataCoord *dc;

	if (channel < 0 || channel >= MAX_CHANNELS) {
		GOOG_ERR("Invalid channel: %d\n", channel);
		return;
	}

	dc = (struct TouchOffloadDataCoord *)frame->channel_data[channel];
	memset(dc, 0, frame->channel_data_size[channel]);
	dc->header.channel_type = TOUCH_DATA_TYPE_COORD;
	dc->header.channel_size = TOUCH_OFFLOAD_FRAME_SIZE_COORD;

	for (i = 0; i < MAX_SLOTS; i++) {
		dc->coords[i].x = gti->offload.coords[i].x;
		dc->coords[i].y = gti->offload.coords[i].y;
		dc->coords[i].major = gti->offload.coords[i].major;
		dc->coords[i].minor = gti->offload.coords[i].minor;
		dc->coords[i].pressure = gti->offload.coords[i].pressure;
		dc->coords[i].rotation = gti->offload.coords[i].rotation;
		dc->coords[i].status = gti->offload.coords[i].status;
	}
}

void goog_offload_populate_mutual_channel(struct goog_touch_interface *gti,
		struct touch_offload_frame *frame, int channel, u8 *buffer, u32 size)
{
	struct TouchOffloadData2d *mutual;

	if (channel < 0 || channel >= MAX_CHANNELS) {
		GOOG_ERR("Invalid channel: %d\n", channel);
		return;
	}

	mutual = (struct TouchOffloadData2d *)frame->channel_data[channel];
	mutual->tx_size = gti->offload.caps.tx_size;
	mutual->rx_size = gti->offload.caps.rx_size;
	mutual->header.channel_type = frame->channel_type[channel];
	mutual->header.channel_size =
		TOUCH_OFFLOAD_FRAME_SIZE_2D(mutual->rx_size, mutual->tx_size);

	memcpy(mutual->data, buffer, size);
}

void goog_offload_populate_self_channel(struct goog_touch_interface *gti,
		struct touch_offload_frame *frame, int channel, u8 *buffer, u32 size)
{
	struct TouchOffloadData1d *self;

	if (channel < 0 || channel >= MAX_CHANNELS) {
		GOOG_ERR("Invalid channel: %d\n", channel);
		return;
	}

	self = (struct TouchOffloadData1d *)frame->channel_data[channel];
	self->tx_size = gti->offload.caps.tx_size;
	self->rx_size = gti->offload.caps.rx_size;
	self->header.channel_type = frame->channel_type[channel];
	self->header.channel_size =
		TOUCH_OFFLOAD_FRAME_SIZE_1D(self->rx_size, self->tx_size);

	memcpy(self->data, buffer, size);
}

void goog_offload_populate_frame(struct goog_touch_interface *gti,
		struct touch_offload_frame *frame)
{
	static u64 index;
	u32 channel_type;
	int i;
	int ret;
	u16 tx = gti->offload.caps.tx_size;
	u16 rx = gti->offload.caps.rx_size;
	struct gti_sensor_data_cmd *cmd = &gti->cmd.sensor_data_cmd;

	frame->header.index = index++;
	frame->header.timestamp = gti->input_timestamp;

	ATRACE_BEGIN(__func__);

	/*
	 * TODO(b/201610482):
	 * Porting for other channels, like driver status, stylus status
	 * and others.
	 */

	/* Populate all channels */
	for (i = 0; i < frame->num_channels; i++) {
		channel_type = frame->channel_type[i];
		GOOG_DBG("#%d: get data(type %#x) from vendor driver", i, channel_type);
		ret = 0;
		cmd->buffer = NULL;
		cmd->size = 0;
		if (channel_type == TOUCH_DATA_TYPE_COORD) {
			ATRACE_BEGIN("populate coord");
			goog_offload_populate_coordinate_channel(gti, frame, i);
			ATRACE_END();
		} else if (channel_type & TOUCH_SCAN_TYPE_MUTUAL) {
			ATRACE_BEGIN("populate mutual data");
			cmd->type = GTI_SENSOR_DATA_TYPE_MS;
			ret = goog_process_vendor_cmd(gti, GTI_CMD_GET_SENSOR_DATA);
			if (ret == 0 && cmd->buffer &&
				cmd->size == TOUCH_OFFLOAD_DATA_SIZE_2D(rx, tx)) {
				goog_offload_populate_mutual_channel(gti, frame, i,
					cmd->buffer, cmd->size);
				/* Backup strength data for v4l2. */
				if (channel_type & TOUCH_DATA_TYPE_STRENGTH)
					memcpy(gti->heatmap_buf, cmd->buffer, cmd->size);
			}
			ATRACE_END();
		} else if (channel_type & TOUCH_SCAN_TYPE_SELF) {
			ATRACE_BEGIN("populate self data");
			cmd->type = GTI_SENSOR_DATA_TYPE_SS;
			ret = goog_process_vendor_cmd(gti, GTI_CMD_GET_SENSOR_DATA);
			if (ret == 0 && cmd->buffer &&
				cmd->size == TOUCH_OFFLOAD_DATA_SIZE_1D(rx, tx)) {
				goog_offload_populate_self_channel(gti, frame, i,
					cmd->buffer, cmd->size);
			}
			ATRACE_END();
		}

		if (ret) {
			GOOG_DBG("skip to populate data(type %#x, ret %d)!\n",
				channel_type, ret);
		}
	}

	ATRACE_END();
}

void goog_update_fw_settings(struct goog_touch_interface *gti)
{
	int ret = 0;
	if (gti->offload.offload_running && gti->offload.config.filter_grip)
		gti->cmd.grip_cmd.setting = GTI_GRIP_DISABLE;
	else
		gti->cmd.grip_cmd.setting = gti->default_grip_enabled;
	ret = goog_process_vendor_cmd(gti, GTI_CMD_SET_GRIP_MODE);
	if (ret)
		GOOG_WARN("unexpected return(%d)!", ret);

	if (gti->offload.offload_running && gti->offload.config.filter_palm)
		gti->cmd.palm_cmd.setting = GTI_PALM_DISABLE;
	else
		gti->cmd.palm_cmd.setting = gti->default_palm_enabled;
	ret = goog_process_vendor_cmd(gti, GTI_CMD_SET_PALM_MODE);
	if (ret)
		GOOG_WARN("unexpected return(%d)!", ret);

	gti->cmd.screen_protector_mode_cmd.setting = gti->screen_protector_mode_setting;
	ret = goog_process_vendor_cmd(gti, GTI_CMD_SET_SCREEN_PROTECTOR_MODE);
	if (ret != 0)
		GOOG_ERR("Failed to %s screen protector mode!\n",
				gti->screen_protector_mode_setting == GTI_SCREEN_PROTECTOR_MODE_ENABLE ?
				"enable" : "disable");

	gti->cmd.heatmap_cmd.setting = GTI_HEATMAP_ENABLE;
	ret = goog_process_vendor_cmd(gti, GTI_CMD_SET_HEATMAP_ENABLED);
	if (ret != 0)
		GOOG_ERR("Failed to enable heatmap!\n");
}

static void goog_offload_set_running(struct goog_touch_interface *gti, bool running)
{
	if (gti->offload.offload_running != running) {
		gti->offload.offload_running = running;
		goog_update_fw_settings(gti);
	}
}

void goog_offload_input_report(void *handle,
		 struct TouchOffloadIocReport *report)
{
	struct goog_touch_interface *gti = (struct goog_touch_interface *)handle;
	bool touch_down = 0;
	unsigned int tool_type = MT_TOOL_FINGER;
	int i;
	unsigned long slot_bit_active = 0;

	ATRACE_BEGIN(__func__);

	goog_input_lock(gti);
	input_set_timestamp(gti->vendor_input_dev, report->timestamp);
	for (i = 0; i < MAX_SLOTS; i++) {
		if (report->coords[i].status != COORD_STATUS_INACTIVE) {
			switch (report->coords[i].status) {
			case COORD_STATUS_EDGE:
			case COORD_STATUS_PALM:
			case COORD_STATUS_CANCEL:
				tool_type = MT_TOOL_PALM;
				break;
			case COORD_STATUS_FINGER:
			case COORD_STATUS_PEN:
			default:
				tool_type = MT_TOOL_FINGER;
				break;
			}
			set_bit(i, &slot_bit_active);
			input_mt_slot(gti->vendor_input_dev, i);
			touch_down = 1;
			input_report_key(gti->vendor_input_dev, BTN_TOUCH, touch_down);
			input_mt_report_slot_state(gti->vendor_input_dev, tool_type, 1);
			input_report_abs(gti->vendor_input_dev, ABS_MT_POSITION_X,
				report->coords[i].x);
			input_report_abs(gti->vendor_input_dev, ABS_MT_POSITION_Y,
				report->coords[i].y);
			input_report_abs(gti->vendor_input_dev, ABS_MT_TOUCH_MAJOR,
				report->coords[i].major);
			input_report_abs(gti->vendor_input_dev, ABS_MT_TOUCH_MINOR,
				report->coords[i].minor);
			input_report_abs(gti->vendor_input_dev, ABS_MT_PRESSURE,
				report->coords[i].pressure);
			if (gti->offload.caps.rotation_reporting)
				input_report_abs(gti->vendor_input_dev, ABS_MT_ORIENTATION,
					report->coords[i].rotation);
		} else {
			clear_bit(i, &slot_bit_active);
			input_mt_slot(gti->vendor_input_dev, i);
			input_report_abs(gti->vendor_input_dev, ABS_MT_PRESSURE, 0);
			input_mt_report_slot_state(gti->vendor_input_dev, MT_TOOL_FINGER, 0);
			input_report_abs(gti->vendor_input_dev, ABS_MT_TRACKING_ID, -1);
		}
	}
	input_report_key(gti->vendor_input_dev, BTN_TOUCH, touch_down);
	input_sync(gti->vendor_input_dev);
	goog_input_unlock(gti);

	if (touch_down)
		goog_v4l2_read(gti, report->timestamp);

	goog_update_motion_filter(gti, slot_bit_active);

	ATRACE_END();
}

int goog_offload_probe(struct goog_touch_interface *gti)
{
	int ret;
	u16 values[2];
	struct device_node *np = gti->vendor_dev->of_node;

	if (of_property_read_u8_array(np, "goog,touch_offload_id",
					  gti->offload_id_byte, 4)) {
		GOOG_LOG("set default offload id: GOOG!\n");
		gti->offload_id_byte[0] = 'G';
		gti->offload_id_byte[1] = 'O';
		gti->offload_id_byte[2] = 'O';
		gti->offload_id_byte[3] = 'G';
	}

	gti->offload.caps.touch_offload_major_version = TOUCH_OFFLOAD_INTERFACE_MAJOR_VERSION;
	gti->offload.caps.touch_offload_minor_version = TOUCH_OFFLOAD_INTERFACE_MINOR_VERSION;
	gti->offload.caps.device_id = gti->offload_id;

	if (of_property_read_u16_array(np, "goog,display-resolution",
					  values, 2) == 0) {
		gti->offload.caps.display_width = values[0];
		gti->offload.caps.display_height = values[1];
	} else {
		GOOG_ERR("Plesae set \"goog,display-resolution\" in dts!");
	}

	if (of_property_read_u16_array(np, "goog,channel-num",
					  values, 2) == 0) {
		gti->offload.caps.tx_size = values[0];
		gti->offload.caps.rx_size = values[1];
	} else {
		GOOG_ERR("Plesae set \"goog,channel-num\" in dts!");
		ret = -EINVAL;
		goto err_offload_probe;
	}

	/*
	 * TODO(b/201610482): Set more offload caps from parameters or from dtsi?
	 */
	gti->offload.caps.heatmap_size = HEATMAP_SIZE_FULL;
	gti->offload.caps.bus_type = BUS_TYPE_SPI;
	if (of_property_read_u32(np, "spi-max-frequency",
			&gti->offload.caps.bus_speed_hz))
		gti->offload.caps.bus_speed_hz = 0;

	if (of_property_read_u16(np, "goog,offload-caps-data-types",
			&gti->offload.caps.touch_data_types)) {
		gti->offload.caps.touch_data_types =
			TOUCH_DATA_TYPE_COORD | TOUCH_DATA_TYPE_STRENGTH |
			TOUCH_DATA_TYPE_RAW | TOUCH_DATA_TYPE_BASELINE;
	}
	if (of_property_read_u16(np, "goog,offload-caps-scan-types",
			&gti->offload.caps.touch_scan_types)) {
		gti->offload.caps.touch_scan_types =
			TOUCH_SCAN_TYPE_MUTUAL;
	}
	GOOG_LOG("offload.caps: data_types %#x, scan_types %#x.\n",
		gti->offload.caps.touch_data_types,
		gti->offload.caps.touch_scan_types);

	gti->offload.caps.continuous_reporting = true;
	gti->offload.caps.noise_reporting = false;
	gti->offload.caps.cancel_reporting =
		of_property_read_bool(np, "goog,offload-caps-cancel-reporting");
	gti->offload.caps.size_reporting = true;
	gti->offload.caps.filter_grip = true;
	gti->offload.caps.filter_palm = true;
	gti->offload.caps.num_sensitivity_settings = 1;
	gti->offload.caps.rotation_reporting = of_property_read_bool(np,
		"goog,offload-caps-rotation-reporting");

	gti->offload.hcallback = (void *)gti;
	gti->offload.report_cb = goog_offload_input_report;
	ret = touch_offload_init(&gti->offload);
	if (ret) {
		GOOG_ERR("offload init failed, ret %d!\n", ret);
		goto err_offload_probe;
	}

	gti->offload_enable = of_property_read_bool(np, "goog,offload-enable");
	GOOG_LOG("offload.caps: display W/H: %d * %d (Tx/Rx: %d * %d).\n",
		gti->offload.caps.display_width, gti->offload.caps.display_height,
		gti->offload.caps.tx_size, gti->offload.caps.rx_size);

	GOOG_LOG("offload ID: \"%c%c%c%c\" / 0x%08X, offload_enable=%d.\n",
		gti->offload_id_byte[0], gti->offload_id_byte[1], gti->offload_id_byte[2],
		gti->offload_id_byte[3], gti->offload_id, gti->offload_enable);

	gti->default_grip_enabled = of_property_read_bool(np,
			"goog,default-grip-disabled") ? GTI_GRIP_DISABLE : GTI_GRIP_ENABLE;
	gti->default_palm_enabled = of_property_read_bool(np,
			"goog,default-palm-disabled") ? GTI_PALM_DISABLE : GTI_PALM_ENABLE;

	gti->heatmap_buf_size = gti->offload.caps.tx_size * gti->offload.caps.rx_size * sizeof(u16);
	gti->heatmap_buf = devm_kzalloc(gti->vendor_dev, gti->heatmap_buf_size, GFP_KERNEL);
	if (!gti->heatmap_buf) {
		GOOG_ERR("heamap alloc failed!\n");
		ret = -ENOMEM;
		goto err_offload_probe;
	}

	/*
	 * Heatmap_probe must be called before irq routine is registered,
	 * because heatmap_read is called from the irq context.
	 * If the ISR runs before heatmap_probe is finished, it will invoke
	 * heatmap_read and cause NPE, since read_frame would not yet be set.
	 */
	gti->v4l2.parent_dev = gti->vendor_dev;
	gti->v4l2.input_dev = gti->vendor_input_dev;
	gti->v4l2.read_frame = goog_v4l2_read_frame_cb;
	gti->v4l2.width = gti->offload.caps.tx_size;
	gti->v4l2.height = gti->offload.caps.rx_size;

	/* 120 Hz operation */
	gti->v4l2.timeperframe.numerator = 1;
	if (of_property_read_u32(np, "goog,report-rate",
			&gti->v4l2.timeperframe.denominator))
		gti->v4l2.timeperframe.denominator = 120;

	ret = heatmap_probe(&gti->v4l2);
	if (ret) {
		GOOG_ERR("v4l2 init failed, ret %d!\n", ret);
		goto err_offload_probe;
	}
	gti->v4l2_enable = of_property_read_bool(np, "goog,v4l2-enable");
	GOOG_LOG("v4l2 W/H=(%lu, %lu), v4l2_enable=%d.\n",
		gti->v4l2.width, gti->v4l2.height, gti->v4l2_enable);

err_offload_probe:
	return ret;
}

void goog_offload_remove(struct goog_touch_interface *gti)
{
	touch_offload_cleanup(&gti->offload);
}

bool goog_input_legacy_report(struct goog_touch_interface *gti)
{
	if (!gti->offload.offload_running || gti->force_legacy_report)
		return true;

	return false;
}

int goog_input_process(struct goog_touch_interface *gti)
{
	int ret = 0;
	struct touch_offload_frame **frame = &gti->offload_frame;

	/*
	 * Only do the input process if active slot(s) update
	 * or slot(s) state change.
	 */
	if (!(gti->slot_bit_active & gti->slot_bit_in_use) &&
		!gti->slot_bit_changed)
		return -EPERM;

	if (gti->offload_enable) {
		ret = touch_offload_reserve_frame(&gti->offload, frame);
		if (ret != 0 || frame == NULL) {
			GOOG_ERR("could not reserve a frame(ret %d)!\n", ret);
			/* Stop offload when there are no buffers available. */
			goog_offload_set_running(gti, false);
			/*
			 * TODO(b/193467748):
			 * How to handle current coord if offload running
			 * terminating in the halfway(not beginning case)?
			 */
			ret = -EBUSY;
		} else {
			goog_offload_set_running(gti, true);
			goog_offload_populate_frame(gti, *frame);
			ret = touch_offload_queue_frame(&gti->offload, *frame);
			if (ret)
				GOOG_ERR("failed to queue reserved frame(ret %d)!\n", ret);
			else
				gti->offload_frame = NULL;
		}
	}

	/*
	 * If offload is NOT running, read heatmap directly by callback.
	 * Otherwise, heatmap will be handled for both offload and v4l2
	 * during goog_offload_populate_frame().
	 */
	if (!gti->offload.offload_running && gti->v4l2_enable) {
		int ret;
		struct gti_sensor_data_cmd *cmd = &gti->cmd.sensor_data_cmd;


		cmd->buffer = NULL;
		cmd->size = 0;
		cmd->type = GTI_SENSOR_DATA_TYPE_MS;
		ret = goog_process_vendor_cmd(gti, GTI_CMD_GET_SENSOR_DATA);
		if (ret == 0 && cmd->buffer && cmd->size)
			memcpy(gti->heatmap_buf, cmd->buffer, cmd->size);
		goog_v4l2_read(gti, gti->input_timestamp);
		goog_update_motion_filter(gti, gti->slot_bit_active);
	}

	gti_debug_input_update(gti);
	gti->input_timestamp_changed = false;
	gti->slot_bit_in_use = 0;

	return ret;
}
EXPORT_SYMBOL(goog_input_process);

void goog_input_lock(struct goog_touch_interface *gti)
{
	mutex_lock(&gti->input_lock);
}
EXPORT_SYMBOL(goog_input_lock);

void goog_input_unlock(struct goog_touch_interface *gti)
{
	mutex_unlock(&gti->input_lock);
}
EXPORT_SYMBOL(goog_input_unlock);

void goog_input_set_timestamp(
		struct goog_touch_interface *gti,
		struct input_dev *dev, ktime_t timestamp)
{
	/* Specific case to handle all fingers release. */
	if (!ktime_compare(timestamp, KTIME_RELEASE_ALL)) {
		GOOG_DBG("Enable force_legacy_report for all fingers release.\n");
		timestamp = ktime_get();
		gti->force_legacy_report = true;
	} else {
		if (gti->force_legacy_report) {
			GOOG_DBG("Disable force_legacy_report as usual state.\n");
			gti->force_legacy_report = false;
		}
	}

	if (goog_input_legacy_report(gti))
		input_set_timestamp(dev, timestamp);

	gti->input_timestamp = timestamp;
	gti->input_timestamp_changed = true;
}
EXPORT_SYMBOL(goog_input_set_timestamp);

void goog_input_mt_slot(
		struct goog_touch_interface *gti,
		struct input_dev *dev, int slot)
{
	if (slot < 0 || slot >= MAX_SLOTS) {
		GOOG_ERR("Invalid slot: %d\n", slot);
		return;
	}

	if (goog_input_legacy_report(gti))
		input_mt_slot(dev, slot);

	gti->slot = slot;
	/*
	 * Make sure the input timestamp should be set before updating 1st mt_slot.
	 * This is for input report switch between offload and legacy.
	 */
	if (!gti->slot_bit_in_use && !gti->input_timestamp_changed)
		GOOG_ERR("please exec goog_input_set_timestamp before %s!\n", __func__);
	set_bit(slot, &gti->slot_bit_in_use);
}
EXPORT_SYMBOL(goog_input_mt_slot);

void goog_input_mt_report_slot_state(
		struct goog_touch_interface *gti,
		struct input_dev *dev, unsigned int tool_type, bool active)
{
	if (goog_input_legacy_report(gti))
		input_mt_report_slot_state(dev, tool_type, active);

	if (tool_type == MT_TOOL_FINGER) {
		if (active) {
			gti->offload.coords[gti->slot].status = COORD_STATUS_FINGER;
			if (!test_and_set_bit(gti->slot,
					&gti->slot_bit_active)) {
				set_bit(gti->slot, &gti->slot_bit_changed);
			}
		} else {
			gti->offload.coords[gti->slot].status = COORD_STATUS_INACTIVE;
			if (test_and_clear_bit(gti->slot,
					&gti->slot_bit_active)) {
				set_bit(gti->slot, &gti->slot_bit_changed);
			}
		}
	}
}
EXPORT_SYMBOL(goog_input_mt_report_slot_state);

void goog_input_report_abs(
		struct goog_touch_interface *gti,
		struct input_dev *dev, unsigned int code, int value)
{
	if (goog_input_legacy_report(gti))
		input_report_abs(dev, code, value);

	switch (code) {
	case ABS_MT_POSITION_X:
		gti->offload.coords[gti->slot].x = value;
		break;
	case ABS_MT_POSITION_Y:
		gti->offload.coords[gti->slot].y = value;
		break;
	case ABS_MT_TOUCH_MAJOR:
		gti->offload.coords[gti->slot].major = value;
		break;
	case ABS_MT_TOUCH_MINOR:
		gti->offload.coords[gti->slot].minor = value;
		break;
	case ABS_MT_PRESSURE:
		gti->offload.coords[gti->slot].pressure = value;
		break;
	case ABS_MT_ORIENTATION:
		gti->offload.coords[gti->slot].rotation = value;
		break;
	default:
		break;
	}
}
EXPORT_SYMBOL(goog_input_report_abs);

void goog_input_report_key(
		struct goog_touch_interface *gti,
		struct input_dev *dev, unsigned int code, int value)
{
	if (goog_input_legacy_report(gti))
		input_report_key(dev, code, value);
}
EXPORT_SYMBOL(goog_input_report_key);

void goog_input_sync(struct goog_touch_interface *gti, struct input_dev *dev)
{
	if (goog_input_legacy_report(gti))
		input_sync(dev);
}
EXPORT_SYMBOL(goog_input_sync);

void goog_register_tbn(struct goog_touch_interface *gti)
{
	struct device_node *np = gti->vendor_dev->of_node;

	gti->tbn_enable = of_property_read_bool(np, "goog,tbn-enable");
	if (gti->tbn_enable) {
		if (register_tbn(&gti->tbn_register_mask)) {
			GOOG_ERR("failed to register tbn context!\n");
			gti->tbn_enable = false;
		} else {
			GOOG_LOG("tbn_register_mask = %#x.\n", gti->tbn_register_mask);
		}
	}
}

static int goog_get_fw_version_nop(
		void *private_data, struct gti_fw_version_cmd *cmd)
{
	return -ESRCH;
}

static int goog_get_grip_mode_nop(
		void *private_data, struct gti_grip_cmd *cmd)
{
	return -ESRCH;
}

static int goog_get_irq_mode_nop(
		void *private_data, struct gti_irq_cmd *cmd)
{
	return -ESRCH;
}

static int goog_get_mutual_sensor_data_nop(
		void *private_data, struct gti_sensor_data_cmd *cmd)
{
	return -ESRCH;
}

static int goog_get_palm_mode_nop(
		void *private_data, struct gti_palm_cmd *cmd)
{
	return -ESRCH;
}

static int goog_get_scan_mode_nop(
		void *private_data, struct gti_scan_cmd *cmd)
{
	return -ESRCH;
}

static int goog_get_screen_protector_mode_nop(
		void *private_data, struct gti_screen_protector_mode_cmd *cmd)
{
	return -ESRCH;
}

static int goog_get_self_sensor_data_nop(
		void *private_data, struct gti_sensor_data_cmd *cmd)
{
	return -ESRCH;
}

static int goog_get_sensing_mode_nop(
		void *private_data, struct gti_sensing_cmd *cmd)
{
	return -ESRCH;
}

static int goog_notify_display_state_nop(
		void *private_data, struct gti_display_state_cmd *cmd)
{
	return -ESRCH;
}

static int goog_notify_display_vrefresh_nop(
		void *private_data, struct gti_display_vrefresh_cmd *cmd)
{
	return -ESRCH;
}

static int goog_ping_nop(
		void *private_data, struct gti_ping_cmd *cmd)
{
	return -ESRCH;
}

static int goog_reset_nop(
		void *private_data, struct gti_reset_cmd *cmd)
{
	return -ESRCH;
}

static int goog_selftest_nop(
		void *private_data, struct gti_selftest_cmd *cmd)
{
	return -ESRCH;
}

static int goog_set_continuous_report_nop(
		void *private_data, struct gti_continuous_report_cmd *cmd)
{
	return -ESRCH;
}

static int goog_set_grip_mode_nop(
		void *private_data, struct gti_grip_cmd *cmd)
{
	return -ESRCH;
}

static int goog_set_heatmap_enabled_nop(
		void *private_data, struct gti_heatmap_cmd *cmd)
{
	return -ESRCH;
}

static int goog_set_irq_mode_nop(
		void *private_data, struct gti_irq_cmd *cmd)
{
	return -ESRCH;
}

static int goog_set_palm_mode_nop(
		void *private_data, struct gti_palm_cmd *cmd)
{
	return -ESRCH;
}

static int goog_set_scan_mode_nop(
		void *private_data, struct gti_scan_cmd *cmd)
{
	return -ESRCH;
}

static int goog_set_screen_protector_mode_nop(
		void *private_data, struct gti_screen_protector_mode_cmd *cmd)
{
	return -ESRCH;
}

static int goog_set_sensing_mode_nop(
		void *private_data, struct gti_sensing_cmd *cmd)
{
	return -ESRCH;
}

void goog_init_options(struct goog_touch_interface *gti,
		struct gti_optional_configuration *options)
{
	/* Initialize default functions. */
	gti->options.get_fw_version = goog_get_fw_version_nop;
	gti->options.get_grip_mode = goog_get_grip_mode_nop;
	gti->options.get_irq_mode = goog_get_irq_mode_nop;
	gti->options.get_mutual_sensor_data = goog_get_mutual_sensor_data_nop;
	gti->options.get_palm_mode = goog_get_palm_mode_nop;
	gti->options.get_scan_mode = goog_get_scan_mode_nop;
	gti->options.get_screen_protector_mode = goog_get_screen_protector_mode_nop;
	gti->options.get_self_sensor_data = goog_get_self_sensor_data_nop;
	gti->options.get_sensing_mode = goog_get_sensing_mode_nop;
	gti->options.notify_display_state = goog_notify_display_state_nop;
	gti->options.notify_display_vrefresh = goog_notify_display_vrefresh_nop;
	gti->options.ping = goog_ping_nop;
	gti->options.reset = goog_reset_nop;
	gti->options.selftest = goog_selftest_nop;
	gti->options.set_continuous_report = goog_set_continuous_report_nop;
	gti->options.set_grip_mode = goog_set_grip_mode_nop;
	gti->options.set_heatmap_enabled = goog_set_heatmap_enabled_nop;
	gti->options.set_irq_mode = goog_set_irq_mode_nop;
	gti->options.set_palm_mode = goog_set_palm_mode_nop;
	gti->options.set_scan_mode = goog_set_scan_mode_nop;
	gti->options.set_screen_protector_mode = goog_set_screen_protector_mode_nop;
	gti->options.set_sensing_mode = goog_set_sensing_mode_nop;

	/* Set optional operation if available. */
	if (options) {
		if (options->get_fw_version)
			gti->options.get_fw_version = options->get_fw_version;
		if (options->get_grip_mode)
			gti->options.get_grip_mode = options->get_grip_mode;
		if (options->get_irq_mode)
			gti->options.get_irq_mode = options->get_irq_mode;
		if (options->get_mutual_sensor_data)
			gti->options.get_mutual_sensor_data = options->get_mutual_sensor_data;
		if (options->get_palm_mode)
			gti->options.get_palm_mode = options->get_palm_mode;
		if (options->get_scan_mode)
			gti->options.get_scan_mode = options->get_scan_mode;
		if (options->get_screen_protector_mode)
			gti->options.get_screen_protector_mode = options->get_screen_protector_mode;
		if (options->get_self_sensor_data)
			gti->options.get_self_sensor_data = options->get_self_sensor_data;
		if (options->get_sensing_mode)
			gti->options.get_sensing_mode = options->get_sensing_mode;
		if (options->notify_display_state)
			gti->options.notify_display_state = options->notify_display_state;
		if (options->notify_display_vrefresh) {
			gti->options.notify_display_vrefresh =
				options->notify_display_vrefresh;
		}
		if (options->ping)
			gti->options.ping = options->ping;
		if (options->reset)
			gti->options.reset = options->reset;
		if (options->selftest)
			gti->options.selftest = options->selftest;
		if (options->set_continuous_report)
			gti->options.set_continuous_report = options->set_continuous_report;
		if (options->set_grip_mode)
			gti->options.set_grip_mode = options->set_grip_mode;
		if (options->set_heatmap_enabled)
			gti->options.set_heatmap_enabled = options->set_heatmap_enabled;
		if (options->set_irq_mode)
			gti->options.set_irq_mode = options->set_irq_mode;
		if (options->set_palm_mode)
			gti->options.set_palm_mode = options->set_palm_mode;
		if (options->set_scan_mode)
			gti->options.set_scan_mode = options->set_scan_mode;
		if (options->set_screen_protector_mode)
			gti->options.set_screen_protector_mode = options->set_screen_protector_mode;
		if (options->set_sensing_mode)
			gti->options.set_sensing_mode = options->set_sensing_mode;
	}
}

int goog_pm_wake_lock(struct goog_touch_interface *gti,
		enum gti_pm_wakelock_type type, bool skip_pm_resume)
{
	struct gti_pm* pm = NULL;
	int ret = 0;
	bool wait_resume = false;

	if (gti == NULL)
		return -ENODEV;
	pm = &gti->pm;

	mutex_lock(&pm->lock_mutex);

	if (pm->locks & type) {
		GOOG_DBG("unexpectedly lock: locks=0x%04X, type=0x%04X\n",
				pm->locks, type);
		mutex_unlock(&pm->lock_mutex);
		return -EINVAL;
	}

	/*
	 * If NON_WAKE_UP is set and the pm is suspend, we should ignore it.
	 * For example, IRQs should only keep the bus active. IRQs received
	 * while the pm is suspend should be ignored.
	 */
	if (skip_pm_resume && pm->locks == 0) {
		mutex_unlock(&pm->lock_mutex);
		return -EAGAIN;
	}

	pm->locks |= type;

	if (skip_pm_resume) {
		mutex_unlock(&pm->lock_mutex);
		return ret;
	}

	/*
	 * When triggering a wake, wait up to one second to resume.
	 * SCREEN_ON does not need to wait.
	 */
	if (type != GTI_PM_WAKELOCK_TYPE_SCREEN_ON)
		wait_resume = true;

	mutex_unlock(&pm->lock_mutex);

	/* Complete or cancel any outstanding transitions */
	cancel_work_sync(&pm->suspend_work);
	cancel_work_sync(&pm->resume_work);

	queue_work(pm->event_wq, &pm->resume_work);

	if (wait_resume) {
		wait_for_completion_timeout(&pm->bus_resumed, msecs_to_jiffies(MSEC_PER_SEC));
		if (pm->state != GTI_PM_RESUME) {
			GOOG_ERR("Failed to wake the touch bus.\n");
			ret = -ETIMEDOUT;
		}
	}

	return ret;
}
EXPORT_SYMBOL(goog_pm_wake_lock);

int goog_pm_wake_unlock(struct goog_touch_interface *gti,
		enum gti_pm_wakelock_type type)
{
	struct gti_pm* pm = NULL;
	int ret = 0;

	if (gti == NULL)
		return -ENODEV;
	pm = &gti->pm;

	mutex_lock(&pm->lock_mutex);

	if (!(pm->locks & type)) {
		GOOG_DBG("unexpectedly unlock: locks=0x%04X, type=0x%04X\n",
				pm->locks, type);
		mutex_unlock(&pm->lock_mutex);
		return -EINVAL;
	}

	pm->locks &= ~type;

	if (pm->locks == 0) {
		mutex_unlock(&pm->lock_mutex);
		/* Complete or cancel any outstanding transitions */
		cancel_work_sync(&pm->suspend_work);
		cancel_work_sync(&pm->resume_work);

		mutex_lock(&pm->lock_mutex);
		if (pm->locks == 0)
			queue_work(pm->event_wq, &pm->suspend_work);
	}
	mutex_unlock(&pm->lock_mutex);

	return ret;
}
EXPORT_SYMBOL(goog_pm_wake_unlock);

bool goog_pm_wake_check_locked(struct goog_touch_interface *gti,
		enum gti_pm_wakelock_type type)
{
	if (gti == NULL)
		return -ENODEV;

	return gti->pm.locks & type ? true : false;
}
EXPORT_SYMBOL(goog_pm_wake_check_locked);

u32 goog_pm_wake_get_locks(struct goog_touch_interface *gti)
{
	if (gti == NULL)
		return -ENODEV;

	return gti->pm.locks;
}
EXPORT_SYMBOL(goog_pm_wake_get_locks);

static void goog_pm_suspend_work(struct work_struct *work)
{
	struct gti_pm *pm = container_of(work, struct gti_pm, suspend_work);
	struct goog_touch_interface *gti = container_of(pm,
			struct goog_touch_interface, pm);
	int ret = 0;

	/* exit directly if device is already in suspend state */
	if (pm->state == GTI_PM_SUSPEND) {
		GOOG_WARN("GTI already suspended!\n");
		return;
	}
	pm->state = GTI_PM_SUSPEND;

	reinit_completion(&pm->bus_resumed);
	if (pm->suspend)
		pm->suspend(gti->vendor_dev);

	if (gti->tbn_register_mask) {
		ret = tbn_release_bus(gti->tbn_register_mask);
		if (ret)
			GOOG_ERR("tbn_release_bus failed, ret %d!\n", ret);
	}
	gti_debug_input_dump(gti);

	pm_relax(gti->dev);
}

static void goog_pm_resume_work(struct work_struct *work)
{
	struct gti_pm *pm = container_of(work, struct gti_pm, resume_work);
	struct goog_touch_interface *gti = container_of(pm,
			struct goog_touch_interface, pm);
	int ret = 0;

	/* exit directly if device isn't in suspend state */
	if (pm->state == GTI_PM_RESUME) {
		GOOG_WARN("GTI already resumed!\n");
		return;
	}
	pm->state = GTI_PM_RESUME;

	pm_stay_awake(gti->dev);

	if (gti->tbn_register_mask) {
		ret = tbn_request_bus(gti->tbn_register_mask);
		if (ret)
			GOOG_ERR("tbn_request_bus failed, ret %d!\n", ret);
	}

	if (pm->resume)
		pm->resume(gti->vendor_dev);

	complete_all(&pm->bus_resumed);
}

int goog_pm_register_notification(struct goog_touch_interface *gti,
		const struct dev_pm_ops* ops)
{
	if (gti == NULL)
		return -ENODEV;

	gti->pm.resume = ops->resume;
	gti->pm.suspend = ops->suspend;
	return 0;
}
EXPORT_SYMBOL(goog_pm_register_notification);

int goog_pm_unregister_notification(struct goog_touch_interface *gti)
{
	if (gti == NULL)
		return -ENODEV;

	gti->pm.resume = NULL;
	gti->pm.suspend = NULL;
	return 0;
}
EXPORT_SYMBOL(goog_pm_unregister_notification);

void goog_notify_fw_status_changed(struct goog_touch_interface *gti,
		enum gti_fw_status status, struct gti_fw_status_data* data)
{
	switch (status) {
	case GTI_FW_STATUE_RESET:
		GOOG_LOG("Firmware has been reset\n");
		goog_update_fw_settings(gti);
		break;
	case GTI_FW_STATUE_PALM_ENTER:
		GOOG_LOG("Enter palm mode\n");
		break;
	case GTI_FW_STATUE_PALM_EXIT:
		GOOG_LOG("Exit palm mode\n");
		break;
	case GTI_FW_STATUE_GRIP_ENTER:
		GOOG_LOG("Enter grip mode\n");
		break;
	case GTI_FW_STATUE_GRIP_EXIT:
		GOOG_LOG("Exit grip mode\n");
		break;
	case GTI_FW_STATUE_NOISE_MODE:
		if (data == NULL) {
			GOOG_LOG("Noise level is changed, level: unknown\n");
		} else {
			if (data->noise_level == GTI_NOISE_MODE_EXIT) {
				GOOG_LOG("Exit noise mode\n");
			} else {
				GOOG_LOG("Enter noise mode, level: %d\n", data->noise_level);
			}
		}
		break;
	default:
		break;
	}
}
EXPORT_SYMBOL(goog_notify_fw_status_changed);

static int goog_pm_probe(struct goog_touch_interface *gti)
{
	struct gti_pm* pm = &gti->pm;
	int ret = 0;

	pm->state = GTI_PM_RESUME;
	pm->locks = GTI_PM_WAKELOCK_TYPE_SCREEN_ON;
	pm->event_wq = alloc_workqueue(
		"gti_pm_wq", WQ_UNBOUND | WQ_HIGHPRI | WQ_CPU_INTENSIVE, 1);
	if (!pm->event_wq) {
		GOOG_ERR("Failed to create work thread for pm!\n");
		ret = -ENOMEM;
		goto err_alloc_workqueue;
	}

	mutex_init(&pm->lock_mutex);
	INIT_WORK(&pm->suspend_work, goog_pm_suspend_work);
	INIT_WORK(&pm->resume_work, goog_pm_resume_work);

	init_completion(&pm->bus_resumed);
	complete_all(&pm->bus_resumed);

	return ret;

err_alloc_workqueue:
	return ret;
}

static int goog_pm_remove(struct goog_touch_interface *gti)
{
	struct gti_pm* pm = &gti->pm;
	if (pm->event_wq)
		destroy_workqueue(pm->event_wq);
	return 0;
}

struct goog_touch_interface *goog_touch_interface_probe(
		void *private_data,
		struct device *dev,
		struct input_dev *input_dev,
		int (*default_handler)(void *private_data,
			u32 cmd_type, struct gti_union_cmd_data *cmd),
		struct gti_optional_configuration *options)
{
	int ret;
	struct goog_touch_interface *gti;

	if (!dev || !input_dev || !default_handler) {
		GOOG_ERR("invalid dev/input_dev or default_handler!\n");
		return NULL;
	}

	gti = devm_kzalloc(dev, sizeof(struct goog_touch_interface), GFP_KERNEL);
	if (gti) {
		int i;

		gti->vendor_private_data = private_data;
		gti->vendor_dev = dev;
		gti->vendor_input_dev = input_dev;
		gti->vendor_default_handler = default_handler;
		gti->mf_mode = GTI_MF_MODE_DEFAULT;
		gti->screen_protector_mode_setting = GTI_SCREEN_PROTECTOR_MODE_DISABLE;
		mutex_init(&gti->input_lock);
		goog_offload_probe(gti);
		register_panel_bridge(gti);
		goog_register_tbn(gti);
		goog_init_options(gti, options);
		goog_update_fw_settings(gti);
		INIT_KFIFO(gti->debug_fifo);
		for (i = 0 ; i < MAX_SLOTS ; i++)
			gti->debug_input[i].slot = i;
		/*
		 * Initialize the ABS_MT_TOOL_TYPE to support touch cancel.
		 */
		input_set_abs_params(input_dev, ABS_MT_TOOL_TYPE,
			MT_TOOL_FINGER, MT_TOOL_PALM, 0, 0);
	}

	if (!gti_class)
		gti_class = class_create(THIS_MODULE, "goog_touch_interface");

	if (gti && gti_class) {
		char *name = kasprintf(GFP_KERNEL, "gti.%d", gti_dev_num);

		if (name &&
			!alloc_chrdev_region(&gti->dev_id, 0, 1, name)) {
			gti->dev = device_create(gti_class, NULL,
					gti->dev_id, gti, name);
			if (gti->dev) {
				gti_dev_num++;
				GOOG_LOG("device create \"%s\".\n", name);
				if (gti->vendor_dev) {
					ret = sysfs_create_link(&gti->dev->kobj,
						&gti->vendor_dev->kobj, "vendor");
					if (ret)
						GOOG_ERR("sysfs_create_link() failed for vendor, ret=%d!\n", ret);
				}
				if (gti->vendor_input_dev) {
					ret = sysfs_create_link(&gti->dev->kobj,
						&gti->vendor_input_dev->dev.kobj, "vendor_input");
					if (ret)
						GOOG_ERR("sysfs_create_link() failed for vendor_input, ret=%d!\n",
							 ret);
				}
			}
		}
		kfree(name);
	}

	if (gti && gti->dev) {
<<<<<<< HEAD
=======
		goog_pm_probe(gti);

>>>>>>> e10128cd
		ret = sysfs_create_group(&gti->dev->kobj, &goog_attr_group);
		if (ret)
			GOOG_ERR("sysfs_create_group() failed, ret= %d!\n", ret);
	}

	return gti;
}
EXPORT_SYMBOL(goog_touch_interface_probe);

int goog_touch_interface_remove(struct goog_touch_interface *gti)
{
	if (!gti)
		return -ENODEV;

	if (gti->tbn_enable && gti->tbn_register_mask)
		unregister_tbn(&gti->tbn_register_mask);

	unregister_panel_bridge(&gti->panel_bridge);

	if (gti->vendor_dev)
		sysfs_remove_link(&gti->dev->kobj, "vendor");
	if (gti->vendor_input_dev)
		sysfs_remove_link(&gti->dev->kobj, "vendor_input");

	if (gti_class) {
		unregister_chrdev_region(gti->dev_id, 1);
		device_destroy(gti_class, gti->dev_id);
		gti_dev_num--;
	}

	goog_pm_remove(gti);

	gti->offload_enable = false;
	gti->v4l2_enable = false;
	goog_offload_remove(gti);
	heatmap_remove(&gti->v4l2);
	devm_kfree(gti->vendor_dev, gti->heatmap_buf);
	devm_kfree(gti->vendor_dev, gti);

	if (gti_class && !gti_dev_num)
		class_destroy(gti_class);

	return 0;
}
EXPORT_SYMBOL(goog_touch_interface_remove);

MODULE_DESCRIPTION("Google Touch Interface");
MODULE_AUTHOR("Super Liu<supercjliu@google.com>");
MODULE_LICENSE("GPL v2");<|MERGE_RESOLUTION|>--- conflicted
+++ resolved
@@ -12,6 +12,13 @@
 
 #include "goog_touch_interface.h"
 #include "touch_bus_negotiator.h"
+#if IS_ENABLED(CONFIG_VH_SYSTRACE)
+#include <trace/hooks/systrace.h>
+#else
+#define ATRACE_BEGIN(f)
+#define ATRACE_END()
+#endif
+
 
 static struct class *gti_class;
 static u8 gti_dev_num;
@@ -2582,11 +2589,8 @@
 	}
 
 	if (gti && gti->dev) {
-<<<<<<< HEAD
-=======
 		goog_pm_probe(gti);
 
->>>>>>> e10128cd
 		ret = sysfs_create_group(&gti->dev->kobj, &goog_attr_group);
 		if (ret)
 			GOOG_ERR("sysfs_create_group() failed, ret= %d!\n", ret);
