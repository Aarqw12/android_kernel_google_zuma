--- conflicted
+++ resolved
@@ -301,11 +301,7 @@
 retry:
 	/* Read the page with vaddr into memory */
 	ret = get_user_pages_remote(NULL, mm, vaddr, 1, FOLL_FORCE, &old_page,
-<<<<<<< HEAD
-			&vma);
-=======
 			&vma, NULL);
->>>>>>> c470abd4
 	if (ret <= 0)
 		return ret;
 
@@ -1716,11 +1712,7 @@
 	 * essentially a kernel access to the memory.
 	 */
 	result = get_user_pages_remote(NULL, mm, vaddr, 1, FOLL_FORCE, &page,
-<<<<<<< HEAD
-			NULL);
-=======
 			NULL, NULL);
->>>>>>> c470abd4
 	if (result < 0)
 		return result;
 
