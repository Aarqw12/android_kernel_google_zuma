// SPDX-License-Identifier: GPL-2.0-only
/* Copyright (c) 2011-2014 PLUMgrid, http://plumgrid.com
 * Copyright (c) 2016 Facebook
 * Copyright (c) 2018 Covalent IO, Inc. http://covalent.io
 */
#include <uapi/linux/btf.h>
#include <linux/kernel.h>
#include <linux/types.h>
#include <linux/slab.h>
#include <linux/bpf.h>
#include <linux/btf.h>
#include <linux/bpf_verifier.h>
#include <linux/filter.h>
#include <net/netlink.h>
#include <linux/file.h>
#include <linux/vmalloc.h>
#include <linux/stringify.h>
#include <linux/bsearch.h>
#include <linux/sort.h>
#include <linux/perf_event.h>
#include <linux/ctype.h>
#include <linux/error-injection.h>
#include <linux/bpf_lsm.h>
#include <linux/btf_ids.h>

#include "disasm.h"

static const struct bpf_verifier_ops * const bpf_verifier_ops[] = {
#define BPF_PROG_TYPE(_id, _name, prog_ctx_type, kern_ctx_type) \
	[_id] = & _name ## _verifier_ops,
#define BPF_MAP_TYPE(_id, _ops)
#define BPF_LINK_TYPE(_id, _name)
#include <linux/bpf_types.h>
#undef BPF_PROG_TYPE
#undef BPF_MAP_TYPE
#undef BPF_LINK_TYPE
};

/* bpf_check() is a static code analyzer that walks eBPF program
 * instruction by instruction and updates register/stack state.
 * All paths of conditional branches are analyzed until 'bpf_exit' insn.
 *
 * The first pass is depth-first-search to check that the program is a DAG.
 * It rejects the following programs:
 * - larger than BPF_MAXINSNS insns
 * - if loop is present (detected via back-edge)
 * - unreachable insns exist (shouldn't be a forest. program = one function)
 * - out of bounds or malformed jumps
 * The second pass is all possible path descent from the 1st insn.
 * Since it's analyzing all paths through the program, the length of the
 * analysis is limited to 64k insn, which may be hit even if total number of
 * insn is less then 4K, but there are too many branches that change stack/regs.
 * Number of 'branches to be analyzed' is limited to 1k
 *
 * On entry to each instruction, each register has a type, and the instruction
 * changes the types of the registers depending on instruction semantics.
 * If instruction is BPF_MOV64_REG(BPF_REG_1, BPF_REG_5), then type of R5 is
 * copied to R1.
 *
 * All registers are 64-bit.
 * R0 - return register
 * R1-R5 argument passing registers
 * R6-R9 callee saved registers
 * R10 - frame pointer read-only
 *
 * At the start of BPF program the register R1 contains a pointer to bpf_context
 * and has type PTR_TO_CTX.
 *
 * Verifier tracks arithmetic operations on pointers in case:
 *    BPF_MOV64_REG(BPF_REG_1, BPF_REG_10),
 *    BPF_ALU64_IMM(BPF_ADD, BPF_REG_1, -20),
 * 1st insn copies R10 (which has FRAME_PTR) type into R1
 * and 2nd arithmetic instruction is pattern matched to recognize
 * that it wants to construct a pointer to some element within stack.
 * So after 2nd insn, the register R1 has type PTR_TO_STACK
 * (and -20 constant is saved for further stack bounds checking).
 * Meaning that this reg is a pointer to stack plus known immediate constant.
 *
 * Most of the time the registers have SCALAR_VALUE type, which
 * means the register has some value, but it's not a valid pointer.
 * (like pointer plus pointer becomes SCALAR_VALUE type)
 *
 * When verifier sees load or store instructions the type of base register
 * can be: PTR_TO_MAP_VALUE, PTR_TO_CTX, PTR_TO_STACK, PTR_TO_SOCKET. These are
 * four pointer types recognized by check_mem_access() function.
 *
 * PTR_TO_MAP_VALUE means that this register is pointing to 'map element value'
 * and the range of [ptr, ptr + map's value_size) is accessible.
 *
 * registers used to pass values to function calls are checked against
 * function argument constraints.
 *
 * ARG_PTR_TO_MAP_KEY is one of such argument constraints.
 * It means that the register type passed to this function must be
 * PTR_TO_STACK and it will be used inside the function as
 * 'pointer to map element key'
 *
 * For example the argument constraints for bpf_map_lookup_elem():
 *   .ret_type = RET_PTR_TO_MAP_VALUE_OR_NULL,
 *   .arg1_type = ARG_CONST_MAP_PTR,
 *   .arg2_type = ARG_PTR_TO_MAP_KEY,
 *
 * ret_type says that this function returns 'pointer to map elem value or null'
 * function expects 1st argument to be a const pointer to 'struct bpf_map' and
 * 2nd argument should be a pointer to stack, which will be used inside
 * the helper function as a pointer to map element key.
 *
 * On the kernel side the helper function looks like:
 * u64 bpf_map_lookup_elem(u64 r1, u64 r2, u64 r3, u64 r4, u64 r5)
 * {
 *    struct bpf_map *map = (struct bpf_map *) (unsigned long) r1;
 *    void *key = (void *) (unsigned long) r2;
 *    void *value;
 *
 *    here kernel can access 'key' and 'map' pointers safely, knowing that
 *    [key, key + map->key_size) bytes are valid and were initialized on
 *    the stack of eBPF program.
 * }
 *
 * Corresponding eBPF program may look like:
 *    BPF_MOV64_REG(BPF_REG_2, BPF_REG_10),  // after this insn R2 type is FRAME_PTR
 *    BPF_ALU64_IMM(BPF_ADD, BPF_REG_2, -4), // after this insn R2 type is PTR_TO_STACK
 *    BPF_LD_MAP_FD(BPF_REG_1, map_fd),      // after this insn R1 type is CONST_PTR_TO_MAP
 *    BPF_RAW_INSN(BPF_JMP | BPF_CALL, 0, 0, 0, BPF_FUNC_map_lookup_elem),
 * here verifier looks at prototype of map_lookup_elem() and sees:
 * .arg1_type == ARG_CONST_MAP_PTR and R1->type == CONST_PTR_TO_MAP, which is ok,
 * Now verifier knows that this map has key of R1->map_ptr->key_size bytes
 *
 * Then .arg2_type == ARG_PTR_TO_MAP_KEY and R2->type == PTR_TO_STACK, ok so far,
 * Now verifier checks that [R2, R2 + map's key_size) are within stack limits
 * and were initialized prior to this call.
 * If it's ok, then verifier allows this BPF_CALL insn and looks at
 * .ret_type which is RET_PTR_TO_MAP_VALUE_OR_NULL, so it sets
 * R0->type = PTR_TO_MAP_VALUE_OR_NULL which means bpf_map_lookup_elem() function
 * returns either pointer to map value or NULL.
 *
 * When type PTR_TO_MAP_VALUE_OR_NULL passes through 'if (reg != 0) goto +off'
 * insn, the register holding that pointer in the true branch changes state to
 * PTR_TO_MAP_VALUE and the same register changes state to CONST_IMM in the false
 * branch. See check_cond_jmp_op().
 *
 * After the call R0 is set to return type of the function and registers R1-R5
 * are set to NOT_INIT to indicate that they are no longer readable.
 *
 * The following reference types represent a potential reference to a kernel
 * resource which, after first being allocated, must be checked and freed by
 * the BPF program:
 * - PTR_TO_SOCKET_OR_NULL, PTR_TO_SOCKET
 *
 * When the verifier sees a helper call return a reference type, it allocates a
 * pointer id for the reference and stores it in the current function state.
 * Similar to the way that PTR_TO_MAP_VALUE_OR_NULL is converted into
 * PTR_TO_MAP_VALUE, PTR_TO_SOCKET_OR_NULL becomes PTR_TO_SOCKET when the type
 * passes through a NULL-check conditional. For the branch wherein the state is
 * changed to CONST_IMM, the verifier releases the reference.
 *
 * For each helper function that allocates a reference, such as
 * bpf_sk_lookup_tcp(), there is a corresponding release function, such as
 * bpf_sk_release(). When a reference type passes into the release function,
 * the verifier also releases the reference. If any unchecked or unreleased
 * reference remains at the end of the program, the verifier rejects it.
 */

/* verifier_state + insn_idx are pushed to stack when branch is encountered */
struct bpf_verifier_stack_elem {
	/* verifer state is 'st'
	 * before processing instruction 'insn_idx'
	 * and after processing instruction 'prev_insn_idx'
	 */
	struct bpf_verifier_state st;
	int insn_idx;
	int prev_insn_idx;
	struct bpf_verifier_stack_elem *next;
	/* length of verifier log at the time this state was pushed on stack */
	u32 log_pos;
};

#define BPF_COMPLEXITY_LIMIT_JMP_SEQ	8192
#define BPF_COMPLEXITY_LIMIT_STATES	64

#define BPF_MAP_KEY_POISON	(1ULL << 63)
#define BPF_MAP_KEY_SEEN	(1ULL << 62)

#define BPF_MAP_PTR_UNPRIV	1UL
#define BPF_MAP_PTR_POISON	((void *)((0xeB9FUL << 1) +	\
					  POISON_POINTER_DELTA))
#define BPF_MAP_PTR(X)		((struct bpf_map *)((X) & ~BPF_MAP_PTR_UNPRIV))

static bool bpf_map_ptr_poisoned(const struct bpf_insn_aux_data *aux)
{
	return BPF_MAP_PTR(aux->map_ptr_state) == BPF_MAP_PTR_POISON;
}

static bool bpf_map_ptr_unpriv(const struct bpf_insn_aux_data *aux)
{
	return aux->map_ptr_state & BPF_MAP_PTR_UNPRIV;
}

static void bpf_map_ptr_store(struct bpf_insn_aux_data *aux,
			      const struct bpf_map *map, bool unpriv)
{
	BUILD_BUG_ON((unsigned long)BPF_MAP_PTR_POISON & BPF_MAP_PTR_UNPRIV);
	unpriv |= bpf_map_ptr_unpriv(aux);
	aux->map_ptr_state = (unsigned long)map |
			     (unpriv ? BPF_MAP_PTR_UNPRIV : 0UL);
}

static bool bpf_map_key_poisoned(const struct bpf_insn_aux_data *aux)
{
	return aux->map_key_state & BPF_MAP_KEY_POISON;
}

static bool bpf_map_key_unseen(const struct bpf_insn_aux_data *aux)
{
	return !(aux->map_key_state & BPF_MAP_KEY_SEEN);
}

static u64 bpf_map_key_immediate(const struct bpf_insn_aux_data *aux)
{
	return aux->map_key_state & ~(BPF_MAP_KEY_SEEN | BPF_MAP_KEY_POISON);
}

static void bpf_map_key_store(struct bpf_insn_aux_data *aux, u64 state)
{
	bool poisoned = bpf_map_key_poisoned(aux);

	aux->map_key_state = state | BPF_MAP_KEY_SEEN |
			     (poisoned ? BPF_MAP_KEY_POISON : 0ULL);
}

static bool bpf_pseudo_call(const struct bpf_insn *insn)
{
	return insn->code == (BPF_JMP | BPF_CALL) &&
	       insn->src_reg == BPF_PSEUDO_CALL;
}

static bool bpf_pseudo_kfunc_call(const struct bpf_insn *insn)
{
	return insn->code == (BPF_JMP | BPF_CALL) &&
	       insn->src_reg == BPF_PSEUDO_KFUNC_CALL;
}

struct bpf_call_arg_meta {
	struct bpf_map *map_ptr;
	bool raw_mode;
	bool pkt_access;
	int regno;
	int access_size;
	int mem_size;
	u64 msize_max_value;
	int ref_obj_id;
	int map_uid;
	int func_id;
	struct btf *btf;
	u32 btf_id;
	struct btf *ret_btf;
	u32 ret_btf_id;
	u32 subprogno;
};

struct btf *btf_vmlinux;

static DEFINE_MUTEX(bpf_verifier_lock);

static const struct bpf_line_info *
find_linfo(const struct bpf_verifier_env *env, u32 insn_off)
{
	const struct bpf_line_info *linfo;
	const struct bpf_prog *prog;
	u32 i, nr_linfo;

	prog = env->prog;
	nr_linfo = prog->aux->nr_linfo;

	if (!nr_linfo || insn_off >= prog->len)
		return NULL;

	linfo = prog->aux->linfo;
	for (i = 1; i < nr_linfo; i++)
		if (insn_off < linfo[i].insn_off)
			break;

	return &linfo[i - 1];
}

void bpf_verifier_vlog(struct bpf_verifier_log *log, const char *fmt,
		       va_list args)
{
	unsigned int n;

	n = vscnprintf(log->kbuf, BPF_VERIFIER_TMP_LOG_SIZE, fmt, args);

	WARN_ONCE(n >= BPF_VERIFIER_TMP_LOG_SIZE - 1,
		  "verifier log line truncated - local buffer too short\n");

	n = min(log->len_total - log->len_used - 1, n);
	log->kbuf[n] = '\0';

	if (log->level == BPF_LOG_KERNEL) {
		pr_err("BPF:%s\n", log->kbuf);
		return;
	}
	if (!copy_to_user(log->ubuf + log->len_used, log->kbuf, n + 1))
		log->len_used += n;
	else
		log->ubuf = NULL;
}

static void bpf_vlog_reset(struct bpf_verifier_log *log, u32 new_pos)
{
	char zero = 0;

	if (!bpf_verifier_log_needed(log))
		return;

	log->len_used = new_pos;
	if (put_user(zero, log->ubuf + new_pos))
		log->ubuf = NULL;
}

/* log_level controls verbosity level of eBPF verifier.
 * bpf_verifier_log_write() is used to dump the verification trace to the log,
 * so the user can figure out what's wrong with the program
 */
__printf(2, 3) void bpf_verifier_log_write(struct bpf_verifier_env *env,
					   const char *fmt, ...)
{
	va_list args;

	if (!bpf_verifier_log_needed(&env->log))
		return;

	va_start(args, fmt);
	bpf_verifier_vlog(&env->log, fmt, args);
	va_end(args);
}
EXPORT_SYMBOL_GPL(bpf_verifier_log_write);

__printf(2, 3) static void verbose(void *private_data, const char *fmt, ...)
{
	struct bpf_verifier_env *env = private_data;
	va_list args;

	if (!bpf_verifier_log_needed(&env->log))
		return;

	va_start(args, fmt);
	bpf_verifier_vlog(&env->log, fmt, args);
	va_end(args);
}

__printf(2, 3) void bpf_log(struct bpf_verifier_log *log,
			    const char *fmt, ...)
{
	va_list args;

	if (!bpf_verifier_log_needed(log))
		return;

	va_start(args, fmt);
	bpf_verifier_vlog(log, fmt, args);
	va_end(args);
}

static const char *ltrim(const char *s)
{
	while (isspace(*s))
		s++;

	return s;
}

__printf(3, 4) static void verbose_linfo(struct bpf_verifier_env *env,
					 u32 insn_off,
					 const char *prefix_fmt, ...)
{
	const struct bpf_line_info *linfo;

	if (!bpf_verifier_log_needed(&env->log))
		return;

	linfo = find_linfo(env, insn_off);
	if (!linfo || linfo == env->prev_linfo)
		return;

	if (prefix_fmt) {
		va_list args;

		va_start(args, prefix_fmt);
		bpf_verifier_vlog(&env->log, prefix_fmt, args);
		va_end(args);
	}

	verbose(env, "%s\n",
		ltrim(btf_name_by_offset(env->prog->aux->btf,
					 linfo->line_off)));

	env->prev_linfo = linfo;
}

static void verbose_invalid_scalar(struct bpf_verifier_env *env,
				   struct bpf_reg_state *reg,
				   struct tnum *range, const char *ctx,
				   const char *reg_name)
{
	char tn_buf[48];

	verbose(env, "At %s the register %s ", ctx, reg_name);
	if (!tnum_is_unknown(reg->var_off)) {
		tnum_strn(tn_buf, sizeof(tn_buf), reg->var_off);
		verbose(env, "has value %s", tn_buf);
	} else {
		verbose(env, "has unknown scalar value");
	}
	tnum_strn(tn_buf, sizeof(tn_buf), *range);
	verbose(env, " should have been in %s\n", tn_buf);
}

static bool type_is_pkt_pointer(enum bpf_reg_type type)
{
	return type == PTR_TO_PACKET ||
	       type == PTR_TO_PACKET_META;
}

static bool type_is_sk_pointer(enum bpf_reg_type type)
{
	return type == PTR_TO_SOCKET ||
		type == PTR_TO_SOCK_COMMON ||
		type == PTR_TO_TCP_SOCK ||
		type == PTR_TO_XDP_SOCK;
}

static bool reg_type_not_null(enum bpf_reg_type type)
{
	return type == PTR_TO_SOCKET ||
		type == PTR_TO_TCP_SOCK ||
		type == PTR_TO_MAP_VALUE ||
		type == PTR_TO_MAP_KEY ||
		type == PTR_TO_SOCK_COMMON;
}

static bool reg_may_point_to_spin_lock(const struct bpf_reg_state *reg)
{
	return reg->type == PTR_TO_MAP_VALUE &&
		map_value_has_spin_lock(reg->map_ptr);
}

static bool reg_type_may_be_refcounted_or_null(enum bpf_reg_type type)
{
	return base_type(type) == PTR_TO_SOCKET ||
		base_type(type) == PTR_TO_TCP_SOCK ||
		base_type(type) == PTR_TO_MEM;
}

static bool type_is_rdonly_mem(u32 type)
{
	return type & MEM_RDONLY;
}

static bool arg_type_may_be_refcounted(enum bpf_arg_type type)
{
	return type == ARG_PTR_TO_SOCK_COMMON;
}

static bool type_may_be_null(u32 type)
{
	return type & PTR_MAYBE_NULL;
}

/* Determine whether the function releases some resources allocated by another
 * function call. The first reference type argument will be assumed to be
 * released by release_reference().
 */
static bool is_release_function(enum bpf_func_id func_id)
{
	return func_id == BPF_FUNC_sk_release ||
	       func_id == BPF_FUNC_ringbuf_submit ||
	       func_id == BPF_FUNC_ringbuf_discard;
}

static bool may_be_acquire_function(enum bpf_func_id func_id)
{
	return func_id == BPF_FUNC_sk_lookup_tcp ||
		func_id == BPF_FUNC_sk_lookup_udp ||
		func_id == BPF_FUNC_skc_lookup_tcp ||
		func_id == BPF_FUNC_map_lookup_elem ||
	        func_id == BPF_FUNC_ringbuf_reserve;
}

static bool is_acquire_function(enum bpf_func_id func_id,
				const struct bpf_map *map)
{
	enum bpf_map_type map_type = map ? map->map_type : BPF_MAP_TYPE_UNSPEC;

	if (func_id == BPF_FUNC_sk_lookup_tcp ||
	    func_id == BPF_FUNC_sk_lookup_udp ||
	    func_id == BPF_FUNC_skc_lookup_tcp ||
	    func_id == BPF_FUNC_ringbuf_reserve)
		return true;

	if (func_id == BPF_FUNC_map_lookup_elem &&
	    (map_type == BPF_MAP_TYPE_SOCKMAP ||
	     map_type == BPF_MAP_TYPE_SOCKHASH))
		return true;

	return false;
}

static bool is_ptr_cast_function(enum bpf_func_id func_id)
{
	return func_id == BPF_FUNC_tcp_sock ||
		func_id == BPF_FUNC_sk_fullsock ||
		func_id == BPF_FUNC_skc_to_tcp_sock ||
		func_id == BPF_FUNC_skc_to_tcp6_sock ||
		func_id == BPF_FUNC_skc_to_udp6_sock ||
		func_id == BPF_FUNC_skc_to_tcp_timewait_sock ||
		func_id == BPF_FUNC_skc_to_tcp_request_sock;
}

static bool is_callback_calling_function(enum bpf_func_id func_id)
{
	return func_id == BPF_FUNC_for_each_map_elem ||
	       func_id == BPF_FUNC_timer_set_callback;
}

static bool is_cmpxchg_insn(const struct bpf_insn *insn)
{
	return BPF_CLASS(insn->code) == BPF_STX &&
	       BPF_MODE(insn->code) == BPF_ATOMIC &&
	       insn->imm == BPF_CMPXCHG;
}

/* string representation of 'enum bpf_reg_type'
 *
 * Note that reg_type_str() can not appear more than once in a single verbose()
 * statement.
 */
static const char *reg_type_str(struct bpf_verifier_env *env,
				enum bpf_reg_type type)
{
	char postfix[16] = {0}, prefix[16] = {0};
	static const char * const str[] = {
		[NOT_INIT]		= "?",
		[SCALAR_VALUE]		= "inv",
		[PTR_TO_CTX]		= "ctx",
		[CONST_PTR_TO_MAP]	= "map_ptr",
		[PTR_TO_MAP_VALUE]	= "map_value",
		[PTR_TO_STACK]		= "fp",
		[PTR_TO_PACKET]		= "pkt",
		[PTR_TO_PACKET_META]	= "pkt_meta",
		[PTR_TO_PACKET_END]	= "pkt_end",
		[PTR_TO_FLOW_KEYS]	= "flow_keys",
		[PTR_TO_SOCKET]		= "sock",
		[PTR_TO_SOCK_COMMON]	= "sock_common",
		[PTR_TO_TCP_SOCK]	= "tcp_sock",
		[PTR_TO_TP_BUFFER]	= "tp_buffer",
		[PTR_TO_XDP_SOCK]	= "xdp_sock",
		[PTR_TO_BTF_ID]		= "ptr_",
		[PTR_TO_PERCPU_BTF_ID]	= "percpu_ptr_",
		[PTR_TO_MEM]		= "mem",
		[PTR_TO_BUF]		= "buf",
		[PTR_TO_FUNC]		= "func",
		[PTR_TO_MAP_KEY]	= "map_key",
	};

	if (type & PTR_MAYBE_NULL) {
		if (base_type(type) == PTR_TO_BTF_ID ||
		    base_type(type) == PTR_TO_PERCPU_BTF_ID)
			strncpy(postfix, "or_null_", 16);
		else
			strncpy(postfix, "_or_null", 16);
	}

	if (type & MEM_RDONLY)
		strncpy(prefix, "rdonly_", 16);
	if (type & MEM_ALLOC)
		strncpy(prefix, "alloc_", 16);

	snprintf(env->type_str_buf, TYPE_STR_BUF_LEN, "%s%s%s",
		 prefix, str[base_type(type)], postfix);
	return env->type_str_buf;
}

static char slot_type_char[] = {
	[STACK_INVALID]	= '?',
	[STACK_SPILL]	= 'r',
	[STACK_MISC]	= 'm',
	[STACK_ZERO]	= '0',
};

static void print_liveness(struct bpf_verifier_env *env,
			   enum bpf_reg_liveness live)
{
	if (live & (REG_LIVE_READ | REG_LIVE_WRITTEN | REG_LIVE_DONE))
	    verbose(env, "_");
	if (live & REG_LIVE_READ)
		verbose(env, "r");
	if (live & REG_LIVE_WRITTEN)
		verbose(env, "w");
	if (live & REG_LIVE_DONE)
		verbose(env, "D");
}

static struct bpf_func_state *func(struct bpf_verifier_env *env,
				   const struct bpf_reg_state *reg)
{
	struct bpf_verifier_state *cur = env->cur_state;

	return cur->frame[reg->frameno];
}

static const char *kernel_type_name(const struct btf* btf, u32 id)
{
	return btf_name_by_offset(btf, btf_type_by_id(btf, id)->name_off);
}

/* The reg state of a pointer or a bounded scalar was saved when
 * it was spilled to the stack.
 */
static bool is_spilled_reg(const struct bpf_stack_state *stack)
{
	return stack->slot_type[BPF_REG_SIZE - 1] == STACK_SPILL;
}

static void scrub_spilled_slot(u8 *stype)
{
	if (*stype != STACK_INVALID)
		*stype = STACK_MISC;
}

static void print_verifier_state(struct bpf_verifier_env *env,
				 const struct bpf_func_state *state)
{
	const struct bpf_reg_state *reg;
	enum bpf_reg_type t;
	int i;

	if (state->frameno)
		verbose(env, " frame%d:", state->frameno);
	for (i = 0; i < MAX_BPF_REG; i++) {
		reg = &state->regs[i];
		t = reg->type;
		if (t == NOT_INIT)
			continue;
		verbose(env, " R%d", i);
		print_liveness(env, reg->live);
		verbose(env, "=%s", reg_type_str(env, t));
		if (t == SCALAR_VALUE && reg->precise)
			verbose(env, "P");
		if ((t == SCALAR_VALUE || t == PTR_TO_STACK) &&
		    tnum_is_const(reg->var_off)) {
			/* reg->off should be 0 for SCALAR_VALUE */
			verbose(env, "%lld", reg->var_off.value + reg->off);
		} else {
			if (base_type(t) == PTR_TO_BTF_ID ||
			    base_type(t) == PTR_TO_PERCPU_BTF_ID)
				verbose(env, "%s", kernel_type_name(reg->btf, reg->btf_id));
			verbose(env, "(id=%d", reg->id);
			if (reg_type_may_be_refcounted_or_null(t))
				verbose(env, ",ref_obj_id=%d", reg->ref_obj_id);
			if (t != SCALAR_VALUE)
				verbose(env, ",off=%d", reg->off);
			if (type_is_pkt_pointer(t))
				verbose(env, ",r=%d", reg->range);
			else if (base_type(t) == CONST_PTR_TO_MAP ||
				 base_type(t) == PTR_TO_MAP_KEY ||
				 base_type(t) == PTR_TO_MAP_VALUE)
				verbose(env, ",ks=%d,vs=%d",
					reg->map_ptr->key_size,
					reg->map_ptr->value_size);
			if (tnum_is_const(reg->var_off)) {
				/* Typically an immediate SCALAR_VALUE, but
				 * could be a pointer whose offset is too big
				 * for reg->off
				 */
				verbose(env, ",imm=%llx", reg->var_off.value);
			} else {
				if (reg->smin_value != reg->umin_value &&
				    reg->smin_value != S64_MIN)
					verbose(env, ",smin_value=%lld",
						(long long)reg->smin_value);
				if (reg->smax_value != reg->umax_value &&
				    reg->smax_value != S64_MAX)
					verbose(env, ",smax_value=%lld",
						(long long)reg->smax_value);
				if (reg->umin_value != 0)
					verbose(env, ",umin_value=%llu",
						(unsigned long long)reg->umin_value);
				if (reg->umax_value != U64_MAX)
					verbose(env, ",umax_value=%llu",
						(unsigned long long)reg->umax_value);
				if (!tnum_is_unknown(reg->var_off)) {
					char tn_buf[48];

					tnum_strn(tn_buf, sizeof(tn_buf), reg->var_off);
					verbose(env, ",var_off=%s", tn_buf);
				}
				if (reg->s32_min_value != reg->smin_value &&
				    reg->s32_min_value != S32_MIN)
					verbose(env, ",s32_min_value=%d",
						(int)(reg->s32_min_value));
				if (reg->s32_max_value != reg->smax_value &&
				    reg->s32_max_value != S32_MAX)
					verbose(env, ",s32_max_value=%d",
						(int)(reg->s32_max_value));
				if (reg->u32_min_value != reg->umin_value &&
				    reg->u32_min_value != U32_MIN)
					verbose(env, ",u32_min_value=%d",
						(int)(reg->u32_min_value));
				if (reg->u32_max_value != reg->umax_value &&
				    reg->u32_max_value != U32_MAX)
					verbose(env, ",u32_max_value=%d",
						(int)(reg->u32_max_value));
			}
			verbose(env, ")");
		}
	}
	for (i = 0; i < state->allocated_stack / BPF_REG_SIZE; i++) {
		char types_buf[BPF_REG_SIZE + 1];
		bool valid = false;
		int j;

		for (j = 0; j < BPF_REG_SIZE; j++) {
			if (state->stack[i].slot_type[j] != STACK_INVALID)
				valid = true;
			types_buf[j] = slot_type_char[
					state->stack[i].slot_type[j]];
		}
		types_buf[BPF_REG_SIZE] = 0;
		if (!valid)
			continue;
		verbose(env, " fp%d", (-i - 1) * BPF_REG_SIZE);
		print_liveness(env, state->stack[i].spilled_ptr.live);
		if (is_spilled_reg(&state->stack[i])) {
			reg = &state->stack[i].spilled_ptr;
			t = reg->type;
			verbose(env, "=%s", reg_type_str(env, t));
			if (t == SCALAR_VALUE && reg->precise)
				verbose(env, "P");
			if (t == SCALAR_VALUE && tnum_is_const(reg->var_off))
				verbose(env, "%lld", reg->var_off.value + reg->off);
		} else {
			verbose(env, "=%s", types_buf);
		}
	}
	if (state->acquired_refs && state->refs[0].id) {
		verbose(env, " refs=%d", state->refs[0].id);
		for (i = 1; i < state->acquired_refs; i++)
			if (state->refs[i].id)
				verbose(env, ",%d", state->refs[i].id);
	}
	if (state->in_callback_fn)
		verbose(env, " cb");
	if (state->in_async_callback_fn)
		verbose(env, " async_cb");
	verbose(env, "\n");
}

/* copy array src of length n * size bytes to dst. dst is reallocated if it's too
 * small to hold src. This is different from krealloc since we don't want to preserve
 * the contents of dst.
 *
 * Leaves dst untouched if src is NULL or length is zero. Returns NULL if memory could
 * not be allocated.
 */
static void *copy_array(void *dst, const void *src, size_t n, size_t size, gfp_t flags)
{
	size_t bytes;

	if (ZERO_OR_NULL_PTR(src))
		goto out;

	if (unlikely(check_mul_overflow(n, size, &bytes)))
		return NULL;

	if (ksize(dst) < bytes) {
		kfree(dst);
		dst = kmalloc_track_caller(bytes, flags);
		if (!dst)
			return NULL;
	}

	memcpy(dst, src, bytes);
out:
	return dst ? dst : ZERO_SIZE_PTR;
}

/* resize an array from old_n items to new_n items. the array is reallocated if it's too
 * small to hold new_n items. new items are zeroed out if the array grows.
 *
 * Contrary to krealloc_array, does not free arr if new_n is zero.
 */
static void *realloc_array(void *arr, size_t old_n, size_t new_n, size_t size)
{
	void *new_arr;

	if (!new_n || old_n == new_n)
		goto out;

	new_arr = krealloc_array(arr, new_n, size, GFP_KERNEL);
	if (!new_arr) {
		kfree(arr);
		return NULL;
	}
	arr = new_arr;

	if (new_n > old_n)
		memset(arr + old_n * size, 0, (new_n - old_n) * size);

out:
	return arr ? arr : ZERO_SIZE_PTR;
}

static int copy_reference_state(struct bpf_func_state *dst, const struct bpf_func_state *src)
{
	dst->refs = copy_array(dst->refs, src->refs, src->acquired_refs,
			       sizeof(struct bpf_reference_state), GFP_KERNEL);
	if (!dst->refs)
		return -ENOMEM;

	dst->acquired_refs = src->acquired_refs;
	return 0;
}

static int copy_stack_state(struct bpf_func_state *dst, const struct bpf_func_state *src)
{
	size_t n = src->allocated_stack / BPF_REG_SIZE;

	dst->stack = copy_array(dst->stack, src->stack, n, sizeof(struct bpf_stack_state),
				GFP_KERNEL);
	if (!dst->stack)
		return -ENOMEM;

	dst->allocated_stack = src->allocated_stack;
	return 0;
}

static int resize_reference_state(struct bpf_func_state *state, size_t n)
{
	state->refs = realloc_array(state->refs, state->acquired_refs, n,
				    sizeof(struct bpf_reference_state));
	if (!state->refs)
		return -ENOMEM;

	state->acquired_refs = n;
	return 0;
}

static int grow_stack_state(struct bpf_func_state *state, int size)
{
	size_t old_n = state->allocated_stack / BPF_REG_SIZE, n = size / BPF_REG_SIZE;

	if (old_n >= n)
		return 0;

	state->stack = realloc_array(state->stack, old_n, n, sizeof(struct bpf_stack_state));
	if (!state->stack)
		return -ENOMEM;

	state->allocated_stack = size;
	return 0;
}

/* Acquire a pointer id from the env and update the state->refs to include
 * this new pointer reference.
 * On success, returns a valid pointer id to associate with the register
 * On failure, returns a negative errno.
 */
static int acquire_reference_state(struct bpf_verifier_env *env, int insn_idx)
{
	struct bpf_func_state *state = cur_func(env);
	int new_ofs = state->acquired_refs;
	int id, err;

	err = resize_reference_state(state, state->acquired_refs + 1);
	if (err)
		return err;
	id = ++env->id_gen;
	state->refs[new_ofs].id = id;
	state->refs[new_ofs].insn_idx = insn_idx;
	state->refs[new_ofs].callback_ref = state->in_callback_fn ? state->frameno : 0;

	return id;
}

/* release function corresponding to acquire_reference_state(). Idempotent. */
static int release_reference_state(struct bpf_func_state *state, int ptr_id)
{
	int i, last_idx;

	last_idx = state->acquired_refs - 1;
	for (i = 0; i < state->acquired_refs; i++) {
		if (state->refs[i].id == ptr_id) {
			/* Cannot release caller references in callbacks */
			if (state->in_callback_fn && state->refs[i].callback_ref != state->frameno)
				return -EINVAL;
			if (last_idx && i != last_idx)
				memcpy(&state->refs[i], &state->refs[last_idx],
				       sizeof(*state->refs));
			memset(&state->refs[last_idx], 0, sizeof(*state->refs));
			state->acquired_refs--;
			return 0;
		}
	}
	return -EINVAL;
}

static void free_func_state(struct bpf_func_state *state)
{
	if (!state)
		return;
	kfree(state->refs);
	kfree(state->stack);
	kfree(state);
}

static void clear_jmp_history(struct bpf_verifier_state *state)
{
	kfree(state->jmp_history);
	state->jmp_history = NULL;
	state->jmp_history_cnt = 0;
}

static void free_verifier_state(struct bpf_verifier_state *state,
				bool free_self)
{
	int i;

	for (i = 0; i <= state->curframe; i++) {
		free_func_state(state->frame[i]);
		state->frame[i] = NULL;
	}
	clear_jmp_history(state);
	if (free_self)
		kfree(state);
}

/* copy verifier state from src to dst growing dst stack space
 * when necessary to accommodate larger src stack
 */
static int copy_func_state(struct bpf_func_state *dst,
			   const struct bpf_func_state *src)
{
	int err;

	memcpy(dst, src, offsetof(struct bpf_func_state, acquired_refs));
	err = copy_reference_state(dst, src);
	if (err)
		return err;
	return copy_stack_state(dst, src);
}

static int copy_verifier_state(struct bpf_verifier_state *dst_state,
			       const struct bpf_verifier_state *src)
{
	struct bpf_func_state *dst;
	int i, err;

	dst_state->jmp_history = copy_array(dst_state->jmp_history, src->jmp_history,
					    src->jmp_history_cnt, sizeof(struct bpf_idx_pair),
					    GFP_USER);
	if (!dst_state->jmp_history)
		return -ENOMEM;
	dst_state->jmp_history_cnt = src->jmp_history_cnt;

	/* if dst has more stack frames then src frame, free them */
	for (i = src->curframe + 1; i <= dst_state->curframe; i++) {
		free_func_state(dst_state->frame[i]);
		dst_state->frame[i] = NULL;
	}
	dst_state->speculative = src->speculative;
	dst_state->curframe = src->curframe;
	dst_state->active_spin_lock = src->active_spin_lock;
	dst_state->branches = src->branches;
	dst_state->parent = src->parent;
	dst_state->first_insn_idx = src->first_insn_idx;
	dst_state->last_insn_idx = src->last_insn_idx;
	for (i = 0; i <= src->curframe; i++) {
		dst = dst_state->frame[i];
		if (!dst) {
			dst = kzalloc(sizeof(*dst), GFP_KERNEL);
			if (!dst)
				return -ENOMEM;
			dst_state->frame[i] = dst;
		}
		err = copy_func_state(dst, src->frame[i]);
		if (err)
			return err;
	}
	return 0;
}

static void update_branch_counts(struct bpf_verifier_env *env, struct bpf_verifier_state *st)
{
	while (st) {
		u32 br = --st->branches;

		/* WARN_ON(br > 1) technically makes sense here,
		 * but see comment in push_stack(), hence:
		 */
		WARN_ONCE((int)br < 0,
			  "BUG update_branch_counts:branches_to_explore=%d\n",
			  br);
		if (br)
			break;
		st = st->parent;
	}
}

static int pop_stack(struct bpf_verifier_env *env, int *prev_insn_idx,
		     int *insn_idx, bool pop_log)
{
	struct bpf_verifier_state *cur = env->cur_state;
	struct bpf_verifier_stack_elem *elem, *head = env->head;
	int err;

	if (env->head == NULL)
		return -ENOENT;

	if (cur) {
		err = copy_verifier_state(cur, &head->st);
		if (err)
			return err;
	}
	if (pop_log)
		bpf_vlog_reset(&env->log, head->log_pos);
	if (insn_idx)
		*insn_idx = head->insn_idx;
	if (prev_insn_idx)
		*prev_insn_idx = head->prev_insn_idx;
	elem = head->next;
	free_verifier_state(&head->st, false);
	kfree(head);
	env->head = elem;
	env->stack_size--;
	return 0;
}

static struct bpf_verifier_state *push_stack(struct bpf_verifier_env *env,
					     int insn_idx, int prev_insn_idx,
					     bool speculative)
{
	struct bpf_verifier_state *cur = env->cur_state;
	struct bpf_verifier_stack_elem *elem;
	int err;

	elem = kzalloc(sizeof(struct bpf_verifier_stack_elem), GFP_KERNEL);
	if (!elem)
		goto err;

	elem->insn_idx = insn_idx;
	elem->prev_insn_idx = prev_insn_idx;
	elem->next = env->head;
	elem->log_pos = env->log.len_used;
	env->head = elem;
	env->stack_size++;
	err = copy_verifier_state(&elem->st, cur);
	if (err)
		goto err;
	elem->st.speculative |= speculative;
	if (env->stack_size > BPF_COMPLEXITY_LIMIT_JMP_SEQ) {
		verbose(env, "The sequence of %d jumps is too complex.\n",
			env->stack_size);
		goto err;
	}
	if (elem->st.parent) {
		++elem->st.parent->branches;
		/* WARN_ON(branches > 2) technically makes sense here,
		 * but
		 * 1. speculative states will bump 'branches' for non-branch
		 * instructions
		 * 2. is_state_visited() heuristics may decide not to create
		 * a new state for a sequence of branches and all such current
		 * and cloned states will be pointing to a single parent state
		 * which might have large 'branches' count.
		 */
	}
	return &elem->st;
err:
	free_verifier_state(env->cur_state, true);
	env->cur_state = NULL;
	/* pop all elements and return */
	while (!pop_stack(env, NULL, NULL, false));
	return NULL;
}

#define CALLER_SAVED_REGS 6
static const int caller_saved[CALLER_SAVED_REGS] = {
	BPF_REG_0, BPF_REG_1, BPF_REG_2, BPF_REG_3, BPF_REG_4, BPF_REG_5
};

static void __mark_reg_not_init(const struct bpf_verifier_env *env,
				struct bpf_reg_state *reg);

/* This helper doesn't clear reg->id */
static void ___mark_reg_known(struct bpf_reg_state *reg, u64 imm)
{
	reg->var_off = tnum_const(imm);
	reg->smin_value = (s64)imm;
	reg->smax_value = (s64)imm;
	reg->umin_value = imm;
	reg->umax_value = imm;

	reg->s32_min_value = (s32)imm;
	reg->s32_max_value = (s32)imm;
	reg->u32_min_value = (u32)imm;
	reg->u32_max_value = (u32)imm;
}

/* Mark the unknown part of a register (variable offset or scalar value) as
 * known to have the value @imm.
 */
static void __mark_reg_known(struct bpf_reg_state *reg, u64 imm)
{
	/* Clear id, off, and union(map_ptr, range) */
	memset(((u8 *)reg) + sizeof(reg->type), 0,
	       offsetof(struct bpf_reg_state, var_off) - sizeof(reg->type));
	___mark_reg_known(reg, imm);
}

static void __mark_reg32_known(struct bpf_reg_state *reg, u64 imm)
{
	reg->var_off = tnum_const_subreg(reg->var_off, imm);
	reg->s32_min_value = (s32)imm;
	reg->s32_max_value = (s32)imm;
	reg->u32_min_value = (u32)imm;
	reg->u32_max_value = (u32)imm;
}

/* Mark the 'variable offset' part of a register as zero.  This should be
 * used only on registers holding a pointer type.
 */
static void __mark_reg_known_zero(struct bpf_reg_state *reg)
{
	__mark_reg_known(reg, 0);
}

static void __mark_reg_const_zero(struct bpf_reg_state *reg)
{
	__mark_reg_known(reg, 0);
	reg->type = SCALAR_VALUE;
}

static void mark_reg_known_zero(struct bpf_verifier_env *env,
				struct bpf_reg_state *regs, u32 regno)
{
	if (WARN_ON(regno >= MAX_BPF_REG)) {
		verbose(env, "mark_reg_known_zero(regs, %u)\n", regno);
		/* Something bad happened, let's kill all regs */
		for (regno = 0; regno < MAX_BPF_REG; regno++)
			__mark_reg_not_init(env, regs + regno);
		return;
	}
	__mark_reg_known_zero(regs + regno);
}

static void mark_ptr_not_null_reg(struct bpf_reg_state *reg)
{
	if (base_type(reg->type) == PTR_TO_MAP_VALUE) {
		const struct bpf_map *map = reg->map_ptr;

		if (map->inner_map_meta) {
			reg->type = CONST_PTR_TO_MAP;
			reg->map_ptr = map->inner_map_meta;
			/* transfer reg's id which is unique for every map_lookup_elem
			 * as UID of the inner map.
			 */
			if (map_value_has_timer(map->inner_map_meta))
				reg->map_uid = reg->id;
		} else if (map->map_type == BPF_MAP_TYPE_XSKMAP) {
			reg->type = PTR_TO_XDP_SOCK;
		} else if (map->map_type == BPF_MAP_TYPE_SOCKMAP ||
			   map->map_type == BPF_MAP_TYPE_SOCKHASH) {
			reg->type = PTR_TO_SOCKET;
		} else {
			reg->type = PTR_TO_MAP_VALUE;
		}
		return;
	}

	reg->type &= ~PTR_MAYBE_NULL;
}

static bool reg_is_pkt_pointer(const struct bpf_reg_state *reg)
{
	return type_is_pkt_pointer(reg->type);
}

static bool reg_is_pkt_pointer_any(const struct bpf_reg_state *reg)
{
	return reg_is_pkt_pointer(reg) ||
	       reg->type == PTR_TO_PACKET_END;
}

/* Unmodified PTR_TO_PACKET[_META,_END] register from ctx access. */
static bool reg_is_init_pkt_pointer(const struct bpf_reg_state *reg,
				    enum bpf_reg_type which)
{
	/* The register can already have a range from prior markings.
	 * This is fine as long as it hasn't been advanced from its
	 * origin.
	 */
	return reg->type == which &&
	       reg->id == 0 &&
	       reg->off == 0 &&
	       tnum_equals_const(reg->var_off, 0);
}

/* Reset the min/max bounds of a register */
static void __mark_reg_unbounded(struct bpf_reg_state *reg)
{
	reg->smin_value = S64_MIN;
	reg->smax_value = S64_MAX;
	reg->umin_value = 0;
	reg->umax_value = U64_MAX;

	reg->s32_min_value = S32_MIN;
	reg->s32_max_value = S32_MAX;
	reg->u32_min_value = 0;
	reg->u32_max_value = U32_MAX;
}

static void __mark_reg64_unbounded(struct bpf_reg_state *reg)
{
	reg->smin_value = S64_MIN;
	reg->smax_value = S64_MAX;
	reg->umin_value = 0;
	reg->umax_value = U64_MAX;
}

static void __mark_reg32_unbounded(struct bpf_reg_state *reg)
{
	reg->s32_min_value = S32_MIN;
	reg->s32_max_value = S32_MAX;
	reg->u32_min_value = 0;
	reg->u32_max_value = U32_MAX;
}

static void __update_reg32_bounds(struct bpf_reg_state *reg)
{
	struct tnum var32_off = tnum_subreg(reg->var_off);

	/* min signed is max(sign bit) | min(other bits) */
	reg->s32_min_value = max_t(s32, reg->s32_min_value,
			var32_off.value | (var32_off.mask & S32_MIN));
	/* max signed is min(sign bit) | max(other bits) */
	reg->s32_max_value = min_t(s32, reg->s32_max_value,
			var32_off.value | (var32_off.mask & S32_MAX));
	reg->u32_min_value = max_t(u32, reg->u32_min_value, (u32)var32_off.value);
	reg->u32_max_value = min(reg->u32_max_value,
				 (u32)(var32_off.value | var32_off.mask));
}

static void __update_reg64_bounds(struct bpf_reg_state *reg)
{
	/* min signed is max(sign bit) | min(other bits) */
	reg->smin_value = max_t(s64, reg->smin_value,
				reg->var_off.value | (reg->var_off.mask & S64_MIN));
	/* max signed is min(sign bit) | max(other bits) */
	reg->smax_value = min_t(s64, reg->smax_value,
				reg->var_off.value | (reg->var_off.mask & S64_MAX));
	reg->umin_value = max(reg->umin_value, reg->var_off.value);
	reg->umax_value = min(reg->umax_value,
			      reg->var_off.value | reg->var_off.mask);
}

static void __update_reg_bounds(struct bpf_reg_state *reg)
{
	__update_reg32_bounds(reg);
	__update_reg64_bounds(reg);
}

/* Uses signed min/max values to inform unsigned, and vice-versa */
static void __reg32_deduce_bounds(struct bpf_reg_state *reg)
{
	/* Learn sign from signed bounds.
	 * If we cannot cross the sign boundary, then signed and unsigned bounds
	 * are the same, so combine.  This works even in the negative case, e.g.
	 * -3 s<= x s<= -1 implies 0xf...fd u<= x u<= 0xf...ff.
	 */
	if (reg->s32_min_value >= 0 || reg->s32_max_value < 0) {
		reg->s32_min_value = reg->u32_min_value =
			max_t(u32, reg->s32_min_value, reg->u32_min_value);
		reg->s32_max_value = reg->u32_max_value =
			min_t(u32, reg->s32_max_value, reg->u32_max_value);
		return;
	}
	/* Learn sign from unsigned bounds.  Signed bounds cross the sign
	 * boundary, so we must be careful.
	 */
	if ((s32)reg->u32_max_value >= 0) {
		/* Positive.  We can't learn anything from the smin, but smax
		 * is positive, hence safe.
		 */
		reg->s32_min_value = reg->u32_min_value;
		reg->s32_max_value = reg->u32_max_value =
			min_t(u32, reg->s32_max_value, reg->u32_max_value);
	} else if ((s32)reg->u32_min_value < 0) {
		/* Negative.  We can't learn anything from the smax, but smin
		 * is negative, hence safe.
		 */
		reg->s32_min_value = reg->u32_min_value =
			max_t(u32, reg->s32_min_value, reg->u32_min_value);
		reg->s32_max_value = reg->u32_max_value;
	}
}

static void __reg64_deduce_bounds(struct bpf_reg_state *reg)
{
	/* Learn sign from signed bounds.
	 * If we cannot cross the sign boundary, then signed and unsigned bounds
	 * are the same, so combine.  This works even in the negative case, e.g.
	 * -3 s<= x s<= -1 implies 0xf...fd u<= x u<= 0xf...ff.
	 */
	if (reg->smin_value >= 0 || reg->smax_value < 0) {
		reg->smin_value = reg->umin_value = max_t(u64, reg->smin_value,
							  reg->umin_value);
		reg->smax_value = reg->umax_value = min_t(u64, reg->smax_value,
							  reg->umax_value);
		return;
	}
	/* Learn sign from unsigned bounds.  Signed bounds cross the sign
	 * boundary, so we must be careful.
	 */
	if ((s64)reg->umax_value >= 0) {
		/* Positive.  We can't learn anything from the smin, but smax
		 * is positive, hence safe.
		 */
		reg->smin_value = reg->umin_value;
		reg->smax_value = reg->umax_value = min_t(u64, reg->smax_value,
							  reg->umax_value);
	} else if ((s64)reg->umin_value < 0) {
		/* Negative.  We can't learn anything from the smax, but smin
		 * is negative, hence safe.
		 */
		reg->smin_value = reg->umin_value = max_t(u64, reg->smin_value,
							  reg->umin_value);
		reg->smax_value = reg->umax_value;
	}
}

static void __reg_deduce_bounds(struct bpf_reg_state *reg)
{
	__reg32_deduce_bounds(reg);
	__reg64_deduce_bounds(reg);
}

/* Attempts to improve var_off based on unsigned min/max information */
static void __reg_bound_offset(struct bpf_reg_state *reg)
{
	struct tnum var64_off = tnum_intersect(reg->var_off,
					       tnum_range(reg->umin_value,
							  reg->umax_value));
	struct tnum var32_off = tnum_intersect(tnum_subreg(reg->var_off),
						tnum_range(reg->u32_min_value,
							   reg->u32_max_value));

	reg->var_off = tnum_or(tnum_clear_subreg(var64_off), var32_off);
}

static void reg_bounds_sync(struct bpf_reg_state *reg)
{
	/* We might have learned new bounds from the var_off. */
	__update_reg_bounds(reg);
	/* We might have learned something about the sign bit. */
	__reg_deduce_bounds(reg);
	/* We might have learned some bits from the bounds. */
	__reg_bound_offset(reg);
	/* Intersecting with the old var_off might have improved our bounds
	 * slightly, e.g. if umax was 0x7f...f and var_off was (0; 0xf...fc),
	 * then new var_off is (0; 0x7f...fc) which improves our umax.
	 */
	__update_reg_bounds(reg);
}

static bool __reg32_bound_s64(s32 a)
{
	return a >= 0 && a <= S32_MAX;
}

static void __reg_assign_32_into_64(struct bpf_reg_state *reg)
{
	reg->umin_value = reg->u32_min_value;
	reg->umax_value = reg->u32_max_value;

	/* Attempt to pull 32-bit signed bounds into 64-bit bounds but must
	 * be positive otherwise set to worse case bounds and refine later
	 * from tnum.
	 */
	if (__reg32_bound_s64(reg->s32_min_value) &&
	    __reg32_bound_s64(reg->s32_max_value)) {
		reg->smin_value = reg->s32_min_value;
		reg->smax_value = reg->s32_max_value;
	} else {
		reg->smin_value = 0;
		reg->smax_value = U32_MAX;
	}
}

static void __reg_combine_32_into_64(struct bpf_reg_state *reg)
{
	/* special case when 64-bit register has upper 32-bit register
	 * zeroed. Typically happens after zext or <<32, >>32 sequence
	 * allowing us to use 32-bit bounds directly,
	 */
	if (tnum_equals_const(tnum_clear_subreg(reg->var_off), 0)) {
		__reg_assign_32_into_64(reg);
	} else {
		/* Otherwise the best we can do is push lower 32bit known and
		 * unknown bits into register (var_off set from jmp logic)
		 * then learn as much as possible from the 64-bit tnum
		 * known and unknown bits. The previous smin/smax bounds are
		 * invalid here because of jmp32 compare so mark them unknown
		 * so they do not impact tnum bounds calculation.
		 */
		__mark_reg64_unbounded(reg);
	}
	reg_bounds_sync(reg);
}

static bool __reg64_bound_s32(s64 a)
{
	return a >= S32_MIN && a <= S32_MAX;
}

static bool __reg64_bound_u32(u64 a)
{
	return a >= U32_MIN && a <= U32_MAX;
}

static void __reg_combine_64_into_32(struct bpf_reg_state *reg)
{
	__mark_reg32_unbounded(reg);
	if (__reg64_bound_s32(reg->smin_value) && __reg64_bound_s32(reg->smax_value)) {
		reg->s32_min_value = (s32)reg->smin_value;
		reg->s32_max_value = (s32)reg->smax_value;
	}
	if (__reg64_bound_u32(reg->umin_value) && __reg64_bound_u32(reg->umax_value)) {
		reg->u32_min_value = (u32)reg->umin_value;
		reg->u32_max_value = (u32)reg->umax_value;
	}
	reg_bounds_sync(reg);
}

/* Mark a register as having a completely unknown (scalar) value. */
static void __mark_reg_unknown(const struct bpf_verifier_env *env,
			       struct bpf_reg_state *reg)
{
	/*
	 * Clear type, id, off, and union(map_ptr, range) and
	 * padding between 'type' and union
	 */
	memset(reg, 0, offsetof(struct bpf_reg_state, var_off));
	reg->type = SCALAR_VALUE;
	reg->var_off = tnum_unknown;
	reg->frameno = 0;
	reg->precise = !env->bpf_capable;
	__mark_reg_unbounded(reg);
}

static void mark_reg_unknown(struct bpf_verifier_env *env,
			     struct bpf_reg_state *regs, u32 regno)
{
	if (WARN_ON(regno >= MAX_BPF_REG)) {
		verbose(env, "mark_reg_unknown(regs, %u)\n", regno);
		/* Something bad happened, let's kill all regs except FP */
		for (regno = 0; regno < BPF_REG_FP; regno++)
			__mark_reg_not_init(env, regs + regno);
		return;
	}
	__mark_reg_unknown(env, regs + regno);
}

static void __mark_reg_not_init(const struct bpf_verifier_env *env,
				struct bpf_reg_state *reg)
{
	__mark_reg_unknown(env, reg);
	reg->type = NOT_INIT;
}

static void mark_reg_not_init(struct bpf_verifier_env *env,
			      struct bpf_reg_state *regs, u32 regno)
{
	if (WARN_ON(regno >= MAX_BPF_REG)) {
		verbose(env, "mark_reg_not_init(regs, %u)\n", regno);
		/* Something bad happened, let's kill all regs except FP */
		for (regno = 0; regno < BPF_REG_FP; regno++)
			__mark_reg_not_init(env, regs + regno);
		return;
	}
	__mark_reg_not_init(env, regs + regno);
}

static void mark_btf_ld_reg(struct bpf_verifier_env *env,
			    struct bpf_reg_state *regs, u32 regno,
			    enum bpf_reg_type reg_type,
			    struct btf *btf, u32 btf_id)
{
	if (reg_type == SCALAR_VALUE) {
		mark_reg_unknown(env, regs, regno);
		return;
	}
	mark_reg_known_zero(env, regs, regno);
	regs[regno].type = PTR_TO_BTF_ID;
	regs[regno].btf = btf;
	regs[regno].btf_id = btf_id;
}

#define DEF_NOT_SUBREG	(0)
static void init_reg_state(struct bpf_verifier_env *env,
			   struct bpf_func_state *state)
{
	struct bpf_reg_state *regs = state->regs;
	int i;

	for (i = 0; i < MAX_BPF_REG; i++) {
		mark_reg_not_init(env, regs, i);
		regs[i].live = REG_LIVE_NONE;
		regs[i].parent = NULL;
		regs[i].subreg_def = DEF_NOT_SUBREG;
	}

	/* frame pointer */
	regs[BPF_REG_FP].type = PTR_TO_STACK;
	mark_reg_known_zero(env, regs, BPF_REG_FP);
	regs[BPF_REG_FP].frameno = state->frameno;
}

#define BPF_MAIN_FUNC (-1)
static void init_func_state(struct bpf_verifier_env *env,
			    struct bpf_func_state *state,
			    int callsite, int frameno, int subprogno)
{
	state->callsite = callsite;
	state->frameno = frameno;
	state->subprogno = subprogno;
	init_reg_state(env, state);
}

/* Similar to push_stack(), but for async callbacks */
static struct bpf_verifier_state *push_async_cb(struct bpf_verifier_env *env,
						int insn_idx, int prev_insn_idx,
						int subprog)
{
	struct bpf_verifier_stack_elem *elem;
	struct bpf_func_state *frame;

	elem = kzalloc(sizeof(struct bpf_verifier_stack_elem), GFP_KERNEL);
	if (!elem)
		goto err;

	elem->insn_idx = insn_idx;
	elem->prev_insn_idx = prev_insn_idx;
	elem->next = env->head;
	elem->log_pos = env->log.len_used;
	env->head = elem;
	env->stack_size++;
	if (env->stack_size > BPF_COMPLEXITY_LIMIT_JMP_SEQ) {
		verbose(env,
			"The sequence of %d jumps is too complex for async cb.\n",
			env->stack_size);
		goto err;
	}
	/* Unlike push_stack() do not copy_verifier_state().
	 * The caller state doesn't matter.
	 * This is async callback. It starts in a fresh stack.
	 * Initialize it similar to do_check_common().
	 */
	elem->st.branches = 1;
	frame = kzalloc(sizeof(*frame), GFP_KERNEL);
	if (!frame)
		goto err;
	init_func_state(env, frame,
			BPF_MAIN_FUNC /* callsite */,
			0 /* frameno within this callchain */,
			subprog /* subprog number within this prog */);
	elem->st.frame[0] = frame;
	return &elem->st;
err:
	free_verifier_state(env->cur_state, true);
	env->cur_state = NULL;
	/* pop all elements and return */
	while (!pop_stack(env, NULL, NULL, false));
	return NULL;
}


enum reg_arg_type {
	SRC_OP,		/* register is used as source operand */
	DST_OP,		/* register is used as destination operand */
	DST_OP_NO_MARK	/* same as above, check only, don't mark */
};

static int cmp_subprogs(const void *a, const void *b)
{
	return ((struct bpf_subprog_info *)a)->start -
	       ((struct bpf_subprog_info *)b)->start;
}

static int find_subprog(struct bpf_verifier_env *env, int off)
{
	struct bpf_subprog_info *p;

	p = bsearch(&off, env->subprog_info, env->subprog_cnt,
		    sizeof(env->subprog_info[0]), cmp_subprogs);
	if (!p)
		return -ENOENT;
	return p - env->subprog_info;

}

static int add_subprog(struct bpf_verifier_env *env, int off)
{
	int insn_cnt = env->prog->len;
	int ret;

	if (off >= insn_cnt || off < 0) {
		verbose(env, "call to invalid destination\n");
		return -EINVAL;
	}
	ret = find_subprog(env, off);
	if (ret >= 0)
		return ret;
	if (env->subprog_cnt >= BPF_MAX_SUBPROGS) {
		verbose(env, "too many subprograms\n");
		return -E2BIG;
	}
	/* determine subprog starts. The end is one before the next starts */
	env->subprog_info[env->subprog_cnt++].start = off;
	sort(env->subprog_info, env->subprog_cnt,
	     sizeof(env->subprog_info[0]), cmp_subprogs, NULL);
	return env->subprog_cnt - 1;
}

struct bpf_kfunc_desc {
	struct btf_func_model func_model;
	u32 func_id;
	s32 imm;
};

#define MAX_KFUNC_DESCS 256
struct bpf_kfunc_desc_tab {
	struct bpf_kfunc_desc descs[MAX_KFUNC_DESCS];
	u32 nr_descs;
};

static int kfunc_desc_cmp_by_id(const void *a, const void *b)
{
	const struct bpf_kfunc_desc *d0 = a;
	const struct bpf_kfunc_desc *d1 = b;

	/* func_id is not greater than BTF_MAX_TYPE */
	return d0->func_id - d1->func_id;
}

static const struct bpf_kfunc_desc *
find_kfunc_desc(const struct bpf_prog *prog, u32 func_id)
{
	struct bpf_kfunc_desc desc = {
		.func_id = func_id,
	};
	struct bpf_kfunc_desc_tab *tab;

	tab = prog->aux->kfunc_tab;
	return bsearch(&desc, tab->descs, tab->nr_descs,
		       sizeof(tab->descs[0]), kfunc_desc_cmp_by_id);
}

static int add_kfunc_call(struct bpf_verifier_env *env, u32 func_id)
{
	const struct btf_type *func, *func_proto;
	struct bpf_kfunc_desc_tab *tab;
	struct bpf_prog_aux *prog_aux;
	struct bpf_kfunc_desc *desc;
	const char *func_name;
	unsigned long addr;
	int err;

	prog_aux = env->prog->aux;
	tab = prog_aux->kfunc_tab;
	if (!tab) {
		if (!btf_vmlinux) {
			verbose(env, "calling kernel function is not supported without CONFIG_DEBUG_INFO_BTF\n");
			return -ENOTSUPP;
		}

		if (!env->prog->jit_requested) {
			verbose(env, "JIT is required for calling kernel function\n");
			return -ENOTSUPP;
		}

		if (!bpf_jit_supports_kfunc_call()) {
			verbose(env, "JIT does not support calling kernel function\n");
			return -ENOTSUPP;
		}

		if (!env->prog->gpl_compatible) {
			verbose(env, "cannot call kernel function from non-GPL compatible program\n");
			return -EINVAL;
		}

		tab = kzalloc(sizeof(*tab), GFP_KERNEL);
		if (!tab)
			return -ENOMEM;
		prog_aux->kfunc_tab = tab;
	}

	if (find_kfunc_desc(env->prog, func_id))
		return 0;

	if (tab->nr_descs == MAX_KFUNC_DESCS) {
		verbose(env, "too many different kernel function calls\n");
		return -E2BIG;
	}

	func = btf_type_by_id(btf_vmlinux, func_id);
	if (!func || !btf_type_is_func(func)) {
		verbose(env, "kernel btf_id %u is not a function\n",
			func_id);
		return -EINVAL;
	}
	func_proto = btf_type_by_id(btf_vmlinux, func->type);
	if (!func_proto || !btf_type_is_func_proto(func_proto)) {
		verbose(env, "kernel function btf_id %u does not have a valid func_proto\n",
			func_id);
		return -EINVAL;
	}

	func_name = btf_name_by_offset(btf_vmlinux, func->name_off);
	addr = kallsyms_lookup_name(func_name);
	if (!addr) {
		verbose(env, "cannot find address for kernel function %s\n",
			func_name);
		return -EINVAL;
	}

	desc = &tab->descs[tab->nr_descs++];
	desc->func_id = func_id;
	desc->imm = BPF_CAST_CALL(addr) - __bpf_call_base;
	err = btf_distill_func_proto(&env->log, btf_vmlinux,
				     func_proto, func_name,
				     &desc->func_model);
	if (!err)
		sort(tab->descs, tab->nr_descs, sizeof(tab->descs[0]),
		     kfunc_desc_cmp_by_id, NULL);
	return err;
}

static int kfunc_desc_cmp_by_imm(const void *a, const void *b)
{
	const struct bpf_kfunc_desc *d0 = a;
	const struct bpf_kfunc_desc *d1 = b;

	if (d0->imm > d1->imm)
		return 1;
	else if (d0->imm < d1->imm)
		return -1;
	return 0;
}

static void sort_kfunc_descs_by_imm(struct bpf_prog *prog)
{
	struct bpf_kfunc_desc_tab *tab;

	tab = prog->aux->kfunc_tab;
	if (!tab)
		return;

	sort(tab->descs, tab->nr_descs, sizeof(tab->descs[0]),
	     kfunc_desc_cmp_by_imm, NULL);
}

bool bpf_prog_has_kfunc_call(const struct bpf_prog *prog)
{
	return !!prog->aux->kfunc_tab;
}

const struct btf_func_model *
bpf_jit_find_kfunc_model(const struct bpf_prog *prog,
			 const struct bpf_insn *insn)
{
	const struct bpf_kfunc_desc desc = {
		.imm = insn->imm,
	};
	const struct bpf_kfunc_desc *res;
	struct bpf_kfunc_desc_tab *tab;

	tab = prog->aux->kfunc_tab;
	res = bsearch(&desc, tab->descs, tab->nr_descs,
		      sizeof(tab->descs[0]), kfunc_desc_cmp_by_imm);

	return res ? &res->func_model : NULL;
}

static int add_subprog_and_kfunc(struct bpf_verifier_env *env)
{
	struct bpf_subprog_info *subprog = env->subprog_info;
	struct bpf_insn *insn = env->prog->insnsi;
	int i, ret, insn_cnt = env->prog->len;

	/* Add entry function. */
	ret = add_subprog(env, 0);
	if (ret)
		return ret;

	for (i = 0; i < insn_cnt; i++, insn++) {
		if (!bpf_pseudo_func(insn) && !bpf_pseudo_call(insn) &&
		    !bpf_pseudo_kfunc_call(insn))
			continue;

		if (!env->bpf_capable) {
			verbose(env, "loading/calling other bpf or kernel functions are allowed for CAP_BPF and CAP_SYS_ADMIN\n");
			return -EPERM;
		}

		if (bpf_pseudo_func(insn) || bpf_pseudo_call(insn))
			ret = add_subprog(env, i + insn->imm + 1);
		else
			ret = add_kfunc_call(env, insn->imm);

		if (ret < 0)
			return ret;
	}

	/* Add a fake 'exit' subprog which could simplify subprog iteration
	 * logic. 'subprog_cnt' should not be increased.
	 */
	subprog[env->subprog_cnt].start = insn_cnt;

	if (env->log.level & BPF_LOG_LEVEL2)
		for (i = 0; i < env->subprog_cnt; i++)
			verbose(env, "func#%d @%d\n", i, subprog[i].start);

	return 0;
}

static int check_subprogs(struct bpf_verifier_env *env)
{
	int i, subprog_start, subprog_end, off, cur_subprog = 0;
	struct bpf_subprog_info *subprog = env->subprog_info;
	struct bpf_insn *insn = env->prog->insnsi;
	int insn_cnt = env->prog->len;

	/* now check that all jumps are within the same subprog */
	subprog_start = subprog[cur_subprog].start;
	subprog_end = subprog[cur_subprog + 1].start;
	for (i = 0; i < insn_cnt; i++) {
		u8 code = insn[i].code;

		if (code == (BPF_JMP | BPF_CALL) &&
		    insn[i].imm == BPF_FUNC_tail_call &&
		    insn[i].src_reg != BPF_PSEUDO_CALL)
			subprog[cur_subprog].has_tail_call = true;
		if (BPF_CLASS(code) == BPF_LD &&
		    (BPF_MODE(code) == BPF_ABS || BPF_MODE(code) == BPF_IND))
			subprog[cur_subprog].has_ld_abs = true;
		if (BPF_CLASS(code) != BPF_JMP && BPF_CLASS(code) != BPF_JMP32)
			goto next;
		if (BPF_OP(code) == BPF_EXIT || BPF_OP(code) == BPF_CALL)
			goto next;
		off = i + insn[i].off + 1;
		if (off < subprog_start || off >= subprog_end) {
			verbose(env, "jump out of range from insn %d to %d\n", i, off);
			return -EINVAL;
		}
next:
		if (i == subprog_end - 1) {
			/* to avoid fall-through from one subprog into another
			 * the last insn of the subprog should be either exit
			 * or unconditional jump back
			 */
			if (code != (BPF_JMP | BPF_EXIT) &&
			    code != (BPF_JMP | BPF_JA)) {
				verbose(env, "last insn is not an exit or jmp\n");
				return -EINVAL;
			}
			subprog_start = subprog_end;
			cur_subprog++;
			if (cur_subprog < env->subprog_cnt)
				subprog_end = subprog[cur_subprog + 1].start;
		}
	}
	return 0;
}

/* Parentage chain of this register (or stack slot) should take care of all
 * issues like callee-saved registers, stack slot allocation time, etc.
 */
static int mark_reg_read(struct bpf_verifier_env *env,
			 const struct bpf_reg_state *state,
			 struct bpf_reg_state *parent, u8 flag)
{
	bool writes = parent == state->parent; /* Observe write marks */
	int cnt = 0;

	while (parent) {
		/* if read wasn't screened by an earlier write ... */
		if (writes && state->live & REG_LIVE_WRITTEN)
			break;
		if (parent->live & REG_LIVE_DONE) {
			verbose(env, "verifier BUG type %s var_off %lld off %d\n",
				reg_type_str(env, parent->type),
				parent->var_off.value, parent->off);
			return -EFAULT;
		}
		/* The first condition is more likely to be true than the
		 * second, checked it first.
		 */
		if ((parent->live & REG_LIVE_READ) == flag ||
		    parent->live & REG_LIVE_READ64)
			/* The parentage chain never changes and
			 * this parent was already marked as LIVE_READ.
			 * There is no need to keep walking the chain again and
			 * keep re-marking all parents as LIVE_READ.
			 * This case happens when the same register is read
			 * multiple times without writes into it in-between.
			 * Also, if parent has the stronger REG_LIVE_READ64 set,
			 * then no need to set the weak REG_LIVE_READ32.
			 */
			break;
		/* ... then we depend on parent's value */
		parent->live |= flag;
		/* REG_LIVE_READ64 overrides REG_LIVE_READ32. */
		if (flag == REG_LIVE_READ64)
			parent->live &= ~REG_LIVE_READ32;
		state = parent;
		parent = state->parent;
		writes = true;
		cnt++;
	}

	if (env->longest_mark_read_walk < cnt)
		env->longest_mark_read_walk = cnt;
	return 0;
}

/* This function is supposed to be used by the following 32-bit optimization
 * code only. It returns TRUE if the source or destination register operates
 * on 64-bit, otherwise return FALSE.
 */
static bool is_reg64(struct bpf_verifier_env *env, struct bpf_insn *insn,
		     u32 regno, struct bpf_reg_state *reg, enum reg_arg_type t)
{
	u8 code, class, op;

	code = insn->code;
	class = BPF_CLASS(code);
	op = BPF_OP(code);
	if (class == BPF_JMP) {
		/* BPF_EXIT for "main" will reach here. Return TRUE
		 * conservatively.
		 */
		if (op == BPF_EXIT)
			return true;
		if (op == BPF_CALL) {
			/* BPF to BPF call will reach here because of marking
			 * caller saved clobber with DST_OP_NO_MARK for which we
			 * don't care the register def because they are anyway
			 * marked as NOT_INIT already.
			 */
			if (insn->src_reg == BPF_PSEUDO_CALL)
				return false;
			/* Helper call will reach here because of arg type
			 * check, conservatively return TRUE.
			 */
			if (t == SRC_OP)
				return true;

			return false;
		}
	}

	if (class == BPF_ALU64 || class == BPF_JMP ||
	    /* BPF_END always use BPF_ALU class. */
	    (class == BPF_ALU && op == BPF_END && insn->imm == 64))
		return true;

	if (class == BPF_ALU || class == BPF_JMP32)
		return false;

	if (class == BPF_LDX) {
		if (t != SRC_OP)
			return BPF_SIZE(code) == BPF_DW;
		/* LDX source must be ptr. */
		return true;
	}

	if (class == BPF_STX) {
		/* BPF_STX (including atomic variants) has multiple source
		 * operands, one of which is a ptr. Check whether the caller is
		 * asking about it.
		 */
		if (t == SRC_OP && reg->type != SCALAR_VALUE)
			return true;
		return BPF_SIZE(code) == BPF_DW;
	}

	if (class == BPF_LD) {
		u8 mode = BPF_MODE(code);

		/* LD_IMM64 */
		if (mode == BPF_IMM)
			return true;

		/* Both LD_IND and LD_ABS return 32-bit data. */
		if (t != SRC_OP)
			return  false;

		/* Implicit ctx ptr. */
		if (regno == BPF_REG_6)
			return true;

		/* Explicit source could be any width. */
		return true;
	}

	if (class == BPF_ST)
		/* The only source register for BPF_ST is a ptr. */
		return true;

	/* Conservatively return true at default. */
	return true;
}

/* Return the regno defined by the insn, or -1. */
static int insn_def_regno(const struct bpf_insn *insn)
{
	switch (BPF_CLASS(insn->code)) {
	case BPF_JMP:
	case BPF_JMP32:
	case BPF_ST:
		return -1;
	case BPF_STX:
		if (BPF_MODE(insn->code) == BPF_ATOMIC &&
		    (insn->imm & BPF_FETCH)) {
			if (insn->imm == BPF_CMPXCHG)
				return BPF_REG_0;
			else
				return insn->src_reg;
		} else {
			return -1;
		}
	default:
		return insn->dst_reg;
	}
}

/* Return TRUE if INSN has defined any 32-bit value explicitly. */
static bool insn_has_def32(struct bpf_verifier_env *env, struct bpf_insn *insn)
{
	int dst_reg = insn_def_regno(insn);

	if (dst_reg == -1)
		return false;

	return !is_reg64(env, insn, dst_reg, NULL, DST_OP);
}

static void mark_insn_zext(struct bpf_verifier_env *env,
			   struct bpf_reg_state *reg)
{
	s32 def_idx = reg->subreg_def;

	if (def_idx == DEF_NOT_SUBREG)
		return;

	env->insn_aux_data[def_idx - 1].zext_dst = true;
	/* The dst will be zero extended, so won't be sub-register anymore. */
	reg->subreg_def = DEF_NOT_SUBREG;
}

static int check_reg_arg(struct bpf_verifier_env *env, u32 regno,
			 enum reg_arg_type t)
{
	struct bpf_verifier_state *vstate = env->cur_state;
	struct bpf_func_state *state = vstate->frame[vstate->curframe];
	struct bpf_insn *insn = env->prog->insnsi + env->insn_idx;
	struct bpf_reg_state *reg, *regs = state->regs;
	bool rw64;

	if (regno >= MAX_BPF_REG) {
		verbose(env, "R%d is invalid\n", regno);
		return -EINVAL;
	}

	reg = &regs[regno];
	rw64 = is_reg64(env, insn, regno, reg, t);
	if (t == SRC_OP) {
		/* check whether register used as source operand can be read */
		if (reg->type == NOT_INIT) {
			verbose(env, "R%d !read_ok\n", regno);
			return -EACCES;
		}
		/* We don't need to worry about FP liveness because it's read-only */
		if (regno == BPF_REG_FP)
			return 0;

		if (rw64)
			mark_insn_zext(env, reg);

		return mark_reg_read(env, reg, reg->parent,
				     rw64 ? REG_LIVE_READ64 : REG_LIVE_READ32);
	} else {
		/* check whether register used as dest operand can be written to */
		if (regno == BPF_REG_FP) {
			verbose(env, "frame pointer is read only\n");
			return -EACCES;
		}
		reg->live |= REG_LIVE_WRITTEN;
		reg->subreg_def = rw64 ? DEF_NOT_SUBREG : env->insn_idx + 1;
		if (t == DST_OP)
			mark_reg_unknown(env, regs, regno);
	}
	return 0;
}

/* for any branch, call, exit record the history of jmps in the given state */
static int push_jmp_history(struct bpf_verifier_env *env,
			    struct bpf_verifier_state *cur)
{
	u32 cnt = cur->jmp_history_cnt;
	struct bpf_idx_pair *p;

	cnt++;
	p = krealloc(cur->jmp_history, cnt * sizeof(*p), GFP_USER);
	if (!p)
		return -ENOMEM;
	p[cnt - 1].idx = env->insn_idx;
	p[cnt - 1].prev_idx = env->prev_insn_idx;
	cur->jmp_history = p;
	cur->jmp_history_cnt = cnt;
	return 0;
}

/* Backtrack one insn at a time. If idx is not at the top of recorded
 * history then previous instruction came from straight line execution.
 */
static int get_prev_insn_idx(struct bpf_verifier_state *st, int i,
			     u32 *history)
{
	u32 cnt = *history;

	if (cnt && st->jmp_history[cnt - 1].idx == i) {
		i = st->jmp_history[cnt - 1].prev_idx;
		(*history)--;
	} else {
		i--;
	}
	return i;
}

static const char *disasm_kfunc_name(void *data, const struct bpf_insn *insn)
{
	const struct btf_type *func;

	if (insn->src_reg != BPF_PSEUDO_KFUNC_CALL)
		return NULL;

	func = btf_type_by_id(btf_vmlinux, insn->imm);
	return btf_name_by_offset(btf_vmlinux, func->name_off);
}

/* For given verifier state backtrack_insn() is called from the last insn to
 * the first insn. Its purpose is to compute a bitmask of registers and
 * stack slots that needs precision in the parent verifier state.
 */
static int backtrack_insn(struct bpf_verifier_env *env, int idx,
			  u32 *reg_mask, u64 *stack_mask)
{
	const struct bpf_insn_cbs cbs = {
		.cb_call	= disasm_kfunc_name,
		.cb_print	= verbose,
		.private_data	= env,
	};
	struct bpf_insn *insn = env->prog->insnsi + idx;
	u8 class = BPF_CLASS(insn->code);
	u8 opcode = BPF_OP(insn->code);
	u8 mode = BPF_MODE(insn->code);
	u32 dreg = 1u << insn->dst_reg;
	u32 sreg = 1u << insn->src_reg;
	u32 spi;

	if (insn->code == 0)
		return 0;
	if (env->log.level & BPF_LOG_LEVEL) {
		verbose(env, "regs=%x stack=%llx before ", *reg_mask, *stack_mask);
		verbose(env, "%d: ", idx);
		print_bpf_insn(&cbs, insn, env->allow_ptr_leaks);
	}

	if (class == BPF_ALU || class == BPF_ALU64) {
		if (!(*reg_mask & dreg))
			return 0;
		if (opcode == BPF_END || opcode == BPF_NEG) {
			/* sreg is reserved and unused
			 * dreg still need precision before this insn
			 */
			return 0;
		} else if (opcode == BPF_MOV) {
			if (BPF_SRC(insn->code) == BPF_X) {
				/* dreg = sreg
				 * dreg needs precision after this insn
				 * sreg needs precision before this insn
				 */
				*reg_mask &= ~dreg;
				*reg_mask |= sreg;
			} else {
				/* dreg = K
				 * dreg needs precision after this insn.
				 * Corresponding register is already marked
				 * as precise=true in this verifier state.
				 * No further markings in parent are necessary
				 */
				*reg_mask &= ~dreg;
			}
		} else {
			if (BPF_SRC(insn->code) == BPF_X) {
				/* dreg += sreg
				 * both dreg and sreg need precision
				 * before this insn
				 */
				*reg_mask |= sreg;
			} /* else dreg += K
			   * dreg still needs precision before this insn
			   */
		}
	} else if (class == BPF_LDX) {
		if (!(*reg_mask & dreg))
			return 0;
		*reg_mask &= ~dreg;

		/* scalars can only be spilled into stack w/o losing precision.
		 * Load from any other memory can be zero extended.
		 * The desire to keep that precision is already indicated
		 * by 'precise' mark in corresponding register of this state.
		 * No further tracking necessary.
		 */
		if (insn->src_reg != BPF_REG_FP)
			return 0;

		/* dreg = *(u64 *)[fp - off] was a fill from the stack.
		 * that [fp - off] slot contains scalar that needs to be
		 * tracked with precision
		 */
		spi = (-insn->off - 1) / BPF_REG_SIZE;
		if (spi >= 64) {
			verbose(env, "BUG spi %d\n", spi);
			WARN_ONCE(1, "verifier backtracking bug");
			return -EFAULT;
		}
		*stack_mask |= 1ull << spi;
	} else if (class == BPF_STX || class == BPF_ST) {
		if (*reg_mask & dreg)
			/* stx & st shouldn't be using _scalar_ dst_reg
			 * to access memory. It means backtracking
			 * encountered a case of pointer subtraction.
			 */
			return -ENOTSUPP;
		/* scalars can only be spilled into stack */
		if (insn->dst_reg != BPF_REG_FP)
			return 0;
		spi = (-insn->off - 1) / BPF_REG_SIZE;
		if (spi >= 64) {
			verbose(env, "BUG spi %d\n", spi);
			WARN_ONCE(1, "verifier backtracking bug");
			return -EFAULT;
		}
		if (!(*stack_mask & (1ull << spi)))
			return 0;
		*stack_mask &= ~(1ull << spi);
		if (class == BPF_STX)
			*reg_mask |= sreg;
	} else if (class == BPF_JMP || class == BPF_JMP32) {
		if (opcode == BPF_CALL) {
			if (insn->src_reg == BPF_PSEUDO_CALL)
				return -ENOTSUPP;
			/* kfunc with imm==0 is invalid and fixup_kfunc_call will
			 * catch this error later. Make backtracking conservative
			 * with ENOTSUPP.
			 */
			if (insn->src_reg == BPF_PSEUDO_KFUNC_CALL && insn->imm == 0)
				return -ENOTSUPP;
			/* BPF helpers that invoke callback subprogs are
			 * equivalent to BPF_PSEUDO_CALL above
			 */
			if (insn->src_reg == 0 && is_callback_calling_function(insn->imm))
				return -ENOTSUPP;
			/* regular helper call sets R0 */
			*reg_mask &= ~1;
			if (*reg_mask & 0x3f) {
				/* if backtracing was looking for registers R1-R5
				 * they should have been found already.
				 */
				verbose(env, "BUG regs %x\n", *reg_mask);
				WARN_ONCE(1, "verifier backtracking bug");
				return -EFAULT;
			}
		} else if (opcode == BPF_EXIT) {
			return -ENOTSUPP;
		} else if (BPF_SRC(insn->code) == BPF_X) {
			if (!(*reg_mask & (dreg | sreg)))
				return 0;
			/* dreg <cond> sreg
			 * Both dreg and sreg need precision before
			 * this insn. If only sreg was marked precise
			 * before it would be equally necessary to
			 * propagate it to dreg.
			 */
			*reg_mask |= (sreg | dreg);
			 /* else dreg <cond> K
			  * Only dreg still needs precision before
			  * this insn, so for the K-based conditional
			  * there is nothing new to be marked.
			  */
		}
	} else if (class == BPF_LD) {
		if (!(*reg_mask & dreg))
			return 0;
		*reg_mask &= ~dreg;
		/* It's ld_imm64 or ld_abs or ld_ind.
		 * For ld_imm64 no further tracking of precision
		 * into parent is necessary
		 */
		if (mode == BPF_IND || mode == BPF_ABS)
			/* to be analyzed */
			return -ENOTSUPP;
	}
	return 0;
}

/* the scalar precision tracking algorithm:
 * . at the start all registers have precise=false.
 * . scalar ranges are tracked as normal through alu and jmp insns.
 * . once precise value of the scalar register is used in:
 *   .  ptr + scalar alu
 *   . if (scalar cond K|scalar)
 *   .  helper_call(.., scalar, ...) where ARG_CONST is expected
 *   backtrack through the verifier states and mark all registers and
 *   stack slots with spilled constants that these scalar regisers
 *   should be precise.
 * . during state pruning two registers (or spilled stack slots)
 *   are equivalent if both are not precise.
 *
 * Note the verifier cannot simply walk register parentage chain,
 * since many different registers and stack slots could have been
 * used to compute single precise scalar.
 *
 * The approach of starting with precise=true for all registers and then
 * backtrack to mark a register as not precise when the verifier detects
 * that program doesn't care about specific value (e.g., when helper
 * takes register as ARG_ANYTHING parameter) is not safe.
 *
 * It's ok to walk single parentage chain of the verifier states.
 * It's possible that this backtracking will go all the way till 1st insn.
 * All other branches will be explored for needing precision later.
 *
 * The backtracking needs to deal with cases like:
 *   R8=map_value(id=0,off=0,ks=4,vs=1952,imm=0) R9_w=map_value(id=0,off=40,ks=4,vs=1952,imm=0)
 * r9 -= r8
 * r5 = r9
 * if r5 > 0x79f goto pc+7
 *    R5_w=inv(id=0,umax_value=1951,var_off=(0x0; 0x7ff))
 * r5 += 1
 * ...
 * call bpf_perf_event_output#25
 *   where .arg5_type = ARG_CONST_SIZE_OR_ZERO
 *
 * and this case:
 * r6 = 1
 * call foo // uses callee's r6 inside to compute r0
 * r0 += r6
 * if r0 == 0 goto
 *
 * to track above reg_mask/stack_mask needs to be independent for each frame.
 *
 * Also if parent's curframe > frame where backtracking started,
 * the verifier need to mark registers in both frames, otherwise callees
 * may incorrectly prune callers. This is similar to
 * commit 7640ead93924 ("bpf: verifier: make sure callees don't prune with caller differences")
 *
 * For now backtracking falls back into conservative marking.
 */
static void mark_all_scalars_precise(struct bpf_verifier_env *env,
				     struct bpf_verifier_state *st)
{
	struct bpf_func_state *func;
	struct bpf_reg_state *reg;
	int i, j;

	/* big hammer: mark all scalars precise in this path.
	 * pop_stack may still get !precise scalars.
	 * We also skip current state and go straight to first parent state,
	 * because precision markings in current non-checkpointed state are
	 * not needed. See why in the comment in __mark_chain_precision below.
	 */
	for (st = st->parent; st; st = st->parent) {
		for (i = 0; i <= st->curframe; i++) {
			func = st->frame[i];
			for (j = 0; j < BPF_REG_FP; j++) {
				reg = &func->regs[j];
				if (reg->type != SCALAR_VALUE)
					continue;
				reg->precise = true;
			}
			for (j = 0; j < func->allocated_stack / BPF_REG_SIZE; j++) {
				if (!is_spilled_reg(&func->stack[j]))
					continue;
				reg = &func->stack[j].spilled_ptr;
				if (reg->type != SCALAR_VALUE)
					continue;
				reg->precise = true;
			}
		}
	}
}

static void mark_all_scalars_imprecise(struct bpf_verifier_env *env, struct bpf_verifier_state *st)
{
	struct bpf_func_state *func;
	struct bpf_reg_state *reg;
	int i, j;

	for (i = 0; i <= st->curframe; i++) {
		func = st->frame[i];
		for (j = 0; j < BPF_REG_FP; j++) {
			reg = &func->regs[j];
			if (reg->type != SCALAR_VALUE)
				continue;
			reg->precise = false;
		}
		for (j = 0; j < func->allocated_stack / BPF_REG_SIZE; j++) {
			if (!is_spilled_reg(&func->stack[j]))
				continue;
			reg = &func->stack[j].spilled_ptr;
			if (reg->type != SCALAR_VALUE)
				continue;
			reg->precise = false;
		}
	}
}

/*
 * __mark_chain_precision() backtracks BPF program instruction sequence and
 * chain of verifier states making sure that register *regno* (if regno >= 0)
 * and/or stack slot *spi* (if spi >= 0) are marked as precisely tracked
 * SCALARS, as well as any other registers and slots that contribute to
 * a tracked state of given registers/stack slots, depending on specific BPF
 * assembly instructions (see backtrack_insns() for exact instruction handling
 * logic). This backtracking relies on recorded jmp_history and is able to
 * traverse entire chain of parent states. This process ends only when all the
 * necessary registers/slots and their transitive dependencies are marked as
 * precise.
 *
 * One important and subtle aspect is that precise marks *do not matter* in
 * the currently verified state (current state). It is important to understand
 * why this is the case.
 *
 * First, note that current state is the state that is not yet "checkpointed",
 * i.e., it is not yet put into env->explored_states, and it has no children
 * states as well. It's ephemeral, and can end up either a) being discarded if
 * compatible explored state is found at some point or BPF_EXIT instruction is
 * reached or b) checkpointed and put into env->explored_states, branching out
 * into one or more children states.
 *
 * In the former case, precise markings in current state are completely
 * ignored by state comparison code (see regsafe() for details). Only
 * checkpointed ("old") state precise markings are important, and if old
 * state's register/slot is precise, regsafe() assumes current state's
 * register/slot as precise and checks value ranges exactly and precisely. If
 * states turn out to be compatible, current state's necessary precise
 * markings and any required parent states' precise markings are enforced
 * after the fact with propagate_precision() logic, after the fact. But it's
 * important to realize that in this case, even after marking current state
 * registers/slots as precise, we immediately discard current state. So what
 * actually matters is any of the precise markings propagated into current
 * state's parent states, which are always checkpointed (due to b) case above).
 * As such, for scenario a) it doesn't matter if current state has precise
 * markings set or not.
 *
 * Now, for the scenario b), checkpointing and forking into child(ren)
 * state(s). Note that before current state gets to checkpointing step, any
 * processed instruction always assumes precise SCALAR register/slot
 * knowledge: if precise value or range is useful to prune jump branch, BPF
 * verifier takes this opportunity enthusiastically. Similarly, when
 * register's value is used to calculate offset or memory address, exact
 * knowledge of SCALAR range is assumed, checked, and enforced. So, similar to
 * what we mentioned above about state comparison ignoring precise markings
 * during state comparison, BPF verifier ignores and also assumes precise
 * markings *at will* during instruction verification process. But as verifier
 * assumes precision, it also propagates any precision dependencies across
 * parent states, which are not yet finalized, so can be further restricted
 * based on new knowledge gained from restrictions enforced by their children
 * states. This is so that once those parent states are finalized, i.e., when
 * they have no more active children state, state comparison logic in
 * is_state_visited() would enforce strict and precise SCALAR ranges, if
 * required for correctness.
 *
 * To build a bit more intuition, note also that once a state is checkpointed,
 * the path we took to get to that state is not important. This is crucial
 * property for state pruning. When state is checkpointed and finalized at
 * some instruction index, it can be correctly and safely used to "short
 * circuit" any *compatible* state that reaches exactly the same instruction
 * index. I.e., if we jumped to that instruction from a completely different
 * code path than original finalized state was derived from, it doesn't
 * matter, current state can be discarded because from that instruction
 * forward having a compatible state will ensure we will safely reach the
 * exit. States describe preconditions for further exploration, but completely
 * forget the history of how we got here.
 *
 * This also means that even if we needed precise SCALAR range to get to
 * finalized state, but from that point forward *that same* SCALAR register is
 * never used in a precise context (i.e., it's precise value is not needed for
 * correctness), it's correct and safe to mark such register as "imprecise"
 * (i.e., precise marking set to false). This is what we rely on when we do
 * not set precise marking in current state. If no child state requires
 * precision for any given SCALAR register, it's safe to dictate that it can
 * be imprecise. If any child state does require this register to be precise,
 * we'll mark it precise later retroactively during precise markings
 * propagation from child state to parent states.
 *
 * Skipping precise marking setting in current state is a mild version of
 * relying on the above observation. But we can utilize this property even
 * more aggressively by proactively forgetting any precise marking in the
 * current state (which we inherited from the parent state), right before we
 * checkpoint it and branch off into new child state. This is done by
 * mark_all_scalars_imprecise() to hopefully get more permissive and generic
 * finalized states which help in short circuiting more future states.
 */
static int __mark_chain_precision(struct bpf_verifier_env *env, int frame, int regno,
				  int spi)
{
	struct bpf_verifier_state *st = env->cur_state;
	int first_idx = st->first_insn_idx;
	int last_idx = env->insn_idx;
	struct bpf_func_state *func;
	struct bpf_reg_state *reg;
	u32 reg_mask = regno >= 0 ? 1u << regno : 0;
	u64 stack_mask = spi >= 0 ? 1ull << spi : 0;
	bool skip_first = true;
	bool new_marks = false;
	int i, err;

	if (!env->bpf_capable)
		return 0;

	/* Do sanity checks against current state of register and/or stack
	 * slot, but don't set precise flag in current state, as precision
	 * tracking in the current state is unnecessary.
	 */
	func = st->frame[frame];
	if (regno >= 0) {
		reg = &func->regs[regno];
		if (reg->type != SCALAR_VALUE) {
			WARN_ONCE(1, "backtracing misuse");
			return -EFAULT;
		}
		new_marks = true;
	}

	while (spi >= 0) {
		if (!is_spilled_reg(&func->stack[spi])) {
			stack_mask = 0;
			break;
		}
		reg = &func->stack[spi].spilled_ptr;
		if (reg->type != SCALAR_VALUE) {
			stack_mask = 0;
			break;
		}
		new_marks = true;
		break;
	}

	if (!new_marks)
		return 0;
	if (!reg_mask && !stack_mask)
		return 0;

	for (;;) {
		DECLARE_BITMAP(mask, 64);
		u32 history = st->jmp_history_cnt;

		if (env->log.level & BPF_LOG_LEVEL)
			verbose(env, "last_idx %d first_idx %d\n", last_idx, first_idx);

		if (last_idx < 0) {
			/* we are at the entry into subprog, which
			 * is expected for global funcs, but only if
			 * requested precise registers are R1-R5
			 * (which are global func's input arguments)
			 */
			if (st->curframe == 0 &&
			    st->frame[0]->subprogno > 0 &&
			    st->frame[0]->callsite == BPF_MAIN_FUNC &&
			    stack_mask == 0 && (reg_mask & ~0x3e) == 0) {
				bitmap_from_u64(mask, reg_mask);
				for_each_set_bit(i, mask, 32) {
					reg = &st->frame[0]->regs[i];
					if (reg->type != SCALAR_VALUE) {
						reg_mask &= ~(1u << i);
						continue;
					}
					reg->precise = true;
				}
				return 0;
			}

			verbose(env, "BUG backtracing func entry subprog %d reg_mask %x stack_mask %llx\n",
				st->frame[0]->subprogno, reg_mask, stack_mask);
			WARN_ONCE(1, "verifier backtracking bug");
			return -EFAULT;
		}

		for (i = last_idx;;) {
			if (skip_first) {
				err = 0;
				skip_first = false;
			} else {
				err = backtrack_insn(env, i, &reg_mask, &stack_mask);
			}
			if (err == -ENOTSUPP) {
				mark_all_scalars_precise(env, st);
				return 0;
			} else if (err) {
				return err;
			}
			if (!reg_mask && !stack_mask)
				/* Found assignment(s) into tracked register in this state.
				 * Since this state is already marked, just return.
				 * Nothing to be tracked further in the parent state.
				 */
				return 0;
			if (i == first_idx)
				break;
			i = get_prev_insn_idx(st, i, &history);
			if (i >= env->prog->len) {
				/* This can happen if backtracking reached insn 0
				 * and there are still reg_mask or stack_mask
				 * to backtrack.
				 * It means the backtracking missed the spot where
				 * particular register was initialized with a constant.
				 */
				verbose(env, "BUG backtracking idx %d\n", i);
				WARN_ONCE(1, "verifier backtracking bug");
				return -EFAULT;
			}
		}
		st = st->parent;
		if (!st)
			break;

		new_marks = false;
		func = st->frame[frame];
		bitmap_from_u64(mask, reg_mask);
		for_each_set_bit(i, mask, 32) {
			reg = &func->regs[i];
			if (reg->type != SCALAR_VALUE) {
				reg_mask &= ~(1u << i);
				continue;
			}
			if (!reg->precise)
				new_marks = true;
			reg->precise = true;
		}

		bitmap_from_u64(mask, stack_mask);
		for_each_set_bit(i, mask, 64) {
			if (i >= func->allocated_stack / BPF_REG_SIZE) {
				/* the sequence of instructions:
				 * 2: (bf) r3 = r10
				 * 3: (7b) *(u64 *)(r3 -8) = r0
				 * 4: (79) r4 = *(u64 *)(r10 -8)
				 * doesn't contain jmps. It's backtracked
				 * as a single block.
				 * During backtracking insn 3 is not recognized as
				 * stack access, so at the end of backtracking
				 * stack slot fp-8 is still marked in stack_mask.
				 * However the parent state may not have accessed
				 * fp-8 and it's "unallocated" stack space.
				 * In such case fallback to conservative.
				 */
				mark_all_scalars_precise(env, st);
				return 0;
			}

			if (!is_spilled_reg(&func->stack[i])) {
				stack_mask &= ~(1ull << i);
				continue;
			}
			reg = &func->stack[i].spilled_ptr;
			if (reg->type != SCALAR_VALUE) {
				stack_mask &= ~(1ull << i);
				continue;
			}
			if (!reg->precise)
				new_marks = true;
			reg->precise = true;
		}
		if (env->log.level & BPF_LOG_LEVEL) {
			print_verifier_state(env, func);
			verbose(env, "parent %s regs=%x stack=%llx marks\n",
				new_marks ? "didn't have" : "already had",
				reg_mask, stack_mask);
		}

		if (!reg_mask && !stack_mask)
			break;
		if (!new_marks)
			break;

		last_idx = st->last_insn_idx;
		first_idx = st->first_insn_idx;
	}
	return 0;
}

static int mark_chain_precision(struct bpf_verifier_env *env, int regno)
{
	return __mark_chain_precision(env, env->cur_state->curframe, regno, -1);
}

static int mark_chain_precision_frame(struct bpf_verifier_env *env, int frame, int regno)
{
	return __mark_chain_precision(env, frame, regno, -1);
}

static int mark_chain_precision_stack_frame(struct bpf_verifier_env *env, int frame, int spi)
{
	return __mark_chain_precision(env, frame, -1, spi);
}

static bool is_spillable_regtype(enum bpf_reg_type type)
{
	switch (base_type(type)) {
	case PTR_TO_MAP_VALUE:
	case PTR_TO_STACK:
	case PTR_TO_CTX:
	case PTR_TO_PACKET:
	case PTR_TO_PACKET_META:
	case PTR_TO_PACKET_END:
	case PTR_TO_FLOW_KEYS:
	case CONST_PTR_TO_MAP:
	case PTR_TO_SOCKET:
	case PTR_TO_SOCK_COMMON:
	case PTR_TO_TCP_SOCK:
	case PTR_TO_XDP_SOCK:
	case PTR_TO_BTF_ID:
	case PTR_TO_BUF:
	case PTR_TO_PERCPU_BTF_ID:
	case PTR_TO_MEM:
	case PTR_TO_FUNC:
	case PTR_TO_MAP_KEY:
		return true;
	default:
		return false;
	}
}

/* Does this register contain a constant zero? */
static bool register_is_null(struct bpf_reg_state *reg)
{
	return reg->type == SCALAR_VALUE && tnum_equals_const(reg->var_off, 0);
}

static bool register_is_const(struct bpf_reg_state *reg)
{
	return reg->type == SCALAR_VALUE && tnum_is_const(reg->var_off);
}

static bool __is_scalar_unbounded(struct bpf_reg_state *reg)
{
	return tnum_is_unknown(reg->var_off) &&
	       reg->smin_value == S64_MIN && reg->smax_value == S64_MAX &&
	       reg->umin_value == 0 && reg->umax_value == U64_MAX &&
	       reg->s32_min_value == S32_MIN && reg->s32_max_value == S32_MAX &&
	       reg->u32_min_value == 0 && reg->u32_max_value == U32_MAX;
}

static bool register_is_bounded(struct bpf_reg_state *reg)
{
	return reg->type == SCALAR_VALUE && !__is_scalar_unbounded(reg);
}

static bool __is_pointer_value(bool allow_ptr_leaks,
			       const struct bpf_reg_state *reg)
{
	if (allow_ptr_leaks)
		return false;

	return reg->type != SCALAR_VALUE;
}

/* Copy src state preserving dst->parent and dst->live fields */
static void copy_register_state(struct bpf_reg_state *dst, const struct bpf_reg_state *src)
{
	struct bpf_reg_state *parent = dst->parent;
	enum bpf_reg_liveness live = dst->live;

	*dst = *src;
	dst->parent = parent;
	dst->live = live;
}

static void save_register_state(struct bpf_func_state *state,
				int spi, struct bpf_reg_state *reg,
				int size)
{
	int i;

	copy_register_state(&state->stack[spi].spilled_ptr, reg);
	if (size == BPF_REG_SIZE)
		state->stack[spi].spilled_ptr.live |= REG_LIVE_WRITTEN;

	for (i = BPF_REG_SIZE; i > BPF_REG_SIZE - size; i--)
		state->stack[spi].slot_type[i - 1] = STACK_SPILL;

	/* size < 8 bytes spill */
	for (; i; i--)
		scrub_spilled_slot(&state->stack[spi].slot_type[i - 1]);
}

static bool is_bpf_st_mem(struct bpf_insn *insn)
{
	return BPF_CLASS(insn->code) == BPF_ST && BPF_MODE(insn->code) == BPF_MEM;
}

/* check_stack_{read,write}_fixed_off functions track spill/fill of registers,
 * stack boundary and alignment are checked in check_mem_access()
 */
static int check_stack_write_fixed_off(struct bpf_verifier_env *env,
				       /* stack frame we're writing to */
				       struct bpf_func_state *state,
				       int off, int size, int value_regno,
				       int insn_idx)
{
	struct bpf_func_state *cur; /* state of the current function */
	int i, slot = -off - 1, spi = slot / BPF_REG_SIZE, err;
	struct bpf_insn *insn = &env->prog->insnsi[insn_idx];
	struct bpf_reg_state *reg = NULL;
	u32 dst_reg = insn->dst_reg;

	err = grow_stack_state(state, round_up(slot + 1, BPF_REG_SIZE));
	if (err)
		return err;
	/* caller checked that off % size == 0 and -MAX_BPF_STACK <= off < 0,
	 * so it's aligned access and [off, off + size) are within stack limits
	 */
	if (!env->allow_ptr_leaks &&
	    is_spilled_reg(&state->stack[spi]) &&
	    size != BPF_REG_SIZE) {
		verbose(env, "attempt to corrupt spilled pointer on stack\n");
		return -EACCES;
	}

	cur = env->cur_state->frame[env->cur_state->curframe];
	if (value_regno >= 0)
		reg = &cur->regs[value_regno];
	if (!env->bypass_spec_v4) {
		bool sanitize = reg && is_spillable_regtype(reg->type);

		for (i = 0; i < size; i++) {
			u8 type = state->stack[spi].slot_type[i];

			if (type != STACK_MISC && type != STACK_ZERO) {
				sanitize = true;
				break;
			}
		}

		if (sanitize)
			env->insn_aux_data[insn_idx].sanitize_stack_spill = true;
	}

	if (reg && !(off % BPF_REG_SIZE) && register_is_bounded(reg) &&
	    !register_is_null(reg) && env->bpf_capable) {
		if (dst_reg != BPF_REG_FP) {
			/* The backtracking logic can only recognize explicit
			 * stack slot address like [fp - 8]. Other spill of
			 * scalar via different register has to be conservative.
			 * Backtrack from here and mark all registers as precise
			 * that contributed into 'reg' being a constant.
			 */
			err = mark_chain_precision(env, value_regno);
			if (err)
				return err;
		}
		save_register_state(state, spi, reg, size);
		/* Break the relation on a narrowing spill. */
		if (fls64(reg->umax_value) > BITS_PER_BYTE * size)
			state->stack[spi].spilled_ptr.id = 0;
	} else if (!reg && !(off % BPF_REG_SIZE) && is_bpf_st_mem(insn) &&
		   insn->imm != 0 && env->bpf_capable) {
		struct bpf_reg_state fake_reg = {};

		__mark_reg_known(&fake_reg, insn->imm);
		fake_reg.type = SCALAR_VALUE;
		save_register_state(state, spi, &fake_reg, size);
	} else if (reg && is_spillable_regtype(reg->type)) {
		/* register containing pointer is being spilled into stack */
		if (size != BPF_REG_SIZE) {
			verbose_linfo(env, insn_idx, "; ");
			verbose(env, "invalid size of register spill\n");
			return -EACCES;
		}
		if (state != cur && reg->type == PTR_TO_STACK) {
			verbose(env, "cannot spill pointers to stack into stack frame of the caller\n");
			return -EINVAL;
		}
		save_register_state(state, spi, reg, size);
	} else {
		u8 type = STACK_MISC;

		/* regular write of data into stack destroys any spilled ptr */
		state->stack[spi].spilled_ptr.type = NOT_INIT;
		/* Mark slots as STACK_MISC if they belonged to spilled ptr. */
		if (is_spilled_reg(&state->stack[spi]))
			for (i = 0; i < BPF_REG_SIZE; i++)
				scrub_spilled_slot(&state->stack[spi].slot_type[i]);

		/* only mark the slot as written if all 8 bytes were written
		 * otherwise read propagation may incorrectly stop too soon
		 * when stack slots are partially written.
		 * This heuristic means that read propagation will be
		 * conservative, since it will add reg_live_read marks
		 * to stack slots all the way to first state when programs
		 * writes+reads less than 8 bytes
		 */
		if (size == BPF_REG_SIZE)
			state->stack[spi].spilled_ptr.live |= REG_LIVE_WRITTEN;

		/* when we zero initialize stack slots mark them as such */
		if ((reg && register_is_null(reg)) ||
		    (!reg && is_bpf_st_mem(insn) && insn->imm == 0)) {
			/* backtracking doesn't work for STACK_ZERO yet. */
			err = mark_chain_precision(env, value_regno);
			if (err)
				return err;
			type = STACK_ZERO;
		}

		/* Mark slots affected by this stack write. */
		for (i = 0; i < size; i++)
			state->stack[spi].slot_type[(slot - i) % BPF_REG_SIZE] =
				type;
	}
	return 0;
}

/* Write the stack: 'stack[ptr_regno + off] = value_regno'. 'ptr_regno' is
 * known to contain a variable offset.
 * This function checks whether the write is permitted and conservatively
 * tracks the effects of the write, considering that each stack slot in the
 * dynamic range is potentially written to.
 *
 * 'off' includes 'regno->off'.
 * 'value_regno' can be -1, meaning that an unknown value is being written to
 * the stack.
 *
 * Spilled pointers in range are not marked as written because we don't know
 * what's going to be actually written. This means that read propagation for
 * future reads cannot be terminated by this write.
 *
 * For privileged programs, uninitialized stack slots are considered
 * initialized by this write (even though we don't know exactly what offsets
 * are going to be written to). The idea is that we don't want the verifier to
 * reject future reads that access slots written to through variable offsets.
 */
static int check_stack_write_var_off(struct bpf_verifier_env *env,
				     /* func where register points to */
				     struct bpf_func_state *state,
				     int ptr_regno, int off, int size,
				     int value_regno, int insn_idx)
{
	struct bpf_func_state *cur; /* state of the current function */
	int min_off, max_off;
	int i, err;
	struct bpf_reg_state *ptr_reg = NULL, *value_reg = NULL;
	bool writing_zero = false;
	/* set if the fact that we're writing a zero is used to let any
	 * stack slots remain STACK_ZERO
	 */
	bool zero_used = false;

	cur = env->cur_state->frame[env->cur_state->curframe];
	ptr_reg = &cur->regs[ptr_regno];
	min_off = ptr_reg->smin_value + off;
	max_off = ptr_reg->smax_value + off + size;
	if (value_regno >= 0)
		value_reg = &cur->regs[value_regno];
	if (value_reg && register_is_null(value_reg))
		writing_zero = true;

	err = grow_stack_state(state, round_up(-min_off, BPF_REG_SIZE));
	if (err)
		return err;


	/* Variable offset writes destroy any spilled pointers in range. */
	for (i = min_off; i < max_off; i++) {
		u8 new_type, *stype;
		int slot, spi;

		slot = -i - 1;
		spi = slot / BPF_REG_SIZE;
		stype = &state->stack[spi].slot_type[slot % BPF_REG_SIZE];

		if (!env->allow_ptr_leaks && *stype != STACK_MISC && *stype != STACK_ZERO) {
			/* Reject the write if range we may write to has not
			 * been initialized beforehand. If we didn't reject
			 * here, the ptr status would be erased below (even
			 * though not all slots are actually overwritten),
			 * possibly opening the door to leaks.
			 *
			 * We do however catch STACK_INVALID case below, and
			 * only allow reading possibly uninitialized memory
			 * later for CAP_PERFMON, as the write may not happen to
			 * that slot.
			 */
			verbose(env, "spilled ptr in range of var-offset stack write; insn %d, ptr off: %d",
				insn_idx, i);
			return -EINVAL;
		}

		/* Erase all spilled pointers. */
		state->stack[spi].spilled_ptr.type = NOT_INIT;

		/* Update the slot type. */
		new_type = STACK_MISC;
		if (writing_zero && *stype == STACK_ZERO) {
			new_type = STACK_ZERO;
			zero_used = true;
		}
		/* If the slot is STACK_INVALID, we check whether it's OK to
		 * pretend that it will be initialized by this write. The slot
		 * might not actually be written to, and so if we mark it as
		 * initialized future reads might leak uninitialized memory.
		 * For privileged programs, we will accept such reads to slots
		 * that may or may not be written because, if we're reject
		 * them, the error would be too confusing.
		 */
		if (*stype == STACK_INVALID && !env->allow_uninit_stack) {
			verbose(env, "uninit stack in range of var-offset write prohibited for !root; insn %d, off: %d",
					insn_idx, i);
			return -EINVAL;
		}
		*stype = new_type;
	}
	if (zero_used) {
		/* backtracking doesn't work for STACK_ZERO yet. */
		err = mark_chain_precision(env, value_regno);
		if (err)
			return err;
	}
	return 0;
}

/* When register 'dst_regno' is assigned some values from stack[min_off,
 * max_off), we set the register's type according to the types of the
 * respective stack slots. If all the stack values are known to be zeros, then
 * so is the destination reg. Otherwise, the register is considered to be
 * SCALAR. This function does not deal with register filling; the caller must
 * ensure that all spilled registers in the stack range have been marked as
 * read.
 */
static void mark_reg_stack_read(struct bpf_verifier_env *env,
				/* func where src register points to */
				struct bpf_func_state *ptr_state,
				int min_off, int max_off, int dst_regno)
{
	struct bpf_verifier_state *vstate = env->cur_state;
	struct bpf_func_state *state = vstate->frame[vstate->curframe];
	int i, slot, spi;
	u8 *stype;
	int zeros = 0;

	for (i = min_off; i < max_off; i++) {
		slot = -i - 1;
		spi = slot / BPF_REG_SIZE;
		stype = ptr_state->stack[spi].slot_type;
		if (stype[slot % BPF_REG_SIZE] != STACK_ZERO)
			break;
		zeros++;
	}
	if (zeros == max_off - min_off) {
		/* any access_size read into register is zero extended,
		 * so the whole register == const_zero
		 */
		__mark_reg_const_zero(&state->regs[dst_regno]);
		/* backtracking doesn't support STACK_ZERO yet,
		 * so mark it precise here, so that later
		 * backtracking can stop here.
		 * Backtracking may not need this if this register
		 * doesn't participate in pointer adjustment.
		 * Forward propagation of precise flag is not
		 * necessary either. This mark is only to stop
		 * backtracking. Any register that contributed
		 * to const 0 was marked precise before spill.
		 */
		state->regs[dst_regno].precise = true;
	} else {
		/* have read misc data from the stack */
		mark_reg_unknown(env, state->regs, dst_regno);
	}
	state->regs[dst_regno].live |= REG_LIVE_WRITTEN;
}

/* Read the stack at 'off' and put the results into the register indicated by
 * 'dst_regno'. It handles reg filling if the addressed stack slot is a
 * spilled reg.
 *
 * 'dst_regno' can be -1, meaning that the read value is not going to a
 * register.
 *
 * The access is assumed to be within the current stack bounds.
 */
static int check_stack_read_fixed_off(struct bpf_verifier_env *env,
				      /* func where src register points to */
				      struct bpf_func_state *reg_state,
				      int off, int size, int dst_regno)
{
	struct bpf_verifier_state *vstate = env->cur_state;
	struct bpf_func_state *state = vstate->frame[vstate->curframe];
	int i, slot = -off - 1, spi = slot / BPF_REG_SIZE;
	struct bpf_reg_state *reg;
	u8 *stype, type;

	stype = reg_state->stack[spi].slot_type;
	reg = &reg_state->stack[spi].spilled_ptr;

	if (is_spilled_reg(&reg_state->stack[spi])) {
		u8 spill_size = 1;

		for (i = BPF_REG_SIZE - 1; i > 0 && stype[i - 1] == STACK_SPILL; i--)
			spill_size++;

		if (size != BPF_REG_SIZE || spill_size != BPF_REG_SIZE) {
			if (reg->type != SCALAR_VALUE) {
				verbose_linfo(env, env->insn_idx, "; ");
				verbose(env, "invalid size of register fill\n");
				return -EACCES;
			}

			mark_reg_read(env, reg, reg->parent, REG_LIVE_READ64);
			if (dst_regno < 0)
				return 0;

			if (!(off % BPF_REG_SIZE) && size == spill_size) {
				/* The earlier check_reg_arg() has decided the
				 * subreg_def for this insn.  Save it first.
				 */
				s32 subreg_def = state->regs[dst_regno].subreg_def;

				copy_register_state(&state->regs[dst_regno], reg);
				state->regs[dst_regno].subreg_def = subreg_def;
			} else {
				for (i = 0; i < size; i++) {
					type = stype[(slot - i) % BPF_REG_SIZE];
					if (type == STACK_SPILL)
						continue;
					if (type == STACK_MISC)
						continue;
					if (type == STACK_INVALID && env->allow_uninit_stack)
						continue;
					verbose(env, "invalid read from stack off %d+%d size %d\n",
						off, i, size);
					return -EACCES;
				}
				mark_reg_unknown(env, state->regs, dst_regno);
			}
			state->regs[dst_regno].live |= REG_LIVE_WRITTEN;
			return 0;
		}

		if (dst_regno >= 0) {
			/* restore register state from stack */
			copy_register_state(&state->regs[dst_regno], reg);
			/* mark reg as written since spilled pointer state likely
			 * has its liveness marks cleared by is_state_visited()
			 * which resets stack/reg liveness for state transitions
			 */
			state->regs[dst_regno].live |= REG_LIVE_WRITTEN;
		} else if (__is_pointer_value(env->allow_ptr_leaks, reg)) {
			/* If dst_regno==-1, the caller is asking us whether
			 * it is acceptable to use this value as a SCALAR_VALUE
			 * (e.g. for XADD).
			 * We must not allow unprivileged callers to do that
			 * with spilled pointers.
			 */
			verbose(env, "leaking pointer from stack off %d\n",
				off);
			return -EACCES;
		}
		mark_reg_read(env, reg, reg->parent, REG_LIVE_READ64);
	} else {
		for (i = 0; i < size; i++) {
			type = stype[(slot - i) % BPF_REG_SIZE];
			if (type == STACK_MISC)
				continue;
			if (type == STACK_ZERO)
				continue;
			if (type == STACK_INVALID && env->allow_uninit_stack)
				continue;
			verbose(env, "invalid read from stack off %d+%d size %d\n",
				off, i, size);
			return -EACCES;
		}
		mark_reg_read(env, reg, reg->parent, REG_LIVE_READ64);
		if (dst_regno >= 0)
			mark_reg_stack_read(env, reg_state, off, off + size, dst_regno);
	}
	return 0;
}

enum stack_access_src {
	ACCESS_DIRECT = 1,  /* the access is performed by an instruction */
	ACCESS_HELPER = 2,  /* the access is performed by a helper */
};

static int check_stack_range_initialized(struct bpf_verifier_env *env,
					 int regno, int off, int access_size,
					 bool zero_size_allowed,
					 enum stack_access_src type,
					 struct bpf_call_arg_meta *meta);

static struct bpf_reg_state *reg_state(struct bpf_verifier_env *env, int regno)
{
	return cur_regs(env) + regno;
}

/* Read the stack at 'ptr_regno + off' and put the result into the register
 * 'dst_regno'.
 * 'off' includes the pointer register's fixed offset(i.e. 'ptr_regno.off'),
 * but not its variable offset.
 * 'size' is assumed to be <= reg size and the access is assumed to be aligned.
 *
 * As opposed to check_stack_read_fixed_off, this function doesn't deal with
 * filling registers (i.e. reads of spilled register cannot be detected when
 * the offset is not fixed). We conservatively mark 'dst_regno' as containing
 * SCALAR_VALUE. That's why we assert that the 'ptr_regno' has a variable
 * offset; for a fixed offset check_stack_read_fixed_off should be used
 * instead.
 */
static int check_stack_read_var_off(struct bpf_verifier_env *env,
				    int ptr_regno, int off, int size, int dst_regno)
{
	/* The state of the source register. */
	struct bpf_reg_state *reg = reg_state(env, ptr_regno);
	struct bpf_func_state *ptr_state = func(env, reg);
	int err;
	int min_off, max_off;

	/* Note that we pass a NULL meta, so raw access will not be permitted.
	 */
	err = check_stack_range_initialized(env, ptr_regno, off, size,
					    false, ACCESS_DIRECT, NULL);
	if (err)
		return err;

	min_off = reg->smin_value + off;
	max_off = reg->smax_value + off;
	mark_reg_stack_read(env, ptr_state, min_off, max_off + size, dst_regno);
	return 0;
}

/* check_stack_read dispatches to check_stack_read_fixed_off or
 * check_stack_read_var_off.
 *
 * The caller must ensure that the offset falls within the allocated stack
 * bounds.
 *
 * 'dst_regno' is a register which will receive the value from the stack. It
 * can be -1, meaning that the read value is not going to a register.
 */
static int check_stack_read(struct bpf_verifier_env *env,
			    int ptr_regno, int off, int size,
			    int dst_regno)
{
	struct bpf_reg_state *reg = reg_state(env, ptr_regno);
	struct bpf_func_state *state = func(env, reg);
	int err;
	/* Some accesses are only permitted with a static offset. */
	bool var_off = !tnum_is_const(reg->var_off);

	/* The offset is required to be static when reads don't go to a
	 * register, in order to not leak pointers (see
	 * check_stack_read_fixed_off).
	 */
	if (dst_regno < 0 && var_off) {
		char tn_buf[48];

		tnum_strn(tn_buf, sizeof(tn_buf), reg->var_off);
		verbose(env, "variable offset stack pointer cannot be passed into helper function; var_off=%s off=%d size=%d\n",
			tn_buf, off, size);
		return -EACCES;
	}
	/* Variable offset is prohibited for unprivileged mode for simplicity
	 * since it requires corresponding support in Spectre masking for stack
	 * ALU. See also retrieve_ptr_limit(). The check in
	 * check_stack_access_for_ptr_arithmetic() called by
	 * adjust_ptr_min_max_vals() prevents users from creating stack pointers
	 * with variable offsets, therefore no check is required here. Further,
	 * just checking it here would be insufficient as speculative stack
	 * writes could still lead to unsafe speculative behaviour.
	 */
	if (!var_off) {
		off += reg->var_off.value;
		err = check_stack_read_fixed_off(env, state, off, size,
						 dst_regno);
	} else {
		/* Variable offset stack reads need more conservative handling
		 * than fixed offset ones. Note that dst_regno >= 0 on this
		 * branch.
		 */
		err = check_stack_read_var_off(env, ptr_regno, off, size,
					       dst_regno);
	}
	return err;
}


/* check_stack_write dispatches to check_stack_write_fixed_off or
 * check_stack_write_var_off.
 *
 * 'ptr_regno' is the register used as a pointer into the stack.
 * 'off' includes 'ptr_regno->off', but not its variable offset (if any).
 * 'value_regno' is the register whose value we're writing to the stack. It can
 * be -1, meaning that we're not writing from a register.
 *
 * The caller must ensure that the offset falls within the maximum stack size.
 */
static int check_stack_write(struct bpf_verifier_env *env,
			     int ptr_regno, int off, int size,
			     int value_regno, int insn_idx)
{
	struct bpf_reg_state *reg = reg_state(env, ptr_regno);
	struct bpf_func_state *state = func(env, reg);
	int err;

	if (tnum_is_const(reg->var_off)) {
		off += reg->var_off.value;
		err = check_stack_write_fixed_off(env, state, off, size,
						  value_regno, insn_idx);
	} else {
		/* Variable offset stack reads need more conservative handling
		 * than fixed offset ones.
		 */
		err = check_stack_write_var_off(env, state,
						ptr_regno, off, size,
						value_regno, insn_idx);
	}
	return err;
}

static int check_map_access_type(struct bpf_verifier_env *env, u32 regno,
				 int off, int size, enum bpf_access_type type)
{
	struct bpf_reg_state *regs = cur_regs(env);
	struct bpf_map *map = regs[regno].map_ptr;
	u32 cap = bpf_map_flags_to_cap(map);

	if (type == BPF_WRITE && !(cap & BPF_MAP_CAN_WRITE)) {
		verbose(env, "write into map forbidden, value_size=%d off=%d size=%d\n",
			map->value_size, off, size);
		return -EACCES;
	}

	if (type == BPF_READ && !(cap & BPF_MAP_CAN_READ)) {
		verbose(env, "read from map forbidden, value_size=%d off=%d size=%d\n",
			map->value_size, off, size);
		return -EACCES;
	}

	return 0;
}

/* check read/write into memory region (e.g., map value, ringbuf sample, etc) */
static int __check_mem_access(struct bpf_verifier_env *env, int regno,
			      int off, int size, u32 mem_size,
			      bool zero_size_allowed)
{
	bool size_ok = size > 0 || (size == 0 && zero_size_allowed);
	struct bpf_reg_state *reg;

	if (off >= 0 && size_ok && (u64)off + size <= mem_size)
		return 0;

	reg = &cur_regs(env)[regno];
	switch (reg->type) {
	case PTR_TO_MAP_KEY:
		verbose(env, "invalid access to map key, key_size=%d off=%d size=%d\n",
			mem_size, off, size);
		break;
	case PTR_TO_MAP_VALUE:
		verbose(env, "invalid access to map value, value_size=%d off=%d size=%d\n",
			mem_size, off, size);
		break;
	case PTR_TO_PACKET:
	case PTR_TO_PACKET_META:
	case PTR_TO_PACKET_END:
		verbose(env, "invalid access to packet, off=%d size=%d, R%d(id=%d,off=%d,r=%d)\n",
			off, size, regno, reg->id, off, mem_size);
		break;
	case PTR_TO_MEM:
	default:
		verbose(env, "invalid access to memory, mem_size=%u off=%d size=%d\n",
			mem_size, off, size);
	}

	return -EACCES;
}

/* check read/write into a memory region with possible variable offset */
static int check_mem_region_access(struct bpf_verifier_env *env, u32 regno,
				   int off, int size, u32 mem_size,
				   bool zero_size_allowed)
{
	struct bpf_verifier_state *vstate = env->cur_state;
	struct bpf_func_state *state = vstate->frame[vstate->curframe];
	struct bpf_reg_state *reg = &state->regs[regno];
	int err;

	/* We may have adjusted the register pointing to memory region, so we
	 * need to try adding each of min_value and max_value to off
	 * to make sure our theoretical access will be safe.
	 */
	if (env->log.level & BPF_LOG_LEVEL)
		print_verifier_state(env, state);

	/* The minimum value is only important with signed
	 * comparisons where we can't assume the floor of a
	 * value is 0.  If we are using signed variables for our
	 * index'es we need to make sure that whatever we use
	 * will have a set floor within our range.
	 */
	if (reg->smin_value < 0 &&
	    (reg->smin_value == S64_MIN ||
	     (off + reg->smin_value != (s64)(s32)(off + reg->smin_value)) ||
	      reg->smin_value + off < 0)) {
		verbose(env, "R%d min value is negative, either use unsigned index or do a if (index >=0) check.\n",
			regno);
		return -EACCES;
	}
	err = __check_mem_access(env, regno, reg->smin_value + off, size,
				 mem_size, zero_size_allowed);
	if (err) {
		verbose(env, "R%d min value is outside of the allowed memory range\n",
			regno);
		return err;
	}

	/* If we haven't set a max value then we need to bail since we can't be
	 * sure we won't do bad things.
	 * If reg->umax_value + off could overflow, treat that as unbounded too.
	 */
	if (reg->umax_value >= BPF_MAX_VAR_OFF) {
		verbose(env, "R%d unbounded memory access, make sure to bounds check any such access\n",
			regno);
		return -EACCES;
	}
	err = __check_mem_access(env, regno, reg->umax_value + off, size,
				 mem_size, zero_size_allowed);
	if (err) {
		verbose(env, "R%d max value is outside of the allowed memory range\n",
			regno);
		return err;
	}

	return 0;
}

/* check read/write into a map element with possible variable offset */
static int check_map_access(struct bpf_verifier_env *env, u32 regno,
			    int off, int size, bool zero_size_allowed)
{
	struct bpf_verifier_state *vstate = env->cur_state;
	struct bpf_func_state *state = vstate->frame[vstate->curframe];
	struct bpf_reg_state *reg = &state->regs[regno];
	struct bpf_map *map = reg->map_ptr;
	int err;

	err = check_mem_region_access(env, regno, off, size, map->value_size,
				      zero_size_allowed);
	if (err)
		return err;

	if (map_value_has_spin_lock(map)) {
		u32 lock = map->spin_lock_off;

		/* if any part of struct bpf_spin_lock can be touched by
		 * load/store reject this program.
		 * To check that [x1, x2) overlaps with [y1, y2)
		 * it is sufficient to check x1 < y2 && y1 < x2.
		 */
		if (reg->smin_value + off < lock + sizeof(struct bpf_spin_lock) &&
		     lock < reg->umax_value + off + size) {
			verbose(env, "bpf_spin_lock cannot be accessed directly by load/store\n");
			return -EACCES;
		}
	}
	if (map_value_has_timer(map)) {
		u32 t = map->timer_off;

		if (reg->smin_value + off < t + sizeof(struct bpf_timer) &&
		     t < reg->umax_value + off + size) {
			verbose(env, "bpf_timer cannot be accessed directly by load/store\n");
			return -EACCES;
		}
	}
	return err;
}

#define MAX_PACKET_OFF 0xffff

static enum bpf_prog_type resolve_prog_type(struct bpf_prog *prog)
{
	return prog->aux->dst_prog ? prog->aux->dst_prog->type : prog->type;
}

static bool may_access_direct_pkt_data(struct bpf_verifier_env *env,
				       const struct bpf_call_arg_meta *meta,
				       enum bpf_access_type t)
{
	enum bpf_prog_type prog_type = resolve_prog_type(env->prog);

	switch (prog_type) {
	/* Program types only with direct read access go here! */
	case BPF_PROG_TYPE_LWT_IN:
	case BPF_PROG_TYPE_LWT_OUT:
	case BPF_PROG_TYPE_LWT_SEG6LOCAL:
	case BPF_PROG_TYPE_SK_REUSEPORT:
	case BPF_PROG_TYPE_FLOW_DISSECTOR:
	case BPF_PROG_TYPE_CGROUP_SKB:
		if (t == BPF_WRITE)
			return false;
		fallthrough;

	/* Program types with direct read + write access go here! */
	case BPF_PROG_TYPE_SCHED_CLS:
	case BPF_PROG_TYPE_SCHED_ACT:
	case BPF_PROG_TYPE_XDP:
	case BPF_PROG_TYPE_LWT_XMIT:
	case BPF_PROG_TYPE_SK_SKB:
	case BPF_PROG_TYPE_SK_MSG:
		if (meta)
			return meta->pkt_access;

		env->seen_direct_write = true;
		return true;

	case BPF_PROG_TYPE_CGROUP_SOCKOPT:
		if (t == BPF_WRITE)
			env->seen_direct_write = true;

		return true;

	default:
		return false;
	}
}

static int check_packet_access(struct bpf_verifier_env *env, u32 regno, int off,
			       int size, bool zero_size_allowed)
{
	struct bpf_reg_state *regs = cur_regs(env);
	struct bpf_reg_state *reg = &regs[regno];
	int err;

	/* We may have added a variable offset to the packet pointer; but any
	 * reg->range we have comes after that.  We are only checking the fixed
	 * offset.
	 */

	/* We don't allow negative numbers, because we aren't tracking enough
	 * detail to prove they're safe.
	 */
	if (reg->smin_value < 0) {
		verbose(env, "R%d min value is negative, either use unsigned index or do a if (index >=0) check.\n",
			regno);
		return -EACCES;
	}

	err = reg->range < 0 ? -EINVAL :
	      __check_mem_access(env, regno, off, size, reg->range,
				 zero_size_allowed);
	if (err) {
		verbose(env, "R%d offset is outside of the packet\n", regno);
		return err;
	}

	/* __check_mem_access has made sure "off + size - 1" is within u16.
	 * reg->umax_value can't be bigger than MAX_PACKET_OFF which is 0xffff,
	 * otherwise find_good_pkt_pointers would have refused to set range info
	 * that __check_mem_access would have rejected this pkt access.
	 * Therefore, "off + reg->umax_value + size - 1" won't overflow u32.
	 */
	env->prog->aux->max_pkt_offset =
		max_t(u32, env->prog->aux->max_pkt_offset,
		      off + reg->umax_value + size - 1);

	return err;
}

/* check access to 'struct bpf_context' fields.  Supports fixed offsets only */
static int check_ctx_access(struct bpf_verifier_env *env, int insn_idx, int off, int size,
			    enum bpf_access_type t, enum bpf_reg_type *reg_type,
			    struct btf **btf, u32 *btf_id)
{
	struct bpf_insn_access_aux info = {
		.reg_type = *reg_type,
		.log = &env->log,
	};

	if (env->ops->is_valid_access &&
	    env->ops->is_valid_access(off, size, t, env->prog, &info)) {
		/* A non zero info.ctx_field_size indicates that this field is a
		 * candidate for later verifier transformation to load the whole
		 * field and then apply a mask when accessed with a narrower
		 * access than actual ctx access size. A zero info.ctx_field_size
		 * will only allow for whole field access and rejects any other
		 * type of narrower access.
		 */
		*reg_type = info.reg_type;

		if (base_type(*reg_type) == PTR_TO_BTF_ID) {
			*btf = info.btf;
			*btf_id = info.btf_id;
		} else {
			env->insn_aux_data[insn_idx].ctx_field_size = info.ctx_field_size;
		}
		/* remember the offset of last byte accessed in ctx */
		if (env->prog->aux->max_ctx_offset < off + size)
			env->prog->aux->max_ctx_offset = off + size;
		return 0;
	}

	verbose(env, "invalid bpf_context access off=%d size=%d\n", off, size);
	return -EACCES;
}

static int check_flow_keys_access(struct bpf_verifier_env *env, int off,
				  int size)
{
	if (size < 0 || off < 0 ||
	    (u64)off + size > sizeof(struct bpf_flow_keys)) {
		verbose(env, "invalid access to flow keys off=%d size=%d\n",
			off, size);
		return -EACCES;
	}
	return 0;
}

static int check_sock_access(struct bpf_verifier_env *env, int insn_idx,
			     u32 regno, int off, int size,
			     enum bpf_access_type t)
{
	struct bpf_reg_state *regs = cur_regs(env);
	struct bpf_reg_state *reg = &regs[regno];
	struct bpf_insn_access_aux info = {};
	bool valid;

	if (reg->smin_value < 0) {
		verbose(env, "R%d min value is negative, either use unsigned index or do a if (index >=0) check.\n",
			regno);
		return -EACCES;
	}

	switch (reg->type) {
	case PTR_TO_SOCK_COMMON:
		valid = bpf_sock_common_is_valid_access(off, size, t, &info);
		break;
	case PTR_TO_SOCKET:
		valid = bpf_sock_is_valid_access(off, size, t, &info);
		break;
	case PTR_TO_TCP_SOCK:
		valid = bpf_tcp_sock_is_valid_access(off, size, t, &info);
		break;
	case PTR_TO_XDP_SOCK:
		valid = bpf_xdp_sock_is_valid_access(off, size, t, &info);
		break;
	default:
		valid = false;
	}


	if (valid) {
		env->insn_aux_data[insn_idx].ctx_field_size =
			info.ctx_field_size;
		return 0;
	}

	verbose(env, "R%d invalid %s access off=%d size=%d\n",
		regno, reg_type_str(env, reg->type), off, size);

	return -EACCES;
}

static bool is_pointer_value(struct bpf_verifier_env *env, int regno)
{
	return __is_pointer_value(env->allow_ptr_leaks, reg_state(env, regno));
}

static bool is_ctx_reg(struct bpf_verifier_env *env, int regno)
{
	const struct bpf_reg_state *reg = reg_state(env, regno);

	return reg->type == PTR_TO_CTX;
}

static bool is_sk_reg(struct bpf_verifier_env *env, int regno)
{
	const struct bpf_reg_state *reg = reg_state(env, regno);

	return type_is_sk_pointer(reg->type);
}

static bool is_pkt_reg(struct bpf_verifier_env *env, int regno)
{
	const struct bpf_reg_state *reg = reg_state(env, regno);

	return type_is_pkt_pointer(reg->type);
}

static bool is_flow_key_reg(struct bpf_verifier_env *env, int regno)
{
	const struct bpf_reg_state *reg = reg_state(env, regno);

	/* Separate to is_ctx_reg() since we still want to allow BPF_ST here. */
	return reg->type == PTR_TO_FLOW_KEYS;
}

static int check_pkt_ptr_alignment(struct bpf_verifier_env *env,
				   const struct bpf_reg_state *reg,
				   int off, int size, bool strict)
{
	struct tnum reg_off;
	int ip_align;

	/* Byte size accesses are always allowed. */
	if (!strict || size == 1)
		return 0;

	/* For platforms that do not have a Kconfig enabling
	 * CONFIG_HAVE_EFFICIENT_UNALIGNED_ACCESS the value of
	 * NET_IP_ALIGN is universally set to '2'.  And on platforms
	 * that do set CONFIG_HAVE_EFFICIENT_UNALIGNED_ACCESS, we get
	 * to this code only in strict mode where we want to emulate
	 * the NET_IP_ALIGN==2 checking.  Therefore use an
	 * unconditional IP align value of '2'.
	 */
	ip_align = 2;

	reg_off = tnum_add(reg->var_off, tnum_const(ip_align + reg->off + off));
	if (!tnum_is_aligned(reg_off, size)) {
		char tn_buf[48];

		tnum_strn(tn_buf, sizeof(tn_buf), reg->var_off);
		verbose(env,
			"misaligned packet access off %d+%s+%d+%d size %d\n",
			ip_align, tn_buf, reg->off, off, size);
		return -EACCES;
	}

	return 0;
}

static int check_generic_ptr_alignment(struct bpf_verifier_env *env,
				       const struct bpf_reg_state *reg,
				       const char *pointer_desc,
				       int off, int size, bool strict)
{
	struct tnum reg_off;

	/* Byte size accesses are always allowed. */
	if (!strict || size == 1)
		return 0;

	reg_off = tnum_add(reg->var_off, tnum_const(reg->off + off));
	if (!tnum_is_aligned(reg_off, size)) {
		char tn_buf[48];

		tnum_strn(tn_buf, sizeof(tn_buf), reg->var_off);
		verbose(env, "misaligned %saccess off %s+%d+%d size %d\n",
			pointer_desc, tn_buf, reg->off, off, size);
		return -EACCES;
	}

	return 0;
}

static int check_ptr_alignment(struct bpf_verifier_env *env,
			       const struct bpf_reg_state *reg, int off,
			       int size, bool strict_alignment_once)
{
	bool strict = env->strict_alignment || strict_alignment_once;
	const char *pointer_desc = "";

	switch (reg->type) {
	case PTR_TO_PACKET:
	case PTR_TO_PACKET_META:
		/* Special case, because of NET_IP_ALIGN. Given metadata sits
		 * right in front, treat it the very same way.
		 */
		return check_pkt_ptr_alignment(env, reg, off, size, strict);
	case PTR_TO_FLOW_KEYS:
		pointer_desc = "flow keys ";
		break;
	case PTR_TO_MAP_KEY:
		pointer_desc = "key ";
		break;
	case PTR_TO_MAP_VALUE:
		pointer_desc = "value ";
		break;
	case PTR_TO_CTX:
		pointer_desc = "context ";
		break;
	case PTR_TO_STACK:
		pointer_desc = "stack ";
		/* The stack spill tracking logic in check_stack_write_fixed_off()
		 * and check_stack_read_fixed_off() relies on stack accesses being
		 * aligned.
		 */
		strict = true;
		break;
	case PTR_TO_SOCKET:
		pointer_desc = "sock ";
		break;
	case PTR_TO_SOCK_COMMON:
		pointer_desc = "sock_common ";
		break;
	case PTR_TO_TCP_SOCK:
		pointer_desc = "tcp_sock ";
		break;
	case PTR_TO_XDP_SOCK:
		pointer_desc = "xdp_sock ";
		break;
	default:
		break;
	}
	return check_generic_ptr_alignment(env, reg, pointer_desc, off, size,
					   strict);
}

static int update_stack_depth(struct bpf_verifier_env *env,
			      const struct bpf_func_state *func,
			      int off)
{
	u16 stack = env->subprog_info[func->subprogno].stack_depth;

	if (stack >= -off)
		return 0;

	/* update known max for given subprogram */
	env->subprog_info[func->subprogno].stack_depth = -off;
	return 0;
}

/* starting from main bpf function walk all instructions of the function
 * and recursively walk all callees that given function can call.
 * Ignore jump and exit insns.
 * Since recursion is prevented by check_cfg() this algorithm
 * only needs a local stack of MAX_CALL_FRAMES to remember callsites
 */
static int check_max_stack_depth(struct bpf_verifier_env *env)
{
	int depth = 0, frame = 0, idx = 0, i = 0, subprog_end;
	struct bpf_subprog_info *subprog = env->subprog_info;
	struct bpf_insn *insn = env->prog->insnsi;
	bool tail_call_reachable = false;
	int ret_insn[MAX_CALL_FRAMES];
	int ret_prog[MAX_CALL_FRAMES];
	int j;

process_func:
	/* protect against potential stack overflow that might happen when
	 * bpf2bpf calls get combined with tailcalls. Limit the caller's stack
	 * depth for such case down to 256 so that the worst case scenario
	 * would result in 8k stack size (32 which is tailcall limit * 256 =
	 * 8k).
	 *
	 * To get the idea what might happen, see an example:
	 * func1 -> sub rsp, 128
	 *  subfunc1 -> sub rsp, 256
	 *  tailcall1 -> add rsp, 256
	 *   func2 -> sub rsp, 192 (total stack size = 128 + 192 = 320)
	 *   subfunc2 -> sub rsp, 64
	 *   subfunc22 -> sub rsp, 128
	 *   tailcall2 -> add rsp, 128
	 *    func3 -> sub rsp, 32 (total stack size 128 + 192 + 64 + 32 = 416)
	 *
	 * tailcall will unwind the current stack frame but it will not get rid
	 * of caller's stack as shown on the example above.
	 */
	if (idx && subprog[idx].has_tail_call && depth >= 256) {
		verbose(env,
			"tail_calls are not allowed when call stack of previous frames is %d bytes. Too large\n",
			depth);
		return -EACCES;
	}
	/* round up to 32-bytes, since this is granularity
	 * of interpreter stack size
	 */
	depth += round_up(max_t(u32, subprog[idx].stack_depth, 1), 32);
	if (depth > MAX_BPF_STACK) {
		verbose(env, "combined stack size of %d calls is %d. Too large\n",
			frame + 1, depth);
		return -EACCES;
	}
continue_func:
	subprog_end = subprog[idx + 1].start;
	for (; i < subprog_end; i++) {
		int next_insn, sidx;

		if (!bpf_pseudo_call(insn + i) && !bpf_pseudo_func(insn + i))
			continue;
		/* remember insn and function to return to */
		ret_insn[frame] = i + 1;
		ret_prog[frame] = idx;

		/* find the callee */
		next_insn = i + insn[i].imm + 1;
		sidx = find_subprog(env, next_insn);
		if (sidx < 0) {
			WARN_ONCE(1, "verifier bug. No program starts at insn %d\n",
				  next_insn);
			return -EFAULT;
		}
		if (subprog[sidx].is_async_cb) {
			if (subprog[sidx].has_tail_call) {
				verbose(env, "verifier bug. subprog has tail_call and async cb\n");
				return -EFAULT;
			}
			/* async callbacks don't increase bpf prog stack size unless called directly */
			if (!bpf_pseudo_call(insn + i))
				continue;
		}
		i = next_insn;
		idx = sidx;

		if (subprog[idx].has_tail_call)
			tail_call_reachable = true;

		frame++;
		if (frame >= MAX_CALL_FRAMES) {
			verbose(env, "the call stack of %d frames is too deep !\n",
				frame);
			return -E2BIG;
		}
		goto process_func;
	}
	/* if tail call got detected across bpf2bpf calls then mark each of the
	 * currently present subprog frames as tail call reachable subprogs;
	 * this info will be utilized by JIT so that we will be preserving the
	 * tail call counter throughout bpf2bpf calls combined with tailcalls
	 */
	if (tail_call_reachable)
		for (j = 0; j < frame; j++)
			subprog[ret_prog[j]].tail_call_reachable = true;
	if (subprog[0].tail_call_reachable)
		env->prog->aux->tail_call_reachable = true;

	/* end of for() loop means the last insn of the 'subprog'
	 * was reached. Doesn't matter whether it was JA or EXIT
	 */
	if (frame == 0)
		return 0;
	depth -= round_up(max_t(u32, subprog[idx].stack_depth, 1), 32);
	frame--;
	i = ret_insn[frame];
	idx = ret_prog[frame];
	goto continue_func;
}

#ifndef CONFIG_BPF_JIT_ALWAYS_ON
static int get_callee_stack_depth(struct bpf_verifier_env *env,
				  const struct bpf_insn *insn, int idx)
{
	int start = idx + insn->imm + 1, subprog;

	subprog = find_subprog(env, start);
	if (subprog < 0) {
		WARN_ONCE(1, "verifier bug. No program starts at insn %d\n",
			  start);
		return -EFAULT;
	}
	return env->subprog_info[subprog].stack_depth;
}
#endif

static int __check_ptr_off_reg(struct bpf_verifier_env *env,
			       const struct bpf_reg_state *reg, int regno,
			       bool fixed_off_ok)
{
	/* Access to this pointer-typed register or passing it to a helper
	 * is only allowed in its original, unmodified form.
	 */

	if (!fixed_off_ok && reg->off) {
		verbose(env, "dereference of modified %s ptr R%d off=%d disallowed\n",
			reg_type_str(env, reg->type), regno, reg->off);
		return -EACCES;
	}

	if (!tnum_is_const(reg->var_off) || reg->var_off.value) {
		char tn_buf[48];

		tnum_strn(tn_buf, sizeof(tn_buf), reg->var_off);
		verbose(env, "variable %s access var_off=%s disallowed\n",
			reg_type_str(env, reg->type), tn_buf);
		return -EACCES;
	}

	return 0;
}

int check_ptr_off_reg(struct bpf_verifier_env *env,
		      const struct bpf_reg_state *reg, int regno)
{
	return __check_ptr_off_reg(env, reg, regno, false);
}

static int __check_buffer_access(struct bpf_verifier_env *env,
				 const char *buf_info,
				 const struct bpf_reg_state *reg,
				 int regno, int off, int size)
{
	if (off < 0) {
		verbose(env,
			"R%d invalid %s buffer access: off=%d, size=%d\n",
			regno, buf_info, off, size);
		return -EACCES;
	}
	if (!tnum_is_const(reg->var_off) || reg->var_off.value) {
		char tn_buf[48];

		tnum_strn(tn_buf, sizeof(tn_buf), reg->var_off);
		verbose(env,
			"R%d invalid variable buffer offset: off=%d, var_off=%s\n",
			regno, off, tn_buf);
		return -EACCES;
	}

	return 0;
}

static int check_tp_buffer_access(struct bpf_verifier_env *env,
				  const struct bpf_reg_state *reg,
				  int regno, int off, int size)
{
	int err;

	err = __check_buffer_access(env, "tracepoint", reg, regno, off, size);
	if (err)
		return err;

	if (off + size > env->prog->aux->max_tp_access)
		env->prog->aux->max_tp_access = off + size;

	return 0;
}

static int check_buffer_access(struct bpf_verifier_env *env,
			       const struct bpf_reg_state *reg,
			       int regno, int off, int size,
			       bool zero_size_allowed,
			       const char *buf_info,
			       u32 *max_access)
{
	int err;

	err = __check_buffer_access(env, buf_info, reg, regno, off, size);
	if (err)
		return err;

	if (off + size > *max_access)
		*max_access = off + size;

	return 0;
}

/* BPF architecture zero extends alu32 ops into 64-bit registesr */
static void zext_32_to_64(struct bpf_reg_state *reg)
{
	reg->var_off = tnum_subreg(reg->var_off);
	__reg_assign_32_into_64(reg);
}

/* truncate register to smaller size (in bytes)
 * must be called with size < BPF_REG_SIZE
 */
static void coerce_reg_to_size(struct bpf_reg_state *reg, int size)
{
	u64 mask;

	/* clear high bits in bit representation */
	reg->var_off = tnum_cast(reg->var_off, size);

	/* fix arithmetic bounds */
	mask = ((u64)1 << (size * 8)) - 1;
	if ((reg->umin_value & ~mask) == (reg->umax_value & ~mask)) {
		reg->umin_value &= mask;
		reg->umax_value &= mask;
	} else {
		reg->umin_value = 0;
		reg->umax_value = mask;
	}
	reg->smin_value = reg->umin_value;
	reg->smax_value = reg->umax_value;

	/* If size is smaller than 32bit register the 32bit register
	 * values are also truncated so we push 64-bit bounds into
	 * 32-bit bounds. Above were truncated < 32-bits already.
	 */
	if (size >= 4)
		return;
	__reg_combine_64_into_32(reg);
}

static bool bpf_map_is_rdonly(const struct bpf_map *map)
{
	/* A map is considered read-only if the following condition are true:
	 *
	 * 1) BPF program side cannot change any of the map content. The
	 *    BPF_F_RDONLY_PROG flag is throughout the lifetime of a map
	 *    and was set at map creation time.
	 * 2) The map value(s) have been initialized from user space by a
	 *    loader and then "frozen", such that no new map update/delete
	 *    operations from syscall side are possible for the rest of
	 *    the map's lifetime from that point onwards.
	 * 3) Any parallel/pending map update/delete operations from syscall
	 *    side have been completed. Only after that point, it's safe to
	 *    assume that map value(s) are immutable.
	 */
	return (map->map_flags & BPF_F_RDONLY_PROG) &&
	       READ_ONCE(map->frozen) &&
	       !bpf_map_write_active(map);
}

static int bpf_map_direct_read(struct bpf_map *map, int off, int size, u64 *val)
{
	void *ptr;
	u64 addr;
	int err;

	err = map->ops->map_direct_value_addr(map, &addr, off);
	if (err)
		return err;
	ptr = (void *)(long)addr + off;

	switch (size) {
	case sizeof(u8):
		*val = (u64)*(u8 *)ptr;
		break;
	case sizeof(u16):
		*val = (u64)*(u16 *)ptr;
		break;
	case sizeof(u32):
		*val = (u64)*(u32 *)ptr;
		break;
	case sizeof(u64):
		*val = *(u64 *)ptr;
		break;
	default:
		return -EINVAL;
	}
	return 0;
}

static int check_ptr_to_btf_access(struct bpf_verifier_env *env,
				   struct bpf_reg_state *regs,
				   int regno, int off, int size,
				   enum bpf_access_type atype,
				   int value_regno)
{
	struct bpf_reg_state *reg = regs + regno;
	const struct btf_type *t = btf_type_by_id(reg->btf, reg->btf_id);
	const char *tname = btf_name_by_offset(reg->btf, t->name_off);
	u32 btf_id;
	int ret;

	if (off < 0) {
		verbose(env,
			"R%d is ptr_%s invalid negative access: off=%d\n",
			regno, tname, off);
		return -EACCES;
	}
	if (!tnum_is_const(reg->var_off) || reg->var_off.value) {
		char tn_buf[48];

		tnum_strn(tn_buf, sizeof(tn_buf), reg->var_off);
		verbose(env,
			"R%d is ptr_%s invalid variable offset: off=%d, var_off=%s\n",
			regno, tname, off, tn_buf);
		return -EACCES;
	}

	if (env->ops->btf_struct_access) {
		ret = env->ops->btf_struct_access(&env->log, reg->btf, t,
						  off, size, atype, &btf_id);
	} else {
		if (atype != BPF_READ) {
			verbose(env, "only read is supported\n");
			return -EACCES;
		}

		ret = btf_struct_access(&env->log, reg->btf, t, off, size,
					atype, &btf_id);
	}

	if (ret < 0)
		return ret;

	if (atype == BPF_READ && value_regno >= 0)
		mark_btf_ld_reg(env, regs, value_regno, ret, reg->btf, btf_id);

	return 0;
}

static int check_ptr_to_map_access(struct bpf_verifier_env *env,
				   struct bpf_reg_state *regs,
				   int regno, int off, int size,
				   enum bpf_access_type atype,
				   int value_regno)
{
	struct bpf_reg_state *reg = regs + regno;
	struct bpf_map *map = reg->map_ptr;
	const struct btf_type *t;
	const char *tname;
	u32 btf_id;
	int ret;

	if (!btf_vmlinux) {
		verbose(env, "map_ptr access not supported without CONFIG_DEBUG_INFO_BTF\n");
		return -ENOTSUPP;
	}

	if (!map->ops->map_btf_id || !*map->ops->map_btf_id) {
		verbose(env, "map_ptr access not supported for map type %d\n",
			map->map_type);
		return -ENOTSUPP;
	}

	t = btf_type_by_id(btf_vmlinux, *map->ops->map_btf_id);
	tname = btf_name_by_offset(btf_vmlinux, t->name_off);

	if (!env->allow_ptr_to_map_access) {
		verbose(env,
			"%s access is allowed only to CAP_PERFMON and CAP_SYS_ADMIN\n",
			tname);
		return -EPERM;
	}

	if (off < 0) {
		verbose(env, "R%d is %s invalid negative access: off=%d\n",
			regno, tname, off);
		return -EACCES;
	}

	if (atype != BPF_READ) {
		verbose(env, "only read from %s is supported\n", tname);
		return -EACCES;
	}

	ret = btf_struct_access(&env->log, btf_vmlinux, t, off, size, atype, &btf_id);
	if (ret < 0)
		return ret;

	if (value_regno >= 0)
		mark_btf_ld_reg(env, regs, value_regno, ret, btf_vmlinux, btf_id);

	return 0;
}

/* Check that the stack access at the given offset is within bounds. The
 * maximum valid offset is -1.
 *
 * The minimum valid offset is -MAX_BPF_STACK for writes, and
 * -state->allocated_stack for reads.
 */
static int check_stack_slot_within_bounds(int off,
					  struct bpf_func_state *state,
					  enum bpf_access_type t)
{
	int min_valid_off;

	if (t == BPF_WRITE)
		min_valid_off = -MAX_BPF_STACK;
	else
		min_valid_off = -state->allocated_stack;

	if (off < min_valid_off || off > -1)
		return -EACCES;
	return 0;
}

/* Check that the stack access at 'regno + off' falls within the maximum stack
 * bounds.
 *
 * 'off' includes `regno->offset`, but not its dynamic part (if any).
 */
static int check_stack_access_within_bounds(
		struct bpf_verifier_env *env,
		int regno, int off, int access_size,
		enum stack_access_src src, enum bpf_access_type type)
{
	struct bpf_reg_state *regs = cur_regs(env);
	struct bpf_reg_state *reg = regs + regno;
	struct bpf_func_state *state = func(env, reg);
	int min_off, max_off;
	int err;
	char *err_extra;

	if (src == ACCESS_HELPER)
		/* We don't know if helpers are reading or writing (or both). */
		err_extra = " indirect access to";
	else if (type == BPF_READ)
		err_extra = " read from";
	else
		err_extra = " write to";

	if (tnum_is_const(reg->var_off)) {
		min_off = reg->var_off.value + off;
		max_off = min_off + access_size;
	} else {
		if (reg->smax_value >= BPF_MAX_VAR_OFF ||
		    reg->smin_value <= -BPF_MAX_VAR_OFF) {
			verbose(env, "invalid unbounded variable-offset%s stack R%d\n",
				err_extra, regno);
			return -EACCES;
		}
		min_off = reg->smin_value + off;
		max_off = reg->smax_value + off + access_size;
	}

	err = check_stack_slot_within_bounds(min_off, state, type);
	if (!err && max_off > 0)
		err = -EINVAL; /* out of stack access into non-negative offsets */
	if (!err && access_size < 0)
		/* access_size should not be negative (or overflow an int); others checks
		 * along the way should have prevented such an access.
		 */
		err = -EFAULT; /* invalid negative access size; integer overflow? */

	if (err) {
		if (tnum_is_const(reg->var_off)) {
			verbose(env, "invalid%s stack R%d off=%d size=%d\n",
				err_extra, regno, off, access_size);
		} else {
			char tn_buf[48];

			tnum_strn(tn_buf, sizeof(tn_buf), reg->var_off);
			verbose(env, "invalid variable-offset%s stack R%d var_off=%s size=%d\n",
				err_extra, regno, tn_buf, access_size);
		}
	}
	return err;
}

/* check whether memory at (regno + off) is accessible for t = (read | write)
 * if t==write, value_regno is a register which value is stored into memory
 * if t==read, value_regno is a register which will receive the value from memory
 * if t==write && value_regno==-1, some unknown value is stored into memory
 * if t==read && value_regno==-1, don't care what we read from memory
 */
static int check_mem_access(struct bpf_verifier_env *env, int insn_idx, u32 regno,
			    int off, int bpf_size, enum bpf_access_type t,
			    int value_regno, bool strict_alignment_once)
{
	struct bpf_reg_state *regs = cur_regs(env);
	struct bpf_reg_state *reg = regs + regno;
	struct bpf_func_state *state;
	int size, err = 0;

	size = bpf_size_to_bytes(bpf_size);
	if (size < 0)
		return size;

	/* alignment checks will add in reg->off themselves */
	err = check_ptr_alignment(env, reg, off, size, strict_alignment_once);
	if (err)
		return err;

	/* for access checks, reg->off is just part of off */
	off += reg->off;

	if (reg->type == PTR_TO_MAP_KEY) {
		if (t == BPF_WRITE) {
			verbose(env, "write to change key R%d not allowed\n", regno);
			return -EACCES;
		}

		err = check_mem_region_access(env, regno, off, size,
					      reg->map_ptr->key_size, false);
		if (err)
			return err;
		if (value_regno >= 0)
			mark_reg_unknown(env, regs, value_regno);
	} else if (reg->type == PTR_TO_MAP_VALUE) {
		if (t == BPF_WRITE && value_regno >= 0 &&
		    is_pointer_value(env, value_regno)) {
			verbose(env, "R%d leaks addr into map\n", value_regno);
			return -EACCES;
		}
		err = check_map_access_type(env, regno, off, size, t);
		if (err)
			return err;
		err = check_map_access(env, regno, off, size, false);
		if (!err && t == BPF_READ && value_regno >= 0) {
			struct bpf_map *map = reg->map_ptr;

			/* if map is read-only, track its contents as scalars */
			if (tnum_is_const(reg->var_off) &&
			    bpf_map_is_rdonly(map) &&
			    map->ops->map_direct_value_addr) {
				int map_off = off + reg->var_off.value;
				u64 val = 0;

				err = bpf_map_direct_read(map, map_off, size,
							  &val);
				if (err)
					return err;

				regs[value_regno].type = SCALAR_VALUE;
				__mark_reg_known(&regs[value_regno], val);
			} else {
				mark_reg_unknown(env, regs, value_regno);
			}
		}
	} else if (base_type(reg->type) == PTR_TO_MEM) {
		bool rdonly_mem = type_is_rdonly_mem(reg->type);

		if (type_may_be_null(reg->type)) {
			verbose(env, "R%d invalid mem access '%s'\n", regno,
				reg_type_str(env, reg->type));
			return -EACCES;
		}

		if (t == BPF_WRITE && rdonly_mem) {
			verbose(env, "R%d cannot write into %s\n",
				regno, reg_type_str(env, reg->type));
			return -EACCES;
		}

		if (t == BPF_WRITE && value_regno >= 0 &&
		    is_pointer_value(env, value_regno)) {
			verbose(env, "R%d leaks addr into mem\n", value_regno);
			return -EACCES;
		}

		err = check_mem_region_access(env, regno, off, size,
					      reg->mem_size, false);
		if (!err && value_regno >= 0 && (t == BPF_READ || rdonly_mem))
			mark_reg_unknown(env, regs, value_regno);
	} else if (reg->type == PTR_TO_CTX) {
		enum bpf_reg_type reg_type = SCALAR_VALUE;
		struct btf *btf = NULL;
		u32 btf_id = 0;

		if (t == BPF_WRITE && value_regno >= 0 &&
		    is_pointer_value(env, value_regno)) {
			verbose(env, "R%d leaks addr into ctx\n", value_regno);
			return -EACCES;
		}

		err = check_ptr_off_reg(env, reg, regno);
		if (err < 0)
			return err;

		err = check_ctx_access(env, insn_idx, off, size, t, &reg_type, &btf, &btf_id);
		if (err)
			verbose_linfo(env, insn_idx, "; ");
		if (!err && t == BPF_READ && value_regno >= 0) {
			/* ctx access returns either a scalar, or a
			 * PTR_TO_PACKET[_META,_END]. In the latter
			 * case, we know the offset is zero.
			 */
			if (reg_type == SCALAR_VALUE) {
				mark_reg_unknown(env, regs, value_regno);
			} else {
				mark_reg_known_zero(env, regs,
						    value_regno);
				if (type_may_be_null(reg_type))
					regs[value_regno].id = ++env->id_gen;
				/* A load of ctx field could have different
				 * actual load size with the one encoded in the
				 * insn. When the dst is PTR, it is for sure not
				 * a sub-register.
				 */
				regs[value_regno].subreg_def = DEF_NOT_SUBREG;
				if (base_type(reg_type) == PTR_TO_BTF_ID) {
					regs[value_regno].btf = btf;
					regs[value_regno].btf_id = btf_id;
				}
			}
			regs[value_regno].type = reg_type;
		}

	} else if (reg->type == PTR_TO_STACK) {
		/* Basic bounds checks. */
		err = check_stack_access_within_bounds(env, regno, off, size, ACCESS_DIRECT, t);
		if (err)
			return err;

		state = func(env, reg);
		err = update_stack_depth(env, state, off);
		if (err)
			return err;

		if (t == BPF_READ)
			err = check_stack_read(env, regno, off, size,
					       value_regno);
		else
			err = check_stack_write(env, regno, off, size,
						value_regno, insn_idx);
	} else if (reg_is_pkt_pointer(reg)) {
		if (t == BPF_WRITE && !may_access_direct_pkt_data(env, NULL, t)) {
			verbose(env, "cannot write into packet\n");
			return -EACCES;
		}
		if (t == BPF_WRITE && value_regno >= 0 &&
		    is_pointer_value(env, value_regno)) {
			verbose(env, "R%d leaks addr into packet\n",
				value_regno);
			return -EACCES;
		}
		err = check_packet_access(env, regno, off, size, false);
		if (!err && t == BPF_READ && value_regno >= 0)
			mark_reg_unknown(env, regs, value_regno);
	} else if (reg->type == PTR_TO_FLOW_KEYS) {
		if (t == BPF_WRITE && value_regno >= 0 &&
		    is_pointer_value(env, value_regno)) {
			verbose(env, "R%d leaks addr into flow keys\n",
				value_regno);
			return -EACCES;
		}

		err = check_flow_keys_access(env, off, size);
		if (!err && t == BPF_READ && value_regno >= 0)
			mark_reg_unknown(env, regs, value_regno);
	} else if (type_is_sk_pointer(reg->type)) {
		if (t == BPF_WRITE) {
			verbose(env, "R%d cannot write into %s\n",
				regno, reg_type_str(env, reg->type));
			return -EACCES;
		}
		err = check_sock_access(env, insn_idx, regno, off, size, t);
		if (!err && value_regno >= 0)
			mark_reg_unknown(env, regs, value_regno);
	} else if (reg->type == PTR_TO_TP_BUFFER) {
		err = check_tp_buffer_access(env, reg, regno, off, size);
		if (!err && t == BPF_READ && value_regno >= 0)
			mark_reg_unknown(env, regs, value_regno);
	} else if (reg->type == PTR_TO_BTF_ID) {
		err = check_ptr_to_btf_access(env, regs, regno, off, size, t,
					      value_regno);
	} else if (reg->type == CONST_PTR_TO_MAP) {
		err = check_ptr_to_map_access(env, regs, regno, off, size, t,
					      value_regno);
	} else if (base_type(reg->type) == PTR_TO_BUF) {
		bool rdonly_mem = type_is_rdonly_mem(reg->type);
		const char *buf_info;
		u32 *max_access;

		if (rdonly_mem) {
			if (t == BPF_WRITE) {
				verbose(env, "R%d cannot write into %s\n",
					regno, reg_type_str(env, reg->type));
				return -EACCES;
			}
			buf_info = "rdonly";
			max_access = &env->prog->aux->max_rdonly_access;
		} else {
			buf_info = "rdwr";
			max_access = &env->prog->aux->max_rdwr_access;
		}

		err = check_buffer_access(env, reg, regno, off, size, false,
					  buf_info, max_access);

		if (!err && value_regno >= 0 && (rdonly_mem || t == BPF_READ))
			mark_reg_unknown(env, regs, value_regno);
	} else {
		verbose(env, "R%d invalid mem access '%s'\n", regno,
			reg_type_str(env, reg->type));
		return -EACCES;
	}

	if (!err && size < BPF_REG_SIZE && value_regno >= 0 && t == BPF_READ &&
	    regs[value_regno].type == SCALAR_VALUE) {
		/* b/h/w load zero-extends, mark upper bits as known 0 */
		coerce_reg_to_size(&regs[value_regno], size);
	}
	return err;
}

static int check_atomic(struct bpf_verifier_env *env, int insn_idx, struct bpf_insn *insn)
{
	int load_reg;
	int err;

	switch (insn->imm) {
	case BPF_ADD:
	case BPF_ADD | BPF_FETCH:
	case BPF_AND:
	case BPF_AND | BPF_FETCH:
	case BPF_OR:
	case BPF_OR | BPF_FETCH:
	case BPF_XOR:
	case BPF_XOR | BPF_FETCH:
	case BPF_XCHG:
	case BPF_CMPXCHG:
		break;
	default:
		verbose(env, "BPF_ATOMIC uses invalid atomic opcode %02x\n", insn->imm);
		return -EINVAL;
	}

	if (BPF_SIZE(insn->code) != BPF_W && BPF_SIZE(insn->code) != BPF_DW) {
		verbose(env, "invalid atomic operand size\n");
		return -EINVAL;
	}

	/* check src1 operand */
	err = check_reg_arg(env, insn->src_reg, SRC_OP);
	if (err)
		return err;

	/* check src2 operand */
	err = check_reg_arg(env, insn->dst_reg, SRC_OP);
	if (err)
		return err;

	if (insn->imm == BPF_CMPXCHG) {
		/* Check comparison of R0 with memory location */
		const u32 aux_reg = BPF_REG_0;

		err = check_reg_arg(env, aux_reg, SRC_OP);
		if (err)
			return err;

		if (is_pointer_value(env, aux_reg)) {
			verbose(env, "R%d leaks addr into mem\n", aux_reg);
			return -EACCES;
		}
	}

	if (is_pointer_value(env, insn->src_reg)) {
		verbose(env, "R%d leaks addr into mem\n", insn->src_reg);
		return -EACCES;
	}

	if (is_ctx_reg(env, insn->dst_reg) ||
	    is_pkt_reg(env, insn->dst_reg) ||
	    is_flow_key_reg(env, insn->dst_reg) ||
	    is_sk_reg(env, insn->dst_reg)) {
		verbose(env, "BPF_ATOMIC stores into R%d %s is not allowed\n",
			insn->dst_reg,
			reg_type_str(env, reg_state(env, insn->dst_reg)->type));
		return -EACCES;
	}

	if (insn->imm & BPF_FETCH) {
		if (insn->imm == BPF_CMPXCHG)
			load_reg = BPF_REG_0;
		else
			load_reg = insn->src_reg;

		/* check and record load of old value */
		err = check_reg_arg(env, load_reg, DST_OP);
		if (err)
			return err;
	} else {
		/* This instruction accesses a memory location but doesn't
		 * actually load it into a register.
		 */
		load_reg = -1;
	}

	/* Check whether we can read the memory, with second call for fetch
	 * case to simulate the register fill.
	 */
	err = check_mem_access(env, insn_idx, insn->dst_reg, insn->off,
			       BPF_SIZE(insn->code), BPF_READ, -1, true);
	if (!err && load_reg >= 0)
		err = check_mem_access(env, insn_idx, insn->dst_reg, insn->off,
				       BPF_SIZE(insn->code), BPF_READ, load_reg,
				       true);
	if (err)
		return err;

	/* Check whether we can write into the same memory. */
	err = check_mem_access(env, insn_idx, insn->dst_reg, insn->off,
			       BPF_SIZE(insn->code), BPF_WRITE, -1, true);
	if (err)
		return err;

	return 0;
}

/* When register 'regno' is used to read the stack (either directly or through
 * a helper function) make sure that it's within stack boundary and, depending
 * on the access type, that all elements of the stack are initialized.
 *
 * 'off' includes 'regno->off', but not its dynamic part (if any).
 *
 * All registers that have been spilled on the stack in the slots within the
 * read offsets are marked as read.
 */
static int check_stack_range_initialized(
		struct bpf_verifier_env *env, int regno, int off,
		int access_size, bool zero_size_allowed,
		enum stack_access_src type, struct bpf_call_arg_meta *meta)
{
	struct bpf_reg_state *reg = reg_state(env, regno);
	struct bpf_func_state *state = func(env, reg);
	int err, min_off, max_off, i, j, slot, spi;
	char *err_extra = type == ACCESS_HELPER ? " indirect" : "";
	enum bpf_access_type bounds_check_type;
	/* Some accesses can write anything into the stack, others are
	 * read-only.
	 */
	bool clobber = false;

	if (access_size == 0 && !zero_size_allowed) {
		verbose(env, "invalid zero-sized read\n");
		return -EACCES;
	}

	if (type == ACCESS_HELPER) {
		/* The bounds checks for writes are more permissive than for
		 * reads. However, if raw_mode is not set, we'll do extra
		 * checks below.
		 */
		bounds_check_type = BPF_WRITE;
		clobber = true;
	} else {
		bounds_check_type = BPF_READ;
	}
	err = check_stack_access_within_bounds(env, regno, off, access_size,
					       type, bounds_check_type);
	if (err)
		return err;


	if (tnum_is_const(reg->var_off)) {
		min_off = max_off = reg->var_off.value + off;
	} else {
		/* Variable offset is prohibited for unprivileged mode for
		 * simplicity since it requires corresponding support in
		 * Spectre masking for stack ALU.
		 * See also retrieve_ptr_limit().
		 */
		if (!env->bypass_spec_v1) {
			char tn_buf[48];

			tnum_strn(tn_buf, sizeof(tn_buf), reg->var_off);
			verbose(env, "R%d%s variable offset stack access prohibited for !root, var_off=%s\n",
				regno, err_extra, tn_buf);
			return -EACCES;
		}
		/* Only initialized buffer on stack is allowed to be accessed
		 * with variable offset. With uninitialized buffer it's hard to
		 * guarantee that whole memory is marked as initialized on
		 * helper return since specific bounds are unknown what may
		 * cause uninitialized stack leaking.
		 */
		if (meta && meta->raw_mode)
			meta = NULL;

		min_off = reg->smin_value + off;
		max_off = reg->smax_value + off;
	}

	if (meta && meta->raw_mode) {
		meta->access_size = access_size;
		meta->regno = regno;
		return 0;
	}

	for (i = min_off; i < max_off + access_size; i++) {
		u8 *stype;

		slot = -i - 1;
		spi = slot / BPF_REG_SIZE;
		if (state->allocated_stack <= slot)
			goto err;
		stype = &state->stack[spi].slot_type[slot % BPF_REG_SIZE];
		if (*stype == STACK_MISC)
			goto mark;
		if ((*stype == STACK_ZERO) ||
		    (*stype == STACK_INVALID && env->allow_uninit_stack)) {
			if (clobber) {
				/* helper can write anything into the stack */
				*stype = STACK_MISC;
			}
			goto mark;
		}

		if (is_spilled_reg(&state->stack[spi]) &&
		    state->stack[spi].spilled_ptr.type == PTR_TO_BTF_ID)
			goto mark;

		if (is_spilled_reg(&state->stack[spi]) &&
		    (state->stack[spi].spilled_ptr.type == SCALAR_VALUE ||
		     env->allow_ptr_leaks)) {
			if (clobber) {
				__mark_reg_unknown(env, &state->stack[spi].spilled_ptr);
				for (j = 0; j < BPF_REG_SIZE; j++)
					scrub_spilled_slot(&state->stack[spi].slot_type[j]);
			}
			goto mark;
		}

err:
		if (tnum_is_const(reg->var_off)) {
			verbose(env, "invalid%s read from stack R%d off %d+%d size %d\n",
				err_extra, regno, min_off, i - min_off, access_size);
		} else {
			char tn_buf[48];

			tnum_strn(tn_buf, sizeof(tn_buf), reg->var_off);
			verbose(env, "invalid%s read from stack R%d var_off %s+%d size %d\n",
				err_extra, regno, tn_buf, i - min_off, access_size);
		}
		return -EACCES;
mark:
		/* reading any byte out of 8-byte 'spill_slot' will cause
		 * the whole slot to be marked as 'read'
		 */
		mark_reg_read(env, &state->stack[spi].spilled_ptr,
			      state->stack[spi].spilled_ptr.parent,
			      REG_LIVE_READ64);
	}
	return update_stack_depth(env, state, min_off);
}

static int check_helper_mem_access(struct bpf_verifier_env *env, int regno,
				   int access_size, bool zero_size_allowed,
				   struct bpf_call_arg_meta *meta)
{
	struct bpf_reg_state *regs = cur_regs(env), *reg = &regs[regno];
	const char *buf_info;
	u32 *max_access;

	switch (base_type(reg->type)) {
	case PTR_TO_PACKET:
	case PTR_TO_PACKET_META:
		return check_packet_access(env, regno, reg->off, access_size,
					   zero_size_allowed);
	case PTR_TO_MAP_KEY:
		if (meta && meta->raw_mode) {
			verbose(env, "R%d cannot write into %s\n", regno,
				reg_type_str(env, reg->type));
			return -EACCES;
		}
		return check_mem_region_access(env, regno, reg->off, access_size,
					       reg->map_ptr->key_size, false);
	case PTR_TO_MAP_VALUE:
		if (check_map_access_type(env, regno, reg->off, access_size,
					  meta && meta->raw_mode ? BPF_WRITE :
					  BPF_READ))
			return -EACCES;
		return check_map_access(env, regno, reg->off, access_size,
					zero_size_allowed);
	case PTR_TO_MEM:
		if (type_is_rdonly_mem(reg->type)) {
			if (meta && meta->raw_mode) {
				verbose(env, "R%d cannot write into %s\n", regno,
					reg_type_str(env, reg->type));
				return -EACCES;
			}
		}
		return check_mem_region_access(env, regno, reg->off,
					       access_size, reg->mem_size,
					       zero_size_allowed);
	case PTR_TO_BUF:
		if (type_is_rdonly_mem(reg->type)) {
			if (meta && meta->raw_mode) {
				verbose(env, "R%d cannot write into %s\n", regno,
					reg_type_str(env, reg->type));
				return -EACCES;
			}

			buf_info = "rdonly";
			max_access = &env->prog->aux->max_rdonly_access;
		} else {
			buf_info = "rdwr";
			max_access = &env->prog->aux->max_rdwr_access;
		}
		return check_buffer_access(env, reg, regno, reg->off,
					   access_size, zero_size_allowed,
					   buf_info, max_access);
	case PTR_TO_STACK:
		return check_stack_range_initialized(
				env,
				regno, reg->off, access_size,
				zero_size_allowed, ACCESS_HELPER, meta);
	default: /* scalar_value or invalid ptr */
		/* Allow zero-byte read from NULL, regardless of pointer type */
		if (zero_size_allowed && access_size == 0 &&
		    register_is_null(reg))
			return 0;

		verbose(env, "R%d type=%s ", regno,
			reg_type_str(env, reg->type));
		verbose(env, "expected=%s\n", reg_type_str(env, PTR_TO_STACK));
		return -EACCES;
	}
}

int check_mem_reg(struct bpf_verifier_env *env, struct bpf_reg_state *reg,
		   u32 regno, u32 mem_size)
{
	if (register_is_null(reg))
		return 0;

	if (type_may_be_null(reg->type)) {
		/* Assuming that the register contains a value check if the memory
		 * access is safe. Temporarily save and restore the register's state as
		 * the conversion shouldn't be visible to a caller.
		 */
		const struct bpf_reg_state saved_reg = *reg;
		int rv;

		mark_ptr_not_null_reg(reg);
		rv = check_helper_mem_access(env, regno, mem_size, true, NULL);
		*reg = saved_reg;
		return rv;
	}

	return check_helper_mem_access(env, regno, mem_size, true, NULL);
}

/* Implementation details:
 * bpf_map_lookup returns PTR_TO_MAP_VALUE_OR_NULL
 * Two bpf_map_lookups (even with the same key) will have different reg->id.
 * For traditional PTR_TO_MAP_VALUE the verifier clears reg->id after
 * value_or_null->value transition, since the verifier only cares about
 * the range of access to valid map value pointer and doesn't care about actual
 * address of the map element.
 * For maps with 'struct bpf_spin_lock' inside map value the verifier keeps
 * reg->id > 0 after value_or_null->value transition. By doing so
 * two bpf_map_lookups will be considered two different pointers that
 * point to different bpf_spin_locks.
 * The verifier allows taking only one bpf_spin_lock at a time to avoid
 * dead-locks.
 * Since only one bpf_spin_lock is allowed the checks are simpler than
 * reg_is_refcounted() logic. The verifier needs to remember only
 * one spin_lock instead of array of acquired_refs.
 * cur_state->active_spin_lock remembers which map value element got locked
 * and clears it after bpf_spin_unlock.
 */
static int process_spin_lock(struct bpf_verifier_env *env, int regno,
			     bool is_lock)
{
	struct bpf_reg_state *regs = cur_regs(env), *reg = &regs[regno];
	struct bpf_verifier_state *cur = env->cur_state;
	bool is_const = tnum_is_const(reg->var_off);
	struct bpf_map *map = reg->map_ptr;
	u64 val = reg->var_off.value;

	if (!is_const) {
		verbose(env,
			"R%d doesn't have constant offset. bpf_spin_lock has to be at the constant offset\n",
			regno);
		return -EINVAL;
	}
	if (!map->btf) {
		verbose(env,
			"map '%s' has to have BTF in order to use bpf_spin_lock\n",
			map->name);
		return -EINVAL;
	}
	if (!map_value_has_spin_lock(map)) {
		if (map->spin_lock_off == -E2BIG)
			verbose(env,
				"map '%s' has more than one 'struct bpf_spin_lock'\n",
				map->name);
		else if (map->spin_lock_off == -ENOENT)
			verbose(env,
				"map '%s' doesn't have 'struct bpf_spin_lock'\n",
				map->name);
		else
			verbose(env,
				"map '%s' is not a struct type or bpf_spin_lock is mangled\n",
				map->name);
		return -EINVAL;
	}
	if (map->spin_lock_off != val + reg->off) {
		verbose(env, "off %lld doesn't point to 'struct bpf_spin_lock'\n",
			val + reg->off);
		return -EINVAL;
	}
	if (is_lock) {
		if (cur->active_spin_lock) {
			verbose(env,
				"Locking two bpf_spin_locks are not allowed\n");
			return -EINVAL;
		}
		cur->active_spin_lock = reg->id;
	} else {
		if (!cur->active_spin_lock) {
			verbose(env, "bpf_spin_unlock without taking a lock\n");
			return -EINVAL;
		}
		if (cur->active_spin_lock != reg->id) {
			verbose(env, "bpf_spin_unlock of different lock\n");
			return -EINVAL;
		}
		cur->active_spin_lock = 0;
	}
	return 0;
}

static int process_timer_func(struct bpf_verifier_env *env, int regno,
			      struct bpf_call_arg_meta *meta)
{
	struct bpf_reg_state *regs = cur_regs(env), *reg = &regs[regno];
	bool is_const = tnum_is_const(reg->var_off);
	struct bpf_map *map = reg->map_ptr;
	u64 val = reg->var_off.value;

	if (!is_const) {
		verbose(env,
			"R%d doesn't have constant offset. bpf_timer has to be at the constant offset\n",
			regno);
		return -EINVAL;
	}
	if (!map->btf) {
		verbose(env, "map '%s' has to have BTF in order to use bpf_timer\n",
			map->name);
		return -EINVAL;
	}
	if (!map_value_has_timer(map)) {
		if (map->timer_off == -E2BIG)
			verbose(env,
				"map '%s' has more than one 'struct bpf_timer'\n",
				map->name);
		else if (map->timer_off == -ENOENT)
			verbose(env,
				"map '%s' doesn't have 'struct bpf_timer'\n",
				map->name);
		else
			verbose(env,
				"map '%s' is not a struct type or bpf_timer is mangled\n",
				map->name);
		return -EINVAL;
	}
	if (map->timer_off != val + reg->off) {
		verbose(env, "off %lld doesn't point to 'struct bpf_timer' that is at %d\n",
			val + reg->off, map->timer_off);
		return -EINVAL;
	}
	if (meta->map_ptr) {
		verbose(env, "verifier bug. Two map pointers in a timer helper\n");
		return -EFAULT;
	}
	meta->map_uid = reg->map_uid;
	meta->map_ptr = map;
	return 0;
}

static bool arg_type_is_mem_ptr(enum bpf_arg_type type)
{
	return base_type(type) == ARG_PTR_TO_MEM ||
	       base_type(type) == ARG_PTR_TO_UNINIT_MEM;
}

static bool arg_type_is_mem_size(enum bpf_arg_type type)
{
	return type == ARG_CONST_SIZE ||
	       type == ARG_CONST_SIZE_OR_ZERO;
}

static bool arg_type_is_alloc_size(enum bpf_arg_type type)
{
	return type == ARG_CONST_ALLOC_SIZE_OR_ZERO;
}

static bool arg_type_is_int_ptr(enum bpf_arg_type type)
{
	return type == ARG_PTR_TO_INT ||
	       type == ARG_PTR_TO_LONG;
}

static int int_ptr_type_to_size(enum bpf_arg_type type)
{
	if (type == ARG_PTR_TO_INT)
		return sizeof(u32);
	else if (type == ARG_PTR_TO_LONG)
		return sizeof(u64);

	return -EINVAL;
}

static int resolve_map_arg_type(struct bpf_verifier_env *env,
				 const struct bpf_call_arg_meta *meta,
				 enum bpf_arg_type *arg_type)
{
	if (!meta->map_ptr) {
		/* kernel subsystem misconfigured verifier */
		verbose(env, "invalid map_ptr to access map->type\n");
		return -EACCES;
	}

	switch (meta->map_ptr->map_type) {
	case BPF_MAP_TYPE_SOCKMAP:
	case BPF_MAP_TYPE_SOCKHASH:
		if (*arg_type == ARG_PTR_TO_MAP_VALUE) {
			*arg_type = ARG_PTR_TO_BTF_ID_SOCK_COMMON;
		} else {
			verbose(env, "invalid arg_type for sockmap/sockhash\n");
			return -EINVAL;
		}
		break;

	default:
		break;
	}
	return 0;
}

struct bpf_reg_types {
	const enum bpf_reg_type types[10];
	u32 *btf_id;
};

static const struct bpf_reg_types map_key_value_types = {
	.types = {
		PTR_TO_STACK,
		PTR_TO_PACKET,
		PTR_TO_PACKET_META,
		PTR_TO_MAP_KEY,
		PTR_TO_MAP_VALUE,
	},
};

static const struct bpf_reg_types sock_types = {
	.types = {
		PTR_TO_SOCK_COMMON,
		PTR_TO_SOCKET,
		PTR_TO_TCP_SOCK,
		PTR_TO_XDP_SOCK,
	},
};

#ifdef CONFIG_NET
static const struct bpf_reg_types btf_id_sock_common_types = {
	.types = {
		PTR_TO_SOCK_COMMON,
		PTR_TO_SOCKET,
		PTR_TO_TCP_SOCK,
		PTR_TO_XDP_SOCK,
		PTR_TO_BTF_ID,
	},
	.btf_id = &btf_sock_ids[BTF_SOCK_TYPE_SOCK_COMMON],
};
#endif

static const struct bpf_reg_types mem_types = {
	.types = {
		PTR_TO_STACK,
		PTR_TO_PACKET,
		PTR_TO_PACKET_META,
		PTR_TO_MAP_KEY,
		PTR_TO_MAP_VALUE,
		PTR_TO_MEM,
		PTR_TO_MEM | MEM_ALLOC,
		PTR_TO_BUF,
	},
};

static const struct bpf_reg_types int_ptr_types = {
	.types = {
		PTR_TO_STACK,
		PTR_TO_PACKET,
		PTR_TO_PACKET_META,
		PTR_TO_MAP_KEY,
		PTR_TO_MAP_VALUE,
	},
};

static const struct bpf_reg_types fullsock_types = { .types = { PTR_TO_SOCKET } };
static const struct bpf_reg_types scalar_types = { .types = { SCALAR_VALUE } };
static const struct bpf_reg_types context_types = { .types = { PTR_TO_CTX } };
static const struct bpf_reg_types alloc_mem_types = { .types = { PTR_TO_MEM | MEM_ALLOC } };
static const struct bpf_reg_types const_map_ptr_types = { .types = { CONST_PTR_TO_MAP } };
static const struct bpf_reg_types btf_ptr_types = { .types = { PTR_TO_BTF_ID } };
static const struct bpf_reg_types spin_lock_types = { .types = { PTR_TO_MAP_VALUE } };
static const struct bpf_reg_types percpu_btf_ptr_types = { .types = { PTR_TO_PERCPU_BTF_ID } };
static const struct bpf_reg_types func_ptr_types = { .types = { PTR_TO_FUNC } };
static const struct bpf_reg_types stack_ptr_types = { .types = { PTR_TO_STACK } };
static const struct bpf_reg_types const_str_ptr_types = { .types = { PTR_TO_MAP_VALUE } };
static const struct bpf_reg_types timer_types = { .types = { PTR_TO_MAP_VALUE } };

static const struct bpf_reg_types *compatible_reg_types[__BPF_ARG_TYPE_MAX] = {
	[ARG_PTR_TO_MAP_KEY]		= &map_key_value_types,
	[ARG_PTR_TO_MAP_VALUE]		= &map_key_value_types,
	[ARG_PTR_TO_UNINIT_MAP_VALUE]	= &map_key_value_types,
	[ARG_CONST_SIZE]		= &scalar_types,
	[ARG_CONST_SIZE_OR_ZERO]	= &scalar_types,
	[ARG_CONST_ALLOC_SIZE_OR_ZERO]	= &scalar_types,
	[ARG_CONST_MAP_PTR]		= &const_map_ptr_types,
	[ARG_PTR_TO_CTX]		= &context_types,
	[ARG_PTR_TO_SOCK_COMMON]	= &sock_types,
#ifdef CONFIG_NET
	[ARG_PTR_TO_BTF_ID_SOCK_COMMON]	= &btf_id_sock_common_types,
#endif
	[ARG_PTR_TO_SOCKET]		= &fullsock_types,
	[ARG_PTR_TO_BTF_ID]		= &btf_ptr_types,
	[ARG_PTR_TO_SPIN_LOCK]		= &spin_lock_types,
	[ARG_PTR_TO_MEM]		= &mem_types,
	[ARG_PTR_TO_UNINIT_MEM]		= &mem_types,
	[ARG_PTR_TO_ALLOC_MEM]		= &alloc_mem_types,
	[ARG_PTR_TO_INT]		= &int_ptr_types,
	[ARG_PTR_TO_LONG]		= &int_ptr_types,
	[ARG_PTR_TO_PERCPU_BTF_ID]	= &percpu_btf_ptr_types,
	[ARG_PTR_TO_FUNC]		= &func_ptr_types,
	[ARG_PTR_TO_STACK]		= &stack_ptr_types,
	[ARG_PTR_TO_CONST_STR]		= &const_str_ptr_types,
	[ARG_PTR_TO_TIMER]		= &timer_types,
};

static int check_reg_type(struct bpf_verifier_env *env, u32 regno,
			  enum bpf_arg_type arg_type,
			  const u32 *arg_btf_id)
{
	struct bpf_reg_state *regs = cur_regs(env), *reg = &regs[regno];
	enum bpf_reg_type expected, type = reg->type;
	const struct bpf_reg_types *compatible;
	int i, j;

	compatible = compatible_reg_types[base_type(arg_type)];
	if (!compatible) {
		verbose(env, "verifier internal error: unsupported arg type %d\n", arg_type);
		return -EFAULT;
	}

	/* ARG_PTR_TO_MEM + RDONLY is compatible with PTR_TO_MEM and PTR_TO_MEM + RDONLY,
	 * but ARG_PTR_TO_MEM is compatible only with PTR_TO_MEM and NOT with PTR_TO_MEM + RDONLY
	 *
	 * Same for MAYBE_NULL:
	 *
	 * ARG_PTR_TO_MEM + MAYBE_NULL is compatible with PTR_TO_MEM and PTR_TO_MEM + MAYBE_NULL,
	 * but ARG_PTR_TO_MEM is compatible only with PTR_TO_MEM but NOT with PTR_TO_MEM + MAYBE_NULL
	 *
	 * Therefore we fold these flags depending on the arg_type before comparison.
	 */
	if (arg_type & MEM_RDONLY)
		type &= ~MEM_RDONLY;
	if (arg_type & PTR_MAYBE_NULL)
		type &= ~PTR_MAYBE_NULL;

	for (i = 0; i < ARRAY_SIZE(compatible->types); i++) {
		expected = compatible->types[i];
		if (expected == NOT_INIT)
			break;

		if (type == expected)
			goto found;
	}

	verbose(env, "R%d type=%s expected=", regno, reg_type_str(env, reg->type));
	for (j = 0; j + 1 < i; j++)
		verbose(env, "%s, ", reg_type_str(env, compatible->types[j]));
	verbose(env, "%s\n", reg_type_str(env, compatible->types[j]));
	return -EACCES;

found:
	if (reg->type == PTR_TO_BTF_ID) {
		if (!arg_btf_id) {
			if (!compatible->btf_id) {
				verbose(env, "verifier internal error: missing arg compatible BTF ID\n");
				return -EFAULT;
			}
			arg_btf_id = compatible->btf_id;
		}

		if (!btf_struct_ids_match(&env->log, reg->btf, reg->btf_id, reg->off,
					  btf_vmlinux, *arg_btf_id)) {
			verbose(env, "R%d is of type %s but %s is expected\n",
				regno, kernel_type_name(reg->btf, reg->btf_id),
				kernel_type_name(btf_vmlinux, *arg_btf_id));
			return -EACCES;
		}
	}

	return 0;
}

static int check_func_arg(struct bpf_verifier_env *env, u32 arg,
			  struct bpf_call_arg_meta *meta,
			  const struct bpf_func_proto *fn)
{
	u32 regno = BPF_REG_1 + arg;
	struct bpf_reg_state *regs = cur_regs(env), *reg = &regs[regno];
	enum bpf_arg_type arg_type = fn->arg_type[arg];
	enum bpf_reg_type type = reg->type;
	int err = 0;

	if (arg_type == ARG_DONTCARE)
		return 0;

	err = check_reg_arg(env, regno, SRC_OP);
	if (err)
		return err;

	if (arg_type == ARG_ANYTHING) {
		if (is_pointer_value(env, regno)) {
			verbose(env, "R%d leaks addr into helper function\n",
				regno);
			return -EACCES;
		}
		return 0;
	}

	if (type_is_pkt_pointer(type) &&
	    !may_access_direct_pkt_data(env, meta, BPF_READ)) {
		verbose(env, "helper access to the packet is not allowed\n");
		return -EACCES;
	}

	if (base_type(arg_type) == ARG_PTR_TO_MAP_VALUE ||
	    base_type(arg_type) == ARG_PTR_TO_UNINIT_MAP_VALUE) {
		err = resolve_map_arg_type(env, meta, &arg_type);
		if (err)
			return err;
	}

	if (register_is_null(reg) && type_may_be_null(arg_type))
		/* A NULL register has a SCALAR_VALUE type, so skip
		 * type checking.
		 */
		goto skip_type_check;

	err = check_reg_type(env, regno, arg_type, fn->arg_btf_id[arg]);
	if (err)
		return err;

	switch ((u32)type) {
	case SCALAR_VALUE:
	/* Pointer types where reg offset is explicitly allowed: */
	case PTR_TO_PACKET:
	case PTR_TO_PACKET_META:
	case PTR_TO_MAP_KEY:
	case PTR_TO_MAP_VALUE:
	case PTR_TO_MEM:
	case PTR_TO_MEM | MEM_RDONLY:
<<<<<<< HEAD
	case PTR_TO_MEM | MEM_ALLOC:
=======
>>>>>>> 4605e09b
	case PTR_TO_BUF:
	case PTR_TO_BUF | MEM_RDONLY:
	case PTR_TO_STACK:
		/* Some of the argument types nevertheless require a
		 * zero register offset.
		 */
		if (arg_type == ARG_PTR_TO_ALLOC_MEM)
			goto force_off_check;
		break;
	/* All the rest must be rejected: */
	default:
force_off_check:
		err = __check_ptr_off_reg(env, reg, regno,
					  type == PTR_TO_BTF_ID);
		if (err < 0)
			return err;
		break;
	}

skip_type_check:
	if (reg->ref_obj_id) {
		if (meta->ref_obj_id) {
			verbose(env, "verifier internal error: more than one arg with ref_obj_id R%d %u %u\n",
				regno, reg->ref_obj_id,
				meta->ref_obj_id);
			return -EFAULT;
		}
		meta->ref_obj_id = reg->ref_obj_id;
	}

	if (arg_type == ARG_CONST_MAP_PTR) {
		/* bpf_map_xxx(map_ptr) call: remember that map_ptr */
		if (meta->map_ptr) {
			/* Use map_uid (which is unique id of inner map) to reject:
			 * inner_map1 = bpf_map_lookup_elem(outer_map, key1)
			 * inner_map2 = bpf_map_lookup_elem(outer_map, key2)
			 * if (inner_map1 && inner_map2) {
			 *     timer = bpf_map_lookup_elem(inner_map1);
			 *     if (timer)
			 *         // mismatch would have been allowed
			 *         bpf_timer_init(timer, inner_map2);
			 * }
			 *
			 * Comparing map_ptr is enough to distinguish normal and outer maps.
			 */
			if (meta->map_ptr != reg->map_ptr ||
			    meta->map_uid != reg->map_uid) {
				verbose(env,
					"timer pointer in R1 map_uid=%d doesn't match map pointer in R2 map_uid=%d\n",
					meta->map_uid, reg->map_uid);
				return -EINVAL;
			}
		}
		meta->map_ptr = reg->map_ptr;
		meta->map_uid = reg->map_uid;
	} else if (arg_type == ARG_PTR_TO_MAP_KEY) {
		/* bpf_map_xxx(..., map_ptr, ..., key) call:
		 * check that [key, key + map->key_size) are within
		 * stack limits and initialized
		 */
		if (!meta->map_ptr) {
			/* in function declaration map_ptr must come before
			 * map_key, so that it's verified and known before
			 * we have to check map_key here. Otherwise it means
			 * that kernel subsystem misconfigured verifier
			 */
			verbose(env, "invalid map_ptr to access map->key\n");
			return -EACCES;
		}
		err = check_helper_mem_access(env, regno,
					      meta->map_ptr->key_size, false,
					      NULL);
	} else if (base_type(arg_type) == ARG_PTR_TO_MAP_VALUE ||
		   base_type(arg_type) == ARG_PTR_TO_UNINIT_MAP_VALUE) {
		if (type_may_be_null(arg_type) && register_is_null(reg))
			return 0;

		/* bpf_map_xxx(..., map_ptr, ..., value) call:
		 * check [value, value + map->value_size) validity
		 */
		if (!meta->map_ptr) {
			/* kernel subsystem misconfigured verifier */
			verbose(env, "invalid map_ptr to access map->value\n");
			return -EACCES;
		}
		meta->raw_mode = (arg_type == ARG_PTR_TO_UNINIT_MAP_VALUE);
		err = check_helper_mem_access(env, regno,
					      meta->map_ptr->value_size, false,
					      meta);
	} else if (arg_type == ARG_PTR_TO_PERCPU_BTF_ID) {
		if (!reg->btf_id) {
			verbose(env, "Helper has invalid btf_id in R%d\n", regno);
			return -EACCES;
		}
		meta->ret_btf = reg->btf;
		meta->ret_btf_id = reg->btf_id;
	} else if (arg_type == ARG_PTR_TO_SPIN_LOCK) {
		if (meta->func_id == BPF_FUNC_spin_lock) {
			if (process_spin_lock(env, regno, true))
				return -EACCES;
		} else if (meta->func_id == BPF_FUNC_spin_unlock) {
			if (process_spin_lock(env, regno, false))
				return -EACCES;
		} else {
			verbose(env, "verifier internal error\n");
			return -EFAULT;
		}
	} else if (arg_type == ARG_PTR_TO_TIMER) {
		if (process_timer_func(env, regno, meta))
			return -EACCES;
	} else if (arg_type == ARG_PTR_TO_FUNC) {
		meta->subprogno = reg->subprogno;
	} else if (arg_type_is_mem_ptr(arg_type)) {
		/* The access to this pointer is only checked when we hit the
		 * next is_mem_size argument below.
		 */
		meta->raw_mode = (arg_type == ARG_PTR_TO_UNINIT_MEM);
	} else if (arg_type_is_mem_size(arg_type)) {
		bool zero_size_allowed = (arg_type == ARG_CONST_SIZE_OR_ZERO);

		/* This is used to refine r0 return value bounds for helpers
		 * that enforce this value as an upper bound on return values.
		 * See do_refine_retval_range() for helpers that can refine
		 * the return value. C type of helper is u32 so we pull register
		 * bound from umax_value however, if negative verifier errors
		 * out. Only upper bounds can be learned because retval is an
		 * int type and negative retvals are allowed.
		 */
		meta->msize_max_value = reg->umax_value;

		/* The register is SCALAR_VALUE; the access check
		 * happens using its boundaries.
		 */
		if (!tnum_is_const(reg->var_off))
			/* For unprivileged variable accesses, disable raw
			 * mode so that the program is required to
			 * initialize all the memory that the helper could
			 * just partially fill up.
			 */
			meta = NULL;

		if (reg->smin_value < 0) {
			verbose(env, "R%d min value is negative, either use unsigned or 'var &= const'\n",
				regno);
			return -EACCES;
		}

		if (reg->umin_value == 0) {
			err = check_helper_mem_access(env, regno - 1, 0,
						      zero_size_allowed,
						      meta);
			if (err)
				return err;
		}

		if (reg->umax_value >= BPF_MAX_VAR_SIZ) {
			verbose(env, "R%d unbounded memory access, use 'var &= const' or 'if (var < const)'\n",
				regno);
			return -EACCES;
		}
		err = check_helper_mem_access(env, regno - 1,
					      reg->umax_value,
					      zero_size_allowed, meta);
		if (!err)
			err = mark_chain_precision(env, regno);
	} else if (arg_type_is_alloc_size(arg_type)) {
		if (!tnum_is_const(reg->var_off)) {
			verbose(env, "R%d is not a known constant'\n",
				regno);
			return -EACCES;
		}
		meta->mem_size = reg->var_off.value;
	} else if (arg_type_is_int_ptr(arg_type)) {
		int size = int_ptr_type_to_size(arg_type);

		err = check_helper_mem_access(env, regno, size, false, meta);
		if (err)
			return err;
		err = check_ptr_alignment(env, reg, 0, size, true);
	} else if (arg_type == ARG_PTR_TO_CONST_STR) {
		struct bpf_map *map = reg->map_ptr;
		int map_off;
		u64 map_addr;
		char *str_ptr;

		if (!bpf_map_is_rdonly(map)) {
			verbose(env, "R%d does not point to a readonly map'\n", regno);
			return -EACCES;
		}

		if (!tnum_is_const(reg->var_off)) {
			verbose(env, "R%d is not a constant address'\n", regno);
			return -EACCES;
		}

		if (!map->ops->map_direct_value_addr) {
			verbose(env, "no direct value access support for this map type\n");
			return -EACCES;
		}

		err = check_map_access(env, regno, reg->off,
				       map->value_size - reg->off, false);
		if (err)
			return err;

		map_off = reg->off + reg->var_off.value;
		err = map->ops->map_direct_value_addr(map, &map_addr, map_off);
		if (err) {
			verbose(env, "direct value access on string failed\n");
			return err;
		}

		str_ptr = (char *)(long)(map_addr);
		if (!strnchr(str_ptr + map_off, map->value_size - map_off, 0)) {
			verbose(env, "string is not zero-terminated\n");
			return -EINVAL;
		}
	}

	return err;
}

static bool may_update_sockmap(struct bpf_verifier_env *env, int func_id)
{
	enum bpf_attach_type eatype = env->prog->expected_attach_type;
	enum bpf_prog_type type = resolve_prog_type(env->prog);

	if (func_id != BPF_FUNC_map_update_elem &&
	    func_id != BPF_FUNC_map_delete_elem)
		return false;

	/* It's not possible to get access to a locked struct sock in these
	 * contexts, so updating is safe.
	 */
	switch (type) {
	case BPF_PROG_TYPE_TRACING:
		if (eatype == BPF_TRACE_ITER)
			return true;
		break;
	case BPF_PROG_TYPE_SOCK_OPS:
		/* map_update allowed only via dedicated helpers with event type checks */
		if (func_id == BPF_FUNC_map_delete_elem)
			return true;
		break;
	case BPF_PROG_TYPE_SOCKET_FILTER:
	case BPF_PROG_TYPE_SCHED_CLS:
	case BPF_PROG_TYPE_SCHED_ACT:
	case BPF_PROG_TYPE_XDP:
	case BPF_PROG_TYPE_SK_REUSEPORT:
	case BPF_PROG_TYPE_FLOW_DISSECTOR:
	case BPF_PROG_TYPE_SK_LOOKUP:
		return true;
	default:
		break;
	}

	verbose(env, "cannot update sockmap in this context\n");
	return false;
}

static bool allow_tail_call_in_subprogs(struct bpf_verifier_env *env)
{
	return env->prog->jit_requested && IS_ENABLED(CONFIG_X86_64);
}

static int check_map_func_compatibility(struct bpf_verifier_env *env,
					struct bpf_map *map, int func_id)
{
	if (!map)
		return 0;

	/* We need a two way check, first is from map perspective ... */
	switch (map->map_type) {
	case BPF_MAP_TYPE_PROG_ARRAY:
		if (func_id != BPF_FUNC_tail_call)
			goto error;
		break;
	case BPF_MAP_TYPE_PERF_EVENT_ARRAY:
		if (func_id != BPF_FUNC_perf_event_read &&
		    func_id != BPF_FUNC_perf_event_output &&
		    func_id != BPF_FUNC_skb_output &&
		    func_id != BPF_FUNC_perf_event_read_value &&
		    func_id != BPF_FUNC_xdp_output)
			goto error;
		break;
	case BPF_MAP_TYPE_RINGBUF:
		if (func_id != BPF_FUNC_ringbuf_output &&
		    func_id != BPF_FUNC_ringbuf_reserve &&
		    func_id != BPF_FUNC_ringbuf_query)
			goto error;
		break;
	case BPF_MAP_TYPE_STACK_TRACE:
		if (func_id != BPF_FUNC_get_stackid)
			goto error;
		break;
	case BPF_MAP_TYPE_CGROUP_ARRAY:
		if (func_id != BPF_FUNC_skb_under_cgroup &&
		    func_id != BPF_FUNC_current_task_under_cgroup)
			goto error;
		break;
	case BPF_MAP_TYPE_CGROUP_STORAGE:
	case BPF_MAP_TYPE_PERCPU_CGROUP_STORAGE:
		if (func_id != BPF_FUNC_get_local_storage)
			goto error;
		break;
	case BPF_MAP_TYPE_DEVMAP:
	case BPF_MAP_TYPE_DEVMAP_HASH:
		if (func_id != BPF_FUNC_redirect_map &&
		    func_id != BPF_FUNC_map_lookup_elem)
			goto error;
		break;
	/* Restrict bpf side of cpumap and xskmap, open when use-cases
	 * appear.
	 */
	case BPF_MAP_TYPE_CPUMAP:
		if (func_id != BPF_FUNC_redirect_map)
			goto error;
		break;
	case BPF_MAP_TYPE_XSKMAP:
		if (func_id != BPF_FUNC_redirect_map &&
		    func_id != BPF_FUNC_map_lookup_elem)
			goto error;
		break;
	case BPF_MAP_TYPE_ARRAY_OF_MAPS:
	case BPF_MAP_TYPE_HASH_OF_MAPS:
		if (func_id != BPF_FUNC_map_lookup_elem)
			goto error;
		break;
	case BPF_MAP_TYPE_SOCKMAP:
		if (func_id != BPF_FUNC_sk_redirect_map &&
		    func_id != BPF_FUNC_sock_map_update &&
		    func_id != BPF_FUNC_msg_redirect_map &&
		    func_id != BPF_FUNC_sk_select_reuseport &&
		    func_id != BPF_FUNC_map_lookup_elem &&
		    !may_update_sockmap(env, func_id))
			goto error;
		break;
	case BPF_MAP_TYPE_SOCKHASH:
		if (func_id != BPF_FUNC_sk_redirect_hash &&
		    func_id != BPF_FUNC_sock_hash_update &&
		    func_id != BPF_FUNC_msg_redirect_hash &&
		    func_id != BPF_FUNC_sk_select_reuseport &&
		    func_id != BPF_FUNC_map_lookup_elem &&
		    !may_update_sockmap(env, func_id))
			goto error;
		break;
	case BPF_MAP_TYPE_REUSEPORT_SOCKARRAY:
		if (func_id != BPF_FUNC_sk_select_reuseport)
			goto error;
		break;
	case BPF_MAP_TYPE_QUEUE:
	case BPF_MAP_TYPE_STACK:
		if (func_id != BPF_FUNC_map_peek_elem &&
		    func_id != BPF_FUNC_map_pop_elem &&
		    func_id != BPF_FUNC_map_push_elem)
			goto error;
		break;
	case BPF_MAP_TYPE_SK_STORAGE:
		if (func_id != BPF_FUNC_sk_storage_get &&
		    func_id != BPF_FUNC_sk_storage_delete)
			goto error;
		break;
	case BPF_MAP_TYPE_INODE_STORAGE:
		if (func_id != BPF_FUNC_inode_storage_get &&
		    func_id != BPF_FUNC_inode_storage_delete)
			goto error;
		break;
	case BPF_MAP_TYPE_TASK_STORAGE:
		if (func_id != BPF_FUNC_task_storage_get &&
		    func_id != BPF_FUNC_task_storage_delete)
			goto error;
		break;
	default:
		break;
	}

	/* ... and second from the function itself. */
	switch (func_id) {
	case BPF_FUNC_tail_call:
		if (map->map_type != BPF_MAP_TYPE_PROG_ARRAY)
			goto error;
		if (env->subprog_cnt > 1 && !allow_tail_call_in_subprogs(env)) {
			verbose(env, "tail_calls are not allowed in non-JITed programs with bpf-to-bpf calls\n");
			return -EINVAL;
		}
		break;
	case BPF_FUNC_perf_event_read:
	case BPF_FUNC_perf_event_output:
	case BPF_FUNC_perf_event_read_value:
	case BPF_FUNC_skb_output:
	case BPF_FUNC_xdp_output:
		if (map->map_type != BPF_MAP_TYPE_PERF_EVENT_ARRAY)
			goto error;
		break;
	case BPF_FUNC_ringbuf_output:
	case BPF_FUNC_ringbuf_reserve:
	case BPF_FUNC_ringbuf_query:
		if (map->map_type != BPF_MAP_TYPE_RINGBUF)
			goto error;
		break;
	case BPF_FUNC_get_stackid:
		if (map->map_type != BPF_MAP_TYPE_STACK_TRACE)
			goto error;
		break;
	case BPF_FUNC_current_task_under_cgroup:
	case BPF_FUNC_skb_under_cgroup:
		if (map->map_type != BPF_MAP_TYPE_CGROUP_ARRAY)
			goto error;
		break;
	case BPF_FUNC_redirect_map:
		if (map->map_type != BPF_MAP_TYPE_DEVMAP &&
		    map->map_type != BPF_MAP_TYPE_DEVMAP_HASH &&
		    map->map_type != BPF_MAP_TYPE_CPUMAP &&
		    map->map_type != BPF_MAP_TYPE_XSKMAP)
			goto error;
		break;
	case BPF_FUNC_sk_redirect_map:
	case BPF_FUNC_msg_redirect_map:
	case BPF_FUNC_sock_map_update:
		if (map->map_type != BPF_MAP_TYPE_SOCKMAP)
			goto error;
		break;
	case BPF_FUNC_sk_redirect_hash:
	case BPF_FUNC_msg_redirect_hash:
	case BPF_FUNC_sock_hash_update:
		if (map->map_type != BPF_MAP_TYPE_SOCKHASH)
			goto error;
		break;
	case BPF_FUNC_get_local_storage:
		if (map->map_type != BPF_MAP_TYPE_CGROUP_STORAGE &&
		    map->map_type != BPF_MAP_TYPE_PERCPU_CGROUP_STORAGE)
			goto error;
		break;
	case BPF_FUNC_sk_select_reuseport:
		if (map->map_type != BPF_MAP_TYPE_REUSEPORT_SOCKARRAY &&
		    map->map_type != BPF_MAP_TYPE_SOCKMAP &&
		    map->map_type != BPF_MAP_TYPE_SOCKHASH)
			goto error;
		break;
	case BPF_FUNC_map_peek_elem:
	case BPF_FUNC_map_pop_elem:
	case BPF_FUNC_map_push_elem:
		if (map->map_type != BPF_MAP_TYPE_QUEUE &&
		    map->map_type != BPF_MAP_TYPE_STACK)
			goto error;
		break;
	case BPF_FUNC_sk_storage_get:
	case BPF_FUNC_sk_storage_delete:
		if (map->map_type != BPF_MAP_TYPE_SK_STORAGE)
			goto error;
		break;
	case BPF_FUNC_inode_storage_get:
	case BPF_FUNC_inode_storage_delete:
		if (map->map_type != BPF_MAP_TYPE_INODE_STORAGE)
			goto error;
		break;
	case BPF_FUNC_task_storage_get:
	case BPF_FUNC_task_storage_delete:
		if (map->map_type != BPF_MAP_TYPE_TASK_STORAGE)
			goto error;
		break;
	default:
		break;
	}

	return 0;
error:
	verbose(env, "cannot pass map_type %d into func %s#%d\n",
		map->map_type, func_id_name(func_id), func_id);
	return -EINVAL;
}

static bool check_raw_mode_ok(const struct bpf_func_proto *fn)
{
	int count = 0;

	if (fn->arg1_type == ARG_PTR_TO_UNINIT_MEM)
		count++;
	if (fn->arg2_type == ARG_PTR_TO_UNINIT_MEM)
		count++;
	if (fn->arg3_type == ARG_PTR_TO_UNINIT_MEM)
		count++;
	if (fn->arg4_type == ARG_PTR_TO_UNINIT_MEM)
		count++;
	if (fn->arg5_type == ARG_PTR_TO_UNINIT_MEM)
		count++;

	/* We only support one arg being in raw mode at the moment,
	 * which is sufficient for the helper functions we have
	 * right now.
	 */
	return count <= 1;
}

static bool check_args_pair_invalid(enum bpf_arg_type arg_curr,
				    enum bpf_arg_type arg_next)
{
	return (arg_type_is_mem_ptr(arg_curr) &&
	        !arg_type_is_mem_size(arg_next)) ||
	       (!arg_type_is_mem_ptr(arg_curr) &&
		arg_type_is_mem_size(arg_next));
}

static bool check_arg_pair_ok(const struct bpf_func_proto *fn)
{
	/* bpf_xxx(..., buf, len) call will access 'len'
	 * bytes from memory 'buf'. Both arg types need
	 * to be paired, so make sure there's no buggy
	 * helper function specification.
	 */
	if (arg_type_is_mem_size(fn->arg1_type) ||
	    arg_type_is_mem_ptr(fn->arg5_type)  ||
	    check_args_pair_invalid(fn->arg1_type, fn->arg2_type) ||
	    check_args_pair_invalid(fn->arg2_type, fn->arg3_type) ||
	    check_args_pair_invalid(fn->arg3_type, fn->arg4_type) ||
	    check_args_pair_invalid(fn->arg4_type, fn->arg5_type))
		return false;

	return true;
}

static bool check_refcount_ok(const struct bpf_func_proto *fn, int func_id)
{
	int count = 0;

	if (arg_type_may_be_refcounted(fn->arg1_type))
		count++;
	if (arg_type_may_be_refcounted(fn->arg2_type))
		count++;
	if (arg_type_may_be_refcounted(fn->arg3_type))
		count++;
	if (arg_type_may_be_refcounted(fn->arg4_type))
		count++;
	if (arg_type_may_be_refcounted(fn->arg5_type))
		count++;

	/* A reference acquiring function cannot acquire
	 * another refcounted ptr.
	 */
	if (may_be_acquire_function(func_id) && count)
		return false;

	/* We only support one arg being unreferenced at the moment,
	 * which is sufficient for the helper functions we have right now.
	 */
	return count <= 1;
}

static bool check_btf_id_ok(const struct bpf_func_proto *fn)
{
	int i;

	for (i = 0; i < ARRAY_SIZE(fn->arg_type); i++) {
		if (fn->arg_type[i] == ARG_PTR_TO_BTF_ID && !fn->arg_btf_id[i])
			return false;

		if (fn->arg_type[i] != ARG_PTR_TO_BTF_ID && fn->arg_btf_id[i])
			return false;
	}

	return true;
}

static int check_func_proto(const struct bpf_func_proto *fn, int func_id)
{
	return check_raw_mode_ok(fn) &&
	       check_arg_pair_ok(fn) &&
	       check_btf_id_ok(fn) &&
	       check_refcount_ok(fn, func_id) ? 0 : -EINVAL;
}

/* Packet data might have moved, any old PTR_TO_PACKET[_META,_END]
 * are now invalid, so turn them into unknown SCALAR_VALUE.
 */
static void clear_all_pkt_pointers(struct bpf_verifier_env *env)
{
	struct bpf_func_state *state;
	struct bpf_reg_state *reg;

	bpf_for_each_reg_in_vstate(env->cur_state, state, reg, ({
		if (reg_is_pkt_pointer_any(reg))
			__mark_reg_unknown(env, reg);
	}));
}

enum {
	AT_PKT_END = -1,
	BEYOND_PKT_END = -2,
};

static void mark_pkt_end(struct bpf_verifier_state *vstate, int regn, bool range_open)
{
	struct bpf_func_state *state = vstate->frame[vstate->curframe];
	struct bpf_reg_state *reg = &state->regs[regn];

	if (reg->type != PTR_TO_PACKET)
		/* PTR_TO_PACKET_META is not supported yet */
		return;

	/* The 'reg' is pkt > pkt_end or pkt >= pkt_end.
	 * How far beyond pkt_end it goes is unknown.
	 * if (!range_open) it's the case of pkt >= pkt_end
	 * if (range_open) it's the case of pkt > pkt_end
	 * hence this pointer is at least 1 byte bigger than pkt_end
	 */
	if (range_open)
		reg->range = BEYOND_PKT_END;
	else
		reg->range = AT_PKT_END;
}

/* The pointer with the specified id has released its reference to kernel
 * resources. Identify all copies of the same pointer and clear the reference.
 */
static int release_reference(struct bpf_verifier_env *env,
			     int ref_obj_id)
{
	struct bpf_func_state *state;
	struct bpf_reg_state *reg;
	int err;

	err = release_reference_state(cur_func(env), ref_obj_id);
	if (err)
		return err;

	bpf_for_each_reg_in_vstate(env->cur_state, state, reg, ({
		if (reg->ref_obj_id == ref_obj_id) {
			if (!env->allow_ptr_leaks)
				__mark_reg_not_init(env, reg);
			else
				__mark_reg_unknown(env, reg);
		}
	}));

	return 0;
}

static void clear_caller_saved_regs(struct bpf_verifier_env *env,
				    struct bpf_reg_state *regs)
{
	int i;

	/* after the call registers r0 - r5 were scratched */
	for (i = 0; i < CALLER_SAVED_REGS; i++) {
		mark_reg_not_init(env, regs, caller_saved[i]);
		check_reg_arg(env, caller_saved[i], DST_OP_NO_MARK);
	}
}

typedef int (*set_callee_state_fn)(struct bpf_verifier_env *env,
				   struct bpf_func_state *caller,
				   struct bpf_func_state *callee,
				   int insn_idx);

static int set_callee_state(struct bpf_verifier_env *env,
			    struct bpf_func_state *caller,
			    struct bpf_func_state *callee, int insn_idx);

static int __check_func_call(struct bpf_verifier_env *env, struct bpf_insn *insn,
			     int *insn_idx, int subprog,
			     set_callee_state_fn set_callee_state_cb)
{
	struct bpf_verifier_state *state = env->cur_state;
	struct bpf_func_info_aux *func_info_aux;
	struct bpf_func_state *caller, *callee;
	int err;
	bool is_global = false;

	if (state->curframe + 1 >= MAX_CALL_FRAMES) {
		verbose(env, "the call stack of %d frames is too deep\n",
			state->curframe + 2);
		return -E2BIG;
	}

	caller = state->frame[state->curframe];
	if (state->frame[state->curframe + 1]) {
		verbose(env, "verifier bug. Frame %d already allocated\n",
			state->curframe + 1);
		return -EFAULT;
	}

	func_info_aux = env->prog->aux->func_info_aux;
	if (func_info_aux)
		is_global = func_info_aux[subprog].linkage == BTF_FUNC_GLOBAL;
	err = btf_check_subprog_arg_match(env, subprog, caller->regs);
	if (err == -EFAULT)
		return err;
	if (is_global) {
		if (err) {
			verbose(env, "Caller passes invalid args into func#%d\n",
				subprog);
			return err;
		} else {
			if (env->log.level & BPF_LOG_LEVEL)
				verbose(env,
					"Func#%d is global and valid. Skipping.\n",
					subprog);
			clear_caller_saved_regs(env, caller->regs);

			/* All global functions return a 64-bit SCALAR_VALUE */
			mark_reg_unknown(env, caller->regs, BPF_REG_0);
			caller->regs[BPF_REG_0].subreg_def = DEF_NOT_SUBREG;

			/* continue with next insn after call */
			return 0;
		}
	}

	/* set_callee_state is used for direct subprog calls, but we are
	 * interested in validating only BPF helpers that can call subprogs as
	 * callbacks
	 */
	if (set_callee_state_cb != set_callee_state && !is_callback_calling_function(insn->imm)) {
		verbose(env, "verifier bug: helper %s#%d is not marked as callback-calling\n",
			func_id_name(insn->imm), insn->imm);
		return -EFAULT;
	}

	if (insn->code == (BPF_JMP | BPF_CALL) &&
	    insn->src_reg == 0 &&
	    insn->imm == BPF_FUNC_timer_set_callback) {
		struct bpf_verifier_state *async_cb;

		/* there is no real recursion here. timer callbacks are async */
		env->subprog_info[subprog].is_async_cb = true;
		async_cb = push_async_cb(env, env->subprog_info[subprog].start,
					 *insn_idx, subprog);
		if (!async_cb)
			return -EFAULT;
		callee = async_cb->frame[0];
		callee->async_entry_cnt = caller->async_entry_cnt + 1;

		/* Convert bpf_timer_set_callback() args into timer callback args */
		err = set_callee_state_cb(env, caller, callee, *insn_idx);
		if (err)
			return err;

		clear_caller_saved_regs(env, caller->regs);
		mark_reg_unknown(env, caller->regs, BPF_REG_0);
		caller->regs[BPF_REG_0].subreg_def = DEF_NOT_SUBREG;
		/* continue with next insn after call */
		return 0;
	}

	callee = kzalloc(sizeof(*callee), GFP_KERNEL);
	if (!callee)
		return -ENOMEM;
	state->frame[state->curframe + 1] = callee;

	/* callee cannot access r0, r6 - r9 for reading and has to write
	 * into its own stack before reading from it.
	 * callee can read/write into caller's stack
	 */
	init_func_state(env, callee,
			/* remember the callsite, it will be used by bpf_exit */
			*insn_idx /* callsite */,
			state->curframe + 1 /* frameno within this callchain */,
			subprog /* subprog number within this prog */);

	/* Transfer references to the callee */
	err = copy_reference_state(callee, caller);
	if (err)
		goto err_out;

	err = set_callee_state_cb(env, caller, callee, *insn_idx);
	if (err)
		goto err_out;

	clear_caller_saved_regs(env, caller->regs);

	/* only increment it after check_reg_arg() finished */
	state->curframe++;

	/* and go analyze first insn of the callee */
	*insn_idx = env->subprog_info[subprog].start - 1;

	if (env->log.level & BPF_LOG_LEVEL) {
		verbose(env, "caller:\n");
		print_verifier_state(env, caller);
		verbose(env, "callee:\n");
		print_verifier_state(env, callee);
	}
	return 0;

err_out:
	free_func_state(callee);
	state->frame[state->curframe + 1] = NULL;
	return err;
}

int map_set_for_each_callback_args(struct bpf_verifier_env *env,
				   struct bpf_func_state *caller,
				   struct bpf_func_state *callee)
{
	/* bpf_for_each_map_elem(struct bpf_map *map, void *callback_fn,
	 *      void *callback_ctx, u64 flags);
	 * callback_fn(struct bpf_map *map, void *key, void *value,
	 *      void *callback_ctx);
	 */
	callee->regs[BPF_REG_1] = caller->regs[BPF_REG_1];

	callee->regs[BPF_REG_2].type = PTR_TO_MAP_KEY;
	__mark_reg_known_zero(&callee->regs[BPF_REG_2]);
	callee->regs[BPF_REG_2].map_ptr = caller->regs[BPF_REG_1].map_ptr;

	callee->regs[BPF_REG_3].type = PTR_TO_MAP_VALUE;
	__mark_reg_known_zero(&callee->regs[BPF_REG_3]);
	callee->regs[BPF_REG_3].map_ptr = caller->regs[BPF_REG_1].map_ptr;

	/* pointer to stack or null */
	callee->regs[BPF_REG_4] = caller->regs[BPF_REG_3];

	/* unused */
	__mark_reg_not_init(env, &callee->regs[BPF_REG_5]);
	return 0;
}

static int set_callee_state(struct bpf_verifier_env *env,
			    struct bpf_func_state *caller,
			    struct bpf_func_state *callee, int insn_idx)
{
	int i;

	/* copy r1 - r5 args that callee can access.  The copy includes parent
	 * pointers, which connects us up to the liveness chain
	 */
	for (i = BPF_REG_1; i <= BPF_REG_5; i++)
		callee->regs[i] = caller->regs[i];
	return 0;
}

static int check_func_call(struct bpf_verifier_env *env, struct bpf_insn *insn,
			   int *insn_idx)
{
	int subprog, target_insn;

	target_insn = *insn_idx + insn->imm + 1;
	subprog = find_subprog(env, target_insn);
	if (subprog < 0) {
		verbose(env, "verifier bug. No program starts at insn %d\n",
			target_insn);
		return -EFAULT;
	}

	return __check_func_call(env, insn, insn_idx, subprog, set_callee_state);
}

static int set_map_elem_callback_state(struct bpf_verifier_env *env,
				       struct bpf_func_state *caller,
				       struct bpf_func_state *callee,
				       int insn_idx)
{
	struct bpf_insn_aux_data *insn_aux = &env->insn_aux_data[insn_idx];
	struct bpf_map *map;
	int err;

	if (bpf_map_ptr_poisoned(insn_aux)) {
		verbose(env, "tail_call abusing map_ptr\n");
		return -EINVAL;
	}

	map = BPF_MAP_PTR(insn_aux->map_ptr_state);
	if (!map->ops->map_set_for_each_callback_args ||
	    !map->ops->map_for_each_callback) {
		verbose(env, "callback function not allowed for map\n");
		return -ENOTSUPP;
	}

	err = map->ops->map_set_for_each_callback_args(env, caller, callee);
	if (err)
		return err;

	callee->in_callback_fn = true;
	return 0;
}

static int set_timer_callback_state(struct bpf_verifier_env *env,
				    struct bpf_func_state *caller,
				    struct bpf_func_state *callee,
				    int insn_idx)
{
	struct bpf_map *map_ptr = caller->regs[BPF_REG_1].map_ptr;

	/* bpf_timer_set_callback(struct bpf_timer *timer, void *callback_fn);
	 * callback_fn(struct bpf_map *map, void *key, void *value);
	 */
	callee->regs[BPF_REG_1].type = CONST_PTR_TO_MAP;
	__mark_reg_known_zero(&callee->regs[BPF_REG_1]);
	callee->regs[BPF_REG_1].map_ptr = map_ptr;

	callee->regs[BPF_REG_2].type = PTR_TO_MAP_KEY;
	__mark_reg_known_zero(&callee->regs[BPF_REG_2]);
	callee->regs[BPF_REG_2].map_ptr = map_ptr;

	callee->regs[BPF_REG_3].type = PTR_TO_MAP_VALUE;
	__mark_reg_known_zero(&callee->regs[BPF_REG_3]);
	callee->regs[BPF_REG_3].map_ptr = map_ptr;

	/* unused */
	__mark_reg_not_init(env, &callee->regs[BPF_REG_4]);
	__mark_reg_not_init(env, &callee->regs[BPF_REG_5]);
	callee->in_async_callback_fn = true;
	return 0;
}

static int prepare_func_exit(struct bpf_verifier_env *env, int *insn_idx)
{
	struct bpf_verifier_state *state = env->cur_state;
	struct bpf_func_state *caller, *callee;
	struct bpf_reg_state *r0;
	int err;

	callee = state->frame[state->curframe];
	r0 = &callee->regs[BPF_REG_0];
	if (r0->type == PTR_TO_STACK) {
		/* technically it's ok to return caller's stack pointer
		 * (or caller's caller's pointer) back to the caller,
		 * since these pointers are valid. Only current stack
		 * pointer will be invalid as soon as function exits,
		 * but let's be conservative
		 */
		verbose(env, "cannot return stack pointer to the caller\n");
		return -EINVAL;
	}

	caller = state->frame[state->curframe - 1];
	if (callee->in_callback_fn) {
		/* enforce R0 return value range [0, 1]. */
		struct tnum range = tnum_range(0, 1);

		if (r0->type != SCALAR_VALUE) {
			verbose(env, "R0 not a scalar value\n");
			return -EACCES;
		}

		/* we are going to rely on register's precise value */
		err = mark_reg_read(env, r0, r0->parent, REG_LIVE_READ64);
		err = err ?: mark_chain_precision(env, BPF_REG_0);
		if (err)
			return err;

		if (!tnum_in(range, r0->var_off)) {
			verbose_invalid_scalar(env, r0, &range, "callback return", "R0");
			return -EINVAL;
		}
	} else {
		/* return to the caller whatever r0 had in the callee */
		caller->regs[BPF_REG_0] = *r0;
	}

	/* callback_fn frame should have released its own additions to parent's
	 * reference state at this point, or check_reference_leak would
	 * complain, hence it must be the same as the caller. There is no need
	 * to copy it back.
	 */
	if (!callee->in_callback_fn) {
		/* Transfer references to the caller */
		err = copy_reference_state(caller, callee);
		if (err)
			return err;
	}

	*insn_idx = callee->callsite + 1;
	if (env->log.level & BPF_LOG_LEVEL) {
		verbose(env, "returning from callee:\n");
		print_verifier_state(env, callee);
		verbose(env, "to caller at %d:\n", *insn_idx);
		print_verifier_state(env, caller);
	}
	/* clear everything in the callee */
	free_func_state(callee);
	state->frame[state->curframe--] = NULL;
	return 0;
}

static void do_refine_retval_range(struct bpf_reg_state *regs, int ret_type,
				   int func_id,
				   struct bpf_call_arg_meta *meta)
{
	struct bpf_reg_state *ret_reg = &regs[BPF_REG_0];

	if (ret_type != RET_INTEGER ||
	    (func_id != BPF_FUNC_get_stack &&
	     func_id != BPF_FUNC_get_task_stack &&
	     func_id != BPF_FUNC_probe_read_str &&
	     func_id != BPF_FUNC_probe_read_kernel_str &&
	     func_id != BPF_FUNC_probe_read_user_str))
		return;

	ret_reg->smax_value = meta->msize_max_value;
	ret_reg->s32_max_value = meta->msize_max_value;
	ret_reg->smin_value = -MAX_ERRNO;
	ret_reg->s32_min_value = -MAX_ERRNO;
	reg_bounds_sync(ret_reg);
}

static int
record_func_map(struct bpf_verifier_env *env, struct bpf_call_arg_meta *meta,
		int func_id, int insn_idx)
{
	struct bpf_insn_aux_data *aux = &env->insn_aux_data[insn_idx];
	struct bpf_map *map = meta->map_ptr;

	if (func_id != BPF_FUNC_tail_call &&
	    func_id != BPF_FUNC_map_lookup_elem &&
	    func_id != BPF_FUNC_map_update_elem &&
	    func_id != BPF_FUNC_map_delete_elem &&
	    func_id != BPF_FUNC_map_push_elem &&
	    func_id != BPF_FUNC_map_pop_elem &&
	    func_id != BPF_FUNC_map_peek_elem &&
	    func_id != BPF_FUNC_for_each_map_elem &&
	    func_id != BPF_FUNC_redirect_map)
		return 0;

	if (map == NULL) {
		verbose(env, "kernel subsystem misconfigured verifier\n");
		return -EINVAL;
	}

	/* In case of read-only, some additional restrictions
	 * need to be applied in order to prevent altering the
	 * state of the map from program side.
	 */
	if ((map->map_flags & BPF_F_RDONLY_PROG) &&
	    (func_id == BPF_FUNC_map_delete_elem ||
	     func_id == BPF_FUNC_map_update_elem ||
	     func_id == BPF_FUNC_map_push_elem ||
	     func_id == BPF_FUNC_map_pop_elem)) {
		verbose(env, "write into map forbidden\n");
		return -EACCES;
	}

	if (!BPF_MAP_PTR(aux->map_ptr_state))
		bpf_map_ptr_store(aux, meta->map_ptr,
				  !meta->map_ptr->bypass_spec_v1);
	else if (BPF_MAP_PTR(aux->map_ptr_state) != meta->map_ptr)
		bpf_map_ptr_store(aux, BPF_MAP_PTR_POISON,
				  !meta->map_ptr->bypass_spec_v1);
	return 0;
}

static int
record_func_key(struct bpf_verifier_env *env, struct bpf_call_arg_meta *meta,
		int func_id, int insn_idx)
{
	struct bpf_insn_aux_data *aux = &env->insn_aux_data[insn_idx];
	struct bpf_reg_state *regs = cur_regs(env), *reg;
	struct bpf_map *map = meta->map_ptr;
	u64 val, max;
	int err;

	if (func_id != BPF_FUNC_tail_call)
		return 0;
	if (!map || map->map_type != BPF_MAP_TYPE_PROG_ARRAY) {
		verbose(env, "kernel subsystem misconfigured verifier\n");
		return -EINVAL;
	}

	reg = &regs[BPF_REG_3];
	val = reg->var_off.value;
	max = map->max_entries;

	if (!(register_is_const(reg) && val < max)) {
		bpf_map_key_store(aux, BPF_MAP_KEY_POISON);
		return 0;
	}

	err = mark_chain_precision(env, BPF_REG_3);
	if (err)
		return err;
	if (bpf_map_key_unseen(aux))
		bpf_map_key_store(aux, val);
	else if (!bpf_map_key_poisoned(aux) &&
		  bpf_map_key_immediate(aux) != val)
		bpf_map_key_store(aux, BPF_MAP_KEY_POISON);
	return 0;
}

static int check_reference_leak(struct bpf_verifier_env *env)
{
	struct bpf_func_state *state = cur_func(env);
	bool refs_lingering = false;
	int i;

	if (state->frameno && !state->in_callback_fn)
		return 0;

	for (i = 0; i < state->acquired_refs; i++) {
		if (state->in_callback_fn && state->refs[i].callback_ref != state->frameno)
			continue;
		verbose(env, "Unreleased reference id=%d alloc_insn=%d\n",
			state->refs[i].id, state->refs[i].insn_idx);
		refs_lingering = true;
	}
	return refs_lingering ? -EINVAL : 0;
}

static int check_bpf_snprintf_call(struct bpf_verifier_env *env,
				   struct bpf_reg_state *regs)
{
	struct bpf_reg_state *fmt_reg = &regs[BPF_REG_3];
	struct bpf_reg_state *data_len_reg = &regs[BPF_REG_5];
	struct bpf_map *fmt_map = fmt_reg->map_ptr;
	struct bpf_bprintf_data data = {};
	int err, fmt_map_off, num_args;
	u64 fmt_addr;
	char *fmt;

	/* data must be an array of u64 */
	if (data_len_reg->var_off.value % 8)
		return -EINVAL;
	num_args = data_len_reg->var_off.value / 8;

	/* fmt being ARG_PTR_TO_CONST_STR guarantees that var_off is const
	 * and map_direct_value_addr is set.
	 */
	fmt_map_off = fmt_reg->off + fmt_reg->var_off.value;
	err = fmt_map->ops->map_direct_value_addr(fmt_map, &fmt_addr,
						  fmt_map_off);
	if (err) {
		verbose(env, "verifier bug\n");
		return -EFAULT;
	}
	fmt = (char *)(long)fmt_addr + fmt_map_off;

	/* We are also guaranteed that fmt+fmt_map_off is NULL terminated, we
	 * can focus on validating the format specifiers.
	 */
	err = bpf_bprintf_prepare(fmt, UINT_MAX, NULL, num_args, &data);
	if (err < 0)
		verbose(env, "Invalid format string\n");

	return err;
}

static int check_get_func_ip(struct bpf_verifier_env *env)
{
	enum bpf_attach_type eatype = env->prog->expected_attach_type;
	enum bpf_prog_type type = resolve_prog_type(env->prog);
	int func_id = BPF_FUNC_get_func_ip;

	if (type == BPF_PROG_TYPE_TRACING) {
		if (eatype != BPF_TRACE_FENTRY && eatype != BPF_TRACE_FEXIT &&
		    eatype != BPF_MODIFY_RETURN) {
			verbose(env, "func %s#%d supported only for fentry/fexit/fmod_ret programs\n",
				func_id_name(func_id), func_id);
			return -ENOTSUPP;
		}
		return 0;
	} else if (type == BPF_PROG_TYPE_KPROBE) {
		return 0;
	}

	verbose(env, "func %s#%d not supported for program type %d\n",
		func_id_name(func_id), func_id, type);
	return -ENOTSUPP;
}

static int check_helper_call(struct bpf_verifier_env *env, struct bpf_insn *insn,
			     int *insn_idx_p)
{
	const struct bpf_func_proto *fn = NULL;
	enum bpf_return_type ret_type;
	enum bpf_type_flag ret_flag;
	struct bpf_reg_state *regs;
	struct bpf_call_arg_meta meta;
	int insn_idx = *insn_idx_p;
	bool changes_data;
	int i, err, func_id;

	/* find function prototype */
	func_id = insn->imm;
	if (func_id < 0 || func_id >= __BPF_FUNC_MAX_ID) {
		verbose(env, "invalid func %s#%d\n", func_id_name(func_id),
			func_id);
		return -EINVAL;
	}

	if (env->ops->get_func_proto)
		fn = env->ops->get_func_proto(func_id, env->prog);
	if (!fn) {
		verbose(env, "unknown func %s#%d\n", func_id_name(func_id),
			func_id);
		return -EINVAL;
	}

	/* eBPF programs must be GPL compatible to use GPL-ed functions */
	if (!env->prog->gpl_compatible && fn->gpl_only) {
		verbose(env, "cannot call GPL-restricted function from non-GPL compatible program\n");
		return -EINVAL;
	}

	if (fn->allowed && !fn->allowed(env->prog)) {
		verbose(env, "helper call is not allowed in probe\n");
		return -EINVAL;
	}

	/* With LD_ABS/IND some JITs save/restore skb from r1. */
	changes_data = bpf_helper_changes_pkt_data(fn->func);
	if (changes_data && fn->arg1_type != ARG_PTR_TO_CTX) {
		verbose(env, "kernel subsystem misconfigured func %s#%d: r1 != ctx\n",
			func_id_name(func_id), func_id);
		return -EINVAL;
	}

	memset(&meta, 0, sizeof(meta));
	meta.pkt_access = fn->pkt_access;

	err = check_func_proto(fn, func_id);
	if (err) {
		verbose(env, "kernel subsystem misconfigured func %s#%d\n",
			func_id_name(func_id), func_id);
		return err;
	}

	meta.func_id = func_id;
	/* check args */
	for (i = 0; i < MAX_BPF_FUNC_REG_ARGS; i++) {
		err = check_func_arg(env, i, &meta, fn);
		if (err)
			return err;
	}

	err = record_func_map(env, &meta, func_id, insn_idx);
	if (err)
		return err;

	err = record_func_key(env, &meta, func_id, insn_idx);
	if (err)
		return err;

	/* Mark slots with STACK_MISC in case of raw mode, stack offset
	 * is inferred from register state.
	 */
	for (i = 0; i < meta.access_size; i++) {
		err = check_mem_access(env, insn_idx, meta.regno, i, BPF_B,
				       BPF_WRITE, -1, false);
		if (err)
			return err;
	}

	if (func_id == BPF_FUNC_tail_call) {
		err = check_reference_leak(env);
		if (err) {
			verbose(env, "tail_call would lead to reference leak\n");
			return err;
		}
	} else if (is_release_function(func_id)) {
		err = release_reference(env, meta.ref_obj_id);
		if (err) {
			verbose(env, "func %s#%d reference has not been acquired before\n",
				func_id_name(func_id), func_id);
			return err;
		}
	}

	regs = cur_regs(env);

	/* check that flags argument in get_local_storage(map, flags) is 0,
	 * this is required because get_local_storage() can't return an error.
	 */
	if (func_id == BPF_FUNC_get_local_storage &&
	    !register_is_null(&regs[BPF_REG_2])) {
		verbose(env, "get_local_storage() doesn't support non-zero flags\n");
		return -EINVAL;
	}

	if (func_id == BPF_FUNC_for_each_map_elem) {
		err = __check_func_call(env, insn, insn_idx_p, meta.subprogno,
					set_map_elem_callback_state);
		if (err < 0)
			return -EINVAL;
	}

	if (func_id == BPF_FUNC_timer_set_callback) {
		err = __check_func_call(env, insn, insn_idx_p, meta.subprogno,
					set_timer_callback_state);
		if (err < 0)
			return -EINVAL;
	}

	if (func_id == BPF_FUNC_snprintf) {
		err = check_bpf_snprintf_call(env, regs);
		if (err < 0)
			return err;
	}

	/* reset caller saved regs */
	for (i = 0; i < CALLER_SAVED_REGS; i++) {
		mark_reg_not_init(env, regs, caller_saved[i]);
		check_reg_arg(env, caller_saved[i], DST_OP_NO_MARK);
	}

	/* helper call returns 64-bit value. */
	regs[BPF_REG_0].subreg_def = DEF_NOT_SUBREG;

	/* update return register (already marked as written above) */
	ret_type = fn->ret_type;
	ret_flag = type_flag(fn->ret_type);
	if (ret_type == RET_INTEGER) {
		/* sets type to SCALAR_VALUE */
		mark_reg_unknown(env, regs, BPF_REG_0);
	} else if (ret_type == RET_VOID) {
		regs[BPF_REG_0].type = NOT_INIT;
	} else if (base_type(ret_type) == RET_PTR_TO_MAP_VALUE) {
		/* There is no offset yet applied, variable or fixed */
		mark_reg_known_zero(env, regs, BPF_REG_0);
		/* remember map_ptr, so that check_map_access()
		 * can check 'value_size' boundary of memory access
		 * to map element returned from bpf_map_lookup_elem()
		 */
		if (meta.map_ptr == NULL) {
			verbose(env,
				"kernel subsystem misconfigured verifier\n");
			return -EINVAL;
		}
		regs[BPF_REG_0].map_ptr = meta.map_ptr;
		regs[BPF_REG_0].map_uid = meta.map_uid;
		regs[BPF_REG_0].type = PTR_TO_MAP_VALUE | ret_flag;
		if (!type_may_be_null(ret_type) &&
		    map_value_has_spin_lock(meta.map_ptr)) {
			regs[BPF_REG_0].id = ++env->id_gen;
		}
	} else if (base_type(ret_type) == RET_PTR_TO_SOCKET) {
		mark_reg_known_zero(env, regs, BPF_REG_0);
		regs[BPF_REG_0].type = PTR_TO_SOCKET | ret_flag;
	} else if (base_type(ret_type) == RET_PTR_TO_SOCK_COMMON) {
		mark_reg_known_zero(env, regs, BPF_REG_0);
		regs[BPF_REG_0].type = PTR_TO_SOCK_COMMON | ret_flag;
	} else if (base_type(ret_type) == RET_PTR_TO_TCP_SOCK) {
		mark_reg_known_zero(env, regs, BPF_REG_0);
		regs[BPF_REG_0].type = PTR_TO_TCP_SOCK | ret_flag;
	} else if (base_type(ret_type) == RET_PTR_TO_ALLOC_MEM) {
		mark_reg_known_zero(env, regs, BPF_REG_0);
		regs[BPF_REG_0].type = PTR_TO_MEM | ret_flag;
		regs[BPF_REG_0].mem_size = meta.mem_size;
	} else if (base_type(ret_type) == RET_PTR_TO_MEM_OR_BTF_ID) {
		const struct btf_type *t;

		mark_reg_known_zero(env, regs, BPF_REG_0);
		t = btf_type_skip_modifiers(meta.ret_btf, meta.ret_btf_id, NULL);
		if (!btf_type_is_struct(t)) {
			u32 tsize;
			const struct btf_type *ret;
			const char *tname;

			/* resolve the type size of ksym. */
			ret = btf_resolve_size(meta.ret_btf, t, &tsize);
			if (IS_ERR(ret)) {
				tname = btf_name_by_offset(meta.ret_btf, t->name_off);
				verbose(env, "unable to resolve the size of type '%s': %ld\n",
					tname, PTR_ERR(ret));
				return -EINVAL;
			}
			regs[BPF_REG_0].type = PTR_TO_MEM | ret_flag;
			regs[BPF_REG_0].mem_size = tsize;
		} else {
			/* MEM_RDONLY may be carried from ret_flag, but it
			 * doesn't apply on PTR_TO_BTF_ID. Fold it, otherwise
			 * it will confuse the check of PTR_TO_BTF_ID in
			 * check_mem_access().
			 */
			ret_flag &= ~MEM_RDONLY;

			regs[BPF_REG_0].type = PTR_TO_BTF_ID | ret_flag;
			regs[BPF_REG_0].btf = meta.ret_btf;
			regs[BPF_REG_0].btf_id = meta.ret_btf_id;
		}
	} else if (base_type(ret_type) == RET_PTR_TO_BTF_ID) {
		int ret_btf_id;

		mark_reg_known_zero(env, regs, BPF_REG_0);
		regs[BPF_REG_0].type = PTR_TO_BTF_ID | ret_flag;
		ret_btf_id = *fn->ret_btf_id;
		if (ret_btf_id == 0) {
			verbose(env, "invalid return type %u of func %s#%d\n",
				base_type(ret_type), func_id_name(func_id),
				func_id);
			return -EINVAL;
		}
		/* current BPF helper definitions are only coming from
		 * built-in code with type IDs from  vmlinux BTF
		 */
		regs[BPF_REG_0].btf = btf_vmlinux;
		regs[BPF_REG_0].btf_id = ret_btf_id;
	} else {
		verbose(env, "unknown return type %u of func %s#%d\n",
			base_type(ret_type), func_id_name(func_id), func_id);
		return -EINVAL;
	}

	if (type_may_be_null(regs[BPF_REG_0].type))
		regs[BPF_REG_0].id = ++env->id_gen;

	if (is_ptr_cast_function(func_id)) {
		/* For release_reference() */
		regs[BPF_REG_0].ref_obj_id = meta.ref_obj_id;
	} else if (is_acquire_function(func_id, meta.map_ptr)) {
		int id = acquire_reference_state(env, insn_idx);

		if (id < 0)
			return id;
		/* For mark_ptr_or_null_reg() */
		regs[BPF_REG_0].id = id;
		/* For release_reference() */
		regs[BPF_REG_0].ref_obj_id = id;
	}

	do_refine_retval_range(regs, fn->ret_type, func_id, &meta);

	err = check_map_func_compatibility(env, meta.map_ptr, func_id);
	if (err)
		return err;

	if ((func_id == BPF_FUNC_get_stack ||
	     func_id == BPF_FUNC_get_task_stack) &&
	    !env->prog->has_callchain_buf) {
		const char *err_str;

#ifdef CONFIG_PERF_EVENTS
		err = get_callchain_buffers(sysctl_perf_event_max_stack);
		err_str = "cannot get callchain buffer for func %s#%d\n";
#else
		err = -ENOTSUPP;
		err_str = "func %s#%d not supported without CONFIG_PERF_EVENTS\n";
#endif
		if (err) {
			verbose(env, err_str, func_id_name(func_id), func_id);
			return err;
		}

		env->prog->has_callchain_buf = true;
	}

	if (func_id == BPF_FUNC_get_stackid || func_id == BPF_FUNC_get_stack)
		env->prog->call_get_stack = true;

	if (func_id == BPF_FUNC_get_func_ip) {
		if (check_get_func_ip(env))
			return -ENOTSUPP;
		env->prog->call_get_func_ip = true;
	}

	if (changes_data)
		clear_all_pkt_pointers(env);
	return 0;
}

/* mark_btf_func_reg_size() is used when the reg size is determined by
 * the BTF func_proto's return value size and argument.
 */
static void mark_btf_func_reg_size(struct bpf_verifier_env *env, u32 regno,
				   size_t reg_size)
{
	struct bpf_reg_state *reg = &cur_regs(env)[regno];

	if (regno == BPF_REG_0) {
		/* Function return value */
		reg->live |= REG_LIVE_WRITTEN;
		reg->subreg_def = reg_size == sizeof(u64) ?
			DEF_NOT_SUBREG : env->insn_idx + 1;
	} else {
		/* Function argument */
		if (reg_size == sizeof(u64)) {
			mark_insn_zext(env, reg);
			mark_reg_read(env, reg, reg->parent, REG_LIVE_READ64);
		} else {
			mark_reg_read(env, reg, reg->parent, REG_LIVE_READ32);
		}
	}
}

static int check_kfunc_call(struct bpf_verifier_env *env, struct bpf_insn *insn)
{
	const struct btf_type *t, *func, *func_proto, *ptr_type;
	struct bpf_reg_state *regs = cur_regs(env);
	const char *func_name, *ptr_type_name;
	u32 i, nargs, func_id, ptr_type_id;
	const struct btf_param *args;
	int err;

	func_id = insn->imm;
	func = btf_type_by_id(btf_vmlinux, func_id);
	func_name = btf_name_by_offset(btf_vmlinux, func->name_off);
	func_proto = btf_type_by_id(btf_vmlinux, func->type);

	if (!env->ops->check_kfunc_call ||
	    !env->ops->check_kfunc_call(func_id)) {
		verbose(env, "calling kernel function %s is not allowed\n",
			func_name);
		return -EACCES;
	}

	/* Check the arguments */
	err = btf_check_kfunc_arg_match(env, btf_vmlinux, func_id, regs);
	if (err)
		return err;

	for (i = 0; i < CALLER_SAVED_REGS; i++)
		mark_reg_not_init(env, regs, caller_saved[i]);

	/* Check return type */
	t = btf_type_skip_modifiers(btf_vmlinux, func_proto->type, NULL);
	if (btf_type_is_scalar(t)) {
		mark_reg_unknown(env, regs, BPF_REG_0);
		mark_btf_func_reg_size(env, BPF_REG_0, t->size);
	} else if (btf_type_is_ptr(t)) {
		ptr_type = btf_type_skip_modifiers(btf_vmlinux, t->type,
						   &ptr_type_id);
		if (!btf_type_is_struct(ptr_type)) {
			ptr_type_name = btf_name_by_offset(btf_vmlinux,
							   ptr_type->name_off);
			verbose(env, "kernel function %s returns pointer type %s %s is not supported\n",
				func_name, btf_type_str(ptr_type),
				ptr_type_name);
			return -EINVAL;
		}
		mark_reg_known_zero(env, regs, BPF_REG_0);
		regs[BPF_REG_0].btf = btf_vmlinux;
		regs[BPF_REG_0].type = PTR_TO_BTF_ID;
		regs[BPF_REG_0].btf_id = ptr_type_id;
		mark_btf_func_reg_size(env, BPF_REG_0, sizeof(void *));
	} /* else { add_kfunc_call() ensures it is btf_type_is_void(t) } */

	nargs = btf_type_vlen(func_proto);
	args = (const struct btf_param *)(func_proto + 1);
	for (i = 0; i < nargs; i++) {
		u32 regno = i + 1;

		t = btf_type_skip_modifiers(btf_vmlinux, args[i].type, NULL);
		if (btf_type_is_ptr(t))
			mark_btf_func_reg_size(env, regno, sizeof(void *));
		else
			/* scalar. ensured by btf_check_kfunc_arg_match() */
			mark_btf_func_reg_size(env, regno, t->size);
	}

	return 0;
}

static bool signed_add_overflows(s64 a, s64 b)
{
	/* Do the add in u64, where overflow is well-defined */
	s64 res = (s64)((u64)a + (u64)b);

	if (b < 0)
		return res > a;
	return res < a;
}

static bool signed_add32_overflows(s32 a, s32 b)
{
	/* Do the add in u32, where overflow is well-defined */
	s32 res = (s32)((u32)a + (u32)b);

	if (b < 0)
		return res > a;
	return res < a;
}

static bool signed_sub_overflows(s64 a, s64 b)
{
	/* Do the sub in u64, where overflow is well-defined */
	s64 res = (s64)((u64)a - (u64)b);

	if (b < 0)
		return res < a;
	return res > a;
}

static bool signed_sub32_overflows(s32 a, s32 b)
{
	/* Do the sub in u32, where overflow is well-defined */
	s32 res = (s32)((u32)a - (u32)b);

	if (b < 0)
		return res < a;
	return res > a;
}

static bool check_reg_sane_offset(struct bpf_verifier_env *env,
				  const struct bpf_reg_state *reg,
				  enum bpf_reg_type type)
{
	bool known = tnum_is_const(reg->var_off);
	s64 val = reg->var_off.value;
	s64 smin = reg->smin_value;

	if (known && (val >= BPF_MAX_VAR_OFF || val <= -BPF_MAX_VAR_OFF)) {
		verbose(env, "math between %s pointer and %lld is not allowed\n",
			reg_type_str(env, type), val);
		return false;
	}

	if (reg->off >= BPF_MAX_VAR_OFF || reg->off <= -BPF_MAX_VAR_OFF) {
		verbose(env, "%s pointer offset %d is not allowed\n",
			reg_type_str(env, type), reg->off);
		return false;
	}

	if (smin == S64_MIN) {
		verbose(env, "math between %s pointer and register with unbounded min value is not allowed\n",
			reg_type_str(env, type));
		return false;
	}

	if (smin >= BPF_MAX_VAR_OFF || smin <= -BPF_MAX_VAR_OFF) {
		verbose(env, "value %lld makes %s pointer be out of bounds\n",
			smin, reg_type_str(env, type));
		return false;
	}

	return true;
}

static struct bpf_insn_aux_data *cur_aux(struct bpf_verifier_env *env)
{
	return &env->insn_aux_data[env->insn_idx];
}

enum {
	REASON_BOUNDS	= -1,
	REASON_TYPE	= -2,
	REASON_PATHS	= -3,
	REASON_LIMIT	= -4,
	REASON_STACK	= -5,
};

static int retrieve_ptr_limit(const struct bpf_reg_state *ptr_reg,
			      u32 *alu_limit, bool mask_to_left)
{
	u32 max = 0, ptr_limit = 0;

	switch (ptr_reg->type) {
	case PTR_TO_STACK:
		/* Offset 0 is out-of-bounds, but acceptable start for the
		 * left direction, see BPF_REG_FP. Also, unknown scalar
		 * offset where we would need to deal with min/max bounds is
		 * currently prohibited for unprivileged.
		 */
		max = MAX_BPF_STACK + mask_to_left;
		ptr_limit = -(ptr_reg->var_off.value + ptr_reg->off);
		break;
	case PTR_TO_MAP_VALUE:
		max = ptr_reg->map_ptr->value_size;
		ptr_limit = (mask_to_left ?
			     ptr_reg->smin_value :
			     ptr_reg->umax_value) + ptr_reg->off;
		break;
	default:
		return REASON_TYPE;
	}

	if (ptr_limit >= max)
		return REASON_LIMIT;
	*alu_limit = ptr_limit;
	return 0;
}

static bool can_skip_alu_sanitation(const struct bpf_verifier_env *env,
				    const struct bpf_insn *insn)
{
	return env->bypass_spec_v1 || BPF_SRC(insn->code) == BPF_K;
}

static int update_alu_sanitation_state(struct bpf_insn_aux_data *aux,
				       u32 alu_state, u32 alu_limit)
{
	/* If we arrived here from different branches with different
	 * state or limits to sanitize, then this won't work.
	 */
	if (aux->alu_state &&
	    (aux->alu_state != alu_state ||
	     aux->alu_limit != alu_limit))
		return REASON_PATHS;

	/* Corresponding fixup done in do_misc_fixups(). */
	aux->alu_state = alu_state;
	aux->alu_limit = alu_limit;
	return 0;
}

static int sanitize_val_alu(struct bpf_verifier_env *env,
			    struct bpf_insn *insn)
{
	struct bpf_insn_aux_data *aux = cur_aux(env);

	if (can_skip_alu_sanitation(env, insn))
		return 0;

	return update_alu_sanitation_state(aux, BPF_ALU_NON_POINTER, 0);
}

static bool sanitize_needed(u8 opcode)
{
	return opcode == BPF_ADD || opcode == BPF_SUB;
}

struct bpf_sanitize_info {
	struct bpf_insn_aux_data aux;
	bool mask_to_left;
};

static struct bpf_verifier_state *
sanitize_speculative_path(struct bpf_verifier_env *env,
			  const struct bpf_insn *insn,
			  u32 next_idx, u32 curr_idx)
{
	struct bpf_verifier_state *branch;
	struct bpf_reg_state *regs;

	branch = push_stack(env, next_idx, curr_idx, true);
	if (branch && insn) {
		regs = branch->frame[branch->curframe]->regs;
		if (BPF_SRC(insn->code) == BPF_K) {
			mark_reg_unknown(env, regs, insn->dst_reg);
		} else if (BPF_SRC(insn->code) == BPF_X) {
			mark_reg_unknown(env, regs, insn->dst_reg);
			mark_reg_unknown(env, regs, insn->src_reg);
		}
	}
	return branch;
}

static int sanitize_ptr_alu(struct bpf_verifier_env *env,
			    struct bpf_insn *insn,
			    const struct bpf_reg_state *ptr_reg,
			    const struct bpf_reg_state *off_reg,
			    struct bpf_reg_state *dst_reg,
			    struct bpf_sanitize_info *info,
			    const bool commit_window)
{
	struct bpf_insn_aux_data *aux = commit_window ? cur_aux(env) : &info->aux;
	struct bpf_verifier_state *vstate = env->cur_state;
	bool off_is_imm = tnum_is_const(off_reg->var_off);
	bool off_is_neg = off_reg->smin_value < 0;
	bool ptr_is_dst_reg = ptr_reg == dst_reg;
	u8 opcode = BPF_OP(insn->code);
	u32 alu_state, alu_limit;
	struct bpf_reg_state tmp;
	bool ret;
	int err;

	if (can_skip_alu_sanitation(env, insn))
		return 0;

	/* We already marked aux for masking from non-speculative
	 * paths, thus we got here in the first place. We only care
	 * to explore bad access from here.
	 */
	if (vstate->speculative)
		goto do_sim;

	if (!commit_window) {
		if (!tnum_is_const(off_reg->var_off) &&
		    (off_reg->smin_value < 0) != (off_reg->smax_value < 0))
			return REASON_BOUNDS;

		info->mask_to_left = (opcode == BPF_ADD &&  off_is_neg) ||
				     (opcode == BPF_SUB && !off_is_neg);
	}

	err = retrieve_ptr_limit(ptr_reg, &alu_limit, info->mask_to_left);
	if (err < 0)
		return err;

	if (commit_window) {
		/* In commit phase we narrow the masking window based on
		 * the observed pointer move after the simulated operation.
		 */
		alu_state = info->aux.alu_state;
		alu_limit = abs(info->aux.alu_limit - alu_limit);
	} else {
		alu_state  = off_is_neg ? BPF_ALU_NEG_VALUE : 0;
		alu_state |= off_is_imm ? BPF_ALU_IMMEDIATE : 0;
		alu_state |= ptr_is_dst_reg ?
			     BPF_ALU_SANITIZE_SRC : BPF_ALU_SANITIZE_DST;

		/* Limit pruning on unknown scalars to enable deep search for
		 * potential masking differences from other program paths.
		 */
		if (!off_is_imm)
			env->explore_alu_limits = true;
	}

	err = update_alu_sanitation_state(aux, alu_state, alu_limit);
	if (err < 0)
		return err;
do_sim:
	/* If we're in commit phase, we're done here given we already
	 * pushed the truncated dst_reg into the speculative verification
	 * stack.
	 *
	 * Also, when register is a known constant, we rewrite register-based
	 * operation to immediate-based, and thus do not need masking (and as
	 * a consequence, do not need to simulate the zero-truncation either).
	 */
	if (commit_window || off_is_imm)
		return 0;

	/* Simulate and find potential out-of-bounds access under
	 * speculative execution from truncation as a result of
	 * masking when off was not within expected range. If off
	 * sits in dst, then we temporarily need to move ptr there
	 * to simulate dst (== 0) +/-= ptr. Needed, for example,
	 * for cases where we use K-based arithmetic in one direction
	 * and truncated reg-based in the other in order to explore
	 * bad access.
	 */
	if (!ptr_is_dst_reg) {
		tmp = *dst_reg;
		copy_register_state(dst_reg, ptr_reg);
	}
	ret = sanitize_speculative_path(env, NULL, env->insn_idx + 1,
					env->insn_idx);
	if (!ptr_is_dst_reg && ret)
		*dst_reg = tmp;
	return !ret ? REASON_STACK : 0;
}

static void sanitize_mark_insn_seen(struct bpf_verifier_env *env)
{
	struct bpf_verifier_state *vstate = env->cur_state;

	/* If we simulate paths under speculation, we don't update the
	 * insn as 'seen' such that when we verify unreachable paths in
	 * the non-speculative domain, sanitize_dead_code() can still
	 * rewrite/sanitize them.
	 */
	if (!vstate->speculative)
		env->insn_aux_data[env->insn_idx].seen = env->pass_cnt;
}

static int sanitize_err(struct bpf_verifier_env *env,
			const struct bpf_insn *insn, int reason,
			const struct bpf_reg_state *off_reg,
			const struct bpf_reg_state *dst_reg)
{
	static const char *err = "pointer arithmetic with it prohibited for !root";
	const char *op = BPF_OP(insn->code) == BPF_ADD ? "add" : "sub";
	u32 dst = insn->dst_reg, src = insn->src_reg;

	switch (reason) {
	case REASON_BOUNDS:
		verbose(env, "R%d has unknown scalar with mixed signed bounds, %s\n",
			off_reg == dst_reg ? dst : src, err);
		break;
	case REASON_TYPE:
		verbose(env, "R%d has pointer with unsupported alu operation, %s\n",
			off_reg == dst_reg ? src : dst, err);
		break;
	case REASON_PATHS:
		verbose(env, "R%d tried to %s from different maps, paths or scalars, %s\n",
			dst, op, err);
		break;
	case REASON_LIMIT:
		verbose(env, "R%d tried to %s beyond pointer bounds, %s\n",
			dst, op, err);
		break;
	case REASON_STACK:
		verbose(env, "R%d could not be pushed for speculative verification, %s\n",
			dst, err);
		break;
	default:
		verbose(env, "verifier internal error: unknown reason (%d)\n",
			reason);
		break;
	}

	return -EACCES;
}

/* check that stack access falls within stack limits and that 'reg' doesn't
 * have a variable offset.
 *
 * Variable offset is prohibited for unprivileged mode for simplicity since it
 * requires corresponding support in Spectre masking for stack ALU.  See also
 * retrieve_ptr_limit().
 *
 *
 * 'off' includes 'reg->off'.
 */
static int check_stack_access_for_ptr_arithmetic(
				struct bpf_verifier_env *env,
				int regno,
				const struct bpf_reg_state *reg,
				int off)
{
	if (!tnum_is_const(reg->var_off)) {
		char tn_buf[48];

		tnum_strn(tn_buf, sizeof(tn_buf), reg->var_off);
		verbose(env, "R%d variable stack access prohibited for !root, var_off=%s off=%d\n",
			regno, tn_buf, off);
		return -EACCES;
	}

	if (off >= 0 || off < -MAX_BPF_STACK) {
		verbose(env, "R%d stack pointer arithmetic goes out of range, "
			"prohibited for !root; off=%d\n", regno, off);
		return -EACCES;
	}

	return 0;
}

static int sanitize_check_bounds(struct bpf_verifier_env *env,
				 const struct bpf_insn *insn,
				 const struct bpf_reg_state *dst_reg)
{
	u32 dst = insn->dst_reg;

	/* For unprivileged we require that resulting offset must be in bounds
	 * in order to be able to sanitize access later on.
	 */
	if (env->bypass_spec_v1)
		return 0;

	switch (dst_reg->type) {
	case PTR_TO_STACK:
		if (check_stack_access_for_ptr_arithmetic(env, dst, dst_reg,
					dst_reg->off + dst_reg->var_off.value))
			return -EACCES;
		break;
	case PTR_TO_MAP_VALUE:
		if (check_map_access(env, dst, dst_reg->off, 1, false)) {
			verbose(env, "R%d pointer arithmetic of map value goes out of range, "
				"prohibited for !root\n", dst);
			return -EACCES;
		}
		break;
	default:
		break;
	}

	return 0;
}

/* Handles arithmetic on a pointer and a scalar: computes new min/max and var_off.
 * Caller should also handle BPF_MOV case separately.
 * If we return -EACCES, caller may want to try again treating pointer as a
 * scalar.  So we only emit a diagnostic if !env->allow_ptr_leaks.
 */
static int adjust_ptr_min_max_vals(struct bpf_verifier_env *env,
				   struct bpf_insn *insn,
				   const struct bpf_reg_state *ptr_reg,
				   const struct bpf_reg_state *off_reg)
{
	struct bpf_verifier_state *vstate = env->cur_state;
	struct bpf_func_state *state = vstate->frame[vstate->curframe];
	struct bpf_reg_state *regs = state->regs, *dst_reg;
	bool known = tnum_is_const(off_reg->var_off);
	s64 smin_val = off_reg->smin_value, smax_val = off_reg->smax_value,
	    smin_ptr = ptr_reg->smin_value, smax_ptr = ptr_reg->smax_value;
	u64 umin_val = off_reg->umin_value, umax_val = off_reg->umax_value,
	    umin_ptr = ptr_reg->umin_value, umax_ptr = ptr_reg->umax_value;
	struct bpf_sanitize_info info = {};
	u8 opcode = BPF_OP(insn->code);
	u32 dst = insn->dst_reg;
	int ret;

	dst_reg = &regs[dst];

	if ((known && (smin_val != smax_val || umin_val != umax_val)) ||
	    smin_val > smax_val || umin_val > umax_val) {
		/* Taint dst register if offset had invalid bounds derived from
		 * e.g. dead branches.
		 */
		__mark_reg_unknown(env, dst_reg);
		return 0;
	}

	if (BPF_CLASS(insn->code) != BPF_ALU64) {
		/* 32-bit ALU ops on pointers produce (meaningless) scalars */
		if (opcode == BPF_SUB && env->allow_ptr_leaks) {
			__mark_reg_unknown(env, dst_reg);
			return 0;
		}

		verbose(env,
			"R%d 32-bit pointer arithmetic prohibited\n",
			dst);
		return -EACCES;
	}

	if (ptr_reg->type & PTR_MAYBE_NULL) {
		verbose(env, "R%d pointer arithmetic on %s prohibited, null-check it first\n",
			dst, reg_type_str(env, ptr_reg->type));
		return -EACCES;
	}

	switch (base_type(ptr_reg->type)) {
	case PTR_TO_FLOW_KEYS:
		if (known)
			break;
		fallthrough;
	case CONST_PTR_TO_MAP:
		/* smin_val represents the known value */
		if (known && smin_val == 0 && opcode == BPF_ADD)
			break;
		fallthrough;
	case PTR_TO_PACKET_END:
	case PTR_TO_SOCKET:
	case PTR_TO_SOCK_COMMON:
	case PTR_TO_TCP_SOCK:
	case PTR_TO_XDP_SOCK:
reject:
		verbose(env, "R%d pointer arithmetic on %s prohibited\n",
			dst, reg_type_str(env, ptr_reg->type));
		return -EACCES;
	default:
		if (type_may_be_null(ptr_reg->type))
			goto reject;
		break;
	}

	/* In case of 'scalar += pointer', dst_reg inherits pointer type and id.
	 * The id may be overwritten later if we create a new variable offset.
	 */
	dst_reg->type = ptr_reg->type;
	dst_reg->id = ptr_reg->id;

	if (!check_reg_sane_offset(env, off_reg, ptr_reg->type) ||
	    !check_reg_sane_offset(env, ptr_reg, ptr_reg->type))
		return -EINVAL;

	/* pointer types do not carry 32-bit bounds at the moment. */
	__mark_reg32_unbounded(dst_reg);

	if (sanitize_needed(opcode)) {
		ret = sanitize_ptr_alu(env, insn, ptr_reg, off_reg, dst_reg,
				       &info, false);
		if (ret < 0)
			return sanitize_err(env, insn, ret, off_reg, dst_reg);
	}

	switch (opcode) {
	case BPF_ADD:
		/* We can take a fixed offset as long as it doesn't overflow
		 * the s32 'off' field
		 */
		if (known && (ptr_reg->off + smin_val ==
			      (s64)(s32)(ptr_reg->off + smin_val))) {
			/* pointer += K.  Accumulate it into fixed offset */
			dst_reg->smin_value = smin_ptr;
			dst_reg->smax_value = smax_ptr;
			dst_reg->umin_value = umin_ptr;
			dst_reg->umax_value = umax_ptr;
			dst_reg->var_off = ptr_reg->var_off;
			dst_reg->off = ptr_reg->off + smin_val;
			dst_reg->raw = ptr_reg->raw;
			break;
		}
		/* A new variable offset is created.  Note that off_reg->off
		 * == 0, since it's a scalar.
		 * dst_reg gets the pointer type and since some positive
		 * integer value was added to the pointer, give it a new 'id'
		 * if it's a PTR_TO_PACKET.
		 * this creates a new 'base' pointer, off_reg (variable) gets
		 * added into the variable offset, and we copy the fixed offset
		 * from ptr_reg.
		 */
		if (signed_add_overflows(smin_ptr, smin_val) ||
		    signed_add_overflows(smax_ptr, smax_val)) {
			dst_reg->smin_value = S64_MIN;
			dst_reg->smax_value = S64_MAX;
		} else {
			dst_reg->smin_value = smin_ptr + smin_val;
			dst_reg->smax_value = smax_ptr + smax_val;
		}
		if (umin_ptr + umin_val < umin_ptr ||
		    umax_ptr + umax_val < umax_ptr) {
			dst_reg->umin_value = 0;
			dst_reg->umax_value = U64_MAX;
		} else {
			dst_reg->umin_value = umin_ptr + umin_val;
			dst_reg->umax_value = umax_ptr + umax_val;
		}
		dst_reg->var_off = tnum_add(ptr_reg->var_off, off_reg->var_off);
		dst_reg->off = ptr_reg->off;
		dst_reg->raw = ptr_reg->raw;
		if (reg_is_pkt_pointer(ptr_reg)) {
			dst_reg->id = ++env->id_gen;
			/* something was added to pkt_ptr, set range to zero */
			memset(&dst_reg->raw, 0, sizeof(dst_reg->raw));
		}
		break;
	case BPF_SUB:
		if (dst_reg == off_reg) {
			/* scalar -= pointer.  Creates an unknown scalar */
			verbose(env, "R%d tried to subtract pointer from scalar\n",
				dst);
			return -EACCES;
		}
		/* We don't allow subtraction from FP, because (according to
		 * test_verifier.c test "invalid fp arithmetic", JITs might not
		 * be able to deal with it.
		 */
		if (ptr_reg->type == PTR_TO_STACK) {
			verbose(env, "R%d subtraction from stack pointer prohibited\n",
				dst);
			return -EACCES;
		}
		if (known && (ptr_reg->off - smin_val ==
			      (s64)(s32)(ptr_reg->off - smin_val))) {
			/* pointer -= K.  Subtract it from fixed offset */
			dst_reg->smin_value = smin_ptr;
			dst_reg->smax_value = smax_ptr;
			dst_reg->umin_value = umin_ptr;
			dst_reg->umax_value = umax_ptr;
			dst_reg->var_off = ptr_reg->var_off;
			dst_reg->id = ptr_reg->id;
			dst_reg->off = ptr_reg->off - smin_val;
			dst_reg->raw = ptr_reg->raw;
			break;
		}
		/* A new variable offset is created.  If the subtrahend is known
		 * nonnegative, then any reg->range we had before is still good.
		 */
		if (signed_sub_overflows(smin_ptr, smax_val) ||
		    signed_sub_overflows(smax_ptr, smin_val)) {
			/* Overflow possible, we know nothing */
			dst_reg->smin_value = S64_MIN;
			dst_reg->smax_value = S64_MAX;
		} else {
			dst_reg->smin_value = smin_ptr - smax_val;
			dst_reg->smax_value = smax_ptr - smin_val;
		}
		if (umin_ptr < umax_val) {
			/* Overflow possible, we know nothing */
			dst_reg->umin_value = 0;
			dst_reg->umax_value = U64_MAX;
		} else {
			/* Cannot overflow (as long as bounds are consistent) */
			dst_reg->umin_value = umin_ptr - umax_val;
			dst_reg->umax_value = umax_ptr - umin_val;
		}
		dst_reg->var_off = tnum_sub(ptr_reg->var_off, off_reg->var_off);
		dst_reg->off = ptr_reg->off;
		dst_reg->raw = ptr_reg->raw;
		if (reg_is_pkt_pointer(ptr_reg)) {
			dst_reg->id = ++env->id_gen;
			/* something was added to pkt_ptr, set range to zero */
			if (smin_val < 0)
				memset(&dst_reg->raw, 0, sizeof(dst_reg->raw));
		}
		break;
	case BPF_AND:
	case BPF_OR:
	case BPF_XOR:
		/* bitwise ops on pointers are troublesome, prohibit. */
		verbose(env, "R%d bitwise operator %s on pointer prohibited\n",
			dst, bpf_alu_string[opcode >> 4]);
		return -EACCES;
	default:
		/* other operators (e.g. MUL,LSH) produce non-pointer results */
		verbose(env, "R%d pointer arithmetic with %s operator prohibited\n",
			dst, bpf_alu_string[opcode >> 4]);
		return -EACCES;
	}

	if (!check_reg_sane_offset(env, dst_reg, ptr_reg->type))
		return -EINVAL;
	reg_bounds_sync(dst_reg);
	if (sanitize_check_bounds(env, insn, dst_reg) < 0)
		return -EACCES;
	if (sanitize_needed(opcode)) {
		ret = sanitize_ptr_alu(env, insn, dst_reg, off_reg, dst_reg,
				       &info, true);
		if (ret < 0)
			return sanitize_err(env, insn, ret, off_reg, dst_reg);
	}

	return 0;
}

static void scalar32_min_max_add(struct bpf_reg_state *dst_reg,
				 struct bpf_reg_state *src_reg)
{
	s32 smin_val = src_reg->s32_min_value;
	s32 smax_val = src_reg->s32_max_value;
	u32 umin_val = src_reg->u32_min_value;
	u32 umax_val = src_reg->u32_max_value;

	if (signed_add32_overflows(dst_reg->s32_min_value, smin_val) ||
	    signed_add32_overflows(dst_reg->s32_max_value, smax_val)) {
		dst_reg->s32_min_value = S32_MIN;
		dst_reg->s32_max_value = S32_MAX;
	} else {
		dst_reg->s32_min_value += smin_val;
		dst_reg->s32_max_value += smax_val;
	}
	if (dst_reg->u32_min_value + umin_val < umin_val ||
	    dst_reg->u32_max_value + umax_val < umax_val) {
		dst_reg->u32_min_value = 0;
		dst_reg->u32_max_value = U32_MAX;
	} else {
		dst_reg->u32_min_value += umin_val;
		dst_reg->u32_max_value += umax_val;
	}
}

static void scalar_min_max_add(struct bpf_reg_state *dst_reg,
			       struct bpf_reg_state *src_reg)
{
	s64 smin_val = src_reg->smin_value;
	s64 smax_val = src_reg->smax_value;
	u64 umin_val = src_reg->umin_value;
	u64 umax_val = src_reg->umax_value;

	if (signed_add_overflows(dst_reg->smin_value, smin_val) ||
	    signed_add_overflows(dst_reg->smax_value, smax_val)) {
		dst_reg->smin_value = S64_MIN;
		dst_reg->smax_value = S64_MAX;
	} else {
		dst_reg->smin_value += smin_val;
		dst_reg->smax_value += smax_val;
	}
	if (dst_reg->umin_value + umin_val < umin_val ||
	    dst_reg->umax_value + umax_val < umax_val) {
		dst_reg->umin_value = 0;
		dst_reg->umax_value = U64_MAX;
	} else {
		dst_reg->umin_value += umin_val;
		dst_reg->umax_value += umax_val;
	}
}

static void scalar32_min_max_sub(struct bpf_reg_state *dst_reg,
				 struct bpf_reg_state *src_reg)
{
	s32 smin_val = src_reg->s32_min_value;
	s32 smax_val = src_reg->s32_max_value;
	u32 umin_val = src_reg->u32_min_value;
	u32 umax_val = src_reg->u32_max_value;

	if (signed_sub32_overflows(dst_reg->s32_min_value, smax_val) ||
	    signed_sub32_overflows(dst_reg->s32_max_value, smin_val)) {
		/* Overflow possible, we know nothing */
		dst_reg->s32_min_value = S32_MIN;
		dst_reg->s32_max_value = S32_MAX;
	} else {
		dst_reg->s32_min_value -= smax_val;
		dst_reg->s32_max_value -= smin_val;
	}
	if (dst_reg->u32_min_value < umax_val) {
		/* Overflow possible, we know nothing */
		dst_reg->u32_min_value = 0;
		dst_reg->u32_max_value = U32_MAX;
	} else {
		/* Cannot overflow (as long as bounds are consistent) */
		dst_reg->u32_min_value -= umax_val;
		dst_reg->u32_max_value -= umin_val;
	}
}

static void scalar_min_max_sub(struct bpf_reg_state *dst_reg,
			       struct bpf_reg_state *src_reg)
{
	s64 smin_val = src_reg->smin_value;
	s64 smax_val = src_reg->smax_value;
	u64 umin_val = src_reg->umin_value;
	u64 umax_val = src_reg->umax_value;

	if (signed_sub_overflows(dst_reg->smin_value, smax_val) ||
	    signed_sub_overflows(dst_reg->smax_value, smin_val)) {
		/* Overflow possible, we know nothing */
		dst_reg->smin_value = S64_MIN;
		dst_reg->smax_value = S64_MAX;
	} else {
		dst_reg->smin_value -= smax_val;
		dst_reg->smax_value -= smin_val;
	}
	if (dst_reg->umin_value < umax_val) {
		/* Overflow possible, we know nothing */
		dst_reg->umin_value = 0;
		dst_reg->umax_value = U64_MAX;
	} else {
		/* Cannot overflow (as long as bounds are consistent) */
		dst_reg->umin_value -= umax_val;
		dst_reg->umax_value -= umin_val;
	}
}

static void scalar32_min_max_mul(struct bpf_reg_state *dst_reg,
				 struct bpf_reg_state *src_reg)
{
	s32 smin_val = src_reg->s32_min_value;
	u32 umin_val = src_reg->u32_min_value;
	u32 umax_val = src_reg->u32_max_value;

	if (smin_val < 0 || dst_reg->s32_min_value < 0) {
		/* Ain't nobody got time to multiply that sign */
		__mark_reg32_unbounded(dst_reg);
		return;
	}
	/* Both values are positive, so we can work with unsigned and
	 * copy the result to signed (unless it exceeds S32_MAX).
	 */
	if (umax_val > U16_MAX || dst_reg->u32_max_value > U16_MAX) {
		/* Potential overflow, we know nothing */
		__mark_reg32_unbounded(dst_reg);
		return;
	}
	dst_reg->u32_min_value *= umin_val;
	dst_reg->u32_max_value *= umax_val;
	if (dst_reg->u32_max_value > S32_MAX) {
		/* Overflow possible, we know nothing */
		dst_reg->s32_min_value = S32_MIN;
		dst_reg->s32_max_value = S32_MAX;
	} else {
		dst_reg->s32_min_value = dst_reg->u32_min_value;
		dst_reg->s32_max_value = dst_reg->u32_max_value;
	}
}

static void scalar_min_max_mul(struct bpf_reg_state *dst_reg,
			       struct bpf_reg_state *src_reg)
{
	s64 smin_val = src_reg->smin_value;
	u64 umin_val = src_reg->umin_value;
	u64 umax_val = src_reg->umax_value;

	if (smin_val < 0 || dst_reg->smin_value < 0) {
		/* Ain't nobody got time to multiply that sign */
		__mark_reg64_unbounded(dst_reg);
		return;
	}
	/* Both values are positive, so we can work with unsigned and
	 * copy the result to signed (unless it exceeds S64_MAX).
	 */
	if (umax_val > U32_MAX || dst_reg->umax_value > U32_MAX) {
		/* Potential overflow, we know nothing */
		__mark_reg64_unbounded(dst_reg);
		return;
	}
	dst_reg->umin_value *= umin_val;
	dst_reg->umax_value *= umax_val;
	if (dst_reg->umax_value > S64_MAX) {
		/* Overflow possible, we know nothing */
		dst_reg->smin_value = S64_MIN;
		dst_reg->smax_value = S64_MAX;
	} else {
		dst_reg->smin_value = dst_reg->umin_value;
		dst_reg->smax_value = dst_reg->umax_value;
	}
}

static void scalar32_min_max_and(struct bpf_reg_state *dst_reg,
				 struct bpf_reg_state *src_reg)
{
	bool src_known = tnum_subreg_is_const(src_reg->var_off);
	bool dst_known = tnum_subreg_is_const(dst_reg->var_off);
	struct tnum var32_off = tnum_subreg(dst_reg->var_off);
	s32 smin_val = src_reg->s32_min_value;
	u32 umax_val = src_reg->u32_max_value;

	if (src_known && dst_known) {
		__mark_reg32_known(dst_reg, var32_off.value);
		return;
	}

	/* We get our minimum from the var_off, since that's inherently
	 * bitwise.  Our maximum is the minimum of the operands' maxima.
	 */
	dst_reg->u32_min_value = var32_off.value;
	dst_reg->u32_max_value = min(dst_reg->u32_max_value, umax_val);
	if (dst_reg->s32_min_value < 0 || smin_val < 0) {
		/* Lose signed bounds when ANDing negative numbers,
		 * ain't nobody got time for that.
		 */
		dst_reg->s32_min_value = S32_MIN;
		dst_reg->s32_max_value = S32_MAX;
	} else {
		/* ANDing two positives gives a positive, so safe to
		 * cast result into s64.
		 */
		dst_reg->s32_min_value = dst_reg->u32_min_value;
		dst_reg->s32_max_value = dst_reg->u32_max_value;
	}
}

static void scalar_min_max_and(struct bpf_reg_state *dst_reg,
			       struct bpf_reg_state *src_reg)
{
	bool src_known = tnum_is_const(src_reg->var_off);
	bool dst_known = tnum_is_const(dst_reg->var_off);
	s64 smin_val = src_reg->smin_value;
	u64 umax_val = src_reg->umax_value;

	if (src_known && dst_known) {
		__mark_reg_known(dst_reg, dst_reg->var_off.value);
		return;
	}

	/* We get our minimum from the var_off, since that's inherently
	 * bitwise.  Our maximum is the minimum of the operands' maxima.
	 */
	dst_reg->umin_value = dst_reg->var_off.value;
	dst_reg->umax_value = min(dst_reg->umax_value, umax_val);
	if (dst_reg->smin_value < 0 || smin_val < 0) {
		/* Lose signed bounds when ANDing negative numbers,
		 * ain't nobody got time for that.
		 */
		dst_reg->smin_value = S64_MIN;
		dst_reg->smax_value = S64_MAX;
	} else {
		/* ANDing two positives gives a positive, so safe to
		 * cast result into s64.
		 */
		dst_reg->smin_value = dst_reg->umin_value;
		dst_reg->smax_value = dst_reg->umax_value;
	}
	/* We may learn something more from the var_off */
	__update_reg_bounds(dst_reg);
}

static void scalar32_min_max_or(struct bpf_reg_state *dst_reg,
				struct bpf_reg_state *src_reg)
{
	bool src_known = tnum_subreg_is_const(src_reg->var_off);
	bool dst_known = tnum_subreg_is_const(dst_reg->var_off);
	struct tnum var32_off = tnum_subreg(dst_reg->var_off);
	s32 smin_val = src_reg->s32_min_value;
	u32 umin_val = src_reg->u32_min_value;

	if (src_known && dst_known) {
		__mark_reg32_known(dst_reg, var32_off.value);
		return;
	}

	/* We get our maximum from the var_off, and our minimum is the
	 * maximum of the operands' minima
	 */
	dst_reg->u32_min_value = max(dst_reg->u32_min_value, umin_val);
	dst_reg->u32_max_value = var32_off.value | var32_off.mask;
	if (dst_reg->s32_min_value < 0 || smin_val < 0) {
		/* Lose signed bounds when ORing negative numbers,
		 * ain't nobody got time for that.
		 */
		dst_reg->s32_min_value = S32_MIN;
		dst_reg->s32_max_value = S32_MAX;
	} else {
		/* ORing two positives gives a positive, so safe to
		 * cast result into s64.
		 */
		dst_reg->s32_min_value = dst_reg->u32_min_value;
		dst_reg->s32_max_value = dst_reg->u32_max_value;
	}
}

static void scalar_min_max_or(struct bpf_reg_state *dst_reg,
			      struct bpf_reg_state *src_reg)
{
	bool src_known = tnum_is_const(src_reg->var_off);
	bool dst_known = tnum_is_const(dst_reg->var_off);
	s64 smin_val = src_reg->smin_value;
	u64 umin_val = src_reg->umin_value;

	if (src_known && dst_known) {
		__mark_reg_known(dst_reg, dst_reg->var_off.value);
		return;
	}

	/* We get our maximum from the var_off, and our minimum is the
	 * maximum of the operands' minima
	 */
	dst_reg->umin_value = max(dst_reg->umin_value, umin_val);
	dst_reg->umax_value = dst_reg->var_off.value | dst_reg->var_off.mask;
	if (dst_reg->smin_value < 0 || smin_val < 0) {
		/* Lose signed bounds when ORing negative numbers,
		 * ain't nobody got time for that.
		 */
		dst_reg->smin_value = S64_MIN;
		dst_reg->smax_value = S64_MAX;
	} else {
		/* ORing two positives gives a positive, so safe to
		 * cast result into s64.
		 */
		dst_reg->smin_value = dst_reg->umin_value;
		dst_reg->smax_value = dst_reg->umax_value;
	}
	/* We may learn something more from the var_off */
	__update_reg_bounds(dst_reg);
}

static void scalar32_min_max_xor(struct bpf_reg_state *dst_reg,
				 struct bpf_reg_state *src_reg)
{
	bool src_known = tnum_subreg_is_const(src_reg->var_off);
	bool dst_known = tnum_subreg_is_const(dst_reg->var_off);
	struct tnum var32_off = tnum_subreg(dst_reg->var_off);
	s32 smin_val = src_reg->s32_min_value;

	if (src_known && dst_known) {
		__mark_reg32_known(dst_reg, var32_off.value);
		return;
	}

	/* We get both minimum and maximum from the var32_off. */
	dst_reg->u32_min_value = var32_off.value;
	dst_reg->u32_max_value = var32_off.value | var32_off.mask;

	if (dst_reg->s32_min_value >= 0 && smin_val >= 0) {
		/* XORing two positive sign numbers gives a positive,
		 * so safe to cast u32 result into s32.
		 */
		dst_reg->s32_min_value = dst_reg->u32_min_value;
		dst_reg->s32_max_value = dst_reg->u32_max_value;
	} else {
		dst_reg->s32_min_value = S32_MIN;
		dst_reg->s32_max_value = S32_MAX;
	}
}

static void scalar_min_max_xor(struct bpf_reg_state *dst_reg,
			       struct bpf_reg_state *src_reg)
{
	bool src_known = tnum_is_const(src_reg->var_off);
	bool dst_known = tnum_is_const(dst_reg->var_off);
	s64 smin_val = src_reg->smin_value;

	if (src_known && dst_known) {
		/* dst_reg->var_off.value has been updated earlier */
		__mark_reg_known(dst_reg, dst_reg->var_off.value);
		return;
	}

	/* We get both minimum and maximum from the var_off. */
	dst_reg->umin_value = dst_reg->var_off.value;
	dst_reg->umax_value = dst_reg->var_off.value | dst_reg->var_off.mask;

	if (dst_reg->smin_value >= 0 && smin_val >= 0) {
		/* XORing two positive sign numbers gives a positive,
		 * so safe to cast u64 result into s64.
		 */
		dst_reg->smin_value = dst_reg->umin_value;
		dst_reg->smax_value = dst_reg->umax_value;
	} else {
		dst_reg->smin_value = S64_MIN;
		dst_reg->smax_value = S64_MAX;
	}

	__update_reg_bounds(dst_reg);
}

static void __scalar32_min_max_lsh(struct bpf_reg_state *dst_reg,
				   u64 umin_val, u64 umax_val)
{
	/* We lose all sign bit information (except what we can pick
	 * up from var_off)
	 */
	dst_reg->s32_min_value = S32_MIN;
	dst_reg->s32_max_value = S32_MAX;
	/* If we might shift our top bit out, then we know nothing */
	if (umax_val > 31 || dst_reg->u32_max_value > 1ULL << (31 - umax_val)) {
		dst_reg->u32_min_value = 0;
		dst_reg->u32_max_value = U32_MAX;
	} else {
		dst_reg->u32_min_value <<= umin_val;
		dst_reg->u32_max_value <<= umax_val;
	}
}

static void scalar32_min_max_lsh(struct bpf_reg_state *dst_reg,
				 struct bpf_reg_state *src_reg)
{
	u32 umax_val = src_reg->u32_max_value;
	u32 umin_val = src_reg->u32_min_value;
	/* u32 alu operation will zext upper bits */
	struct tnum subreg = tnum_subreg(dst_reg->var_off);

	__scalar32_min_max_lsh(dst_reg, umin_val, umax_val);
	dst_reg->var_off = tnum_subreg(tnum_lshift(subreg, umin_val));
	/* Not required but being careful mark reg64 bounds as unknown so
	 * that we are forced to pick them up from tnum and zext later and
	 * if some path skips this step we are still safe.
	 */
	__mark_reg64_unbounded(dst_reg);
	__update_reg32_bounds(dst_reg);
}

static void __scalar64_min_max_lsh(struct bpf_reg_state *dst_reg,
				   u64 umin_val, u64 umax_val)
{
	/* Special case <<32 because it is a common compiler pattern to sign
	 * extend subreg by doing <<32 s>>32. In this case if 32bit bounds are
	 * positive we know this shift will also be positive so we can track
	 * bounds correctly. Otherwise we lose all sign bit information except
	 * what we can pick up from var_off. Perhaps we can generalize this
	 * later to shifts of any length.
	 */
	if (umin_val == 32 && umax_val == 32 && dst_reg->s32_max_value >= 0)
		dst_reg->smax_value = (s64)dst_reg->s32_max_value << 32;
	else
		dst_reg->smax_value = S64_MAX;

	if (umin_val == 32 && umax_val == 32 && dst_reg->s32_min_value >= 0)
		dst_reg->smin_value = (s64)dst_reg->s32_min_value << 32;
	else
		dst_reg->smin_value = S64_MIN;

	/* If we might shift our top bit out, then we know nothing */
	if (dst_reg->umax_value > 1ULL << (63 - umax_val)) {
		dst_reg->umin_value = 0;
		dst_reg->umax_value = U64_MAX;
	} else {
		dst_reg->umin_value <<= umin_val;
		dst_reg->umax_value <<= umax_val;
	}
}

static void scalar_min_max_lsh(struct bpf_reg_state *dst_reg,
			       struct bpf_reg_state *src_reg)
{
	u64 umax_val = src_reg->umax_value;
	u64 umin_val = src_reg->umin_value;

	/* scalar64 calc uses 32bit unshifted bounds so must be called first */
	__scalar64_min_max_lsh(dst_reg, umin_val, umax_val);
	__scalar32_min_max_lsh(dst_reg, umin_val, umax_val);

	dst_reg->var_off = tnum_lshift(dst_reg->var_off, umin_val);
	/* We may learn something more from the var_off */
	__update_reg_bounds(dst_reg);
}

static void scalar32_min_max_rsh(struct bpf_reg_state *dst_reg,
				 struct bpf_reg_state *src_reg)
{
	struct tnum subreg = tnum_subreg(dst_reg->var_off);
	u32 umax_val = src_reg->u32_max_value;
	u32 umin_val = src_reg->u32_min_value;

	/* BPF_RSH is an unsigned shift.  If the value in dst_reg might
	 * be negative, then either:
	 * 1) src_reg might be zero, so the sign bit of the result is
	 *    unknown, so we lose our signed bounds
	 * 2) it's known negative, thus the unsigned bounds capture the
	 *    signed bounds
	 * 3) the signed bounds cross zero, so they tell us nothing
	 *    about the result
	 * If the value in dst_reg is known nonnegative, then again the
	 * unsigned bounds capture the signed bounds.
	 * Thus, in all cases it suffices to blow away our signed bounds
	 * and rely on inferring new ones from the unsigned bounds and
	 * var_off of the result.
	 */
	dst_reg->s32_min_value = S32_MIN;
	dst_reg->s32_max_value = S32_MAX;

	dst_reg->var_off = tnum_rshift(subreg, umin_val);
	dst_reg->u32_min_value >>= umax_val;
	dst_reg->u32_max_value >>= umin_val;

	__mark_reg64_unbounded(dst_reg);
	__update_reg32_bounds(dst_reg);
}

static void scalar_min_max_rsh(struct bpf_reg_state *dst_reg,
			       struct bpf_reg_state *src_reg)
{
	u64 umax_val = src_reg->umax_value;
	u64 umin_val = src_reg->umin_value;

	/* BPF_RSH is an unsigned shift.  If the value in dst_reg might
	 * be negative, then either:
	 * 1) src_reg might be zero, so the sign bit of the result is
	 *    unknown, so we lose our signed bounds
	 * 2) it's known negative, thus the unsigned bounds capture the
	 *    signed bounds
	 * 3) the signed bounds cross zero, so they tell us nothing
	 *    about the result
	 * If the value in dst_reg is known nonnegative, then again the
	 * unsigned bounds capture the signed bounds.
	 * Thus, in all cases it suffices to blow away our signed bounds
	 * and rely on inferring new ones from the unsigned bounds and
	 * var_off of the result.
	 */
	dst_reg->smin_value = S64_MIN;
	dst_reg->smax_value = S64_MAX;
	dst_reg->var_off = tnum_rshift(dst_reg->var_off, umin_val);
	dst_reg->umin_value >>= umax_val;
	dst_reg->umax_value >>= umin_val;

	/* Its not easy to operate on alu32 bounds here because it depends
	 * on bits being shifted in. Take easy way out and mark unbounded
	 * so we can recalculate later from tnum.
	 */
	__mark_reg32_unbounded(dst_reg);
	__update_reg_bounds(dst_reg);
}

static void scalar32_min_max_arsh(struct bpf_reg_state *dst_reg,
				  struct bpf_reg_state *src_reg)
{
	u64 umin_val = src_reg->u32_min_value;

	/* Upon reaching here, src_known is true and
	 * umax_val is equal to umin_val.
	 */
	dst_reg->s32_min_value = (u32)(((s32)dst_reg->s32_min_value) >> umin_val);
	dst_reg->s32_max_value = (u32)(((s32)dst_reg->s32_max_value) >> umin_val);

	dst_reg->var_off = tnum_arshift(tnum_subreg(dst_reg->var_off), umin_val, 32);

	/* blow away the dst_reg umin_value/umax_value and rely on
	 * dst_reg var_off to refine the result.
	 */
	dst_reg->u32_min_value = 0;
	dst_reg->u32_max_value = U32_MAX;

	__mark_reg64_unbounded(dst_reg);
	__update_reg32_bounds(dst_reg);
}

static void scalar_min_max_arsh(struct bpf_reg_state *dst_reg,
				struct bpf_reg_state *src_reg)
{
	u64 umin_val = src_reg->umin_value;

	/* Upon reaching here, src_known is true and umax_val is equal
	 * to umin_val.
	 */
	dst_reg->smin_value >>= umin_val;
	dst_reg->smax_value >>= umin_val;

	dst_reg->var_off = tnum_arshift(dst_reg->var_off, umin_val, 64);

	/* blow away the dst_reg umin_value/umax_value and rely on
	 * dst_reg var_off to refine the result.
	 */
	dst_reg->umin_value = 0;
	dst_reg->umax_value = U64_MAX;

	/* Its not easy to operate on alu32 bounds here because it depends
	 * on bits being shifted in from upper 32-bits. Take easy way out
	 * and mark unbounded so we can recalculate later from tnum.
	 */
	__mark_reg32_unbounded(dst_reg);
	__update_reg_bounds(dst_reg);
}

/* WARNING: This function does calculations on 64-bit values, but the actual
 * execution may occur on 32-bit values. Therefore, things like bitshifts
 * need extra checks in the 32-bit case.
 */
static int adjust_scalar_min_max_vals(struct bpf_verifier_env *env,
				      struct bpf_insn *insn,
				      struct bpf_reg_state *dst_reg,
				      struct bpf_reg_state src_reg)
{
	struct bpf_reg_state *regs = cur_regs(env);
	u8 opcode = BPF_OP(insn->code);
	bool src_known;
	s64 smin_val, smax_val;
	u64 umin_val, umax_val;
	s32 s32_min_val, s32_max_val;
	u32 u32_min_val, u32_max_val;
	u64 insn_bitness = (BPF_CLASS(insn->code) == BPF_ALU64) ? 64 : 32;
	bool alu32 = (BPF_CLASS(insn->code) != BPF_ALU64);
	int ret;

	smin_val = src_reg.smin_value;
	smax_val = src_reg.smax_value;
	umin_val = src_reg.umin_value;
	umax_val = src_reg.umax_value;

	s32_min_val = src_reg.s32_min_value;
	s32_max_val = src_reg.s32_max_value;
	u32_min_val = src_reg.u32_min_value;
	u32_max_val = src_reg.u32_max_value;

	if (alu32) {
		src_known = tnum_subreg_is_const(src_reg.var_off);
		if ((src_known &&
		     (s32_min_val != s32_max_val || u32_min_val != u32_max_val)) ||
		    s32_min_val > s32_max_val || u32_min_val > u32_max_val) {
			/* Taint dst register if offset had invalid bounds
			 * derived from e.g. dead branches.
			 */
			__mark_reg_unknown(env, dst_reg);
			return 0;
		}
	} else {
		src_known = tnum_is_const(src_reg.var_off);
		if ((src_known &&
		     (smin_val != smax_val || umin_val != umax_val)) ||
		    smin_val > smax_val || umin_val > umax_val) {
			/* Taint dst register if offset had invalid bounds
			 * derived from e.g. dead branches.
			 */
			__mark_reg_unknown(env, dst_reg);
			return 0;
		}
	}

	if (!src_known &&
	    opcode != BPF_ADD && opcode != BPF_SUB && opcode != BPF_AND) {
		__mark_reg_unknown(env, dst_reg);
		return 0;
	}

	if (sanitize_needed(opcode)) {
		ret = sanitize_val_alu(env, insn);
		if (ret < 0)
			return sanitize_err(env, insn, ret, NULL, NULL);
	}

	/* Calculate sign/unsigned bounds and tnum for alu32 and alu64 bit ops.
	 * There are two classes of instructions: The first class we track both
	 * alu32 and alu64 sign/unsigned bounds independently this provides the
	 * greatest amount of precision when alu operations are mixed with jmp32
	 * operations. These operations are BPF_ADD, BPF_SUB, BPF_MUL, BPF_ADD,
	 * and BPF_OR. This is possible because these ops have fairly easy to
	 * understand and calculate behavior in both 32-bit and 64-bit alu ops.
	 * See alu32 verifier tests for examples. The second class of
	 * operations, BPF_LSH, BPF_RSH, and BPF_ARSH, however are not so easy
	 * with regards to tracking sign/unsigned bounds because the bits may
	 * cross subreg boundaries in the alu64 case. When this happens we mark
	 * the reg unbounded in the subreg bound space and use the resulting
	 * tnum to calculate an approximation of the sign/unsigned bounds.
	 */
	switch (opcode) {
	case BPF_ADD:
		scalar32_min_max_add(dst_reg, &src_reg);
		scalar_min_max_add(dst_reg, &src_reg);
		dst_reg->var_off = tnum_add(dst_reg->var_off, src_reg.var_off);
		break;
	case BPF_SUB:
		scalar32_min_max_sub(dst_reg, &src_reg);
		scalar_min_max_sub(dst_reg, &src_reg);
		dst_reg->var_off = tnum_sub(dst_reg->var_off, src_reg.var_off);
		break;
	case BPF_MUL:
		dst_reg->var_off = tnum_mul(dst_reg->var_off, src_reg.var_off);
		scalar32_min_max_mul(dst_reg, &src_reg);
		scalar_min_max_mul(dst_reg, &src_reg);
		break;
	case BPF_AND:
		dst_reg->var_off = tnum_and(dst_reg->var_off, src_reg.var_off);
		scalar32_min_max_and(dst_reg, &src_reg);
		scalar_min_max_and(dst_reg, &src_reg);
		break;
	case BPF_OR:
		dst_reg->var_off = tnum_or(dst_reg->var_off, src_reg.var_off);
		scalar32_min_max_or(dst_reg, &src_reg);
		scalar_min_max_or(dst_reg, &src_reg);
		break;
	case BPF_XOR:
		dst_reg->var_off = tnum_xor(dst_reg->var_off, src_reg.var_off);
		scalar32_min_max_xor(dst_reg, &src_reg);
		scalar_min_max_xor(dst_reg, &src_reg);
		break;
	case BPF_LSH:
		if (umax_val >= insn_bitness) {
			/* Shifts greater than 31 or 63 are undefined.
			 * This includes shifts by a negative number.
			 */
			mark_reg_unknown(env, regs, insn->dst_reg);
			break;
		}
		if (alu32)
			scalar32_min_max_lsh(dst_reg, &src_reg);
		else
			scalar_min_max_lsh(dst_reg, &src_reg);
		break;
	case BPF_RSH:
		if (umax_val >= insn_bitness) {
			/* Shifts greater than 31 or 63 are undefined.
			 * This includes shifts by a negative number.
			 */
			mark_reg_unknown(env, regs, insn->dst_reg);
			break;
		}
		if (alu32)
			scalar32_min_max_rsh(dst_reg, &src_reg);
		else
			scalar_min_max_rsh(dst_reg, &src_reg);
		break;
	case BPF_ARSH:
		if (umax_val >= insn_bitness) {
			/* Shifts greater than 31 or 63 are undefined.
			 * This includes shifts by a negative number.
			 */
			mark_reg_unknown(env, regs, insn->dst_reg);
			break;
		}
		if (alu32)
			scalar32_min_max_arsh(dst_reg, &src_reg);
		else
			scalar_min_max_arsh(dst_reg, &src_reg);
		break;
	default:
		mark_reg_unknown(env, regs, insn->dst_reg);
		break;
	}

	/* ALU32 ops are zero extended into 64bit register */
	if (alu32)
		zext_32_to_64(dst_reg);
	reg_bounds_sync(dst_reg);
	return 0;
}

/* Handles ALU ops other than BPF_END, BPF_NEG and BPF_MOV: computes new min/max
 * and var_off.
 */
static int adjust_reg_min_max_vals(struct bpf_verifier_env *env,
				   struct bpf_insn *insn)
{
	struct bpf_verifier_state *vstate = env->cur_state;
	struct bpf_func_state *state = vstate->frame[vstate->curframe];
	struct bpf_reg_state *regs = state->regs, *dst_reg, *src_reg;
	struct bpf_reg_state *ptr_reg = NULL, off_reg = {0};
	u8 opcode = BPF_OP(insn->code);
	int err;

	dst_reg = &regs[insn->dst_reg];
	src_reg = NULL;
	if (dst_reg->type != SCALAR_VALUE)
		ptr_reg = dst_reg;
	else
		/* Make sure ID is cleared otherwise dst_reg min/max could be
		 * incorrectly propagated into other registers by find_equal_scalars()
		 */
		dst_reg->id = 0;
	if (BPF_SRC(insn->code) == BPF_X) {
		src_reg = &regs[insn->src_reg];
		if (src_reg->type != SCALAR_VALUE) {
			if (dst_reg->type != SCALAR_VALUE) {
				/* Combining two pointers by any ALU op yields
				 * an arbitrary scalar. Disallow all math except
				 * pointer subtraction
				 */
				if (opcode == BPF_SUB && env->allow_ptr_leaks) {
					mark_reg_unknown(env, regs, insn->dst_reg);
					return 0;
				}
				verbose(env, "R%d pointer %s pointer prohibited\n",
					insn->dst_reg,
					bpf_alu_string[opcode >> 4]);
				return -EACCES;
			} else {
				/* scalar += pointer
				 * This is legal, but we have to reverse our
				 * src/dest handling in computing the range
				 */
				err = mark_chain_precision(env, insn->dst_reg);
				if (err)
					return err;
				return adjust_ptr_min_max_vals(env, insn,
							       src_reg, dst_reg);
			}
		} else if (ptr_reg) {
			/* pointer += scalar */
			err = mark_chain_precision(env, insn->src_reg);
			if (err)
				return err;
			return adjust_ptr_min_max_vals(env, insn,
						       dst_reg, src_reg);
		} else if (dst_reg->precise) {
			/* if dst_reg is precise, src_reg should be precise as well */
			err = mark_chain_precision(env, insn->src_reg);
			if (err)
				return err;
		}
	} else {
		/* Pretend the src is a reg with a known value, since we only
		 * need to be able to read from this state.
		 */
		off_reg.type = SCALAR_VALUE;
		__mark_reg_known(&off_reg, insn->imm);
		src_reg = &off_reg;
		if (ptr_reg) /* pointer += K */
			return adjust_ptr_min_max_vals(env, insn,
						       ptr_reg, src_reg);
	}

	/* Got here implies adding two SCALAR_VALUEs */
	if (WARN_ON_ONCE(ptr_reg)) {
		print_verifier_state(env, state);
		verbose(env, "verifier internal error: unexpected ptr_reg\n");
		return -EINVAL;
	}
	if (WARN_ON(!src_reg)) {
		print_verifier_state(env, state);
		verbose(env, "verifier internal error: no src_reg\n");
		return -EINVAL;
	}
	return adjust_scalar_min_max_vals(env, insn, dst_reg, *src_reg);
}

/* check validity of 32-bit and 64-bit arithmetic operations */
static int check_alu_op(struct bpf_verifier_env *env, struct bpf_insn *insn)
{
	struct bpf_reg_state *regs = cur_regs(env);
	u8 opcode = BPF_OP(insn->code);
	int err;

	if (opcode == BPF_END || opcode == BPF_NEG) {
		if (opcode == BPF_NEG) {
			if (BPF_SRC(insn->code) != 0 ||
			    insn->src_reg != BPF_REG_0 ||
			    insn->off != 0 || insn->imm != 0) {
				verbose(env, "BPF_NEG uses reserved fields\n");
				return -EINVAL;
			}
		} else {
			if (insn->src_reg != BPF_REG_0 || insn->off != 0 ||
			    (insn->imm != 16 && insn->imm != 32 && insn->imm != 64) ||
			    BPF_CLASS(insn->code) == BPF_ALU64) {
				verbose(env, "BPF_END uses reserved fields\n");
				return -EINVAL;
			}
		}

		/* check src operand */
		err = check_reg_arg(env, insn->dst_reg, SRC_OP);
		if (err)
			return err;

		if (is_pointer_value(env, insn->dst_reg)) {
			verbose(env, "R%d pointer arithmetic prohibited\n",
				insn->dst_reg);
			return -EACCES;
		}

		/* check dest operand */
		err = check_reg_arg(env, insn->dst_reg, DST_OP);
		if (err)
			return err;

	} else if (opcode == BPF_MOV) {

		if (BPF_SRC(insn->code) == BPF_X) {
			if (insn->imm != 0 || insn->off != 0) {
				verbose(env, "BPF_MOV uses reserved fields\n");
				return -EINVAL;
			}

			/* check src operand */
			err = check_reg_arg(env, insn->src_reg, SRC_OP);
			if (err)
				return err;
		} else {
			if (insn->src_reg != BPF_REG_0 || insn->off != 0) {
				verbose(env, "BPF_MOV uses reserved fields\n");
				return -EINVAL;
			}
		}

		/* check dest operand, mark as required later */
		err = check_reg_arg(env, insn->dst_reg, DST_OP_NO_MARK);
		if (err)
			return err;

		if (BPF_SRC(insn->code) == BPF_X) {
			struct bpf_reg_state *src_reg = regs + insn->src_reg;
			struct bpf_reg_state *dst_reg = regs + insn->dst_reg;

			if (BPF_CLASS(insn->code) == BPF_ALU64) {
				/* case: R1 = R2
				 * copy register state to dest reg
				 */
				if (src_reg->type == SCALAR_VALUE && !src_reg->id)
					/* Assign src and dst registers the same ID
					 * that will be used by find_equal_scalars()
					 * to propagate min/max range.
					 */
					src_reg->id = ++env->id_gen;
				copy_register_state(dst_reg, src_reg);
				dst_reg->live |= REG_LIVE_WRITTEN;
				dst_reg->subreg_def = DEF_NOT_SUBREG;
			} else {
				/* R1 = (u32) R2 */
				if (is_pointer_value(env, insn->src_reg)) {
					verbose(env,
						"R%d partial copy of pointer\n",
						insn->src_reg);
					return -EACCES;
				} else if (src_reg->type == SCALAR_VALUE) {
					copy_register_state(dst_reg, src_reg);
					/* Make sure ID is cleared otherwise
					 * dst_reg min/max could be incorrectly
					 * propagated into src_reg by find_equal_scalars()
					 */
					dst_reg->id = 0;
					dst_reg->live |= REG_LIVE_WRITTEN;
					dst_reg->subreg_def = env->insn_idx + 1;
				} else {
					mark_reg_unknown(env, regs,
							 insn->dst_reg);
				}
				zext_32_to_64(dst_reg);
				reg_bounds_sync(dst_reg);
			}
		} else {
			/* case: R = imm
			 * remember the value we stored into this reg
			 */
			/* clear any state __mark_reg_known doesn't set */
			mark_reg_unknown(env, regs, insn->dst_reg);
			regs[insn->dst_reg].type = SCALAR_VALUE;
			if (BPF_CLASS(insn->code) == BPF_ALU64) {
				__mark_reg_known(regs + insn->dst_reg,
						 insn->imm);
			} else {
				__mark_reg_known(regs + insn->dst_reg,
						 (u32)insn->imm);
			}
		}

	} else if (opcode > BPF_END) {
		verbose(env, "invalid BPF_ALU opcode %x\n", opcode);
		return -EINVAL;

	} else {	/* all other ALU ops: and, sub, xor, add, ... */

		if (BPF_SRC(insn->code) == BPF_X) {
			if (insn->imm != 0 || insn->off != 0) {
				verbose(env, "BPF_ALU uses reserved fields\n");
				return -EINVAL;
			}
			/* check src1 operand */
			err = check_reg_arg(env, insn->src_reg, SRC_OP);
			if (err)
				return err;
		} else {
			if (insn->src_reg != BPF_REG_0 || insn->off != 0) {
				verbose(env, "BPF_ALU uses reserved fields\n");
				return -EINVAL;
			}
		}

		/* check src2 operand */
		err = check_reg_arg(env, insn->dst_reg, SRC_OP);
		if (err)
			return err;

		if ((opcode == BPF_MOD || opcode == BPF_DIV) &&
		    BPF_SRC(insn->code) == BPF_K && insn->imm == 0) {
			verbose(env, "div by zero\n");
			return -EINVAL;
		}

		if ((opcode == BPF_LSH || opcode == BPF_RSH ||
		     opcode == BPF_ARSH) && BPF_SRC(insn->code) == BPF_K) {
			int size = BPF_CLASS(insn->code) == BPF_ALU64 ? 64 : 32;

			if (insn->imm < 0 || insn->imm >= size) {
				verbose(env, "invalid shift %d\n", insn->imm);
				return -EINVAL;
			}
		}

		/* check dest operand */
		err = check_reg_arg(env, insn->dst_reg, DST_OP_NO_MARK);
		if (err)
			return err;

		return adjust_reg_min_max_vals(env, insn);
	}

	return 0;
}

static void find_good_pkt_pointers(struct bpf_verifier_state *vstate,
				   struct bpf_reg_state *dst_reg,
				   enum bpf_reg_type type,
				   bool range_right_open)
{
	struct bpf_func_state *state;
	struct bpf_reg_state *reg;
	int new_range;

	if (dst_reg->off < 0 ||
	    (dst_reg->off == 0 && range_right_open))
		/* This doesn't give us any range */
		return;

	if (dst_reg->umax_value > MAX_PACKET_OFF ||
	    dst_reg->umax_value + dst_reg->off > MAX_PACKET_OFF)
		/* Risk of overflow.  For instance, ptr + (1<<63) may be less
		 * than pkt_end, but that's because it's also less than pkt.
		 */
		return;

	new_range = dst_reg->off;
	if (range_right_open)
		new_range++;

	/* Examples for register markings:
	 *
	 * pkt_data in dst register:
	 *
	 *   r2 = r3;
	 *   r2 += 8;
	 *   if (r2 > pkt_end) goto <handle exception>
	 *   <access okay>
	 *
	 *   r2 = r3;
	 *   r2 += 8;
	 *   if (r2 < pkt_end) goto <access okay>
	 *   <handle exception>
	 *
	 *   Where:
	 *     r2 == dst_reg, pkt_end == src_reg
	 *     r2=pkt(id=n,off=8,r=0)
	 *     r3=pkt(id=n,off=0,r=0)
	 *
	 * pkt_data in src register:
	 *
	 *   r2 = r3;
	 *   r2 += 8;
	 *   if (pkt_end >= r2) goto <access okay>
	 *   <handle exception>
	 *
	 *   r2 = r3;
	 *   r2 += 8;
	 *   if (pkt_end <= r2) goto <handle exception>
	 *   <access okay>
	 *
	 *   Where:
	 *     pkt_end == dst_reg, r2 == src_reg
	 *     r2=pkt(id=n,off=8,r=0)
	 *     r3=pkt(id=n,off=0,r=0)
	 *
	 * Find register r3 and mark its range as r3=pkt(id=n,off=0,r=8)
	 * or r3=pkt(id=n,off=0,r=8-1), so that range of bytes [r3, r3 + 8)
	 * and [r3, r3 + 8-1) respectively is safe to access depending on
	 * the check.
	 */

	/* If our ids match, then we must have the same max_value.  And we
	 * don't care about the other reg's fixed offset, since if it's too big
	 * the range won't allow anything.
	 * dst_reg->off is known < MAX_PACKET_OFF, therefore it fits in a u16.
	 */
	bpf_for_each_reg_in_vstate(vstate, state, reg, ({
		if (reg->type == type && reg->id == dst_reg->id)
			/* keep the maximum range already checked */
			reg->range = max(reg->range, new_range);
	}));
}

static int is_branch32_taken(struct bpf_reg_state *reg, u32 val, u8 opcode)
{
	struct tnum subreg = tnum_subreg(reg->var_off);
	s32 sval = (s32)val;

	switch (opcode) {
	case BPF_JEQ:
		if (tnum_is_const(subreg))
			return !!tnum_equals_const(subreg, val);
		break;
	case BPF_JNE:
		if (tnum_is_const(subreg))
			return !tnum_equals_const(subreg, val);
		break;
	case BPF_JSET:
		if ((~subreg.mask & subreg.value) & val)
			return 1;
		if (!((subreg.mask | subreg.value) & val))
			return 0;
		break;
	case BPF_JGT:
		if (reg->u32_min_value > val)
			return 1;
		else if (reg->u32_max_value <= val)
			return 0;
		break;
	case BPF_JSGT:
		if (reg->s32_min_value > sval)
			return 1;
		else if (reg->s32_max_value <= sval)
			return 0;
		break;
	case BPF_JLT:
		if (reg->u32_max_value < val)
			return 1;
		else if (reg->u32_min_value >= val)
			return 0;
		break;
	case BPF_JSLT:
		if (reg->s32_max_value < sval)
			return 1;
		else if (reg->s32_min_value >= sval)
			return 0;
		break;
	case BPF_JGE:
		if (reg->u32_min_value >= val)
			return 1;
		else if (reg->u32_max_value < val)
			return 0;
		break;
	case BPF_JSGE:
		if (reg->s32_min_value >= sval)
			return 1;
		else if (reg->s32_max_value < sval)
			return 0;
		break;
	case BPF_JLE:
		if (reg->u32_max_value <= val)
			return 1;
		else if (reg->u32_min_value > val)
			return 0;
		break;
	case BPF_JSLE:
		if (reg->s32_max_value <= sval)
			return 1;
		else if (reg->s32_min_value > sval)
			return 0;
		break;
	}

	return -1;
}


static int is_branch64_taken(struct bpf_reg_state *reg, u64 val, u8 opcode)
{
	s64 sval = (s64)val;

	switch (opcode) {
	case BPF_JEQ:
		if (tnum_is_const(reg->var_off))
			return !!tnum_equals_const(reg->var_off, val);
		break;
	case BPF_JNE:
		if (tnum_is_const(reg->var_off))
			return !tnum_equals_const(reg->var_off, val);
		break;
	case BPF_JSET:
		if ((~reg->var_off.mask & reg->var_off.value) & val)
			return 1;
		if (!((reg->var_off.mask | reg->var_off.value) & val))
			return 0;
		break;
	case BPF_JGT:
		if (reg->umin_value > val)
			return 1;
		else if (reg->umax_value <= val)
			return 0;
		break;
	case BPF_JSGT:
		if (reg->smin_value > sval)
			return 1;
		else if (reg->smax_value <= sval)
			return 0;
		break;
	case BPF_JLT:
		if (reg->umax_value < val)
			return 1;
		else if (reg->umin_value >= val)
			return 0;
		break;
	case BPF_JSLT:
		if (reg->smax_value < sval)
			return 1;
		else if (reg->smin_value >= sval)
			return 0;
		break;
	case BPF_JGE:
		if (reg->umin_value >= val)
			return 1;
		else if (reg->umax_value < val)
			return 0;
		break;
	case BPF_JSGE:
		if (reg->smin_value >= sval)
			return 1;
		else if (reg->smax_value < sval)
			return 0;
		break;
	case BPF_JLE:
		if (reg->umax_value <= val)
			return 1;
		else if (reg->umin_value > val)
			return 0;
		break;
	case BPF_JSLE:
		if (reg->smax_value <= sval)
			return 1;
		else if (reg->smin_value > sval)
			return 0;
		break;
	}

	return -1;
}

/* compute branch direction of the expression "if (reg opcode val) goto target;"
 * and return:
 *  1 - branch will be taken and "goto target" will be executed
 *  0 - branch will not be taken and fall-through to next insn
 * -1 - unknown. Example: "if (reg < 5)" is unknown when register value
 *      range [0,10]
 */
static int is_branch_taken(struct bpf_reg_state *reg, u64 val, u8 opcode,
			   bool is_jmp32)
{
	if (__is_pointer_value(false, reg)) {
		if (!reg_type_not_null(reg->type))
			return -1;

		/* If pointer is valid tests against zero will fail so we can
		 * use this to direct branch taken.
		 */
		if (val != 0)
			return -1;

		switch (opcode) {
		case BPF_JEQ:
			return 0;
		case BPF_JNE:
			return 1;
		default:
			return -1;
		}
	}

	if (is_jmp32)
		return is_branch32_taken(reg, val, opcode);
	return is_branch64_taken(reg, val, opcode);
}

static int flip_opcode(u32 opcode)
{
	/* How can we transform "a <op> b" into "b <op> a"? */
	static const u8 opcode_flip[16] = {
		/* these stay the same */
		[BPF_JEQ  >> 4] = BPF_JEQ,
		[BPF_JNE  >> 4] = BPF_JNE,
		[BPF_JSET >> 4] = BPF_JSET,
		/* these swap "lesser" and "greater" (L and G in the opcodes) */
		[BPF_JGE  >> 4] = BPF_JLE,
		[BPF_JGT  >> 4] = BPF_JLT,
		[BPF_JLE  >> 4] = BPF_JGE,
		[BPF_JLT  >> 4] = BPF_JGT,
		[BPF_JSGE >> 4] = BPF_JSLE,
		[BPF_JSGT >> 4] = BPF_JSLT,
		[BPF_JSLE >> 4] = BPF_JSGE,
		[BPF_JSLT >> 4] = BPF_JSGT
	};
	return opcode_flip[opcode >> 4];
}

static int is_pkt_ptr_branch_taken(struct bpf_reg_state *dst_reg,
				   struct bpf_reg_state *src_reg,
				   u8 opcode)
{
	struct bpf_reg_state *pkt;

	if (src_reg->type == PTR_TO_PACKET_END) {
		pkt = dst_reg;
	} else if (dst_reg->type == PTR_TO_PACKET_END) {
		pkt = src_reg;
		opcode = flip_opcode(opcode);
	} else {
		return -1;
	}

	if (pkt->range >= 0)
		return -1;

	switch (opcode) {
	case BPF_JLE:
		/* pkt <= pkt_end */
		fallthrough;
	case BPF_JGT:
		/* pkt > pkt_end */
		if (pkt->range == BEYOND_PKT_END)
			/* pkt has at last one extra byte beyond pkt_end */
			return opcode == BPF_JGT;
		break;
	case BPF_JLT:
		/* pkt < pkt_end */
		fallthrough;
	case BPF_JGE:
		/* pkt >= pkt_end */
		if (pkt->range == BEYOND_PKT_END || pkt->range == AT_PKT_END)
			return opcode == BPF_JGE;
		break;
	}
	return -1;
}

/* Adjusts the register min/max values in the case that the dst_reg is the
 * variable register that we are working on, and src_reg is a constant or we're
 * simply doing a BPF_K check.
 * In JEQ/JNE cases we also adjust the var_off values.
 */
static void reg_set_min_max(struct bpf_reg_state *true_reg,
			    struct bpf_reg_state *false_reg,
			    u64 val, u32 val32,
			    u8 opcode, bool is_jmp32)
{
	struct tnum false_32off = tnum_subreg(false_reg->var_off);
	struct tnum false_64off = false_reg->var_off;
	struct tnum true_32off = tnum_subreg(true_reg->var_off);
	struct tnum true_64off = true_reg->var_off;
	s64 sval = (s64)val;
	s32 sval32 = (s32)val32;

	/* If the dst_reg is a pointer, we can't learn anything about its
	 * variable offset from the compare (unless src_reg were a pointer into
	 * the same object, but we don't bother with that.
	 * Since false_reg and true_reg have the same type by construction, we
	 * only need to check one of them for pointerness.
	 */
	if (__is_pointer_value(false, false_reg))
		return;

	switch (opcode) {
	/* JEQ/JNE comparison doesn't change the register equivalence.
	 *
	 * r1 = r2;
	 * if (r1 == 42) goto label;
	 * ...
	 * label: // here both r1 and r2 are known to be 42.
	 *
	 * Hence when marking register as known preserve it's ID.
	 */
	case BPF_JEQ:
		if (is_jmp32) {
			__mark_reg32_known(true_reg, val32);
			true_32off = tnum_subreg(true_reg->var_off);
		} else {
			___mark_reg_known(true_reg, val);
			true_64off = true_reg->var_off;
		}
		break;
	case BPF_JNE:
		if (is_jmp32) {
			__mark_reg32_known(false_reg, val32);
			false_32off = tnum_subreg(false_reg->var_off);
		} else {
			___mark_reg_known(false_reg, val);
			false_64off = false_reg->var_off;
		}
		break;
	case BPF_JSET:
		if (is_jmp32) {
			false_32off = tnum_and(false_32off, tnum_const(~val32));
			if (is_power_of_2(val32))
				true_32off = tnum_or(true_32off,
						     tnum_const(val32));
		} else {
			false_64off = tnum_and(false_64off, tnum_const(~val));
			if (is_power_of_2(val))
				true_64off = tnum_or(true_64off,
						     tnum_const(val));
		}
		break;
	case BPF_JGE:
	case BPF_JGT:
	{
		if (is_jmp32) {
			u32 false_umax = opcode == BPF_JGT ? val32  : val32 - 1;
			u32 true_umin = opcode == BPF_JGT ? val32 + 1 : val32;

			false_reg->u32_max_value = min(false_reg->u32_max_value,
						       false_umax);
			true_reg->u32_min_value = max(true_reg->u32_min_value,
						      true_umin);
		} else {
			u64 false_umax = opcode == BPF_JGT ? val    : val - 1;
			u64 true_umin = opcode == BPF_JGT ? val + 1 : val;

			false_reg->umax_value = min(false_reg->umax_value, false_umax);
			true_reg->umin_value = max(true_reg->umin_value, true_umin);
		}
		break;
	}
	case BPF_JSGE:
	case BPF_JSGT:
	{
		if (is_jmp32) {
			s32 false_smax = opcode == BPF_JSGT ? sval32    : sval32 - 1;
			s32 true_smin = opcode == BPF_JSGT ? sval32 + 1 : sval32;

			false_reg->s32_max_value = min(false_reg->s32_max_value, false_smax);
			true_reg->s32_min_value = max(true_reg->s32_min_value, true_smin);
		} else {
			s64 false_smax = opcode == BPF_JSGT ? sval    : sval - 1;
			s64 true_smin = opcode == BPF_JSGT ? sval + 1 : sval;

			false_reg->smax_value = min(false_reg->smax_value, false_smax);
			true_reg->smin_value = max(true_reg->smin_value, true_smin);
		}
		break;
	}
	case BPF_JLE:
	case BPF_JLT:
	{
		if (is_jmp32) {
			u32 false_umin = opcode == BPF_JLT ? val32  : val32 + 1;
			u32 true_umax = opcode == BPF_JLT ? val32 - 1 : val32;

			false_reg->u32_min_value = max(false_reg->u32_min_value,
						       false_umin);
			true_reg->u32_max_value = min(true_reg->u32_max_value,
						      true_umax);
		} else {
			u64 false_umin = opcode == BPF_JLT ? val    : val + 1;
			u64 true_umax = opcode == BPF_JLT ? val - 1 : val;

			false_reg->umin_value = max(false_reg->umin_value, false_umin);
			true_reg->umax_value = min(true_reg->umax_value, true_umax);
		}
		break;
	}
	case BPF_JSLE:
	case BPF_JSLT:
	{
		if (is_jmp32) {
			s32 false_smin = opcode == BPF_JSLT ? sval32    : sval32 + 1;
			s32 true_smax = opcode == BPF_JSLT ? sval32 - 1 : sval32;

			false_reg->s32_min_value = max(false_reg->s32_min_value, false_smin);
			true_reg->s32_max_value = min(true_reg->s32_max_value, true_smax);
		} else {
			s64 false_smin = opcode == BPF_JSLT ? sval    : sval + 1;
			s64 true_smax = opcode == BPF_JSLT ? sval - 1 : sval;

			false_reg->smin_value = max(false_reg->smin_value, false_smin);
			true_reg->smax_value = min(true_reg->smax_value, true_smax);
		}
		break;
	}
	default:
		return;
	}

	if (is_jmp32) {
		false_reg->var_off = tnum_or(tnum_clear_subreg(false_64off),
					     tnum_subreg(false_32off));
		true_reg->var_off = tnum_or(tnum_clear_subreg(true_64off),
					    tnum_subreg(true_32off));
		__reg_combine_32_into_64(false_reg);
		__reg_combine_32_into_64(true_reg);
	} else {
		false_reg->var_off = false_64off;
		true_reg->var_off = true_64off;
		__reg_combine_64_into_32(false_reg);
		__reg_combine_64_into_32(true_reg);
	}
}

/* Same as above, but for the case that dst_reg holds a constant and src_reg is
 * the variable reg.
 */
static void reg_set_min_max_inv(struct bpf_reg_state *true_reg,
				struct bpf_reg_state *false_reg,
				u64 val, u32 val32,
				u8 opcode, bool is_jmp32)
{
	opcode = flip_opcode(opcode);
	/* This uses zero as "not present in table"; luckily the zero opcode,
	 * BPF_JA, can't get here.
	 */
	if (opcode)
		reg_set_min_max(true_reg, false_reg, val, val32, opcode, is_jmp32);
}

/* Regs are known to be equal, so intersect their min/max/var_off */
static void __reg_combine_min_max(struct bpf_reg_state *src_reg,
				  struct bpf_reg_state *dst_reg)
{
	src_reg->umin_value = dst_reg->umin_value = max(src_reg->umin_value,
							dst_reg->umin_value);
	src_reg->umax_value = dst_reg->umax_value = min(src_reg->umax_value,
							dst_reg->umax_value);
	src_reg->smin_value = dst_reg->smin_value = max(src_reg->smin_value,
							dst_reg->smin_value);
	src_reg->smax_value = dst_reg->smax_value = min(src_reg->smax_value,
							dst_reg->smax_value);
	src_reg->var_off = dst_reg->var_off = tnum_intersect(src_reg->var_off,
							     dst_reg->var_off);
	reg_bounds_sync(src_reg);
	reg_bounds_sync(dst_reg);
}

static void reg_combine_min_max(struct bpf_reg_state *true_src,
				struct bpf_reg_state *true_dst,
				struct bpf_reg_state *false_src,
				struct bpf_reg_state *false_dst,
				u8 opcode)
{
	switch (opcode) {
	case BPF_JEQ:
		__reg_combine_min_max(true_src, true_dst);
		break;
	case BPF_JNE:
		__reg_combine_min_max(false_src, false_dst);
		break;
	}
}

static void mark_ptr_or_null_reg(struct bpf_func_state *state,
				 struct bpf_reg_state *reg, u32 id,
				 bool is_null)
{
	if (type_may_be_null(reg->type) && reg->id == id &&
	    !WARN_ON_ONCE(!reg->id)) {
		if (WARN_ON_ONCE(reg->smin_value || reg->smax_value ||
				 !tnum_equals_const(reg->var_off, 0) ||
				 reg->off)) {
			/* Old offset (both fixed and variable parts) should
			 * have been known-zero, because we don't allow pointer
			 * arithmetic on pointers that might be NULL. If we
			 * see this happening, don't convert the register.
			 */
			return;
		}
		if (is_null) {
			reg->type = SCALAR_VALUE;
			/* We don't need id and ref_obj_id from this point
			 * onwards anymore, thus we should better reset it,
			 * so that state pruning has chances to take effect.
			 */
			reg->id = 0;
			reg->ref_obj_id = 0;

			return;
		}

		mark_ptr_not_null_reg(reg);

		if (!reg_may_point_to_spin_lock(reg)) {
			/* For not-NULL ptr, reg->ref_obj_id will be reset
			 * in release_reference().
			 *
			 * reg->id is still used by spin_lock ptr. Other
			 * than spin_lock ptr type, reg->id can be reset.
			 */
			reg->id = 0;
		}
	}
}

/* The logic is similar to find_good_pkt_pointers(), both could eventually
 * be folded together at some point.
 */
static void mark_ptr_or_null_regs(struct bpf_verifier_state *vstate, u32 regno,
				  bool is_null)
{
	struct bpf_func_state *state = vstate->frame[vstate->curframe];
	struct bpf_reg_state *regs = state->regs, *reg;
	u32 ref_obj_id = regs[regno].ref_obj_id;
	u32 id = regs[regno].id;

	if (ref_obj_id && ref_obj_id == id && is_null)
		/* regs[regno] is in the " == NULL" branch.
		 * No one could have freed the reference state before
		 * doing the NULL check.
		 */
		WARN_ON_ONCE(release_reference_state(state, id));

	bpf_for_each_reg_in_vstate(vstate, state, reg, ({
		mark_ptr_or_null_reg(state, reg, id, is_null);
	}));
}

static bool try_match_pkt_pointers(const struct bpf_insn *insn,
				   struct bpf_reg_state *dst_reg,
				   struct bpf_reg_state *src_reg,
				   struct bpf_verifier_state *this_branch,
				   struct bpf_verifier_state *other_branch)
{
	if (BPF_SRC(insn->code) != BPF_X)
		return false;

	/* Pointers are always 64-bit. */
	if (BPF_CLASS(insn->code) == BPF_JMP32)
		return false;

	switch (BPF_OP(insn->code)) {
	case BPF_JGT:
		if ((dst_reg->type == PTR_TO_PACKET &&
		     src_reg->type == PTR_TO_PACKET_END) ||
		    (dst_reg->type == PTR_TO_PACKET_META &&
		     reg_is_init_pkt_pointer(src_reg, PTR_TO_PACKET))) {
			/* pkt_data' > pkt_end, pkt_meta' > pkt_data */
			find_good_pkt_pointers(this_branch, dst_reg,
					       dst_reg->type, false);
			mark_pkt_end(other_branch, insn->dst_reg, true);
		} else if ((dst_reg->type == PTR_TO_PACKET_END &&
			    src_reg->type == PTR_TO_PACKET) ||
			   (reg_is_init_pkt_pointer(dst_reg, PTR_TO_PACKET) &&
			    src_reg->type == PTR_TO_PACKET_META)) {
			/* pkt_end > pkt_data', pkt_data > pkt_meta' */
			find_good_pkt_pointers(other_branch, src_reg,
					       src_reg->type, true);
			mark_pkt_end(this_branch, insn->src_reg, false);
		} else {
			return false;
		}
		break;
	case BPF_JLT:
		if ((dst_reg->type == PTR_TO_PACKET &&
		     src_reg->type == PTR_TO_PACKET_END) ||
		    (dst_reg->type == PTR_TO_PACKET_META &&
		     reg_is_init_pkt_pointer(src_reg, PTR_TO_PACKET))) {
			/* pkt_data' < pkt_end, pkt_meta' < pkt_data */
			find_good_pkt_pointers(other_branch, dst_reg,
					       dst_reg->type, true);
			mark_pkt_end(this_branch, insn->dst_reg, false);
		} else if ((dst_reg->type == PTR_TO_PACKET_END &&
			    src_reg->type == PTR_TO_PACKET) ||
			   (reg_is_init_pkt_pointer(dst_reg, PTR_TO_PACKET) &&
			    src_reg->type == PTR_TO_PACKET_META)) {
			/* pkt_end < pkt_data', pkt_data > pkt_meta' */
			find_good_pkt_pointers(this_branch, src_reg,
					       src_reg->type, false);
			mark_pkt_end(other_branch, insn->src_reg, true);
		} else {
			return false;
		}
		break;
	case BPF_JGE:
		if ((dst_reg->type == PTR_TO_PACKET &&
		     src_reg->type == PTR_TO_PACKET_END) ||
		    (dst_reg->type == PTR_TO_PACKET_META &&
		     reg_is_init_pkt_pointer(src_reg, PTR_TO_PACKET))) {
			/* pkt_data' >= pkt_end, pkt_meta' >= pkt_data */
			find_good_pkt_pointers(this_branch, dst_reg,
					       dst_reg->type, true);
			mark_pkt_end(other_branch, insn->dst_reg, false);
		} else if ((dst_reg->type == PTR_TO_PACKET_END &&
			    src_reg->type == PTR_TO_PACKET) ||
			   (reg_is_init_pkt_pointer(dst_reg, PTR_TO_PACKET) &&
			    src_reg->type == PTR_TO_PACKET_META)) {
			/* pkt_end >= pkt_data', pkt_data >= pkt_meta' */
			find_good_pkt_pointers(other_branch, src_reg,
					       src_reg->type, false);
			mark_pkt_end(this_branch, insn->src_reg, true);
		} else {
			return false;
		}
		break;
	case BPF_JLE:
		if ((dst_reg->type == PTR_TO_PACKET &&
		     src_reg->type == PTR_TO_PACKET_END) ||
		    (dst_reg->type == PTR_TO_PACKET_META &&
		     reg_is_init_pkt_pointer(src_reg, PTR_TO_PACKET))) {
			/* pkt_data' <= pkt_end, pkt_meta' <= pkt_data */
			find_good_pkt_pointers(other_branch, dst_reg,
					       dst_reg->type, false);
			mark_pkt_end(this_branch, insn->dst_reg, true);
		} else if ((dst_reg->type == PTR_TO_PACKET_END &&
			    src_reg->type == PTR_TO_PACKET) ||
			   (reg_is_init_pkt_pointer(dst_reg, PTR_TO_PACKET) &&
			    src_reg->type == PTR_TO_PACKET_META)) {
			/* pkt_end <= pkt_data', pkt_data <= pkt_meta' */
			find_good_pkt_pointers(this_branch, src_reg,
					       src_reg->type, true);
			mark_pkt_end(other_branch, insn->src_reg, false);
		} else {
			return false;
		}
		break;
	default:
		return false;
	}

	return true;
}

static void find_equal_scalars(struct bpf_verifier_state *vstate,
			       struct bpf_reg_state *known_reg)
{
	struct bpf_func_state *state;
	struct bpf_reg_state *reg;

	bpf_for_each_reg_in_vstate(vstate, state, reg, ({
		if (reg->type == SCALAR_VALUE && reg->id == known_reg->id)
			copy_register_state(reg, known_reg);
	}));
}

static int check_cond_jmp_op(struct bpf_verifier_env *env,
			     struct bpf_insn *insn, int *insn_idx)
{
	struct bpf_verifier_state *this_branch = env->cur_state;
	struct bpf_verifier_state *other_branch;
	struct bpf_reg_state *regs = this_branch->frame[this_branch->curframe]->regs;
	struct bpf_reg_state *dst_reg, *other_branch_regs, *src_reg = NULL;
	u8 opcode = BPF_OP(insn->code);
	bool is_jmp32;
	int pred = -1;
	int err;

	/* Only conditional jumps are expected to reach here. */
	if (opcode == BPF_JA || opcode > BPF_JSLE) {
		verbose(env, "invalid BPF_JMP/JMP32 opcode %x\n", opcode);
		return -EINVAL;
	}

	if (BPF_SRC(insn->code) == BPF_X) {
		if (insn->imm != 0) {
			verbose(env, "BPF_JMP/JMP32 uses reserved fields\n");
			return -EINVAL;
		}

		/* check src1 operand */
		err = check_reg_arg(env, insn->src_reg, SRC_OP);
		if (err)
			return err;

		if (is_pointer_value(env, insn->src_reg)) {
			verbose(env, "R%d pointer comparison prohibited\n",
				insn->src_reg);
			return -EACCES;
		}
		src_reg = &regs[insn->src_reg];
	} else {
		if (insn->src_reg != BPF_REG_0) {
			verbose(env, "BPF_JMP/JMP32 uses reserved fields\n");
			return -EINVAL;
		}
	}

	/* check src2 operand */
	err = check_reg_arg(env, insn->dst_reg, SRC_OP);
	if (err)
		return err;

	dst_reg = &regs[insn->dst_reg];
	is_jmp32 = BPF_CLASS(insn->code) == BPF_JMP32;

	if (BPF_SRC(insn->code) == BPF_K) {
		pred = is_branch_taken(dst_reg, insn->imm, opcode, is_jmp32);
	} else if (src_reg->type == SCALAR_VALUE &&
		   is_jmp32 && tnum_is_const(tnum_subreg(src_reg->var_off))) {
		pred = is_branch_taken(dst_reg,
				       tnum_subreg(src_reg->var_off).value,
				       opcode,
				       is_jmp32);
	} else if (src_reg->type == SCALAR_VALUE &&
		   !is_jmp32 && tnum_is_const(src_reg->var_off)) {
		pred = is_branch_taken(dst_reg,
				       src_reg->var_off.value,
				       opcode,
				       is_jmp32);
	} else if (reg_is_pkt_pointer_any(dst_reg) &&
		   reg_is_pkt_pointer_any(src_reg) &&
		   !is_jmp32) {
		pred = is_pkt_ptr_branch_taken(dst_reg, src_reg, opcode);
	}

	if (pred >= 0) {
		/* If we get here with a dst_reg pointer type it is because
		 * above is_branch_taken() special cased the 0 comparison.
		 */
		if (!__is_pointer_value(false, dst_reg))
			err = mark_chain_precision(env, insn->dst_reg);
		if (BPF_SRC(insn->code) == BPF_X && !err &&
		    !__is_pointer_value(false, src_reg))
			err = mark_chain_precision(env, insn->src_reg);
		if (err)
			return err;
	}

	if (pred == 1) {
		/* Only follow the goto, ignore fall-through. If needed, push
		 * the fall-through branch for simulation under speculative
		 * execution.
		 */
		if (!env->bypass_spec_v1 &&
		    !sanitize_speculative_path(env, insn, *insn_idx + 1,
					       *insn_idx))
			return -EFAULT;
		*insn_idx += insn->off;
		return 0;
	} else if (pred == 0) {
		/* Only follow the fall-through branch, since that's where the
		 * program will go. If needed, push the goto branch for
		 * simulation under speculative execution.
		 */
		if (!env->bypass_spec_v1 &&
		    !sanitize_speculative_path(env, insn,
					       *insn_idx + insn->off + 1,
					       *insn_idx))
			return -EFAULT;
		return 0;
	}

	other_branch = push_stack(env, *insn_idx + insn->off + 1, *insn_idx,
				  false);
	if (!other_branch)
		return -EFAULT;
	other_branch_regs = other_branch->frame[other_branch->curframe]->regs;

	/* detect if we are comparing against a constant value so we can adjust
	 * our min/max values for our dst register.
	 * this is only legit if both are scalars (or pointers to the same
	 * object, I suppose, but we don't support that right now), because
	 * otherwise the different base pointers mean the offsets aren't
	 * comparable.
	 */
	if (BPF_SRC(insn->code) == BPF_X) {
		struct bpf_reg_state *src_reg = &regs[insn->src_reg];

		if (dst_reg->type == SCALAR_VALUE &&
		    src_reg->type == SCALAR_VALUE) {
			if (tnum_is_const(src_reg->var_off) ||
			    (is_jmp32 &&
			     tnum_is_const(tnum_subreg(src_reg->var_off))))
				reg_set_min_max(&other_branch_regs[insn->dst_reg],
						dst_reg,
						src_reg->var_off.value,
						tnum_subreg(src_reg->var_off).value,
						opcode, is_jmp32);
			else if (tnum_is_const(dst_reg->var_off) ||
				 (is_jmp32 &&
				  tnum_is_const(tnum_subreg(dst_reg->var_off))))
				reg_set_min_max_inv(&other_branch_regs[insn->src_reg],
						    src_reg,
						    dst_reg->var_off.value,
						    tnum_subreg(dst_reg->var_off).value,
						    opcode, is_jmp32);
			else if (!is_jmp32 &&
				 (opcode == BPF_JEQ || opcode == BPF_JNE))
				/* Comparing for equality, we can combine knowledge */
				reg_combine_min_max(&other_branch_regs[insn->src_reg],
						    &other_branch_regs[insn->dst_reg],
						    src_reg, dst_reg, opcode);
			if (src_reg->id &&
			    !WARN_ON_ONCE(src_reg->id != other_branch_regs[insn->src_reg].id)) {
				find_equal_scalars(this_branch, src_reg);
				find_equal_scalars(other_branch, &other_branch_regs[insn->src_reg]);
			}

		}
	} else if (dst_reg->type == SCALAR_VALUE) {
		reg_set_min_max(&other_branch_regs[insn->dst_reg],
					dst_reg, insn->imm, (u32)insn->imm,
					opcode, is_jmp32);
	}

	if (dst_reg->type == SCALAR_VALUE && dst_reg->id &&
	    !WARN_ON_ONCE(dst_reg->id != other_branch_regs[insn->dst_reg].id)) {
		find_equal_scalars(this_branch, dst_reg);
		find_equal_scalars(other_branch, &other_branch_regs[insn->dst_reg]);
	}

	/* detect if R == 0 where R is returned from bpf_map_lookup_elem().
	 * NOTE: these optimizations below are related with pointer comparison
	 *       which will never be JMP32.
	 */
	if (!is_jmp32 && BPF_SRC(insn->code) == BPF_K &&
	    insn->imm == 0 && (opcode == BPF_JEQ || opcode == BPF_JNE) &&
	    type_may_be_null(dst_reg->type)) {
		/* Mark all identical registers in each branch as either
		 * safe or unknown depending R == 0 or R != 0 conditional.
		 */
		mark_ptr_or_null_regs(this_branch, insn->dst_reg,
				      opcode == BPF_JNE);
		mark_ptr_or_null_regs(other_branch, insn->dst_reg,
				      opcode == BPF_JEQ);
	} else if (!try_match_pkt_pointers(insn, dst_reg, &regs[insn->src_reg],
					   this_branch, other_branch) &&
		   is_pointer_value(env, insn->dst_reg)) {
		verbose(env, "R%d pointer comparison prohibited\n",
			insn->dst_reg);
		return -EACCES;
	}
	if (env->log.level & BPF_LOG_LEVEL)
		print_verifier_state(env, this_branch->frame[this_branch->curframe]);
	return 0;
}

/* verify BPF_LD_IMM64 instruction */
static int check_ld_imm(struct bpf_verifier_env *env, struct bpf_insn *insn)
{
	struct bpf_insn_aux_data *aux = cur_aux(env);
	struct bpf_reg_state *regs = cur_regs(env);
	struct bpf_reg_state *dst_reg;
	struct bpf_map *map;
	int err;

	if (BPF_SIZE(insn->code) != BPF_DW) {
		verbose(env, "invalid BPF_LD_IMM insn\n");
		return -EINVAL;
	}
	if (insn->off != 0) {
		verbose(env, "BPF_LD_IMM64 uses reserved fields\n");
		return -EINVAL;
	}

	err = check_reg_arg(env, insn->dst_reg, DST_OP);
	if (err)
		return err;

	dst_reg = &regs[insn->dst_reg];
	if (insn->src_reg == 0) {
		u64 imm = ((u64)(insn + 1)->imm << 32) | (u32)insn->imm;

		dst_reg->type = SCALAR_VALUE;
		__mark_reg_known(&regs[insn->dst_reg], imm);
		return 0;
	}

	/* All special src_reg cases are listed below. From this point onwards
	 * we either succeed and assign a corresponding dst_reg->type after
	 * zeroing the offset, or fail and reject the program.
	 */
	mark_reg_known_zero(env, regs, insn->dst_reg);

	if (insn->src_reg == BPF_PSEUDO_BTF_ID) {
		dst_reg->type = aux->btf_var.reg_type;
		switch (base_type(dst_reg->type)) {
		case PTR_TO_MEM:
			dst_reg->mem_size = aux->btf_var.mem_size;
			break;
		case PTR_TO_BTF_ID:
		case PTR_TO_PERCPU_BTF_ID:
			dst_reg->btf = aux->btf_var.btf;
			dst_reg->btf_id = aux->btf_var.btf_id;
			break;
		default:
			verbose(env, "bpf verifier is misconfigured\n");
			return -EFAULT;
		}
		return 0;
	}

	if (insn->src_reg == BPF_PSEUDO_FUNC) {
		struct bpf_prog_aux *aux = env->prog->aux;
		u32 subprogno = find_subprog(env,
					     env->insn_idx + insn->imm + 1);

		if (!aux->func_info) {
			verbose(env, "missing btf func_info\n");
			return -EINVAL;
		}
		if (aux->func_info_aux[subprogno].linkage != BTF_FUNC_STATIC) {
			verbose(env, "callback function not static\n");
			return -EINVAL;
		}

		dst_reg->type = PTR_TO_FUNC;
		dst_reg->subprogno = subprogno;
		return 0;
	}

	map = env->used_maps[aux->map_index];
	dst_reg->map_ptr = map;

	if (insn->src_reg == BPF_PSEUDO_MAP_VALUE ||
	    insn->src_reg == BPF_PSEUDO_MAP_IDX_VALUE) {
		dst_reg->type = PTR_TO_MAP_VALUE;
		dst_reg->off = aux->map_off;
		if (map_value_has_spin_lock(map))
			dst_reg->id = ++env->id_gen;
	} else if (insn->src_reg == BPF_PSEUDO_MAP_FD ||
		   insn->src_reg == BPF_PSEUDO_MAP_IDX) {
		dst_reg->type = CONST_PTR_TO_MAP;
	} else {
		verbose(env, "bpf verifier is misconfigured\n");
		return -EINVAL;
	}

	return 0;
}

static bool may_access_skb(enum bpf_prog_type type)
{
	switch (type) {
	case BPF_PROG_TYPE_SOCKET_FILTER:
	case BPF_PROG_TYPE_SCHED_CLS:
	case BPF_PROG_TYPE_SCHED_ACT:
		return true;
	default:
		return false;
	}
}

/* verify safety of LD_ABS|LD_IND instructions:
 * - they can only appear in the programs where ctx == skb
 * - since they are wrappers of function calls, they scratch R1-R5 registers,
 *   preserve R6-R9, and store return value into R0
 *
 * Implicit input:
 *   ctx == skb == R6 == CTX
 *
 * Explicit input:
 *   SRC == any register
 *   IMM == 32-bit immediate
 *
 * Output:
 *   R0 - 8/16/32-bit skb data converted to cpu endianness
 */
static int check_ld_abs(struct bpf_verifier_env *env, struct bpf_insn *insn)
{
	struct bpf_reg_state *regs = cur_regs(env);
	static const int ctx_reg = BPF_REG_6;
	u8 mode = BPF_MODE(insn->code);
	int i, err;

	if (!may_access_skb(resolve_prog_type(env->prog))) {
		verbose(env, "BPF_LD_[ABS|IND] instructions not allowed for this program type\n");
		return -EINVAL;
	}

	if (!env->ops->gen_ld_abs) {
		verbose(env, "bpf verifier is misconfigured\n");
		return -EINVAL;
	}

	if (insn->dst_reg != BPF_REG_0 || insn->off != 0 ||
	    BPF_SIZE(insn->code) == BPF_DW ||
	    (mode == BPF_ABS && insn->src_reg != BPF_REG_0)) {
		verbose(env, "BPF_LD_[ABS|IND] uses reserved fields\n");
		return -EINVAL;
	}

	/* check whether implicit source operand (register R6) is readable */
	err = check_reg_arg(env, ctx_reg, SRC_OP);
	if (err)
		return err;

	/* Disallow usage of BPF_LD_[ABS|IND] with reference tracking, as
	 * gen_ld_abs() may terminate the program at runtime, leading to
	 * reference leak.
	 */
	err = check_reference_leak(env);
	if (err) {
		verbose(env, "BPF_LD_[ABS|IND] cannot be mixed with socket references\n");
		return err;
	}

	if (env->cur_state->active_spin_lock) {
		verbose(env, "BPF_LD_[ABS|IND] cannot be used inside bpf_spin_lock-ed region\n");
		return -EINVAL;
	}

	if (regs[ctx_reg].type != PTR_TO_CTX) {
		verbose(env,
			"at the time of BPF_LD_ABS|IND R6 != pointer to skb\n");
		return -EINVAL;
	}

	if (mode == BPF_IND) {
		/* check explicit source operand */
		err = check_reg_arg(env, insn->src_reg, SRC_OP);
		if (err)
			return err;
	}

	err = check_ptr_off_reg(env, &regs[ctx_reg], ctx_reg);
	if (err < 0)
		return err;

	/* reset caller saved regs to unreadable */
	for (i = 0; i < CALLER_SAVED_REGS; i++) {
		mark_reg_not_init(env, regs, caller_saved[i]);
		check_reg_arg(env, caller_saved[i], DST_OP_NO_MARK);
	}

	/* mark destination R0 register as readable, since it contains
	 * the value fetched from the packet.
	 * Already marked as written above.
	 */
	mark_reg_unknown(env, regs, BPF_REG_0);
	/* ld_abs load up to 32-bit skb data. */
	regs[BPF_REG_0].subreg_def = env->insn_idx + 1;
	return 0;
}

static int check_return_code(struct bpf_verifier_env *env)
{
	struct tnum enforce_attach_type_range = tnum_unknown;
	const struct bpf_prog *prog = env->prog;
	struct bpf_reg_state *reg;
	struct tnum range = tnum_range(0, 1), const_0 = tnum_const(0);
	enum bpf_prog_type prog_type = resolve_prog_type(env->prog);
	int err;
	struct bpf_func_state *frame = env->cur_state->frame[0];
	const bool is_subprog = frame->subprogno;

	/* LSM and struct_ops func-ptr's return type could be "void" */
	if (!is_subprog &&
	    (prog_type == BPF_PROG_TYPE_STRUCT_OPS ||
	     prog_type == BPF_PROG_TYPE_LSM) &&
	    !prog->aux->attach_func_proto->type)
		return 0;

	/* eBPF calling convention is such that R0 is used
	 * to return the value from eBPF program.
	 * Make sure that it's readable at this time
	 * of bpf_exit, which means that program wrote
	 * something into it earlier
	 */
	err = check_reg_arg(env, BPF_REG_0, SRC_OP);
	if (err)
		return err;

	if (is_pointer_value(env, BPF_REG_0)) {
		verbose(env, "R0 leaks addr as return value\n");
		return -EACCES;
	}

	reg = cur_regs(env) + BPF_REG_0;

	if (frame->in_async_callback_fn) {
		/* enforce return zero from async callbacks like timer */
		if (reg->type != SCALAR_VALUE) {
			verbose(env, "In async callback the register R0 is not a known value (%s)\n",
				reg_type_str(env, reg->type));
			return -EINVAL;
		}

		if (!tnum_in(const_0, reg->var_off)) {
			verbose_invalid_scalar(env, reg, &const_0, "async callback", "R0");
			return -EINVAL;
		}
		return 0;
	}

	if (is_subprog) {
		if (reg->type != SCALAR_VALUE) {
			verbose(env, "At subprogram exit the register R0 is not a scalar value (%s)\n",
				reg_type_str(env, reg->type));
			return -EINVAL;
		}
		return 0;
	}

	switch (prog_type) {
	case BPF_PROG_TYPE_CGROUP_SOCK_ADDR:
		if (env->prog->expected_attach_type == BPF_CGROUP_UDP4_RECVMSG ||
		    env->prog->expected_attach_type == BPF_CGROUP_UDP6_RECVMSG ||
		    env->prog->expected_attach_type == BPF_CGROUP_INET4_GETPEERNAME ||
		    env->prog->expected_attach_type == BPF_CGROUP_INET6_GETPEERNAME ||
		    env->prog->expected_attach_type == BPF_CGROUP_INET4_GETSOCKNAME ||
		    env->prog->expected_attach_type == BPF_CGROUP_INET6_GETSOCKNAME)
			range = tnum_range(1, 1);
		if (env->prog->expected_attach_type == BPF_CGROUP_INET4_BIND ||
		    env->prog->expected_attach_type == BPF_CGROUP_INET6_BIND)
			range = tnum_range(0, 3);
		break;
	case BPF_PROG_TYPE_CGROUP_SKB:
		if (env->prog->expected_attach_type == BPF_CGROUP_INET_EGRESS) {
			range = tnum_range(0, 3);
			enforce_attach_type_range = tnum_range(2, 3);
		}
		break;
	case BPF_PROG_TYPE_CGROUP_SOCK:
	case BPF_PROG_TYPE_SOCK_OPS:
	case BPF_PROG_TYPE_CGROUP_DEVICE:
	case BPF_PROG_TYPE_CGROUP_SYSCTL:
	case BPF_PROG_TYPE_CGROUP_SOCKOPT:
		break;
	case BPF_PROG_TYPE_RAW_TRACEPOINT:
		if (!env->prog->aux->attach_btf_id)
			return 0;
		range = tnum_const(0);
		break;
	case BPF_PROG_TYPE_TRACING:
		switch (env->prog->expected_attach_type) {
		case BPF_TRACE_FENTRY:
		case BPF_TRACE_FEXIT:
			range = tnum_const(0);
			break;
		case BPF_TRACE_RAW_TP:
		case BPF_MODIFY_RETURN:
			return 0;
		case BPF_TRACE_ITER:
			break;
		default:
			return -ENOTSUPP;
		}
		break;
	case BPF_PROG_TYPE_SK_LOOKUP:
		range = tnum_range(SK_DROP, SK_PASS);
		break;
	case BPF_PROG_TYPE_EXT:
		/* freplace program can return anything as its return value
		 * depends on the to-be-replaced kernel func or bpf program.
		 */
	default:
		return 0;
	}

	if (reg->type != SCALAR_VALUE) {
		verbose(env, "At program exit the register R0 is not a known value (%s)\n",
			reg_type_str(env, reg->type));
		return -EINVAL;
	}

	if (!tnum_in(range, reg->var_off)) {
		verbose_invalid_scalar(env, reg, &range, "program exit", "R0");
		return -EINVAL;
	}

	if (!tnum_is_unknown(enforce_attach_type_range) &&
	    tnum_in(enforce_attach_type_range, reg->var_off))
		env->prog->enforce_expected_attach_type = 1;
	return 0;
}

/* non-recursive DFS pseudo code
 * 1  procedure DFS-iterative(G,v):
 * 2      label v as discovered
 * 3      let S be a stack
 * 4      S.push(v)
 * 5      while S is not empty
 * 6            t <- S.pop()
 * 7            if t is what we're looking for:
 * 8                return t
 * 9            for all edges e in G.adjacentEdges(t) do
 * 10               if edge e is already labelled
 * 11                   continue with the next edge
 * 12               w <- G.adjacentVertex(t,e)
 * 13               if vertex w is not discovered and not explored
 * 14                   label e as tree-edge
 * 15                   label w as discovered
 * 16                   S.push(w)
 * 17                   continue at 5
 * 18               else if vertex w is discovered
 * 19                   label e as back-edge
 * 20               else
 * 21                   // vertex w is explored
 * 22                   label e as forward- or cross-edge
 * 23           label t as explored
 * 24           S.pop()
 *
 * convention:
 * 0x10 - discovered
 * 0x11 - discovered and fall-through edge labelled
 * 0x12 - discovered and fall-through and branch edges labelled
 * 0x20 - explored
 */

enum {
	DISCOVERED = 0x10,
	EXPLORED = 0x20,
	FALLTHROUGH = 1,
	BRANCH = 2,
};

static u32 state_htab_size(struct bpf_verifier_env *env)
{
	return env->prog->len;
}

static struct bpf_verifier_state_list **explored_state(
					struct bpf_verifier_env *env,
					int idx)
{
	struct bpf_verifier_state *cur = env->cur_state;
	struct bpf_func_state *state = cur->frame[cur->curframe];

	return &env->explored_states[(idx ^ state->callsite) % state_htab_size(env)];
}

static void init_explored_state(struct bpf_verifier_env *env, int idx)
{
	env->insn_aux_data[idx].prune_point = true;
}

enum {
	DONE_EXPLORING = 0,
	KEEP_EXPLORING = 1,
};

/* t, w, e - match pseudo-code above:
 * t - index of current instruction
 * w - next instruction
 * e - edge
 */
static int push_insn(int t, int w, int e, struct bpf_verifier_env *env,
		     bool loop_ok)
{
	int *insn_stack = env->cfg.insn_stack;
	int *insn_state = env->cfg.insn_state;

	if (e == FALLTHROUGH && insn_state[t] >= (DISCOVERED | FALLTHROUGH))
		return DONE_EXPLORING;

	if (e == BRANCH && insn_state[t] >= (DISCOVERED | BRANCH))
		return DONE_EXPLORING;

	if (w < 0 || w >= env->prog->len) {
		verbose_linfo(env, t, "%d: ", t);
		verbose(env, "jump out of range from insn %d to %d\n", t, w);
		return -EINVAL;
	}

	if (e == BRANCH)
		/* mark branch target for state pruning */
		init_explored_state(env, w);

	if (insn_state[w] == 0) {
		/* tree-edge */
		insn_state[t] = DISCOVERED | e;
		insn_state[w] = DISCOVERED;
		if (env->cfg.cur_stack >= env->prog->len)
			return -E2BIG;
		insn_stack[env->cfg.cur_stack++] = w;
		return KEEP_EXPLORING;
	} else if ((insn_state[w] & 0xF0) == DISCOVERED) {
		if (loop_ok && env->bpf_capable)
			return DONE_EXPLORING;
		verbose_linfo(env, t, "%d: ", t);
		verbose_linfo(env, w, "%d: ", w);
		verbose(env, "back-edge from insn %d to %d\n", t, w);
		return -EINVAL;
	} else if (insn_state[w] == EXPLORED) {
		/* forward- or cross-edge */
		insn_state[t] = DISCOVERED | e;
	} else {
		verbose(env, "insn state internal bug\n");
		return -EFAULT;
	}
	return DONE_EXPLORING;
}

static int visit_func_call_insn(int t, int insn_cnt,
				struct bpf_insn *insns,
				struct bpf_verifier_env *env,
				bool visit_callee)
{
	int ret;

	ret = push_insn(t, t + 1, FALLTHROUGH, env, false);
	if (ret)
		return ret;

	if (t + 1 < insn_cnt)
		init_explored_state(env, t + 1);
	if (visit_callee) {
		init_explored_state(env, t);
		ret = push_insn(t, t + insns[t].imm + 1, BRANCH, env,
				/* It's ok to allow recursion from CFG point of
				 * view. __check_func_call() will do the actual
				 * check.
				 */
				bpf_pseudo_func(insns + t));
	}
	return ret;
}

/* Visits the instruction at index t and returns one of the following:
 *  < 0 - an error occurred
 *  DONE_EXPLORING - the instruction was fully explored
 *  KEEP_EXPLORING - there is still work to be done before it is fully explored
 */
static int visit_insn(int t, int insn_cnt, struct bpf_verifier_env *env)
{
	struct bpf_insn *insns = env->prog->insnsi;
	int ret;

	if (bpf_pseudo_func(insns + t))
		return visit_func_call_insn(t, insn_cnt, insns, env, true);

	/* All non-branch instructions have a single fall-through edge. */
	if (BPF_CLASS(insns[t].code) != BPF_JMP &&
	    BPF_CLASS(insns[t].code) != BPF_JMP32)
		return push_insn(t, t + 1, FALLTHROUGH, env, false);

	switch (BPF_OP(insns[t].code)) {
	case BPF_EXIT:
		return DONE_EXPLORING;

	case BPF_CALL:
		if (insns[t].imm == BPF_FUNC_timer_set_callback)
			/* Mark this call insn to trigger is_state_visited() check
			 * before call itself is processed by __check_func_call().
			 * Otherwise new async state will be pushed for further
			 * exploration.
			 */
			init_explored_state(env, t);
		return visit_func_call_insn(t, insn_cnt, insns, env,
					    insns[t].src_reg == BPF_PSEUDO_CALL);

	case BPF_JA:
		if (BPF_SRC(insns[t].code) != BPF_K)
			return -EINVAL;

		/* unconditional jump with single edge */
		ret = push_insn(t, t + insns[t].off + 1, FALLTHROUGH, env,
				true);
		if (ret)
			return ret;

		/* unconditional jmp is not a good pruning point,
		 * but it's marked, since backtracking needs
		 * to record jmp history in is_state_visited().
		 */
		init_explored_state(env, t + insns[t].off + 1);
		/* tell verifier to check for equivalent states
		 * after every call and jump
		 */
		if (t + 1 < insn_cnt)
			init_explored_state(env, t + 1);

		return ret;

	default:
		/* conditional jump with two edges */
		init_explored_state(env, t);
		ret = push_insn(t, t + 1, FALLTHROUGH, env, true);
		if (ret)
			return ret;

		return push_insn(t, t + insns[t].off + 1, BRANCH, env, true);
	}
}

/* non-recursive depth-first-search to detect loops in BPF program
 * loop == back-edge in directed graph
 */
static int check_cfg(struct bpf_verifier_env *env)
{
	int insn_cnt = env->prog->len;
	int *insn_stack, *insn_state;
	int ret = 0;
	int i;

	insn_state = env->cfg.insn_state = kvcalloc(insn_cnt, sizeof(int), GFP_KERNEL);
	if (!insn_state)
		return -ENOMEM;

	insn_stack = env->cfg.insn_stack = kvcalloc(insn_cnt, sizeof(int), GFP_KERNEL);
	if (!insn_stack) {
		kvfree(insn_state);
		return -ENOMEM;
	}

	insn_state[0] = DISCOVERED; /* mark 1st insn as discovered */
	insn_stack[0] = 0; /* 0 is the first instruction */
	env->cfg.cur_stack = 1;

	while (env->cfg.cur_stack > 0) {
		int t = insn_stack[env->cfg.cur_stack - 1];

		ret = visit_insn(t, insn_cnt, env);
		switch (ret) {
		case DONE_EXPLORING:
			insn_state[t] = EXPLORED;
			env->cfg.cur_stack--;
			break;
		case KEEP_EXPLORING:
			break;
		default:
			if (ret > 0) {
				verbose(env, "visit_insn internal bug\n");
				ret = -EFAULT;
			}
			goto err_free;
		}
	}

	if (env->cfg.cur_stack < 0) {
		verbose(env, "pop stack internal bug\n");
		ret = -EFAULT;
		goto err_free;
	}

	for (i = 0; i < insn_cnt; i++) {
		if (insn_state[i] != EXPLORED) {
			verbose(env, "unreachable insn %d\n", i);
			ret = -EINVAL;
			goto err_free;
		}
	}
	ret = 0; /* cfg looks good */

err_free:
	kvfree(insn_state);
	kvfree(insn_stack);
	env->cfg.insn_state = env->cfg.insn_stack = NULL;
	return ret;
}

static int check_abnormal_return(struct bpf_verifier_env *env)
{
	int i;

	for (i = 1; i < env->subprog_cnt; i++) {
		if (env->subprog_info[i].has_ld_abs) {
			verbose(env, "LD_ABS is not allowed in subprogs without BTF\n");
			return -EINVAL;
		}
		if (env->subprog_info[i].has_tail_call) {
			verbose(env, "tail_call is not allowed in subprogs without BTF\n");
			return -EINVAL;
		}
	}
	return 0;
}

/* The minimum supported BTF func info size */
#define MIN_BPF_FUNCINFO_SIZE	8
#define MAX_FUNCINFO_REC_SIZE	252

static int check_btf_func(struct bpf_verifier_env *env,
			  const union bpf_attr *attr,
			  bpfptr_t uattr)
{
	const struct btf_type *type, *func_proto, *ret_type;
	u32 i, nfuncs, urec_size, min_size;
	u32 krec_size = sizeof(struct bpf_func_info);
	struct bpf_func_info *krecord;
	struct bpf_func_info_aux *info_aux = NULL;
	struct bpf_prog *prog;
	const struct btf *btf;
	bpfptr_t urecord;
	u32 prev_offset = 0;
	bool scalar_return;
	int ret = -ENOMEM;

	nfuncs = attr->func_info_cnt;
	if (!nfuncs) {
		if (check_abnormal_return(env))
			return -EINVAL;
		return 0;
	}

	if (nfuncs != env->subprog_cnt) {
		verbose(env, "number of funcs in func_info doesn't match number of subprogs\n");
		return -EINVAL;
	}

	urec_size = attr->func_info_rec_size;
	if (urec_size < MIN_BPF_FUNCINFO_SIZE ||
	    urec_size > MAX_FUNCINFO_REC_SIZE ||
	    urec_size % sizeof(u32)) {
		verbose(env, "invalid func info rec size %u\n", urec_size);
		return -EINVAL;
	}

	prog = env->prog;
	btf = prog->aux->btf;

	urecord = make_bpfptr(attr->func_info, uattr.is_kernel);
	min_size = min_t(u32, krec_size, urec_size);

	krecord = kvcalloc(nfuncs, krec_size, GFP_KERNEL | __GFP_NOWARN);
	if (!krecord)
		return -ENOMEM;
	info_aux = kcalloc(nfuncs, sizeof(*info_aux), GFP_KERNEL | __GFP_NOWARN);
	if (!info_aux)
		goto err_free;

	for (i = 0; i < nfuncs; i++) {
		ret = bpf_check_uarg_tail_zero(urecord, krec_size, urec_size);
		if (ret) {
			if (ret == -E2BIG) {
				verbose(env, "nonzero tailing record in func info");
				/* set the size kernel expects so loader can zero
				 * out the rest of the record.
				 */
				if (copy_to_bpfptr_offset(uattr,
							  offsetof(union bpf_attr, func_info_rec_size),
							  &min_size, sizeof(min_size)))
					ret = -EFAULT;
			}
			goto err_free;
		}

		if (copy_from_bpfptr(&krecord[i], urecord, min_size)) {
			ret = -EFAULT;
			goto err_free;
		}

		/* check insn_off */
		ret = -EINVAL;
		if (i == 0) {
			if (krecord[i].insn_off) {
				verbose(env,
					"nonzero insn_off %u for the first func info record",
					krecord[i].insn_off);
				goto err_free;
			}
		} else if (krecord[i].insn_off <= prev_offset) {
			verbose(env,
				"same or smaller insn offset (%u) than previous func info record (%u)",
				krecord[i].insn_off, prev_offset);
			goto err_free;
		}

		if (env->subprog_info[i].start != krecord[i].insn_off) {
			verbose(env, "func_info BTF section doesn't match subprog layout in BPF program\n");
			goto err_free;
		}

		/* check type_id */
		type = btf_type_by_id(btf, krecord[i].type_id);
		if (!type || !btf_type_is_func(type)) {
			verbose(env, "invalid type id %d in func info",
				krecord[i].type_id);
			goto err_free;
		}
		info_aux[i].linkage = BTF_INFO_VLEN(type->info);

		func_proto = btf_type_by_id(btf, type->type);
		if (unlikely(!func_proto || !btf_type_is_func_proto(func_proto)))
			/* btf_func_check() already verified it during BTF load */
			goto err_free;
		ret_type = btf_type_skip_modifiers(btf, func_proto->type, NULL);
		scalar_return =
			btf_type_is_small_int(ret_type) || btf_type_is_enum(ret_type);
		if (i && !scalar_return && env->subprog_info[i].has_ld_abs) {
			verbose(env, "LD_ABS is only allowed in functions that return 'int'.\n");
			goto err_free;
		}
		if (i && !scalar_return && env->subprog_info[i].has_tail_call) {
			verbose(env, "tail_call is only allowed in functions that return 'int'.\n");
			goto err_free;
		}

		prev_offset = krecord[i].insn_off;
		bpfptr_add(&urecord, urec_size);
	}

	prog->aux->func_info = krecord;
	prog->aux->func_info_cnt = nfuncs;
	prog->aux->func_info_aux = info_aux;
	return 0;

err_free:
	kvfree(krecord);
	kfree(info_aux);
	return ret;
}

static void adjust_btf_func(struct bpf_verifier_env *env)
{
	struct bpf_prog_aux *aux = env->prog->aux;
	int i;

	if (!aux->func_info)
		return;

	for (i = 0; i < env->subprog_cnt; i++)
		aux->func_info[i].insn_off = env->subprog_info[i].start;
}

#define MIN_BPF_LINEINFO_SIZE	(offsetof(struct bpf_line_info, line_col) + \
		sizeof(((struct bpf_line_info *)(0))->line_col))
#define MAX_LINEINFO_REC_SIZE	MAX_FUNCINFO_REC_SIZE

static int check_btf_line(struct bpf_verifier_env *env,
			  const union bpf_attr *attr,
			  bpfptr_t uattr)
{
	u32 i, s, nr_linfo, ncopy, expected_size, rec_size, prev_offset = 0;
	struct bpf_subprog_info *sub;
	struct bpf_line_info *linfo;
	struct bpf_prog *prog;
	const struct btf *btf;
	bpfptr_t ulinfo;
	int err;

	nr_linfo = attr->line_info_cnt;
	if (!nr_linfo)
		return 0;
	if (nr_linfo > INT_MAX / sizeof(struct bpf_line_info))
		return -EINVAL;

	rec_size = attr->line_info_rec_size;
	if (rec_size < MIN_BPF_LINEINFO_SIZE ||
	    rec_size > MAX_LINEINFO_REC_SIZE ||
	    rec_size & (sizeof(u32) - 1))
		return -EINVAL;

	/* Need to zero it in case the userspace may
	 * pass in a smaller bpf_line_info object.
	 */
	linfo = kvcalloc(nr_linfo, sizeof(struct bpf_line_info),
			 GFP_KERNEL | __GFP_NOWARN);
	if (!linfo)
		return -ENOMEM;

	prog = env->prog;
	btf = prog->aux->btf;

	s = 0;
	sub = env->subprog_info;
	ulinfo = make_bpfptr(attr->line_info, uattr.is_kernel);
	expected_size = sizeof(struct bpf_line_info);
	ncopy = min_t(u32, expected_size, rec_size);
	for (i = 0; i < nr_linfo; i++) {
		err = bpf_check_uarg_tail_zero(ulinfo, expected_size, rec_size);
		if (err) {
			if (err == -E2BIG) {
				verbose(env, "nonzero tailing record in line_info");
				if (copy_to_bpfptr_offset(uattr,
							  offsetof(union bpf_attr, line_info_rec_size),
							  &expected_size, sizeof(expected_size)))
					err = -EFAULT;
			}
			goto err_free;
		}

		if (copy_from_bpfptr(&linfo[i], ulinfo, ncopy)) {
			err = -EFAULT;
			goto err_free;
		}

		/*
		 * Check insn_off to ensure
		 * 1) strictly increasing AND
		 * 2) bounded by prog->len
		 *
		 * The linfo[0].insn_off == 0 check logically falls into
		 * the later "missing bpf_line_info for func..." case
		 * because the first linfo[0].insn_off must be the
		 * first sub also and the first sub must have
		 * subprog_info[0].start == 0.
		 */
		if ((i && linfo[i].insn_off <= prev_offset) ||
		    linfo[i].insn_off >= prog->len) {
			verbose(env, "Invalid line_info[%u].insn_off:%u (prev_offset:%u prog->len:%u)\n",
				i, linfo[i].insn_off, prev_offset,
				prog->len);
			err = -EINVAL;
			goto err_free;
		}

		if (!prog->insnsi[linfo[i].insn_off].code) {
			verbose(env,
				"Invalid insn code at line_info[%u].insn_off\n",
				i);
			err = -EINVAL;
			goto err_free;
		}

		if (!btf_name_by_offset(btf, linfo[i].line_off) ||
		    !btf_name_by_offset(btf, linfo[i].file_name_off)) {
			verbose(env, "Invalid line_info[%u].line_off or .file_name_off\n", i);
			err = -EINVAL;
			goto err_free;
		}

		if (s != env->subprog_cnt) {
			if (linfo[i].insn_off == sub[s].start) {
				sub[s].linfo_idx = i;
				s++;
			} else if (sub[s].start < linfo[i].insn_off) {
				verbose(env, "missing bpf_line_info for func#%u\n", s);
				err = -EINVAL;
				goto err_free;
			}
		}

		prev_offset = linfo[i].insn_off;
		bpfptr_add(&ulinfo, rec_size);
	}

	if (s != env->subprog_cnt) {
		verbose(env, "missing bpf_line_info for %u funcs starting from func#%u\n",
			env->subprog_cnt - s, s);
		err = -EINVAL;
		goto err_free;
	}

	prog->aux->linfo = linfo;
	prog->aux->nr_linfo = nr_linfo;

	return 0;

err_free:
	kvfree(linfo);
	return err;
}

static int check_btf_info(struct bpf_verifier_env *env,
			  const union bpf_attr *attr,
			  bpfptr_t uattr)
{
	struct btf *btf;
	int err;

	if (!attr->func_info_cnt && !attr->line_info_cnt) {
		if (check_abnormal_return(env))
			return -EINVAL;
		return 0;
	}

	btf = btf_get_by_fd(attr->prog_btf_fd);
	if (IS_ERR(btf))
		return PTR_ERR(btf);
	if (btf_is_kernel(btf)) {
		btf_put(btf);
		return -EACCES;
	}
	env->prog->aux->btf = btf;

	err = check_btf_func(env, attr, uattr);
	if (err)
		return err;

	err = check_btf_line(env, attr, uattr);
	if (err)
		return err;

	return 0;
}

/* check %cur's range satisfies %old's */
static bool range_within(struct bpf_reg_state *old,
			 struct bpf_reg_state *cur)
{
	return old->umin_value <= cur->umin_value &&
	       old->umax_value >= cur->umax_value &&
	       old->smin_value <= cur->smin_value &&
	       old->smax_value >= cur->smax_value &&
	       old->u32_min_value <= cur->u32_min_value &&
	       old->u32_max_value >= cur->u32_max_value &&
	       old->s32_min_value <= cur->s32_min_value &&
	       old->s32_max_value >= cur->s32_max_value;
}

/* If in the old state two registers had the same id, then they need to have
 * the same id in the new state as well.  But that id could be different from
 * the old state, so we need to track the mapping from old to new ids.
 * Once we have seen that, say, a reg with old id 5 had new id 9, any subsequent
 * regs with old id 5 must also have new id 9 for the new state to be safe.  But
 * regs with a different old id could still have new id 9, we don't care about
 * that.
 * So we look through our idmap to see if this old id has been seen before.  If
 * so, we require the new id to match; otherwise, we add the id pair to the map.
 */
static bool check_ids(u32 old_id, u32 cur_id, struct bpf_id_pair *idmap)
{
	unsigned int i;

	for (i = 0; i < BPF_ID_MAP_SIZE; i++) {
		if (!idmap[i].old) {
			/* Reached an empty slot; haven't seen this id before */
			idmap[i].old = old_id;
			idmap[i].cur = cur_id;
			return true;
		}
		if (idmap[i].old == old_id)
			return idmap[i].cur == cur_id;
	}
	/* We ran out of idmap slots, which should be impossible */
	WARN_ON_ONCE(1);
	return false;
}

static void clean_func_state(struct bpf_verifier_env *env,
			     struct bpf_func_state *st)
{
	enum bpf_reg_liveness live;
	int i, j;

	for (i = 0; i < BPF_REG_FP; i++) {
		live = st->regs[i].live;
		/* liveness must not touch this register anymore */
		st->regs[i].live |= REG_LIVE_DONE;
		if (!(live & REG_LIVE_READ))
			/* since the register is unused, clear its state
			 * to make further comparison simpler
			 */
			__mark_reg_not_init(env, &st->regs[i]);
	}

	for (i = 0; i < st->allocated_stack / BPF_REG_SIZE; i++) {
		live = st->stack[i].spilled_ptr.live;
		/* liveness must not touch this stack slot anymore */
		st->stack[i].spilled_ptr.live |= REG_LIVE_DONE;
		if (!(live & REG_LIVE_READ)) {
			__mark_reg_not_init(env, &st->stack[i].spilled_ptr);
			for (j = 0; j < BPF_REG_SIZE; j++)
				st->stack[i].slot_type[j] = STACK_INVALID;
		}
	}
}

static void clean_verifier_state(struct bpf_verifier_env *env,
				 struct bpf_verifier_state *st)
{
	int i;

	if (st->frame[0]->regs[0].live & REG_LIVE_DONE)
		/* all regs in this state in all frames were already marked */
		return;

	for (i = 0; i <= st->curframe; i++)
		clean_func_state(env, st->frame[i]);
}

/* the parentage chains form a tree.
 * the verifier states are added to state lists at given insn and
 * pushed into state stack for future exploration.
 * when the verifier reaches bpf_exit insn some of the verifer states
 * stored in the state lists have their final liveness state already,
 * but a lot of states will get revised from liveness point of view when
 * the verifier explores other branches.
 * Example:
 * 1: r0 = 1
 * 2: if r1 == 100 goto pc+1
 * 3: r0 = 2
 * 4: exit
 * when the verifier reaches exit insn the register r0 in the state list of
 * insn 2 will be seen as !REG_LIVE_READ. Then the verifier pops the other_branch
 * of insn 2 and goes exploring further. At the insn 4 it will walk the
 * parentage chain from insn 4 into insn 2 and will mark r0 as REG_LIVE_READ.
 *
 * Since the verifier pushes the branch states as it sees them while exploring
 * the program the condition of walking the branch instruction for the second
 * time means that all states below this branch were already explored and
 * their final liveness marks are already propagated.
 * Hence when the verifier completes the search of state list in is_state_visited()
 * we can call this clean_live_states() function to mark all liveness states
 * as REG_LIVE_DONE to indicate that 'parent' pointers of 'struct bpf_reg_state'
 * will not be used.
 * This function also clears the registers and stack for states that !READ
 * to simplify state merging.
 *
 * Important note here that walking the same branch instruction in the callee
 * doesn't meant that the states are DONE. The verifier has to compare
 * the callsites
 */
static void clean_live_states(struct bpf_verifier_env *env, int insn,
			      struct bpf_verifier_state *cur)
{
	struct bpf_verifier_state_list *sl;
	int i;

	sl = *explored_state(env, insn);
	while (sl) {
		if (sl->state.branches)
			goto next;
		if (sl->state.insn_idx != insn ||
		    sl->state.curframe != cur->curframe)
			goto next;
		for (i = 0; i <= cur->curframe; i++)
			if (sl->state.frame[i]->callsite != cur->frame[i]->callsite)
				goto next;
		clean_verifier_state(env, &sl->state);
next:
		sl = sl->next;
	}
}

/* Returns true if (rold safe implies rcur safe) */
static bool regsafe(struct bpf_verifier_env *env, struct bpf_reg_state *rold,
		    struct bpf_reg_state *rcur, struct bpf_id_pair *idmap)
{
	bool equal;

	if (!(rold->live & REG_LIVE_READ))
		/* explored state didn't use this */
		return true;

	equal = memcmp(rold, rcur, offsetof(struct bpf_reg_state, parent)) == 0;

	if (rold->type == PTR_TO_STACK)
		/* two stack pointers are equal only if they're pointing to
		 * the same stack frame, since fp-8 in foo != fp-8 in bar
		 */
		return equal && rold->frameno == rcur->frameno;

	if (equal)
		return true;

	if (rold->type == NOT_INIT)
		/* explored state can't have used this */
		return true;
	if (rcur->type == NOT_INIT)
		return false;
	switch (base_type(rold->type)) {
	case SCALAR_VALUE:
		if (env->explore_alu_limits)
			return false;
		if (rcur->type == SCALAR_VALUE) {
			if (!rold->precise)
				return true;
			/* new val must satisfy old val knowledge */
			return range_within(rold, rcur) &&
			       tnum_in(rold->var_off, rcur->var_off);
		} else {
			/* We're trying to use a pointer in place of a scalar.
			 * Even if the scalar was unbounded, this could lead to
			 * pointer leaks because scalars are allowed to leak
			 * while pointers are not. We could make this safe in
			 * special cases if root is calling us, but it's
			 * probably not worth the hassle.
			 */
			return false;
		}
	case PTR_TO_MAP_KEY:
	case PTR_TO_MAP_VALUE:
		/* a PTR_TO_MAP_VALUE could be safe to use as a
		 * PTR_TO_MAP_VALUE_OR_NULL into the same map.
		 * However, if the old PTR_TO_MAP_VALUE_OR_NULL then got NULL-
		 * checked, doing so could have affected others with the same
		 * id, and we can't check for that because we lost the id when
		 * we converted to a PTR_TO_MAP_VALUE.
		 */
		if (type_may_be_null(rold->type)) {
			if (!type_may_be_null(rcur->type))
				return false;
			if (memcmp(rold, rcur, offsetof(struct bpf_reg_state, id)))
				return false;
			/* Check our ids match any regs they're supposed to */
			return check_ids(rold->id, rcur->id, idmap);
		}

		/* If the new min/max/var_off satisfy the old ones and
		 * everything else matches, we are OK.
		 * 'id' is not compared, since it's only used for maps with
		 * bpf_spin_lock inside map element and in such cases if
		 * the rest of the prog is valid for one map element then
		 * it's valid for all map elements regardless of the key
		 * used in bpf_map_lookup()
		 */
		return memcmp(rold, rcur, offsetof(struct bpf_reg_state, id)) == 0 &&
		       range_within(rold, rcur) &&
		       tnum_in(rold->var_off, rcur->var_off);
	case PTR_TO_PACKET_META:
	case PTR_TO_PACKET:
		if (rcur->type != rold->type)
			return false;
		/* We must have at least as much range as the old ptr
		 * did, so that any accesses which were safe before are
		 * still safe.  This is true even if old range < old off,
		 * since someone could have accessed through (ptr - k), or
		 * even done ptr -= k in a register, to get a safe access.
		 */
		if (rold->range > rcur->range)
			return false;
		/* If the offsets don't match, we can't trust our alignment;
		 * nor can we be sure that we won't fall out of range.
		 */
		if (rold->off != rcur->off)
			return false;
		/* id relations must be preserved */
		if (rold->id && !check_ids(rold->id, rcur->id, idmap))
			return false;
		/* new val must satisfy old val knowledge */
		return range_within(rold, rcur) &&
		       tnum_in(rold->var_off, rcur->var_off);
	case PTR_TO_CTX:
	case CONST_PTR_TO_MAP:
	case PTR_TO_PACKET_END:
	case PTR_TO_FLOW_KEYS:
	case PTR_TO_SOCKET:
	case PTR_TO_SOCK_COMMON:
	case PTR_TO_TCP_SOCK:
	case PTR_TO_XDP_SOCK:
		/* Only valid matches are exact, which memcmp() above
		 * would have accepted
		 */
	default:
		/* Don't know what's going on, just say it's not safe */
		return false;
	}

	/* Shouldn't get here; if we do, say it's not safe */
	WARN_ON_ONCE(1);
	return false;
}

static bool stacksafe(struct bpf_verifier_env *env, struct bpf_func_state *old,
		      struct bpf_func_state *cur, struct bpf_id_pair *idmap)
{
	int i, spi;

	/* walk slots of the explored stack and ignore any additional
	 * slots in the current stack, since explored(safe) state
	 * didn't use them
	 */
	for (i = 0; i < old->allocated_stack; i++) {
		spi = i / BPF_REG_SIZE;

		if (!(old->stack[spi].spilled_ptr.live & REG_LIVE_READ)) {
			i += BPF_REG_SIZE - 1;
			/* explored state didn't use this */
			continue;
		}

		if (old->stack[spi].slot_type[i % BPF_REG_SIZE] == STACK_INVALID)
			continue;

		if (env->allow_uninit_stack &&
		    old->stack[spi].slot_type[i % BPF_REG_SIZE] == STACK_MISC)
			continue;

		/* explored stack has more populated slots than current stack
		 * and these slots were used
		 */
		if (i >= cur->allocated_stack)
			return false;

		/* if old state was safe with misc data in the stack
		 * it will be safe with zero-initialized stack.
		 * The opposite is not true
		 */
		if (old->stack[spi].slot_type[i % BPF_REG_SIZE] == STACK_MISC &&
		    cur->stack[spi].slot_type[i % BPF_REG_SIZE] == STACK_ZERO)
			continue;
		if (old->stack[spi].slot_type[i % BPF_REG_SIZE] !=
		    cur->stack[spi].slot_type[i % BPF_REG_SIZE])
			/* Ex: old explored (safe) state has STACK_SPILL in
			 * this stack slot, but current has STACK_MISC ->
			 * this verifier states are not equivalent,
			 * return false to continue verification of this path
			 */
			return false;
		if (i % BPF_REG_SIZE != BPF_REG_SIZE - 1)
			continue;
		if (!is_spilled_reg(&old->stack[spi]))
			continue;
		if (!regsafe(env, &old->stack[spi].spilled_ptr,
			     &cur->stack[spi].spilled_ptr, idmap))
			/* when explored and current stack slot are both storing
			 * spilled registers, check that stored pointers types
			 * are the same as well.
			 * Ex: explored safe path could have stored
			 * (bpf_reg_state) {.type = PTR_TO_STACK, .off = -8}
			 * but current path has stored:
			 * (bpf_reg_state) {.type = PTR_TO_STACK, .off = -16}
			 * such verifier states are not equivalent.
			 * return false to continue verification of this path
			 */
			return false;
	}
	return true;
}

static bool refsafe(struct bpf_func_state *old, struct bpf_func_state *cur)
{
	if (old->acquired_refs != cur->acquired_refs)
		return false;
	return !memcmp(old->refs, cur->refs,
		       sizeof(*old->refs) * old->acquired_refs);
}

/* compare two verifier states
 *
 * all states stored in state_list are known to be valid, since
 * verifier reached 'bpf_exit' instruction through them
 *
 * this function is called when verifier exploring different branches of
 * execution popped from the state stack. If it sees an old state that has
 * more strict register state and more strict stack state then this execution
 * branch doesn't need to be explored further, since verifier already
 * concluded that more strict state leads to valid finish.
 *
 * Therefore two states are equivalent if register state is more conservative
 * and explored stack state is more conservative than the current one.
 * Example:
 *       explored                   current
 * (slot1=INV slot2=MISC) == (slot1=MISC slot2=MISC)
 * (slot1=MISC slot2=MISC) != (slot1=INV slot2=MISC)
 *
 * In other words if current stack state (one being explored) has more
 * valid slots than old one that already passed validation, it means
 * the verifier can stop exploring and conclude that current state is valid too
 *
 * Similarly with registers. If explored state has register type as invalid
 * whereas register type in current state is meaningful, it means that
 * the current state will reach 'bpf_exit' instruction safely
 */
static bool func_states_equal(struct bpf_verifier_env *env, struct bpf_func_state *old,
			      struct bpf_func_state *cur)
{
	int i;

	memset(env->idmap_scratch, 0, sizeof(env->idmap_scratch));
	for (i = 0; i < MAX_BPF_REG; i++)
		if (!regsafe(env, &old->regs[i], &cur->regs[i],
			     env->idmap_scratch))
			return false;

	if (!stacksafe(env, old, cur, env->idmap_scratch))
		return false;

	if (!refsafe(old, cur))
		return false;

	return true;
}

static bool states_equal(struct bpf_verifier_env *env,
			 struct bpf_verifier_state *old,
			 struct bpf_verifier_state *cur)
{
	int i;

	if (old->curframe != cur->curframe)
		return false;

	/* Verification state from speculative execution simulation
	 * must never prune a non-speculative execution one.
	 */
	if (old->speculative && !cur->speculative)
		return false;

	if (old->active_spin_lock != cur->active_spin_lock)
		return false;

	/* for states to be equal callsites have to be the same
	 * and all frame states need to be equivalent
	 */
	for (i = 0; i <= old->curframe; i++) {
		if (old->frame[i]->callsite != cur->frame[i]->callsite)
			return false;
		if (!func_states_equal(env, old->frame[i], cur->frame[i]))
			return false;
	}
	return true;
}

/* Return 0 if no propagation happened. Return negative error code if error
 * happened. Otherwise, return the propagated bit.
 */
static int propagate_liveness_reg(struct bpf_verifier_env *env,
				  struct bpf_reg_state *reg,
				  struct bpf_reg_state *parent_reg)
{
	u8 parent_flag = parent_reg->live & REG_LIVE_READ;
	u8 flag = reg->live & REG_LIVE_READ;
	int err;

	/* When comes here, read flags of PARENT_REG or REG could be any of
	 * REG_LIVE_READ64, REG_LIVE_READ32, REG_LIVE_NONE. There is no need
	 * of propagation if PARENT_REG has strongest REG_LIVE_READ64.
	 */
	if (parent_flag == REG_LIVE_READ64 ||
	    /* Or if there is no read flag from REG. */
	    !flag ||
	    /* Or if the read flag from REG is the same as PARENT_REG. */
	    parent_flag == flag)
		return 0;

	err = mark_reg_read(env, reg, parent_reg, flag);
	if (err)
		return err;

	return flag;
}

/* A write screens off any subsequent reads; but write marks come from the
 * straight-line code between a state and its parent.  When we arrive at an
 * equivalent state (jump target or such) we didn't arrive by the straight-line
 * code, so read marks in the state must propagate to the parent regardless
 * of the state's write marks. That's what 'parent == state->parent' comparison
 * in mark_reg_read() is for.
 */
static int propagate_liveness(struct bpf_verifier_env *env,
			      const struct bpf_verifier_state *vstate,
			      struct bpf_verifier_state *vparent)
{
	struct bpf_reg_state *state_reg, *parent_reg;
	struct bpf_func_state *state, *parent;
	int i, frame, err = 0;

	if (vparent->curframe != vstate->curframe) {
		WARN(1, "propagate_live: parent frame %d current frame %d\n",
		     vparent->curframe, vstate->curframe);
		return -EFAULT;
	}
	/* Propagate read liveness of registers... */
	BUILD_BUG_ON(BPF_REG_FP + 1 != MAX_BPF_REG);
	for (frame = 0; frame <= vstate->curframe; frame++) {
		parent = vparent->frame[frame];
		state = vstate->frame[frame];
		parent_reg = parent->regs;
		state_reg = state->regs;
		/* We don't need to worry about FP liveness, it's read-only */
		for (i = frame < vstate->curframe ? BPF_REG_6 : 0; i < BPF_REG_FP; i++) {
			err = propagate_liveness_reg(env, &state_reg[i],
						     &parent_reg[i]);
			if (err < 0)
				return err;
			if (err == REG_LIVE_READ64)
				mark_insn_zext(env, &parent_reg[i]);
		}

		/* Propagate stack slots. */
		for (i = 0; i < state->allocated_stack / BPF_REG_SIZE &&
			    i < parent->allocated_stack / BPF_REG_SIZE; i++) {
			parent_reg = &parent->stack[i].spilled_ptr;
			state_reg = &state->stack[i].spilled_ptr;
			err = propagate_liveness_reg(env, state_reg,
						     parent_reg);
			if (err < 0)
				return err;
		}
	}
	return 0;
}

/* find precise scalars in the previous equivalent state and
 * propagate them into the current state
 */
static int propagate_precision(struct bpf_verifier_env *env,
			       const struct bpf_verifier_state *old)
{
	struct bpf_reg_state *state_reg;
	struct bpf_func_state *state;
	int i, err = 0, fr;

	for (fr = old->curframe; fr >= 0; fr--) {
		state = old->frame[fr];
		state_reg = state->regs;
		for (i = 0; i < BPF_REG_FP; i++, state_reg++) {
			if (state_reg->type != SCALAR_VALUE ||
			    !state_reg->precise ||
			    !(state_reg->live & REG_LIVE_READ))
				continue;
			if (env->log.level & BPF_LOG_LEVEL2)
				verbose(env, "frame %d: propagating r%d\n", fr, i);
			err = mark_chain_precision_frame(env, fr, i);
			if (err < 0)
				return err;
		}

		for (i = 0; i < state->allocated_stack / BPF_REG_SIZE; i++) {
			if (!is_spilled_reg(&state->stack[i]))
				continue;
			state_reg = &state->stack[i].spilled_ptr;
			if (state_reg->type != SCALAR_VALUE ||
			    !state_reg->precise ||
			    !(state_reg->live & REG_LIVE_READ))
				continue;
			if (env->log.level & BPF_LOG_LEVEL2)
				verbose(env, "frame %d: propagating fp%d\n",
					fr, (-i - 1) * BPF_REG_SIZE);
			err = mark_chain_precision_stack_frame(env, fr, i);
			if (err < 0)
				return err;
		}
	}
	return 0;
}

static bool states_maybe_looping(struct bpf_verifier_state *old,
				 struct bpf_verifier_state *cur)
{
	struct bpf_func_state *fold, *fcur;
	int i, fr = cur->curframe;

	if (old->curframe != fr)
		return false;

	fold = old->frame[fr];
	fcur = cur->frame[fr];
	for (i = 0; i < MAX_BPF_REG; i++)
		if (memcmp(&fold->regs[i], &fcur->regs[i],
			   offsetof(struct bpf_reg_state, parent)))
			return false;
	return true;
}


static int is_state_visited(struct bpf_verifier_env *env, int insn_idx)
{
	struct bpf_verifier_state_list *new_sl;
	struct bpf_verifier_state_list *sl, **pprev;
	struct bpf_verifier_state *cur = env->cur_state, *new;
	int i, j, err, states_cnt = 0;
	bool add_new_state = env->test_state_freq ? true : false;

	cur->last_insn_idx = env->prev_insn_idx;
	if (!env->insn_aux_data[insn_idx].prune_point)
		/* this 'insn_idx' instruction wasn't marked, so we will not
		 * be doing state search here
		 */
		return 0;

	/* bpf progs typically have pruning point every 4 instructions
	 * http://vger.kernel.org/bpfconf2019.html#session-1
	 * Do not add new state for future pruning if the verifier hasn't seen
	 * at least 2 jumps and at least 8 instructions.
	 * This heuristics helps decrease 'total_states' and 'peak_states' metric.
	 * In tests that amounts to up to 50% reduction into total verifier
	 * memory consumption and 20% verifier time speedup.
	 */
	if (env->jmps_processed - env->prev_jmps_processed >= 2 &&
	    env->insn_processed - env->prev_insn_processed >= 8)
		add_new_state = true;

	pprev = explored_state(env, insn_idx);
	sl = *pprev;

	clean_live_states(env, insn_idx, cur);

	while (sl) {
		states_cnt++;
		if (sl->state.insn_idx != insn_idx)
			goto next;

		if (sl->state.branches) {
			struct bpf_func_state *frame = sl->state.frame[sl->state.curframe];

			if (frame->in_async_callback_fn &&
			    frame->async_entry_cnt != cur->frame[cur->curframe]->async_entry_cnt) {
				/* Different async_entry_cnt means that the verifier is
				 * processing another entry into async callback.
				 * Seeing the same state is not an indication of infinite
				 * loop or infinite recursion.
				 * But finding the same state doesn't mean that it's safe
				 * to stop processing the current state. The previous state
				 * hasn't yet reached bpf_exit, since state.branches > 0.
				 * Checking in_async_callback_fn alone is not enough either.
				 * Since the verifier still needs to catch infinite loops
				 * inside async callbacks.
				 */
			} else if (states_maybe_looping(&sl->state, cur) &&
				   states_equal(env, &sl->state, cur)) {
				verbose_linfo(env, insn_idx, "; ");
				verbose(env, "infinite loop detected at insn %d\n", insn_idx);
				return -EINVAL;
			}
			/* if the verifier is processing a loop, avoid adding new state
			 * too often, since different loop iterations have distinct
			 * states and may not help future pruning.
			 * This threshold shouldn't be too low to make sure that
			 * a loop with large bound will be rejected quickly.
			 * The most abusive loop will be:
			 * r1 += 1
			 * if r1 < 1000000 goto pc-2
			 * 1M insn_procssed limit / 100 == 10k peak states.
			 * This threshold shouldn't be too high either, since states
			 * at the end of the loop are likely to be useful in pruning.
			 */
			if (env->jmps_processed - env->prev_jmps_processed < 20 &&
			    env->insn_processed - env->prev_insn_processed < 100)
				add_new_state = false;
			goto miss;
		}
		if (states_equal(env, &sl->state, cur)) {
			sl->hit_cnt++;
			/* reached equivalent register/stack state,
			 * prune the search.
			 * Registers read by the continuation are read by us.
			 * If we have any write marks in env->cur_state, they
			 * will prevent corresponding reads in the continuation
			 * from reaching our parent (an explored_state).  Our
			 * own state will get the read marks recorded, but
			 * they'll be immediately forgotten as we're pruning
			 * this state and will pop a new one.
			 */
			err = propagate_liveness(env, &sl->state, cur);

			/* if previous state reached the exit with precision and
			 * current state is equivalent to it (except precsion marks)
			 * the precision needs to be propagated back in
			 * the current state.
			 */
			err = err ? : push_jmp_history(env, cur);
			err = err ? : propagate_precision(env, &sl->state);
			if (err)
				return err;
			return 1;
		}
miss:
		/* when new state is not going to be added do not increase miss count.
		 * Otherwise several loop iterations will remove the state
		 * recorded earlier. The goal of these heuristics is to have
		 * states from some iterations of the loop (some in the beginning
		 * and some at the end) to help pruning.
		 */
		if (add_new_state)
			sl->miss_cnt++;
		/* heuristic to determine whether this state is beneficial
		 * to keep checking from state equivalence point of view.
		 * Higher numbers increase max_states_per_insn and verification time,
		 * but do not meaningfully decrease insn_processed.
		 */
		if (sl->miss_cnt > sl->hit_cnt * 3 + 3) {
			/* the state is unlikely to be useful. Remove it to
			 * speed up verification
			 */
			*pprev = sl->next;
			if (sl->state.frame[0]->regs[0].live & REG_LIVE_DONE) {
				u32 br = sl->state.branches;

				WARN_ONCE(br,
					  "BUG live_done but branches_to_explore %d\n",
					  br);
				free_verifier_state(&sl->state, false);
				kfree(sl);
				env->peak_states--;
			} else {
				/* cannot free this state, since parentage chain may
				 * walk it later. Add it for free_list instead to
				 * be freed at the end of verification
				 */
				sl->next = env->free_list;
				env->free_list = sl;
			}
			sl = *pprev;
			continue;
		}
next:
		pprev = &sl->next;
		sl = *pprev;
	}

	if (env->max_states_per_insn < states_cnt)
		env->max_states_per_insn = states_cnt;

	if (!env->bpf_capable && states_cnt > BPF_COMPLEXITY_LIMIT_STATES)
		return push_jmp_history(env, cur);

	if (!add_new_state)
		return push_jmp_history(env, cur);

	/* There were no equivalent states, remember the current one.
	 * Technically the current state is not proven to be safe yet,
	 * but it will either reach outer most bpf_exit (which means it's safe)
	 * or it will be rejected. When there are no loops the verifier won't be
	 * seeing this tuple (frame[0].callsite, frame[1].callsite, .. insn_idx)
	 * again on the way to bpf_exit.
	 * When looping the sl->state.branches will be > 0 and this state
	 * will not be considered for equivalence until branches == 0.
	 */
	new_sl = kzalloc(sizeof(struct bpf_verifier_state_list), GFP_KERNEL);
	if (!new_sl)
		return -ENOMEM;
	env->total_states++;
	env->peak_states++;
	env->prev_jmps_processed = env->jmps_processed;
	env->prev_insn_processed = env->insn_processed;

	/* forget precise markings we inherited, see __mark_chain_precision */
	if (env->bpf_capable)
		mark_all_scalars_imprecise(env, cur);

	/* add new state to the head of linked list */
	new = &new_sl->state;
	err = copy_verifier_state(new, cur);
	if (err) {
		free_verifier_state(new, false);
		kfree(new_sl);
		return err;
	}
	new->insn_idx = insn_idx;
	WARN_ONCE(new->branches != 1,
		  "BUG is_state_visited:branches_to_explore=%d insn %d\n", new->branches, insn_idx);

	cur->parent = new;
	cur->first_insn_idx = insn_idx;
	clear_jmp_history(cur);
	new_sl->next = *explored_state(env, insn_idx);
	*explored_state(env, insn_idx) = new_sl;
	/* connect new state to parentage chain. Current frame needs all
	 * registers connected. Only r6 - r9 of the callers are alive (pushed
	 * to the stack implicitly by JITs) so in callers' frames connect just
	 * r6 - r9 as an optimization. Callers will have r1 - r5 connected to
	 * the state of the call instruction (with WRITTEN set), and r0 comes
	 * from callee with its full parentage chain, anyway.
	 */
	/* clear write marks in current state: the writes we did are not writes
	 * our child did, so they don't screen off its reads from us.
	 * (There are no read marks in current state, because reads always mark
	 * their parent and current state never has children yet.  Only
	 * explored_states can get read marks.)
	 */
	for (j = 0; j <= cur->curframe; j++) {
		for (i = j < cur->curframe ? BPF_REG_6 : 0; i < BPF_REG_FP; i++)
			cur->frame[j]->regs[i].parent = &new->frame[j]->regs[i];
		for (i = 0; i < BPF_REG_FP; i++)
			cur->frame[j]->regs[i].live = REG_LIVE_NONE;
	}

	/* all stack frames are accessible from callee, clear them all */
	for (j = 0; j <= cur->curframe; j++) {
		struct bpf_func_state *frame = cur->frame[j];
		struct bpf_func_state *newframe = new->frame[j];

		for (i = 0; i < frame->allocated_stack / BPF_REG_SIZE; i++) {
			frame->stack[i].spilled_ptr.live = REG_LIVE_NONE;
			frame->stack[i].spilled_ptr.parent =
						&newframe->stack[i].spilled_ptr;
		}
	}
	return 0;
}

/* Return true if it's OK to have the same insn return a different type. */
static bool reg_type_mismatch_ok(enum bpf_reg_type type)
{
	switch (base_type(type)) {
	case PTR_TO_CTX:
	case PTR_TO_SOCKET:
	case PTR_TO_SOCK_COMMON:
	case PTR_TO_TCP_SOCK:
	case PTR_TO_XDP_SOCK:
	case PTR_TO_BTF_ID:
		return false;
	default:
		return true;
	}
}

/* If an instruction was previously used with particular pointer types, then we
 * need to be careful to avoid cases such as the below, where it may be ok
 * for one branch accessing the pointer, but not ok for the other branch:
 *
 * R1 = sock_ptr
 * goto X;
 * ...
 * R1 = some_other_valid_ptr;
 * goto X;
 * ...
 * R2 = *(u32 *)(R1 + 0);
 */
static bool reg_type_mismatch(enum bpf_reg_type src, enum bpf_reg_type prev)
{
	return src != prev && (!reg_type_mismatch_ok(src) ||
			       !reg_type_mismatch_ok(prev));
}

static int do_check(struct bpf_verifier_env *env)
{
	bool pop_log = !(env->log.level & BPF_LOG_LEVEL2);
	struct bpf_verifier_state *state = env->cur_state;
	struct bpf_insn *insns = env->prog->insnsi;
	struct bpf_reg_state *regs;
	int insn_cnt = env->prog->len;
	bool do_print_state = false;
	int prev_insn_idx = -1;

	for (;;) {
		struct bpf_insn *insn;
		u8 class;
		int err;

		env->prev_insn_idx = prev_insn_idx;
		if (env->insn_idx >= insn_cnt) {
			verbose(env, "invalid insn idx %d insn_cnt %d\n",
				env->insn_idx, insn_cnt);
			return -EFAULT;
		}

		insn = &insns[env->insn_idx];
		class = BPF_CLASS(insn->code);

		if (++env->insn_processed > BPF_COMPLEXITY_LIMIT_INSNS) {
			verbose(env,
				"BPF program is too large. Processed %d insn\n",
				env->insn_processed);
			return -E2BIG;
		}

		err = is_state_visited(env, env->insn_idx);
		if (err < 0)
			return err;
		if (err == 1) {
			/* found equivalent state, can prune the search */
			if (env->log.level & BPF_LOG_LEVEL) {
				if (do_print_state)
					verbose(env, "\nfrom %d to %d%s: safe\n",
						env->prev_insn_idx, env->insn_idx,
						env->cur_state->speculative ?
						" (speculative execution)" : "");
				else
					verbose(env, "%d: safe\n", env->insn_idx);
			}
			goto process_bpf_exit;
		}

		if (signal_pending(current))
			return -EAGAIN;

		if (need_resched())
			cond_resched();

		if (env->log.level & BPF_LOG_LEVEL2 ||
		    (env->log.level & BPF_LOG_LEVEL && do_print_state)) {
			if (env->log.level & BPF_LOG_LEVEL2)
				verbose(env, "%d:", env->insn_idx);
			else
				verbose(env, "\nfrom %d to %d%s:",
					env->prev_insn_idx, env->insn_idx,
					env->cur_state->speculative ?
					" (speculative execution)" : "");
			print_verifier_state(env, state->frame[state->curframe]);
			do_print_state = false;
		}

		if (env->log.level & BPF_LOG_LEVEL) {
			const struct bpf_insn_cbs cbs = {
				.cb_call	= disasm_kfunc_name,
				.cb_print	= verbose,
				.private_data	= env,
			};

			verbose_linfo(env, env->insn_idx, "; ");
			verbose(env, "%d: ", env->insn_idx);
			print_bpf_insn(&cbs, insn, env->allow_ptr_leaks);
		}

		if (bpf_prog_is_dev_bound(env->prog->aux)) {
			err = bpf_prog_offload_verify_insn(env, env->insn_idx,
							   env->prev_insn_idx);
			if (err)
				return err;
		}

		regs = cur_regs(env);
		sanitize_mark_insn_seen(env);
		prev_insn_idx = env->insn_idx;

		if (class == BPF_ALU || class == BPF_ALU64) {
			err = check_alu_op(env, insn);
			if (err)
				return err;

		} else if (class == BPF_LDX) {
			enum bpf_reg_type *prev_src_type, src_reg_type;

			/* check for reserved fields is already done */

			/* check src operand */
			err = check_reg_arg(env, insn->src_reg, SRC_OP);
			if (err)
				return err;

			err = check_reg_arg(env, insn->dst_reg, DST_OP_NO_MARK);
			if (err)
				return err;

			src_reg_type = regs[insn->src_reg].type;

			/* check that memory (src_reg + off) is readable,
			 * the state of dst_reg will be updated by this func
			 */
			err = check_mem_access(env, env->insn_idx, insn->src_reg,
					       insn->off, BPF_SIZE(insn->code),
					       BPF_READ, insn->dst_reg, false);
			if (err)
				return err;

			prev_src_type = &env->insn_aux_data[env->insn_idx].ptr_type;

			if (*prev_src_type == NOT_INIT) {
				/* saw a valid insn
				 * dst_reg = *(u32 *)(src_reg + off)
				 * save type to validate intersecting paths
				 */
				*prev_src_type = src_reg_type;

			} else if (reg_type_mismatch(src_reg_type, *prev_src_type)) {
				/* ABuser program is trying to use the same insn
				 * dst_reg = *(u32*) (src_reg + off)
				 * with different pointer types:
				 * src_reg == ctx in one branch and
				 * src_reg == stack|map in some other branch.
				 * Reject it.
				 */
				verbose(env, "same insn cannot be used with different pointers\n");
				return -EINVAL;
			}

		} else if (class == BPF_STX) {
			enum bpf_reg_type *prev_dst_type, dst_reg_type;

			if (BPF_MODE(insn->code) == BPF_ATOMIC) {
				err = check_atomic(env, env->insn_idx, insn);
				if (err)
					return err;
				env->insn_idx++;
				continue;
			}

			if (BPF_MODE(insn->code) != BPF_MEM || insn->imm != 0) {
				verbose(env, "BPF_STX uses reserved fields\n");
				return -EINVAL;
			}

			/* check src1 operand */
			err = check_reg_arg(env, insn->src_reg, SRC_OP);
			if (err)
				return err;
			/* check src2 operand */
			err = check_reg_arg(env, insn->dst_reg, SRC_OP);
			if (err)
				return err;

			dst_reg_type = regs[insn->dst_reg].type;

			/* check that memory (dst_reg + off) is writeable */
			err = check_mem_access(env, env->insn_idx, insn->dst_reg,
					       insn->off, BPF_SIZE(insn->code),
					       BPF_WRITE, insn->src_reg, false);
			if (err)
				return err;

			prev_dst_type = &env->insn_aux_data[env->insn_idx].ptr_type;

			if (*prev_dst_type == NOT_INIT) {
				*prev_dst_type = dst_reg_type;
			} else if (reg_type_mismatch(dst_reg_type, *prev_dst_type)) {
				verbose(env, "same insn cannot be used with different pointers\n");
				return -EINVAL;
			}

		} else if (class == BPF_ST) {
			if (BPF_MODE(insn->code) != BPF_MEM ||
			    insn->src_reg != BPF_REG_0) {
				verbose(env, "BPF_ST uses reserved fields\n");
				return -EINVAL;
			}
			/* check src operand */
			err = check_reg_arg(env, insn->dst_reg, SRC_OP);
			if (err)
				return err;

			if (is_ctx_reg(env, insn->dst_reg)) {
				verbose(env, "BPF_ST stores into R%d %s is not allowed\n",
					insn->dst_reg,
					reg_type_str(env, reg_state(env, insn->dst_reg)->type));
				return -EACCES;
			}

			/* check that memory (dst_reg + off) is writeable */
			err = check_mem_access(env, env->insn_idx, insn->dst_reg,
					       insn->off, BPF_SIZE(insn->code),
					       BPF_WRITE, -1, false);
			if (err)
				return err;

		} else if (class == BPF_JMP || class == BPF_JMP32) {
			u8 opcode = BPF_OP(insn->code);

			env->jmps_processed++;
			if (opcode == BPF_CALL) {
				if (BPF_SRC(insn->code) != BPF_K ||
				    insn->off != 0 ||
				    (insn->src_reg != BPF_REG_0 &&
				     insn->src_reg != BPF_PSEUDO_CALL &&
				     insn->src_reg != BPF_PSEUDO_KFUNC_CALL) ||
				    insn->dst_reg != BPF_REG_0 ||
				    class == BPF_JMP32) {
					verbose(env, "BPF_CALL uses reserved fields\n");
					return -EINVAL;
				}

				if (env->cur_state->active_spin_lock &&
				    (insn->src_reg == BPF_PSEUDO_CALL ||
				     insn->imm != BPF_FUNC_spin_unlock)) {
					verbose(env, "function calls are not allowed while holding a lock\n");
					return -EINVAL;
				}
				if (insn->src_reg == BPF_PSEUDO_CALL)
					err = check_func_call(env, insn, &env->insn_idx);
				else if (insn->src_reg == BPF_PSEUDO_KFUNC_CALL)
					err = check_kfunc_call(env, insn);
				else
					err = check_helper_call(env, insn, &env->insn_idx);
				if (err)
					return err;
			} else if (opcode == BPF_JA) {
				if (BPF_SRC(insn->code) != BPF_K ||
				    insn->imm != 0 ||
				    insn->src_reg != BPF_REG_0 ||
				    insn->dst_reg != BPF_REG_0 ||
				    class == BPF_JMP32) {
					verbose(env, "BPF_JA uses reserved fields\n");
					return -EINVAL;
				}

				env->insn_idx += insn->off + 1;
				continue;

			} else if (opcode == BPF_EXIT) {
				if (BPF_SRC(insn->code) != BPF_K ||
				    insn->imm != 0 ||
				    insn->src_reg != BPF_REG_0 ||
				    insn->dst_reg != BPF_REG_0 ||
				    class == BPF_JMP32) {
					verbose(env, "BPF_EXIT uses reserved fields\n");
					return -EINVAL;
				}

				if (env->cur_state->active_spin_lock) {
					verbose(env, "bpf_spin_unlock is missing\n");
					return -EINVAL;
				}

				/* We must do check_reference_leak here before
				 * prepare_func_exit to handle the case when
				 * state->curframe > 0, it may be a callback
				 * function, for which reference_state must
				 * match caller reference state when it exits.
				 */
				err = check_reference_leak(env);
				if (err)
					return err;

				if (state->curframe) {
					/* exit from nested function */
					err = prepare_func_exit(env, &env->insn_idx);
					if (err)
						return err;
					do_print_state = true;
					continue;
				}

				err = check_return_code(env);
				if (err)
					return err;
process_bpf_exit:
				update_branch_counts(env, env->cur_state);
				err = pop_stack(env, &prev_insn_idx,
						&env->insn_idx, pop_log);
				if (err < 0) {
					if (err != -ENOENT)
						return err;
					break;
				} else {
					do_print_state = true;
					continue;
				}
			} else {
				err = check_cond_jmp_op(env, insn, &env->insn_idx);
				if (err)
					return err;
			}
		} else if (class == BPF_LD) {
			u8 mode = BPF_MODE(insn->code);

			if (mode == BPF_ABS || mode == BPF_IND) {
				err = check_ld_abs(env, insn);
				if (err)
					return err;

			} else if (mode == BPF_IMM) {
				err = check_ld_imm(env, insn);
				if (err)
					return err;

				env->insn_idx++;
				sanitize_mark_insn_seen(env);
			} else {
				verbose(env, "invalid BPF_LD mode\n");
				return -EINVAL;
			}
		} else {
			verbose(env, "unknown insn class %d\n", class);
			return -EINVAL;
		}

		env->insn_idx++;
	}

	return 0;
}

static int find_btf_percpu_datasec(struct btf *btf)
{
	const struct btf_type *t;
	const char *tname;
	int i, n;

	/*
	 * Both vmlinux and module each have their own ".data..percpu"
	 * DATASECs in BTF. So for module's case, we need to skip vmlinux BTF
	 * types to look at only module's own BTF types.
	 */
	n = btf_nr_types(btf);
	if (btf_is_module(btf))
		i = btf_nr_types(btf_vmlinux);
	else
		i = 1;

	for(; i < n; i++) {
		t = btf_type_by_id(btf, i);
		if (BTF_INFO_KIND(t->info) != BTF_KIND_DATASEC)
			continue;

		tname = btf_name_by_offset(btf, t->name_off);
		if (!strcmp(tname, ".data..percpu"))
			return i;
	}

	return -ENOENT;
}

/* replace pseudo btf_id with kernel symbol address */
static int check_pseudo_btf_id(struct bpf_verifier_env *env,
			       struct bpf_insn *insn,
			       struct bpf_insn_aux_data *aux)
{
	const struct btf_var_secinfo *vsi;
	const struct btf_type *datasec;
	struct btf_mod_pair *btf_mod;
	const struct btf_type *t;
	const char *sym_name;
	bool percpu = false;
	u32 type, id = insn->imm;
	struct btf *btf;
	s32 datasec_id;
	u64 addr;
	int i, btf_fd, err;

	btf_fd = insn[1].imm;
	if (btf_fd) {
		btf = btf_get_by_fd(btf_fd);
		if (IS_ERR(btf)) {
			verbose(env, "invalid module BTF object FD specified.\n");
			return -EINVAL;
		}
	} else {
		if (!btf_vmlinux) {
			verbose(env, "kernel is missing BTF, make sure CONFIG_DEBUG_INFO_BTF=y is specified in Kconfig.\n");
			return -EINVAL;
		}
		btf = btf_vmlinux;
		btf_get(btf);
	}

	t = btf_type_by_id(btf, id);
	if (!t) {
		verbose(env, "ldimm64 insn specifies invalid btf_id %d.\n", id);
		err = -ENOENT;
		goto err_put;
	}

	if (!btf_type_is_var(t)) {
		verbose(env, "pseudo btf_id %d in ldimm64 isn't KIND_VAR.\n", id);
		err = -EINVAL;
		goto err_put;
	}

	sym_name = btf_name_by_offset(btf, t->name_off);
	addr = kallsyms_lookup_name(sym_name);
	if (!addr) {
		verbose(env, "ldimm64 failed to find the address for kernel symbol '%s'.\n",
			sym_name);
		err = -ENOENT;
		goto err_put;
	}

	datasec_id = find_btf_percpu_datasec(btf);
	if (datasec_id > 0) {
		datasec = btf_type_by_id(btf, datasec_id);
		for_each_vsi(i, datasec, vsi) {
			if (vsi->type == id) {
				percpu = true;
				break;
			}
		}
	}

	insn[0].imm = (u32)addr;
	insn[1].imm = addr >> 32;

	type = t->type;
	t = btf_type_skip_modifiers(btf, type, NULL);
	if (percpu) {
		aux->btf_var.reg_type = PTR_TO_PERCPU_BTF_ID;
		aux->btf_var.btf = btf;
		aux->btf_var.btf_id = type;
	} else if (!btf_type_is_struct(t)) {
		const struct btf_type *ret;
		const char *tname;
		u32 tsize;

		/* resolve the type size of ksym. */
		ret = btf_resolve_size(btf, t, &tsize);
		if (IS_ERR(ret)) {
			tname = btf_name_by_offset(btf, t->name_off);
			verbose(env, "ldimm64 unable to resolve the size of type '%s': %ld\n",
				tname, PTR_ERR(ret));
			err = -EINVAL;
			goto err_put;
		}
		aux->btf_var.reg_type = PTR_TO_MEM | MEM_RDONLY;
		aux->btf_var.mem_size = tsize;
	} else {
		aux->btf_var.reg_type = PTR_TO_BTF_ID;
		aux->btf_var.btf = btf;
		aux->btf_var.btf_id = type;
	}

	/* check whether we recorded this BTF (and maybe module) already */
	for (i = 0; i < env->used_btf_cnt; i++) {
		if (env->used_btfs[i].btf == btf) {
			btf_put(btf);
			return 0;
		}
	}

	if (env->used_btf_cnt >= MAX_USED_BTFS) {
		err = -E2BIG;
		goto err_put;
	}

	btf_mod = &env->used_btfs[env->used_btf_cnt];
	btf_mod->btf = btf;
	btf_mod->module = NULL;

	/* if we reference variables from kernel module, bump its refcount */
	if (btf_is_module(btf)) {
		btf_mod->module = btf_try_get_module(btf);
		if (!btf_mod->module) {
			err = -ENXIO;
			goto err_put;
		}
	}

	env->used_btf_cnt++;

	return 0;
err_put:
	btf_put(btf);
	return err;
}

static int check_map_prealloc(struct bpf_map *map)
{
	return (map->map_type != BPF_MAP_TYPE_HASH &&
		map->map_type != BPF_MAP_TYPE_PERCPU_HASH &&
		map->map_type != BPF_MAP_TYPE_HASH_OF_MAPS) ||
		!(map->map_flags & BPF_F_NO_PREALLOC);
}

static bool is_tracing_prog_type(enum bpf_prog_type type)
{
	switch (type) {
	case BPF_PROG_TYPE_KPROBE:
	case BPF_PROG_TYPE_TRACEPOINT:
	case BPF_PROG_TYPE_PERF_EVENT:
	case BPF_PROG_TYPE_RAW_TRACEPOINT:
		return true;
	default:
		return false;
	}
}

static bool is_preallocated_map(struct bpf_map *map)
{
	if (!check_map_prealloc(map))
		return false;
	if (map->inner_map_meta && !check_map_prealloc(map->inner_map_meta))
		return false;
	return true;
}

static int check_map_prog_compatibility(struct bpf_verifier_env *env,
					struct bpf_map *map,
					struct bpf_prog *prog)

{
	enum bpf_prog_type prog_type = resolve_prog_type(prog);
	/*
	 * Validate that trace type programs use preallocated hash maps.
	 *
	 * For programs attached to PERF events this is mandatory as the
	 * perf NMI can hit any arbitrary code sequence.
	 *
	 * All other trace types using preallocated hash maps are unsafe as
	 * well because tracepoint or kprobes can be inside locked regions
	 * of the memory allocator or at a place where a recursion into the
	 * memory allocator would see inconsistent state.
	 *
	 * On RT enabled kernels run-time allocation of all trace type
	 * programs is strictly prohibited due to lock type constraints. On
	 * !RT kernels it is allowed for backwards compatibility reasons for
	 * now, but warnings are emitted so developers are made aware of
	 * the unsafety and can fix their programs before this is enforced.
	 */
	if (is_tracing_prog_type(prog_type) && !is_preallocated_map(map)) {
		if (prog_type == BPF_PROG_TYPE_PERF_EVENT) {
			verbose(env, "perf_event programs can only use preallocated hash map\n");
			return -EINVAL;
		}
		if (IS_ENABLED(CONFIG_PREEMPT_RT)) {
			verbose(env, "trace type programs can only use preallocated hash map\n");
			return -EINVAL;
		}
		WARN_ONCE(1, "trace type BPF program uses run-time allocation\n");
		verbose(env, "trace type programs with run-time allocated hash maps are unsafe. Switch to preallocated hash maps.\n");
	}

	if (map_value_has_spin_lock(map)) {
		if (prog_type == BPF_PROG_TYPE_SOCKET_FILTER) {
			verbose(env, "socket filter progs cannot use bpf_spin_lock yet\n");
			return -EINVAL;
		}

		if (is_tracing_prog_type(prog_type)) {
			verbose(env, "tracing progs cannot use bpf_spin_lock yet\n");
			return -EINVAL;
		}

		if (prog->aux->sleepable) {
			verbose(env, "sleepable progs cannot use bpf_spin_lock yet\n");
			return -EINVAL;
		}
	}

	if (map_value_has_timer(map)) {
		if (is_tracing_prog_type(prog_type)) {
			verbose(env, "tracing progs cannot use bpf_timer yet\n");
			return -EINVAL;
		}
	}

	if ((bpf_prog_is_dev_bound(prog->aux) || bpf_map_is_dev_bound(map)) &&
	    !bpf_offload_prog_map_match(prog, map)) {
		verbose(env, "offload device mismatch between prog and map\n");
		return -EINVAL;
	}

	if (map->map_type == BPF_MAP_TYPE_STRUCT_OPS) {
		verbose(env, "bpf_struct_ops map cannot be used in prog\n");
		return -EINVAL;
	}

	if (prog->aux->sleepable)
		switch (map->map_type) {
		case BPF_MAP_TYPE_HASH:
		case BPF_MAP_TYPE_LRU_HASH:
		case BPF_MAP_TYPE_ARRAY:
		case BPF_MAP_TYPE_PERCPU_HASH:
		case BPF_MAP_TYPE_PERCPU_ARRAY:
		case BPF_MAP_TYPE_LRU_PERCPU_HASH:
		case BPF_MAP_TYPE_ARRAY_OF_MAPS:
		case BPF_MAP_TYPE_HASH_OF_MAPS:
			if (!is_preallocated_map(map)) {
				verbose(env,
					"Sleepable programs can only use preallocated maps\n");
				return -EINVAL;
			}
			break;
		case BPF_MAP_TYPE_RINGBUF:
			break;
		default:
			verbose(env,
				"Sleepable programs can only use array, hash, and ringbuf maps\n");
			return -EINVAL;
		}

	return 0;
}

static bool bpf_map_is_cgroup_storage(struct bpf_map *map)
{
	return (map->map_type == BPF_MAP_TYPE_CGROUP_STORAGE ||
		map->map_type == BPF_MAP_TYPE_PERCPU_CGROUP_STORAGE);
}

/* find and rewrite pseudo imm in ld_imm64 instructions:
 *
 * 1. if it accesses map FD, replace it with actual map pointer.
 * 2. if it accesses btf_id of a VAR, replace it with pointer to the var.
 *
 * NOTE: btf_vmlinux is required for converting pseudo btf_id.
 */
static int resolve_pseudo_ldimm64(struct bpf_verifier_env *env)
{
	struct bpf_insn *insn = env->prog->insnsi;
	int insn_cnt = env->prog->len;
	int i, j, err;

	err = bpf_prog_calc_tag(env->prog);
	if (err)
		return err;

	for (i = 0; i < insn_cnt; i++, insn++) {
		if (BPF_CLASS(insn->code) == BPF_LDX &&
		    (BPF_MODE(insn->code) != BPF_MEM || insn->imm != 0)) {
			verbose(env, "BPF_LDX uses reserved fields\n");
			return -EINVAL;
		}

		if (insn[0].code == (BPF_LD | BPF_IMM | BPF_DW)) {
			struct bpf_insn_aux_data *aux;
			struct bpf_map *map;
			struct fd f;
			u64 addr;
			u32 fd;

			if (i == insn_cnt - 1 || insn[1].code != 0 ||
			    insn[1].dst_reg != 0 || insn[1].src_reg != 0 ||
			    insn[1].off != 0) {
				verbose(env, "invalid bpf_ld_imm64 insn\n");
				return -EINVAL;
			}

			if (insn[0].src_reg == 0)
				/* valid generic load 64-bit imm */
				goto next_insn;

			if (insn[0].src_reg == BPF_PSEUDO_BTF_ID) {
				aux = &env->insn_aux_data[i];
				err = check_pseudo_btf_id(env, insn, aux);
				if (err)
					return err;
				goto next_insn;
			}

			if (insn[0].src_reg == BPF_PSEUDO_FUNC) {
				aux = &env->insn_aux_data[i];
				aux->ptr_type = PTR_TO_FUNC;
				goto next_insn;
			}

			/* In final convert_pseudo_ld_imm64() step, this is
			 * converted into regular 64-bit imm load insn.
			 */
			switch (insn[0].src_reg) {
			case BPF_PSEUDO_MAP_VALUE:
			case BPF_PSEUDO_MAP_IDX_VALUE:
				break;
			case BPF_PSEUDO_MAP_FD:
			case BPF_PSEUDO_MAP_IDX:
				if (insn[1].imm == 0)
					break;
				fallthrough;
			default:
				verbose(env, "unrecognized bpf_ld_imm64 insn\n");
				return -EINVAL;
			}

			switch (insn[0].src_reg) {
			case BPF_PSEUDO_MAP_IDX_VALUE:
			case BPF_PSEUDO_MAP_IDX:
				if (bpfptr_is_null(env->fd_array)) {
					verbose(env, "fd_idx without fd_array is invalid\n");
					return -EPROTO;
				}
				if (copy_from_bpfptr_offset(&fd, env->fd_array,
							    insn[0].imm * sizeof(fd),
							    sizeof(fd)))
					return -EFAULT;
				break;
			default:
				fd = insn[0].imm;
				break;
			}

			f = fdget(fd);
			map = __bpf_map_get(f);
			if (IS_ERR(map)) {
				verbose(env, "fd %d is not pointing to valid bpf_map\n", fd);
				return PTR_ERR(map);
			}

			err = check_map_prog_compatibility(env, map, env->prog);
			if (err) {
				fdput(f);
				return err;
			}

			aux = &env->insn_aux_data[i];
			if (insn[0].src_reg == BPF_PSEUDO_MAP_FD ||
			    insn[0].src_reg == BPF_PSEUDO_MAP_IDX) {
				addr = (unsigned long)map;
			} else {
				u32 off = insn[1].imm;

				if (off >= BPF_MAX_VAR_OFF) {
					verbose(env, "direct value offset of %u is not allowed\n", off);
					fdput(f);
					return -EINVAL;
				}

				if (!map->ops->map_direct_value_addr) {
					verbose(env, "no direct value access support for this map type\n");
					fdput(f);
					return -EINVAL;
				}

				err = map->ops->map_direct_value_addr(map, &addr, off);
				if (err) {
					verbose(env, "invalid access to map value pointer, value_size=%u off=%u\n",
						map->value_size, off);
					fdput(f);
					return err;
				}

				aux->map_off = off;
				addr += off;
			}

			insn[0].imm = (u32)addr;
			insn[1].imm = addr >> 32;

			/* check whether we recorded this map already */
			for (j = 0; j < env->used_map_cnt; j++) {
				if (env->used_maps[j] == map) {
					aux->map_index = j;
					fdput(f);
					goto next_insn;
				}
			}

			if (env->used_map_cnt >= MAX_USED_MAPS) {
				fdput(f);
				return -E2BIG;
			}

			/* hold the map. If the program is rejected by verifier,
			 * the map will be released by release_maps() or it
			 * will be used by the valid program until it's unloaded
			 * and all maps are released in free_used_maps()
			 */
			bpf_map_inc(map);

			aux->map_index = env->used_map_cnt;
			env->used_maps[env->used_map_cnt++] = map;

			if (bpf_map_is_cgroup_storage(map) &&
			    bpf_cgroup_storage_assign(env->prog->aux, map)) {
				verbose(env, "only one cgroup storage of each type is allowed\n");
				fdput(f);
				return -EBUSY;
			}

			fdput(f);
next_insn:
			insn++;
			i++;
			continue;
		}

		/* Basic sanity check before we invest more work here. */
		if (!bpf_opcode_in_insntable(insn->code)) {
			verbose(env, "unknown opcode %02x\n", insn->code);
			return -EINVAL;
		}
	}

	/* now all pseudo BPF_LD_IMM64 instructions load valid
	 * 'struct bpf_map *' into a register instead of user map_fd.
	 * These pointers will be used later by verifier to validate map access.
	 */
	return 0;
}

/* drop refcnt of maps used by the rejected program */
static void release_maps(struct bpf_verifier_env *env)
{
	__bpf_free_used_maps(env->prog->aux, env->used_maps,
			     env->used_map_cnt);
}

/* drop refcnt of maps used by the rejected program */
static void release_btfs(struct bpf_verifier_env *env)
{
	__bpf_free_used_btfs(env->prog->aux, env->used_btfs,
			     env->used_btf_cnt);
}

/* convert pseudo BPF_LD_IMM64 into generic BPF_LD_IMM64 */
static void convert_pseudo_ld_imm64(struct bpf_verifier_env *env)
{
	struct bpf_insn *insn = env->prog->insnsi;
	int insn_cnt = env->prog->len;
	int i;

	for (i = 0; i < insn_cnt; i++, insn++) {
		if (insn->code != (BPF_LD | BPF_IMM | BPF_DW))
			continue;
		if (insn->src_reg == BPF_PSEUDO_FUNC)
			continue;
		insn->src_reg = 0;
	}
}

/* single env->prog->insni[off] instruction was replaced with the range
 * insni[off, off + cnt).  Adjust corresponding insn_aux_data by copying
 * [0, off) and [off, end) to new locations, so the patched range stays zero
 */
static void adjust_insn_aux_data(struct bpf_verifier_env *env,
				 struct bpf_insn_aux_data *new_data,
				 struct bpf_prog *new_prog, u32 off, u32 cnt)
{
	struct bpf_insn_aux_data *old_data = env->insn_aux_data;
	struct bpf_insn *insn = new_prog->insnsi;
	u32 old_seen = old_data[off].seen;
	u32 prog_len;
	int i;

	/* aux info at OFF always needs adjustment, no matter fast path
	 * (cnt == 1) is taken or not. There is no guarantee INSN at OFF is the
	 * original insn at old prog.
	 */
	old_data[off].zext_dst = insn_has_def32(env, insn + off + cnt - 1);

	if (cnt == 1)
		return;
	prog_len = new_prog->len;

	memcpy(new_data, old_data, sizeof(struct bpf_insn_aux_data) * off);
	memcpy(new_data + off + cnt - 1, old_data + off,
	       sizeof(struct bpf_insn_aux_data) * (prog_len - off - cnt + 1));
	for (i = off; i < off + cnt - 1; i++) {
		/* Expand insni[off]'s seen count to the patched range. */
		new_data[i].seen = old_seen;
		new_data[i].zext_dst = insn_has_def32(env, insn + i);
	}
	env->insn_aux_data = new_data;
	vfree(old_data);
}

static void adjust_subprog_starts(struct bpf_verifier_env *env, u32 off, u32 len)
{
	int i;

	if (len == 1)
		return;
	/* NOTE: fake 'exit' subprog should be updated as well. */
	for (i = 0; i <= env->subprog_cnt; i++) {
		if (env->subprog_info[i].start <= off)
			continue;
		env->subprog_info[i].start += len - 1;
	}
}

static void adjust_poke_descs(struct bpf_prog *prog, u32 off, u32 len)
{
	struct bpf_jit_poke_descriptor *tab = prog->aux->poke_tab;
	int i, sz = prog->aux->size_poke_tab;
	struct bpf_jit_poke_descriptor *desc;

	for (i = 0; i < sz; i++) {
		desc = &tab[i];
		if (desc->insn_idx <= off)
			continue;
		desc->insn_idx += len - 1;
	}
}

static struct bpf_prog *bpf_patch_insn_data(struct bpf_verifier_env *env, u32 off,
					    const struct bpf_insn *patch, u32 len)
{
	struct bpf_prog *new_prog;
	struct bpf_insn_aux_data *new_data = NULL;

	if (len > 1) {
		new_data = vzalloc(array_size(env->prog->len + len - 1,
					      sizeof(struct bpf_insn_aux_data)));
		if (!new_data)
			return NULL;
	}

	new_prog = bpf_patch_insn_single(env->prog, off, patch, len);
	if (IS_ERR(new_prog)) {
		if (PTR_ERR(new_prog) == -ERANGE)
			verbose(env,
				"insn %d cannot be patched due to 16-bit range\n",
				env->insn_aux_data[off].orig_idx);
		vfree(new_data);
		return NULL;
	}
	adjust_insn_aux_data(env, new_data, new_prog, off, len);
	adjust_subprog_starts(env, off, len);
	adjust_poke_descs(new_prog, off, len);
	return new_prog;
}

static int adjust_subprog_starts_after_remove(struct bpf_verifier_env *env,
					      u32 off, u32 cnt)
{
	int i, j;

	/* find first prog starting at or after off (first to remove) */
	for (i = 0; i < env->subprog_cnt; i++)
		if (env->subprog_info[i].start >= off)
			break;
	/* find first prog starting at or after off + cnt (first to stay) */
	for (j = i; j < env->subprog_cnt; j++)
		if (env->subprog_info[j].start >= off + cnt)
			break;
	/* if j doesn't start exactly at off + cnt, we are just removing
	 * the front of previous prog
	 */
	if (env->subprog_info[j].start != off + cnt)
		j--;

	if (j > i) {
		struct bpf_prog_aux *aux = env->prog->aux;
		int move;

		/* move fake 'exit' subprog as well */
		move = env->subprog_cnt + 1 - j;

		memmove(env->subprog_info + i,
			env->subprog_info + j,
			sizeof(*env->subprog_info) * move);
		env->subprog_cnt -= j - i;

		/* remove func_info */
		if (aux->func_info) {
			move = aux->func_info_cnt - j;

			memmove(aux->func_info + i,
				aux->func_info + j,
				sizeof(*aux->func_info) * move);
			aux->func_info_cnt -= j - i;
			/* func_info->insn_off is set after all code rewrites,
			 * in adjust_btf_func() - no need to adjust
			 */
		}
	} else {
		/* convert i from "first prog to remove" to "first to adjust" */
		if (env->subprog_info[i].start == off)
			i++;
	}

	/* update fake 'exit' subprog as well */
	for (; i <= env->subprog_cnt; i++)
		env->subprog_info[i].start -= cnt;

	return 0;
}

static int bpf_adj_linfo_after_remove(struct bpf_verifier_env *env, u32 off,
				      u32 cnt)
{
	struct bpf_prog *prog = env->prog;
	u32 i, l_off, l_cnt, nr_linfo;
	struct bpf_line_info *linfo;

	nr_linfo = prog->aux->nr_linfo;
	if (!nr_linfo)
		return 0;

	linfo = prog->aux->linfo;

	/* find first line info to remove, count lines to be removed */
	for (i = 0; i < nr_linfo; i++)
		if (linfo[i].insn_off >= off)
			break;

	l_off = i;
	l_cnt = 0;
	for (; i < nr_linfo; i++)
		if (linfo[i].insn_off < off + cnt)
			l_cnt++;
		else
			break;

	/* First live insn doesn't match first live linfo, it needs to "inherit"
	 * last removed linfo.  prog is already modified, so prog->len == off
	 * means no live instructions after (tail of the program was removed).
	 */
	if (prog->len != off && l_cnt &&
	    (i == nr_linfo || linfo[i].insn_off != off + cnt)) {
		l_cnt--;
		linfo[--i].insn_off = off + cnt;
	}

	/* remove the line info which refer to the removed instructions */
	if (l_cnt) {
		memmove(linfo + l_off, linfo + i,
			sizeof(*linfo) * (nr_linfo - i));

		prog->aux->nr_linfo -= l_cnt;
		nr_linfo = prog->aux->nr_linfo;
	}

	/* pull all linfo[i].insn_off >= off + cnt in by cnt */
	for (i = l_off; i < nr_linfo; i++)
		linfo[i].insn_off -= cnt;

	/* fix up all subprogs (incl. 'exit') which start >= off */
	for (i = 0; i <= env->subprog_cnt; i++)
		if (env->subprog_info[i].linfo_idx > l_off) {
			/* program may have started in the removed region but
			 * may not be fully removed
			 */
			if (env->subprog_info[i].linfo_idx >= l_off + l_cnt)
				env->subprog_info[i].linfo_idx -= l_cnt;
			else
				env->subprog_info[i].linfo_idx = l_off;
		}

	return 0;
}

static int verifier_remove_insns(struct bpf_verifier_env *env, u32 off, u32 cnt)
{
	struct bpf_insn_aux_data *aux_data = env->insn_aux_data;
	unsigned int orig_prog_len = env->prog->len;
	int err;

	if (bpf_prog_is_dev_bound(env->prog->aux))
		bpf_prog_offload_remove_insns(env, off, cnt);

	err = bpf_remove_insns(env->prog, off, cnt);
	if (err)
		return err;

	err = adjust_subprog_starts_after_remove(env, off, cnt);
	if (err)
		return err;

	err = bpf_adj_linfo_after_remove(env, off, cnt);
	if (err)
		return err;

	memmove(aux_data + off,	aux_data + off + cnt,
		sizeof(*aux_data) * (orig_prog_len - off - cnt));

	return 0;
}

/* The verifier does more data flow analysis than llvm and will not
 * explore branches that are dead at run time. Malicious programs can
 * have dead code too. Therefore replace all dead at-run-time code
 * with 'ja -1'.
 *
 * Just nops are not optimal, e.g. if they would sit at the end of the
 * program and through another bug we would manage to jump there, then
 * we'd execute beyond program memory otherwise. Returning exception
 * code also wouldn't work since we can have subprogs where the dead
 * code could be located.
 */
static void sanitize_dead_code(struct bpf_verifier_env *env)
{
	struct bpf_insn_aux_data *aux_data = env->insn_aux_data;
	struct bpf_insn trap = BPF_JMP_IMM(BPF_JA, 0, 0, -1);
	struct bpf_insn *insn = env->prog->insnsi;
	const int insn_cnt = env->prog->len;
	int i;

	for (i = 0; i < insn_cnt; i++) {
		if (aux_data[i].seen)
			continue;
		memcpy(insn + i, &trap, sizeof(trap));
		aux_data[i].zext_dst = false;
	}
}

static bool insn_is_cond_jump(u8 code)
{
	u8 op;

	if (BPF_CLASS(code) == BPF_JMP32)
		return true;

	if (BPF_CLASS(code) != BPF_JMP)
		return false;

	op = BPF_OP(code);
	return op != BPF_JA && op != BPF_EXIT && op != BPF_CALL;
}

static void opt_hard_wire_dead_code_branches(struct bpf_verifier_env *env)
{
	struct bpf_insn_aux_data *aux_data = env->insn_aux_data;
	struct bpf_insn ja = BPF_JMP_IMM(BPF_JA, 0, 0, 0);
	struct bpf_insn *insn = env->prog->insnsi;
	const int insn_cnt = env->prog->len;
	int i;

	for (i = 0; i < insn_cnt; i++, insn++) {
		if (!insn_is_cond_jump(insn->code))
			continue;

		if (!aux_data[i + 1].seen)
			ja.off = insn->off;
		else if (!aux_data[i + 1 + insn->off].seen)
			ja.off = 0;
		else
			continue;

		if (bpf_prog_is_dev_bound(env->prog->aux))
			bpf_prog_offload_replace_insn(env, i, &ja);

		memcpy(insn, &ja, sizeof(ja));
	}
}

static int opt_remove_dead_code(struct bpf_verifier_env *env)
{
	struct bpf_insn_aux_data *aux_data = env->insn_aux_data;
	int insn_cnt = env->prog->len;
	int i, err;

	for (i = 0; i < insn_cnt; i++) {
		int j;

		j = 0;
		while (i + j < insn_cnt && !aux_data[i + j].seen)
			j++;
		if (!j)
			continue;

		err = verifier_remove_insns(env, i, j);
		if (err)
			return err;
		insn_cnt = env->prog->len;
	}

	return 0;
}

static int opt_remove_nops(struct bpf_verifier_env *env)
{
	const struct bpf_insn ja = BPF_JMP_IMM(BPF_JA, 0, 0, 0);
	struct bpf_insn *insn = env->prog->insnsi;
	int insn_cnt = env->prog->len;
	int i, err;

	for (i = 0; i < insn_cnt; i++) {
		if (memcmp(&insn[i], &ja, sizeof(ja)))
			continue;

		err = verifier_remove_insns(env, i, 1);
		if (err)
			return err;
		insn_cnt--;
		i--;
	}

	return 0;
}

static int opt_subreg_zext_lo32_rnd_hi32(struct bpf_verifier_env *env,
					 const union bpf_attr *attr)
{
	struct bpf_insn *patch, zext_patch[2], rnd_hi32_patch[4];
	struct bpf_insn_aux_data *aux = env->insn_aux_data;
	int i, patch_len, delta = 0, len = env->prog->len;
	struct bpf_insn *insns = env->prog->insnsi;
	struct bpf_prog *new_prog;
	bool rnd_hi32;

	rnd_hi32 = attr->prog_flags & BPF_F_TEST_RND_HI32;
	zext_patch[1] = BPF_ZEXT_REG(0);
	rnd_hi32_patch[1] = BPF_ALU64_IMM(BPF_MOV, BPF_REG_AX, 0);
	rnd_hi32_patch[2] = BPF_ALU64_IMM(BPF_LSH, BPF_REG_AX, 32);
	rnd_hi32_patch[3] = BPF_ALU64_REG(BPF_OR, 0, BPF_REG_AX);
	for (i = 0; i < len; i++) {
		int adj_idx = i + delta;
		struct bpf_insn insn;
		int load_reg;

		insn = insns[adj_idx];
		load_reg = insn_def_regno(&insn);
		if (!aux[adj_idx].zext_dst) {
			u8 code, class;
			u32 imm_rnd;

			if (!rnd_hi32)
				continue;

			code = insn.code;
			class = BPF_CLASS(code);
			if (load_reg == -1)
				continue;

			/* NOTE: arg "reg" (the fourth one) is only used for
			 *       BPF_STX + SRC_OP, so it is safe to pass NULL
			 *       here.
			 */
			if (is_reg64(env, &insn, load_reg, NULL, DST_OP)) {
				if (class == BPF_LD &&
				    BPF_MODE(code) == BPF_IMM)
					i++;
				continue;
			}

			/* ctx load could be transformed into wider load. */
			if (class == BPF_LDX &&
			    aux[adj_idx].ptr_type == PTR_TO_CTX)
				continue;

			imm_rnd = get_random_int();
			rnd_hi32_patch[0] = insn;
			rnd_hi32_patch[1].imm = imm_rnd;
			rnd_hi32_patch[3].dst_reg = load_reg;
			patch = rnd_hi32_patch;
			patch_len = 4;
			goto apply_patch_buffer;
		}

		/* Add in an zero-extend instruction if a) the JIT has requested
		 * it or b) it's a CMPXCHG.
		 *
		 * The latter is because: BPF_CMPXCHG always loads a value into
		 * R0, therefore always zero-extends. However some archs'
		 * equivalent instruction only does this load when the
		 * comparison is successful. This detail of CMPXCHG is
		 * orthogonal to the general zero-extension behaviour of the
		 * CPU, so it's treated independently of bpf_jit_needs_zext.
		 */
		if (!bpf_jit_needs_zext() && !is_cmpxchg_insn(&insn))
			continue;

		/* Zero-extension is done by the caller. */
		if (bpf_pseudo_kfunc_call(&insn))
			continue;

		if (WARN_ON(load_reg == -1)) {
			verbose(env, "verifier bug. zext_dst is set, but no reg is defined\n");
			return -EFAULT;
		}

		zext_patch[0] = insn;
		zext_patch[1].dst_reg = load_reg;
		zext_patch[1].src_reg = load_reg;
		patch = zext_patch;
		patch_len = 2;
apply_patch_buffer:
		new_prog = bpf_patch_insn_data(env, adj_idx, patch, patch_len);
		if (!new_prog)
			return -ENOMEM;
		env->prog = new_prog;
		insns = new_prog->insnsi;
		aux = env->insn_aux_data;
		delta += patch_len - 1;
	}

	return 0;
}

/* convert load instructions that access fields of a context type into a
 * sequence of instructions that access fields of the underlying structure:
 *     struct __sk_buff    -> struct sk_buff
 *     struct bpf_sock_ops -> struct sock
 */
static int convert_ctx_accesses(struct bpf_verifier_env *env)
{
	const struct bpf_verifier_ops *ops = env->ops;
	int i, cnt, size, ctx_field_size, delta = 0;
	const int insn_cnt = env->prog->len;
	struct bpf_insn insn_buf[16], *insn;
	u32 target_size, size_default, off;
	struct bpf_prog *new_prog;
	enum bpf_access_type type;
	bool is_narrower_load;

	if (ops->gen_prologue || env->seen_direct_write) {
		if (!ops->gen_prologue) {
			verbose(env, "bpf verifier is misconfigured\n");
			return -EINVAL;
		}
		cnt = ops->gen_prologue(insn_buf, env->seen_direct_write,
					env->prog);
		if (cnt >= ARRAY_SIZE(insn_buf)) {
			verbose(env, "bpf verifier is misconfigured\n");
			return -EINVAL;
		} else if (cnt) {
			new_prog = bpf_patch_insn_data(env, 0, insn_buf, cnt);
			if (!new_prog)
				return -ENOMEM;

			env->prog = new_prog;
			delta += cnt - 1;
		}
	}

	if (bpf_prog_is_dev_bound(env->prog->aux))
		return 0;

	insn = env->prog->insnsi + delta;

	for (i = 0; i < insn_cnt; i++, insn++) {
		bpf_convert_ctx_access_t convert_ctx_access;
		bool ctx_access;

		if (insn->code == (BPF_LDX | BPF_MEM | BPF_B) ||
		    insn->code == (BPF_LDX | BPF_MEM | BPF_H) ||
		    insn->code == (BPF_LDX | BPF_MEM | BPF_W) ||
		    insn->code == (BPF_LDX | BPF_MEM | BPF_DW)) {
			type = BPF_READ;
			ctx_access = true;
		} else if (insn->code == (BPF_STX | BPF_MEM | BPF_B) ||
			   insn->code == (BPF_STX | BPF_MEM | BPF_H) ||
			   insn->code == (BPF_STX | BPF_MEM | BPF_W) ||
			   insn->code == (BPF_STX | BPF_MEM | BPF_DW) ||
			   insn->code == (BPF_ST | BPF_MEM | BPF_B) ||
			   insn->code == (BPF_ST | BPF_MEM | BPF_H) ||
			   insn->code == (BPF_ST | BPF_MEM | BPF_W) ||
			   insn->code == (BPF_ST | BPF_MEM | BPF_DW)) {
			type = BPF_WRITE;
			ctx_access = BPF_CLASS(insn->code) == BPF_STX;
		} else {
			continue;
		}

		if (type == BPF_WRITE &&
		    env->insn_aux_data[i + delta].sanitize_stack_spill) {
			struct bpf_insn patch[] = {
				*insn,
				BPF_ST_NOSPEC(),
			};

			cnt = ARRAY_SIZE(patch);
			new_prog = bpf_patch_insn_data(env, i + delta, patch, cnt);
			if (!new_prog)
				return -ENOMEM;

			delta    += cnt - 1;
			env->prog = new_prog;
			insn      = new_prog->insnsi + i + delta;
			continue;
		}

		if (!ctx_access)
			continue;

		switch (env->insn_aux_data[i + delta].ptr_type) {
		case PTR_TO_CTX:
			if (!ops->convert_ctx_access)
				continue;
			convert_ctx_access = ops->convert_ctx_access;
			break;
		case PTR_TO_SOCKET:
		case PTR_TO_SOCK_COMMON:
			convert_ctx_access = bpf_sock_convert_ctx_access;
			break;
		case PTR_TO_TCP_SOCK:
			convert_ctx_access = bpf_tcp_sock_convert_ctx_access;
			break;
		case PTR_TO_XDP_SOCK:
			convert_ctx_access = bpf_xdp_sock_convert_ctx_access;
			break;
		case PTR_TO_BTF_ID:
			if (type == BPF_READ) {
				insn->code = BPF_LDX | BPF_PROBE_MEM |
					BPF_SIZE((insn)->code);
				env->prog->aux->num_exentries++;
			} else if (resolve_prog_type(env->prog) != BPF_PROG_TYPE_STRUCT_OPS) {
				verbose(env, "Writes through BTF pointers are not allowed\n");
				return -EINVAL;
			}
			continue;
		default:
			continue;
		}

		ctx_field_size = env->insn_aux_data[i + delta].ctx_field_size;
		size = BPF_LDST_BYTES(insn);

		/* If the read access is a narrower load of the field,
		 * convert to a 4/8-byte load, to minimum program type specific
		 * convert_ctx_access changes. If conversion is successful,
		 * we will apply proper mask to the result.
		 */
		is_narrower_load = size < ctx_field_size;
		size_default = bpf_ctx_off_adjust_machine(ctx_field_size);
		off = insn->off;
		if (is_narrower_load) {
			u8 size_code;

			if (type == BPF_WRITE) {
				verbose(env, "bpf verifier narrow ctx access misconfigured\n");
				return -EINVAL;
			}

			size_code = BPF_H;
			if (ctx_field_size == 4)
				size_code = BPF_W;
			else if (ctx_field_size == 8)
				size_code = BPF_DW;

			insn->off = off & ~(size_default - 1);
			insn->code = BPF_LDX | BPF_MEM | size_code;
		}

		target_size = 0;
		cnt = convert_ctx_access(type, insn, insn_buf, env->prog,
					 &target_size);
		if (cnt == 0 || cnt >= ARRAY_SIZE(insn_buf) ||
		    (ctx_field_size && !target_size)) {
			verbose(env, "bpf verifier is misconfigured\n");
			return -EINVAL;
		}

		if (is_narrower_load && size < target_size) {
			u8 shift = bpf_ctx_narrow_access_offset(
				off, size, size_default) * 8;
			if (shift && cnt + 1 >= ARRAY_SIZE(insn_buf)) {
				verbose(env, "bpf verifier narrow ctx load misconfigured\n");
				return -EINVAL;
			}
			if (ctx_field_size <= 4) {
				if (shift)
					insn_buf[cnt++] = BPF_ALU32_IMM(BPF_RSH,
									insn->dst_reg,
									shift);
				insn_buf[cnt++] = BPF_ALU32_IMM(BPF_AND, insn->dst_reg,
								(1 << size * 8) - 1);
			} else {
				if (shift)
					insn_buf[cnt++] = BPF_ALU64_IMM(BPF_RSH,
									insn->dst_reg,
									shift);
				insn_buf[cnt++] = BPF_ALU32_IMM(BPF_AND, insn->dst_reg,
								(1ULL << size * 8) - 1);
			}
		}

		new_prog = bpf_patch_insn_data(env, i + delta, insn_buf, cnt);
		if (!new_prog)
			return -ENOMEM;

		delta += cnt - 1;

		/* keep walking new program and skip insns we just inserted */
		env->prog = new_prog;
		insn      = new_prog->insnsi + i + delta;
	}

	return 0;
}

static int jit_subprogs(struct bpf_verifier_env *env)
{
	struct bpf_prog *prog = env->prog, **func, *tmp;
	int i, j, subprog_start, subprog_end = 0, len, subprog;
	struct bpf_map *map_ptr;
	struct bpf_insn *insn;
	void *old_bpf_func;
	int err, num_exentries;

	if (env->subprog_cnt <= 1)
		return 0;

	for (i = 0, insn = prog->insnsi; i < prog->len; i++, insn++) {
		if (!bpf_pseudo_func(insn) && !bpf_pseudo_call(insn))
			continue;

		/* Upon error here we cannot fall back to interpreter but
		 * need a hard reject of the program. Thus -EFAULT is
		 * propagated in any case.
		 */
		subprog = find_subprog(env, i + insn->imm + 1);
		if (subprog < 0) {
			WARN_ONCE(1, "verifier bug. No program starts at insn %d\n",
				  i + insn->imm + 1);
			return -EFAULT;
		}
		/* temporarily remember subprog id inside insn instead of
		 * aux_data, since next loop will split up all insns into funcs
		 */
		insn->off = subprog;
		/* remember original imm in case JIT fails and fallback
		 * to interpreter will be needed
		 */
		env->insn_aux_data[i].call_imm = insn->imm;
		/* point imm to __bpf_call_base+1 from JITs point of view */
		insn->imm = 1;
		if (bpf_pseudo_func(insn))
			/* jit (e.g. x86_64) may emit fewer instructions
			 * if it learns a u32 imm is the same as a u64 imm.
			 * Force a non zero here.
			 */
			insn[1].imm = 1;
	}

	err = bpf_prog_alloc_jited_linfo(prog);
	if (err)
		goto out_undo_insn;

	err = -ENOMEM;
	func = kcalloc(env->subprog_cnt, sizeof(prog), GFP_KERNEL);
	if (!func)
		goto out_undo_insn;

	for (i = 0; i < env->subprog_cnt; i++) {
		subprog_start = subprog_end;
		subprog_end = env->subprog_info[i + 1].start;

		len = subprog_end - subprog_start;
		/* bpf_prog_run() doesn't call subprogs directly,
		 * hence main prog stats include the runtime of subprogs.
		 * subprogs don't have IDs and not reachable via prog_get_next_id
		 * func[i]->stats will never be accessed and stays NULL
		 */
		func[i] = bpf_prog_alloc_no_stats(bpf_prog_size(len), GFP_USER);
		if (!func[i])
			goto out_free;
		memcpy(func[i]->insnsi, &prog->insnsi[subprog_start],
		       len * sizeof(struct bpf_insn));
		func[i]->type = prog->type;
		func[i]->len = len;
		if (bpf_prog_calc_tag(func[i]))
			goto out_free;
		func[i]->is_func = 1;
		func[i]->aux->func_idx = i;
		/* Below members will be freed only at prog->aux */
		func[i]->aux->btf = prog->aux->btf;
		func[i]->aux->func_info = prog->aux->func_info;
		func[i]->aux->func_info_cnt = prog->aux->func_info_cnt;
		func[i]->aux->poke_tab = prog->aux->poke_tab;
		func[i]->aux->size_poke_tab = prog->aux->size_poke_tab;

		for (j = 0; j < prog->aux->size_poke_tab; j++) {
			struct bpf_jit_poke_descriptor *poke;

			poke = &prog->aux->poke_tab[j];
			if (poke->insn_idx < subprog_end &&
			    poke->insn_idx >= subprog_start)
				poke->aux = func[i]->aux;
		}

		func[i]->aux->name[0] = 'F';
		func[i]->aux->stack_depth = env->subprog_info[i].stack_depth;
		func[i]->jit_requested = 1;
		func[i]->aux->kfunc_tab = prog->aux->kfunc_tab;
		func[i]->aux->linfo = prog->aux->linfo;
		func[i]->aux->nr_linfo = prog->aux->nr_linfo;
		func[i]->aux->jited_linfo = prog->aux->jited_linfo;
		func[i]->aux->linfo_idx = env->subprog_info[i].linfo_idx;
		num_exentries = 0;
		insn = func[i]->insnsi;
		for (j = 0; j < func[i]->len; j++, insn++) {
			if (BPF_CLASS(insn->code) == BPF_LDX &&
			    BPF_MODE(insn->code) == BPF_PROBE_MEM)
				num_exentries++;
		}
		func[i]->aux->num_exentries = num_exentries;
		func[i]->aux->tail_call_reachable = env->subprog_info[i].tail_call_reachable;
		func[i] = bpf_int_jit_compile(func[i]);
		if (!func[i]->jited) {
			err = -ENOTSUPP;
			goto out_free;
		}
		cond_resched();
	}

	/* at this point all bpf functions were successfully JITed
	 * now populate all bpf_calls with correct addresses and
	 * run last pass of JIT
	 */
	for (i = 0; i < env->subprog_cnt; i++) {
		insn = func[i]->insnsi;
		for (j = 0; j < func[i]->len; j++, insn++) {
			if (bpf_pseudo_func(insn)) {
				subprog = insn->off;
				insn[0].imm = (u32)(long)func[subprog]->bpf_func;
				insn[1].imm = ((u64)(long)func[subprog]->bpf_func) >> 32;
				continue;
			}
			if (!bpf_pseudo_call(insn))
				continue;
			subprog = insn->off;
			insn->imm = BPF_CAST_CALL(func[subprog]->bpf_func) -
				    __bpf_call_base;
		}

		/* we use the aux data to keep a list of the start addresses
		 * of the JITed images for each function in the program
		 *
		 * for some architectures, such as powerpc64, the imm field
		 * might not be large enough to hold the offset of the start
		 * address of the callee's JITed image from __bpf_call_base
		 *
		 * in such cases, we can lookup the start address of a callee
		 * by using its subprog id, available from the off field of
		 * the call instruction, as an index for this list
		 */
		func[i]->aux->func = func;
		func[i]->aux->func_cnt = env->subprog_cnt;
	}
	for (i = 0; i < env->subprog_cnt; i++) {
		old_bpf_func = func[i]->bpf_func;
		tmp = bpf_int_jit_compile(func[i]);
		if (tmp != func[i] || func[i]->bpf_func != old_bpf_func) {
			verbose(env, "JIT doesn't support bpf-to-bpf calls\n");
			err = -ENOTSUPP;
			goto out_free;
		}
		cond_resched();
	}

	/* finally lock prog and jit images for all functions and
	 * populate kallsysm. Begin at the first subprogram, since
	 * bpf_prog_load will add the kallsyms for the main program.
	 */
	for (i = 1; i < env->subprog_cnt; i++) {
		err = bpf_prog_lock_ro(func[i]);
		if (err)
			goto out_free;
	}

	for (i = 1; i < env->subprog_cnt; i++)
		bpf_prog_kallsyms_add(func[i]);

	/* Last step: make now unused interpreter insns from main
	 * prog consistent for later dump requests, so they can
	 * later look the same as if they were interpreted only.
	 */
	for (i = 0, insn = prog->insnsi; i < prog->len; i++, insn++) {
		if (bpf_pseudo_func(insn)) {
			insn[0].imm = env->insn_aux_data[i].call_imm;
			insn[1].imm = insn->off;
			insn->off = 0;
			continue;
		}
		if (!bpf_pseudo_call(insn))
			continue;
		insn->off = env->insn_aux_data[i].call_imm;
		subprog = find_subprog(env, i + insn->off + 1);
		insn->imm = subprog;
	}

	prog->jited = 1;
	prog->bpf_func = func[0]->bpf_func;
	prog->aux->extable = func[0]->aux->extable;
	prog->aux->num_exentries = func[0]->aux->num_exentries;
	prog->aux->func = func;
	prog->aux->func_cnt = env->subprog_cnt;
	bpf_prog_jit_attempt_done(prog);
	return 0;
out_free:
	/* We failed JIT'ing, so at this point we need to unregister poke
	 * descriptors from subprogs, so that kernel is not attempting to
	 * patch it anymore as we're freeing the subprog JIT memory.
	 */
	for (i = 0; i < prog->aux->size_poke_tab; i++) {
		map_ptr = prog->aux->poke_tab[i].tail_call.map;
		map_ptr->ops->map_poke_untrack(map_ptr, prog->aux);
	}
	/* At this point we're guaranteed that poke descriptors are not
	 * live anymore. We can just unlink its descriptor table as it's
	 * released with the main prog.
	 */
	for (i = 0; i < env->subprog_cnt; i++) {
		if (!func[i])
			continue;
		func[i]->aux->poke_tab = NULL;
		bpf_jit_free(func[i]);
	}
	kfree(func);
out_undo_insn:
	/* cleanup main prog to be interpreted */
	prog->jit_requested = 0;
	for (i = 0, insn = prog->insnsi; i < prog->len; i++, insn++) {
		if (!bpf_pseudo_call(insn))
			continue;
		insn->off = 0;
		insn->imm = env->insn_aux_data[i].call_imm;
	}
	bpf_prog_jit_attempt_done(prog);
	return err;
}

static int fixup_call_args(struct bpf_verifier_env *env)
{
#ifndef CONFIG_BPF_JIT_ALWAYS_ON
	struct bpf_prog *prog = env->prog;
	struct bpf_insn *insn = prog->insnsi;
	bool has_kfunc_call = bpf_prog_has_kfunc_call(prog);
	int i, depth;
#endif
	int err = 0;

	if (env->prog->jit_requested &&
	    !bpf_prog_is_dev_bound(env->prog->aux)) {
		err = jit_subprogs(env);
		if (err == 0)
			return 0;
		if (err == -EFAULT)
			return err;
	}
#ifndef CONFIG_BPF_JIT_ALWAYS_ON
	if (has_kfunc_call) {
		verbose(env, "calling kernel functions are not allowed in non-JITed programs\n");
		return -EINVAL;
	}
	if (env->subprog_cnt > 1 && env->prog->aux->tail_call_reachable) {
		/* When JIT fails the progs with bpf2bpf calls and tail_calls
		 * have to be rejected, since interpreter doesn't support them yet.
		 */
		verbose(env, "tail_calls are not allowed in non-JITed programs with bpf-to-bpf calls\n");
		return -EINVAL;
	}
	for (i = 0; i < prog->len; i++, insn++) {
		if (bpf_pseudo_func(insn)) {
			/* When JIT fails the progs with callback calls
			 * have to be rejected, since interpreter doesn't support them yet.
			 */
			verbose(env, "callbacks are not allowed in non-JITed programs\n");
			return -EINVAL;
		}

		if (!bpf_pseudo_call(insn))
			continue;
		depth = get_callee_stack_depth(env, insn, i);
		if (depth < 0)
			return depth;
		bpf_patch_call_args(insn, depth);
	}
	err = 0;
#endif
	return err;
}

static int fixup_kfunc_call(struct bpf_verifier_env *env,
			    struct bpf_insn *insn)
{
	const struct bpf_kfunc_desc *desc;

	/* insn->imm has the btf func_id. Replace it with
	 * an address (relative to __bpf_base_call).
	 */
	desc = find_kfunc_desc(env->prog, insn->imm);
	if (!desc) {
		verbose(env, "verifier internal error: kernel function descriptor not found for func_id %u\n",
			insn->imm);
		return -EFAULT;
	}

	insn->imm = desc->imm;

	return 0;
}

/* Do various post-verification rewrites in a single program pass.
 * These rewrites simplify JIT and interpreter implementations.
 */
static int do_misc_fixups(struct bpf_verifier_env *env)
{
	struct bpf_prog *prog = env->prog;
	bool expect_blinding = bpf_jit_blinding_enabled(prog);
	enum bpf_prog_type prog_type = resolve_prog_type(prog);
	struct bpf_insn *insn = prog->insnsi;
	const struct bpf_func_proto *fn;
	const int insn_cnt = prog->len;
	const struct bpf_map_ops *ops;
	struct bpf_insn_aux_data *aux;
	struct bpf_insn insn_buf[16];
	struct bpf_prog *new_prog;
	struct bpf_map *map_ptr;
	int i, ret, cnt, delta = 0;

	for (i = 0; i < insn_cnt; i++, insn++) {
		/* Make divide-by-zero exceptions impossible. */
		if (insn->code == (BPF_ALU64 | BPF_MOD | BPF_X) ||
		    insn->code == (BPF_ALU64 | BPF_DIV | BPF_X) ||
		    insn->code == (BPF_ALU | BPF_MOD | BPF_X) ||
		    insn->code == (BPF_ALU | BPF_DIV | BPF_X)) {
			bool is64 = BPF_CLASS(insn->code) == BPF_ALU64;
			bool isdiv = BPF_OP(insn->code) == BPF_DIV;
			struct bpf_insn *patchlet;
			struct bpf_insn chk_and_div[] = {
				/* [R,W]x div 0 -> 0 */
				BPF_RAW_INSN((is64 ? BPF_JMP : BPF_JMP32) |
					     BPF_JNE | BPF_K, insn->src_reg,
					     0, 2, 0),
				BPF_ALU32_REG(BPF_XOR, insn->dst_reg, insn->dst_reg),
				BPF_JMP_IMM(BPF_JA, 0, 0, 1),
				*insn,
			};
			struct bpf_insn chk_and_mod[] = {
				/* [R,W]x mod 0 -> [R,W]x */
				BPF_RAW_INSN((is64 ? BPF_JMP : BPF_JMP32) |
					     BPF_JEQ | BPF_K, insn->src_reg,
					     0, 1 + (is64 ? 0 : 1), 0),
				*insn,
				BPF_JMP_IMM(BPF_JA, 0, 0, 1),
				BPF_MOV32_REG(insn->dst_reg, insn->dst_reg),
			};

			patchlet = isdiv ? chk_and_div : chk_and_mod;
			cnt = isdiv ? ARRAY_SIZE(chk_and_div) :
				      ARRAY_SIZE(chk_and_mod) - (is64 ? 2 : 0);

			new_prog = bpf_patch_insn_data(env, i + delta, patchlet, cnt);
			if (!new_prog)
				return -ENOMEM;

			delta    += cnt - 1;
			env->prog = prog = new_prog;
			insn      = new_prog->insnsi + i + delta;
			continue;
		}

		/* Implement LD_ABS and LD_IND with a rewrite, if supported by the program type. */
		if (BPF_CLASS(insn->code) == BPF_LD &&
		    (BPF_MODE(insn->code) == BPF_ABS ||
		     BPF_MODE(insn->code) == BPF_IND)) {
			cnt = env->ops->gen_ld_abs(insn, insn_buf);
			if (cnt == 0 || cnt >= ARRAY_SIZE(insn_buf)) {
				verbose(env, "bpf verifier is misconfigured\n");
				return -EINVAL;
			}

			new_prog = bpf_patch_insn_data(env, i + delta, insn_buf, cnt);
			if (!new_prog)
				return -ENOMEM;

			delta    += cnt - 1;
			env->prog = prog = new_prog;
			insn      = new_prog->insnsi + i + delta;
			continue;
		}

		/* Rewrite pointer arithmetic to mitigate speculation attacks. */
		if (insn->code == (BPF_ALU64 | BPF_ADD | BPF_X) ||
		    insn->code == (BPF_ALU64 | BPF_SUB | BPF_X)) {
			const u8 code_add = BPF_ALU64 | BPF_ADD | BPF_X;
			const u8 code_sub = BPF_ALU64 | BPF_SUB | BPF_X;
			struct bpf_insn *patch = &insn_buf[0];
			bool issrc, isneg, isimm;
			u32 off_reg;

			aux = &env->insn_aux_data[i + delta];
			if (!aux->alu_state ||
			    aux->alu_state == BPF_ALU_NON_POINTER)
				continue;

			isneg = aux->alu_state & BPF_ALU_NEG_VALUE;
			issrc = (aux->alu_state & BPF_ALU_SANITIZE) ==
				BPF_ALU_SANITIZE_SRC;
			isimm = aux->alu_state & BPF_ALU_IMMEDIATE;

			off_reg = issrc ? insn->src_reg : insn->dst_reg;
			if (isimm) {
				*patch++ = BPF_MOV32_IMM(BPF_REG_AX, aux->alu_limit);
			} else {
				if (isneg)
					*patch++ = BPF_ALU64_IMM(BPF_MUL, off_reg, -1);
				*patch++ = BPF_MOV32_IMM(BPF_REG_AX, aux->alu_limit);
				*patch++ = BPF_ALU64_REG(BPF_SUB, BPF_REG_AX, off_reg);
				*patch++ = BPF_ALU64_REG(BPF_OR, BPF_REG_AX, off_reg);
				*patch++ = BPF_ALU64_IMM(BPF_NEG, BPF_REG_AX, 0);
				*patch++ = BPF_ALU64_IMM(BPF_ARSH, BPF_REG_AX, 63);
				*patch++ = BPF_ALU64_REG(BPF_AND, BPF_REG_AX, off_reg);
			}
			if (!issrc)
				*patch++ = BPF_MOV64_REG(insn->dst_reg, insn->src_reg);
			insn->src_reg = BPF_REG_AX;
			if (isneg)
				insn->code = insn->code == code_add ?
					     code_sub : code_add;
			*patch++ = *insn;
			if (issrc && isneg && !isimm)
				*patch++ = BPF_ALU64_IMM(BPF_MUL, off_reg, -1);
			cnt = patch - insn_buf;

			new_prog = bpf_patch_insn_data(env, i + delta, insn_buf, cnt);
			if (!new_prog)
				return -ENOMEM;

			delta    += cnt - 1;
			env->prog = prog = new_prog;
			insn      = new_prog->insnsi + i + delta;
			continue;
		}

		if (insn->code != (BPF_JMP | BPF_CALL))
			continue;
		if (insn->src_reg == BPF_PSEUDO_CALL)
			continue;
		if (insn->src_reg == BPF_PSEUDO_KFUNC_CALL) {
			ret = fixup_kfunc_call(env, insn);
			if (ret)
				return ret;
			continue;
		}

		if (insn->imm == BPF_FUNC_get_route_realm)
			prog->dst_needed = 1;
		if (insn->imm == BPF_FUNC_get_prandom_u32)
			bpf_user_rnd_init_once();
		if (insn->imm == BPF_FUNC_override_return)
			prog->kprobe_override = 1;
		if (insn->imm == BPF_FUNC_tail_call) {
			/* If we tail call into other programs, we
			 * cannot make any assumptions since they can
			 * be replaced dynamically during runtime in
			 * the program array.
			 */
			prog->cb_access = 1;
			if (!allow_tail_call_in_subprogs(env))
				prog->aux->stack_depth = MAX_BPF_STACK;
			prog->aux->max_pkt_offset = MAX_PACKET_OFF;

			/* mark bpf_tail_call as different opcode to avoid
			 * conditional branch in the interpreter for every normal
			 * call and to prevent accidental JITing by JIT compiler
			 * that doesn't support bpf_tail_call yet
			 */
			insn->imm = 0;
			insn->code = BPF_JMP | BPF_TAIL_CALL;

			aux = &env->insn_aux_data[i + delta];
			if (env->bpf_capable && !expect_blinding &&
			    prog->jit_requested &&
			    !bpf_map_key_poisoned(aux) &&
			    !bpf_map_ptr_poisoned(aux) &&
			    !bpf_map_ptr_unpriv(aux)) {
				struct bpf_jit_poke_descriptor desc = {
					.reason = BPF_POKE_REASON_TAIL_CALL,
					.tail_call.map = BPF_MAP_PTR(aux->map_ptr_state),
					.tail_call.key = bpf_map_key_immediate(aux),
					.insn_idx = i + delta,
				};

				ret = bpf_jit_add_poke_descriptor(prog, &desc);
				if (ret < 0) {
					verbose(env, "adding tail call poke descriptor failed\n");
					return ret;
				}

				insn->imm = ret + 1;
				continue;
			}

			if (!bpf_map_ptr_unpriv(aux))
				continue;

			/* instead of changing every JIT dealing with tail_call
			 * emit two extra insns:
			 * if (index >= max_entries) goto out;
			 * index &= array->index_mask;
			 * to avoid out-of-bounds cpu speculation
			 */
			if (bpf_map_ptr_poisoned(aux)) {
				verbose(env, "tail_call abusing map_ptr\n");
				return -EINVAL;
			}

			map_ptr = BPF_MAP_PTR(aux->map_ptr_state);
			insn_buf[0] = BPF_JMP_IMM(BPF_JGE, BPF_REG_3,
						  map_ptr->max_entries, 2);
			insn_buf[1] = BPF_ALU32_IMM(BPF_AND, BPF_REG_3,
						    container_of(map_ptr,
								 struct bpf_array,
								 map)->index_mask);
			insn_buf[2] = *insn;
			cnt = 3;
			new_prog = bpf_patch_insn_data(env, i + delta, insn_buf, cnt);
			if (!new_prog)
				return -ENOMEM;

			delta    += cnt - 1;
			env->prog = prog = new_prog;
			insn      = new_prog->insnsi + i + delta;
			continue;
		}

		if (insn->imm == BPF_FUNC_timer_set_callback) {
			/* The verifier will process callback_fn as many times as necessary
			 * with different maps and the register states prepared by
			 * set_timer_callback_state will be accurate.
			 *
			 * The following use case is valid:
			 *   map1 is shared by prog1, prog2, prog3.
			 *   prog1 calls bpf_timer_init for some map1 elements
			 *   prog2 calls bpf_timer_set_callback for some map1 elements.
			 *     Those that were not bpf_timer_init-ed will return -EINVAL.
			 *   prog3 calls bpf_timer_start for some map1 elements.
			 *     Those that were not both bpf_timer_init-ed and
			 *     bpf_timer_set_callback-ed will return -EINVAL.
			 */
			struct bpf_insn ld_addrs[2] = {
				BPF_LD_IMM64(BPF_REG_3, (long)prog->aux),
			};

			insn_buf[0] = ld_addrs[0];
			insn_buf[1] = ld_addrs[1];
			insn_buf[2] = *insn;
			cnt = 3;

			new_prog = bpf_patch_insn_data(env, i + delta, insn_buf, cnt);
			if (!new_prog)
				return -ENOMEM;

			delta    += cnt - 1;
			env->prog = prog = new_prog;
			insn      = new_prog->insnsi + i + delta;
			goto patch_call_imm;
		}

		/* BPF_EMIT_CALL() assumptions in some of the map_gen_lookup
		 * and other inlining handlers are currently limited to 64 bit
		 * only.
		 */
		if (prog->jit_requested && BITS_PER_LONG == 64 &&
		    (insn->imm == BPF_FUNC_map_lookup_elem ||
		     insn->imm == BPF_FUNC_map_update_elem ||
		     insn->imm == BPF_FUNC_map_delete_elem ||
		     insn->imm == BPF_FUNC_map_push_elem   ||
		     insn->imm == BPF_FUNC_map_pop_elem    ||
		     insn->imm == BPF_FUNC_map_peek_elem   ||
		     insn->imm == BPF_FUNC_redirect_map)) {
			aux = &env->insn_aux_data[i + delta];
			if (bpf_map_ptr_poisoned(aux))
				goto patch_call_imm;

			map_ptr = BPF_MAP_PTR(aux->map_ptr_state);
			ops = map_ptr->ops;
			if (insn->imm == BPF_FUNC_map_lookup_elem &&
			    ops->map_gen_lookup) {
				cnt = ops->map_gen_lookup(map_ptr, insn_buf);
				if (cnt == -EOPNOTSUPP)
					goto patch_map_ops_generic;
				if (cnt <= 0 || cnt >= ARRAY_SIZE(insn_buf)) {
					verbose(env, "bpf verifier is misconfigured\n");
					return -EINVAL;
				}

				new_prog = bpf_patch_insn_data(env, i + delta,
							       insn_buf, cnt);
				if (!new_prog)
					return -ENOMEM;

				delta    += cnt - 1;
				env->prog = prog = new_prog;
				insn      = new_prog->insnsi + i + delta;
				continue;
			}

			BUILD_BUG_ON(!__same_type(ops->map_lookup_elem,
				     (void *(*)(struct bpf_map *map, void *key))NULL));
			BUILD_BUG_ON(!__same_type(ops->map_delete_elem,
				     (int (*)(struct bpf_map *map, void *key))NULL));
			BUILD_BUG_ON(!__same_type(ops->map_update_elem,
				     (int (*)(struct bpf_map *map, void *key, void *value,
					      u64 flags))NULL));
			BUILD_BUG_ON(!__same_type(ops->map_push_elem,
				     (int (*)(struct bpf_map *map, void *value,
					      u64 flags))NULL));
			BUILD_BUG_ON(!__same_type(ops->map_pop_elem,
				     (int (*)(struct bpf_map *map, void *value))NULL));
			BUILD_BUG_ON(!__same_type(ops->map_peek_elem,
				     (int (*)(struct bpf_map *map, void *value))NULL));
			BUILD_BUG_ON(!__same_type(ops->map_redirect,
				     (int (*)(struct bpf_map *map, u32 ifindex, u64 flags))NULL));

patch_map_ops_generic:
			switch (insn->imm) {
			case BPF_FUNC_map_lookup_elem:
				insn->imm = BPF_CAST_CALL(ops->map_lookup_elem) -
					    __bpf_call_base;
				continue;
			case BPF_FUNC_map_update_elem:
				insn->imm = BPF_CAST_CALL(ops->map_update_elem) -
					    __bpf_call_base;
				continue;
			case BPF_FUNC_map_delete_elem:
				insn->imm = BPF_CAST_CALL(ops->map_delete_elem) -
					    __bpf_call_base;
				continue;
			case BPF_FUNC_map_push_elem:
				insn->imm = BPF_CAST_CALL(ops->map_push_elem) -
					    __bpf_call_base;
				continue;
			case BPF_FUNC_map_pop_elem:
				insn->imm = BPF_CAST_CALL(ops->map_pop_elem) -
					    __bpf_call_base;
				continue;
			case BPF_FUNC_map_peek_elem:
				insn->imm = BPF_CAST_CALL(ops->map_peek_elem) -
					    __bpf_call_base;
				continue;
			case BPF_FUNC_redirect_map:
				insn->imm = BPF_CAST_CALL(ops->map_redirect) -
					    __bpf_call_base;
				continue;
			}

			goto patch_call_imm;
		}

		/* Implement bpf_jiffies64 inline. */
		if (prog->jit_requested && BITS_PER_LONG == 64 &&
		    insn->imm == BPF_FUNC_jiffies64) {
			struct bpf_insn ld_jiffies_addr[2] = {
				BPF_LD_IMM64(BPF_REG_0,
					     (unsigned long)&jiffies),
			};

			insn_buf[0] = ld_jiffies_addr[0];
			insn_buf[1] = ld_jiffies_addr[1];
			insn_buf[2] = BPF_LDX_MEM(BPF_DW, BPF_REG_0,
						  BPF_REG_0, 0);
			cnt = 3;

			new_prog = bpf_patch_insn_data(env, i + delta, insn_buf,
						       cnt);
			if (!new_prog)
				return -ENOMEM;

			delta    += cnt - 1;
			env->prog = prog = new_prog;
			insn      = new_prog->insnsi + i + delta;
			continue;
		}

		/* Implement bpf_get_func_ip inline. */
		if (prog_type == BPF_PROG_TYPE_TRACING &&
		    insn->imm == BPF_FUNC_get_func_ip) {
			/* Load IP address from ctx - 8 */
			insn_buf[0] = BPF_LDX_MEM(BPF_DW, BPF_REG_0, BPF_REG_1, -8);

			new_prog = bpf_patch_insn_data(env, i + delta, insn_buf, 1);
			if (!new_prog)
				return -ENOMEM;

			env->prog = prog = new_prog;
			insn      = new_prog->insnsi + i + delta;
			continue;
		}

patch_call_imm:
		fn = env->ops->get_func_proto(insn->imm, env->prog);
		/* all functions that have prototype and verifier allowed
		 * programs to call them, must be real in-kernel functions
		 */
		if (!fn->func) {
			verbose(env,
				"kernel subsystem misconfigured func %s#%d\n",
				func_id_name(insn->imm), insn->imm);
			return -EFAULT;
		}
		insn->imm = fn->func - __bpf_call_base;
	}

	/* Since poke tab is now finalized, publish aux to tracker. */
	for (i = 0; i < prog->aux->size_poke_tab; i++) {
		map_ptr = prog->aux->poke_tab[i].tail_call.map;
		if (!map_ptr->ops->map_poke_track ||
		    !map_ptr->ops->map_poke_untrack ||
		    !map_ptr->ops->map_poke_run) {
			verbose(env, "bpf verifier is misconfigured\n");
			return -EINVAL;
		}

		ret = map_ptr->ops->map_poke_track(map_ptr, prog->aux);
		if (ret < 0) {
			verbose(env, "tracking tail call prog failed\n");
			return ret;
		}
	}

	sort_kfunc_descs_by_imm(env->prog);

	return 0;
}

static void free_states(struct bpf_verifier_env *env)
{
	struct bpf_verifier_state_list *sl, *sln;
	int i;

	sl = env->free_list;
	while (sl) {
		sln = sl->next;
		free_verifier_state(&sl->state, false);
		kfree(sl);
		sl = sln;
	}
	env->free_list = NULL;

	if (!env->explored_states)
		return;

	for (i = 0; i < state_htab_size(env); i++) {
		sl = env->explored_states[i];

		while (sl) {
			sln = sl->next;
			free_verifier_state(&sl->state, false);
			kfree(sl);
			sl = sln;
		}
		env->explored_states[i] = NULL;
	}
}

static int do_check_common(struct bpf_verifier_env *env, int subprog)
{
	bool pop_log = !(env->log.level & BPF_LOG_LEVEL2);
	struct bpf_verifier_state *state;
	struct bpf_reg_state *regs;
	int ret, i;

	env->prev_linfo = NULL;
	env->pass_cnt++;

	state = kzalloc(sizeof(struct bpf_verifier_state), GFP_KERNEL);
	if (!state)
		return -ENOMEM;
	state->curframe = 0;
	state->speculative = false;
	state->branches = 1;
	state->frame[0] = kzalloc(sizeof(struct bpf_func_state), GFP_KERNEL);
	if (!state->frame[0]) {
		kfree(state);
		return -ENOMEM;
	}
	env->cur_state = state;
	init_func_state(env, state->frame[0],
			BPF_MAIN_FUNC /* callsite */,
			0 /* frameno */,
			subprog);
	state->first_insn_idx = env->subprog_info[subprog].start;
	state->last_insn_idx = -1;

	regs = state->frame[state->curframe]->regs;
	if (subprog || env->prog->type == BPF_PROG_TYPE_EXT) {
		ret = btf_prepare_func_args(env, subprog, regs);
		if (ret)
			goto out;
		for (i = BPF_REG_1; i <= BPF_REG_5; i++) {
			if (regs[i].type == PTR_TO_CTX)
				mark_reg_known_zero(env, regs, i);
			else if (regs[i].type == SCALAR_VALUE)
				mark_reg_unknown(env, regs, i);
			else if (base_type(regs[i].type) == PTR_TO_MEM) {
				const u32 mem_size = regs[i].mem_size;

				mark_reg_known_zero(env, regs, i);
				regs[i].mem_size = mem_size;
				regs[i].id = ++env->id_gen;
			}
		}
	} else {
		/* 1st arg to a function */
		regs[BPF_REG_1].type = PTR_TO_CTX;
		mark_reg_known_zero(env, regs, BPF_REG_1);
		ret = btf_check_subprog_arg_match(env, subprog, regs);
		if (ret == -EFAULT)
			/* unlikely verifier bug. abort.
			 * ret == 0 and ret < 0 are sadly acceptable for
			 * main() function due to backward compatibility.
			 * Like socket filter program may be written as:
			 * int bpf_prog(struct pt_regs *ctx)
			 * and never dereference that ctx in the program.
			 * 'struct pt_regs' is a type mismatch for socket
			 * filter that should be using 'struct __sk_buff'.
			 */
			goto out;
	}

	ret = do_check(env);
out:
	/* check for NULL is necessary, since cur_state can be freed inside
	 * do_check() under memory pressure.
	 */
	if (env->cur_state) {
		free_verifier_state(env->cur_state, true);
		env->cur_state = NULL;
	}
	while (!pop_stack(env, NULL, NULL, false));
	if (!ret && pop_log)
		bpf_vlog_reset(&env->log, 0);
	free_states(env);
	return ret;
}

/* Verify all global functions in a BPF program one by one based on their BTF.
 * All global functions must pass verification. Otherwise the whole program is rejected.
 * Consider:
 * int bar(int);
 * int foo(int f)
 * {
 *    return bar(f);
 * }
 * int bar(int b)
 * {
 *    ...
 * }
 * foo() will be verified first for R1=any_scalar_value. During verification it
 * will be assumed that bar() already verified successfully and call to bar()
 * from foo() will be checked for type match only. Later bar() will be verified
 * independently to check that it's safe for R1=any_scalar_value.
 */
static int do_check_subprogs(struct bpf_verifier_env *env)
{
	struct bpf_prog_aux *aux = env->prog->aux;
	int i, ret;

	if (!aux->func_info)
		return 0;

	for (i = 1; i < env->subprog_cnt; i++) {
		if (aux->func_info_aux[i].linkage != BTF_FUNC_GLOBAL)
			continue;
		env->insn_idx = env->subprog_info[i].start;
		WARN_ON_ONCE(env->insn_idx == 0);
		ret = do_check_common(env, i);
		if (ret) {
			return ret;
		} else if (env->log.level & BPF_LOG_LEVEL) {
			verbose(env,
				"Func#%d is safe for any args that match its prototype\n",
				i);
		}
	}
	return 0;
}

static int do_check_main(struct bpf_verifier_env *env)
{
	int ret;

	env->insn_idx = 0;
	ret = do_check_common(env, 0);
	if (!ret)
		env->prog->aux->stack_depth = env->subprog_info[0].stack_depth;
	return ret;
}


static void print_verification_stats(struct bpf_verifier_env *env)
{
	int i;

	if (env->log.level & BPF_LOG_STATS) {
		verbose(env, "verification time %lld usec\n",
			div_u64(env->verification_time, 1000));
		verbose(env, "stack depth ");
		for (i = 0; i < env->subprog_cnt; i++) {
			u32 depth = env->subprog_info[i].stack_depth;

			verbose(env, "%d", depth);
			if (i + 1 < env->subprog_cnt)
				verbose(env, "+");
		}
		verbose(env, "\n");
	}
	verbose(env, "processed %d insns (limit %d) max_states_per_insn %d "
		"total_states %d peak_states %d mark_read %d\n",
		env->insn_processed, BPF_COMPLEXITY_LIMIT_INSNS,
		env->max_states_per_insn, env->total_states,
		env->peak_states, env->longest_mark_read_walk);
}

static int check_struct_ops_btf_id(struct bpf_verifier_env *env)
{
	const struct btf_type *t, *func_proto;
	const struct bpf_struct_ops *st_ops;
	const struct btf_member *member;
	struct bpf_prog *prog = env->prog;
	u32 btf_id, member_idx;
	const char *mname;

	if (!prog->gpl_compatible) {
		verbose(env, "struct ops programs must have a GPL compatible license\n");
		return -EINVAL;
	}

	btf_id = prog->aux->attach_btf_id;
	st_ops = bpf_struct_ops_find(btf_id);
	if (!st_ops) {
		verbose(env, "attach_btf_id %u is not a supported struct\n",
			btf_id);
		return -ENOTSUPP;
	}

	t = st_ops->type;
	member_idx = prog->expected_attach_type;
	if (member_idx >= btf_type_vlen(t)) {
		verbose(env, "attach to invalid member idx %u of struct %s\n",
			member_idx, st_ops->name);
		return -EINVAL;
	}

	member = &btf_type_member(t)[member_idx];
	mname = btf_name_by_offset(btf_vmlinux, member->name_off);
	func_proto = btf_type_resolve_func_ptr(btf_vmlinux, member->type,
					       NULL);
	if (!func_proto) {
		verbose(env, "attach to invalid member %s(@idx %u) of struct %s\n",
			mname, member_idx, st_ops->name);
		return -EINVAL;
	}

	if (st_ops->check_member) {
		int err = st_ops->check_member(t, member);

		if (err) {
			verbose(env, "attach to unsupported member %s of struct %s\n",
				mname, st_ops->name);
			return err;
		}
	}

	prog->aux->attach_func_proto = func_proto;
	prog->aux->attach_func_name = mname;
	env->ops = st_ops->verifier_ops;

	return 0;
}
#define SECURITY_PREFIX "security_"

static int check_attach_modify_return(unsigned long addr, const char *func_name)
{
	if (within_error_injection_list(addr) ||
	    !strncmp(SECURITY_PREFIX, func_name, sizeof(SECURITY_PREFIX) - 1))
		return 0;

	return -EINVAL;
}

/* list of non-sleepable functions that are otherwise on
 * ALLOW_ERROR_INJECTION list
 */
BTF_SET_START(btf_non_sleepable_error_inject)
/* Three functions below can be called from sleepable and non-sleepable context.
 * Assume non-sleepable from bpf safety point of view.
 */
BTF_ID(func, __add_to_page_cache_locked)
BTF_ID(func, should_fail_alloc_page)
BTF_ID(func, should_failslab)
BTF_SET_END(btf_non_sleepable_error_inject)

static int check_non_sleepable_error_inject(u32 btf_id)
{
	return btf_id_set_contains(&btf_non_sleepable_error_inject, btf_id);
}

int bpf_check_attach_target(struct bpf_verifier_log *log,
			    const struct bpf_prog *prog,
			    const struct bpf_prog *tgt_prog,
			    u32 btf_id,
			    struct bpf_attach_target_info *tgt_info)
{
	bool prog_extension = prog->type == BPF_PROG_TYPE_EXT;
	const char prefix[] = "btf_trace_";
	int ret = 0, subprog = -1, i;
	const struct btf_type *t;
	bool conservative = true;
	const char *tname;
	struct btf *btf;
	long addr = 0;

	if (!btf_id) {
		bpf_log(log, "Tracing programs must provide btf_id\n");
		return -EINVAL;
	}
	btf = tgt_prog ? tgt_prog->aux->btf : prog->aux->attach_btf;
	if (!btf) {
		bpf_log(log,
			"FENTRY/FEXIT program can only be attached to another program annotated with BTF\n");
		return -EINVAL;
	}
	t = btf_type_by_id(btf, btf_id);
	if (!t) {
		bpf_log(log, "attach_btf_id %u is invalid\n", btf_id);
		return -EINVAL;
	}
	tname = btf_name_by_offset(btf, t->name_off);
	if (!tname) {
		bpf_log(log, "attach_btf_id %u doesn't have a name\n", btf_id);
		return -EINVAL;
	}
	if (tgt_prog) {
		struct bpf_prog_aux *aux = tgt_prog->aux;

		for (i = 0; i < aux->func_info_cnt; i++)
			if (aux->func_info[i].type_id == btf_id) {
				subprog = i;
				break;
			}
		if (subprog == -1) {
			bpf_log(log, "Subprog %s doesn't exist\n", tname);
			return -EINVAL;
		}
		conservative = aux->func_info_aux[subprog].unreliable;
		if (prog_extension) {
			if (conservative) {
				bpf_log(log,
					"Cannot replace static functions\n");
				return -EINVAL;
			}
			if (!prog->jit_requested) {
				bpf_log(log,
					"Extension programs should be JITed\n");
				return -EINVAL;
			}
		}
		if (!tgt_prog->jited) {
			bpf_log(log, "Can attach to only JITed progs\n");
			return -EINVAL;
		}
		if (tgt_prog->type == prog->type) {
			/* Cannot fentry/fexit another fentry/fexit program.
			 * Cannot attach program extension to another extension.
			 * It's ok to attach fentry/fexit to extension program.
			 */
			bpf_log(log, "Cannot recursively attach\n");
			return -EINVAL;
		}
		if (tgt_prog->type == BPF_PROG_TYPE_TRACING &&
		    prog_extension &&
		    (tgt_prog->expected_attach_type == BPF_TRACE_FENTRY ||
		     tgt_prog->expected_attach_type == BPF_TRACE_FEXIT)) {
			/* Program extensions can extend all program types
			 * except fentry/fexit. The reason is the following.
			 * The fentry/fexit programs are used for performance
			 * analysis, stats and can be attached to any program
			 * type except themselves. When extension program is
			 * replacing XDP function it is necessary to allow
			 * performance analysis of all functions. Both original
			 * XDP program and its program extension. Hence
			 * attaching fentry/fexit to BPF_PROG_TYPE_EXT is
			 * allowed. If extending of fentry/fexit was allowed it
			 * would be possible to create long call chain
			 * fentry->extension->fentry->extension beyond
			 * reasonable stack size. Hence extending fentry is not
			 * allowed.
			 */
			bpf_log(log, "Cannot extend fentry/fexit\n");
			return -EINVAL;
		}
	} else {
		if (prog_extension) {
			bpf_log(log, "Cannot replace kernel functions\n");
			return -EINVAL;
		}
	}

	switch (prog->expected_attach_type) {
	case BPF_TRACE_RAW_TP:
		if (tgt_prog) {
			bpf_log(log,
				"Only FENTRY/FEXIT progs are attachable to another BPF prog\n");
			return -EINVAL;
		}
		if (!btf_type_is_typedef(t)) {
			bpf_log(log, "attach_btf_id %u is not a typedef\n",
				btf_id);
			return -EINVAL;
		}
		if (strncmp(prefix, tname, sizeof(prefix) - 1)) {
			bpf_log(log, "attach_btf_id %u points to wrong type name %s\n",
				btf_id, tname);
			return -EINVAL;
		}
		tname += sizeof(prefix) - 1;
		t = btf_type_by_id(btf, t->type);
		if (!btf_type_is_ptr(t))
			/* should never happen in valid vmlinux build */
			return -EINVAL;
		t = btf_type_by_id(btf, t->type);
		if (!btf_type_is_func_proto(t))
			/* should never happen in valid vmlinux build */
			return -EINVAL;

		break;
	case BPF_TRACE_ITER:
		if (!btf_type_is_func(t)) {
			bpf_log(log, "attach_btf_id %u is not a function\n",
				btf_id);
			return -EINVAL;
		}
		t = btf_type_by_id(btf, t->type);
		if (!btf_type_is_func_proto(t))
			return -EINVAL;
		ret = btf_distill_func_proto(log, btf, t, tname, &tgt_info->fmodel);
		if (ret)
			return ret;
		break;
	default:
		if (!prog_extension)
			return -EINVAL;
		fallthrough;
	case BPF_MODIFY_RETURN:
	case BPF_LSM_MAC:
	case BPF_TRACE_FENTRY:
	case BPF_TRACE_FEXIT:
		if (!btf_type_is_func(t)) {
			bpf_log(log, "attach_btf_id %u is not a function\n",
				btf_id);
			return -EINVAL;
		}
		if (prog_extension &&
		    btf_check_type_match(log, prog, btf, t))
			return -EINVAL;
		t = btf_type_by_id(btf, t->type);
		if (!btf_type_is_func_proto(t))
			return -EINVAL;

		if ((prog->aux->saved_dst_prog_type || prog->aux->saved_dst_attach_type) &&
		    (!tgt_prog || prog->aux->saved_dst_prog_type != tgt_prog->type ||
		     prog->aux->saved_dst_attach_type != tgt_prog->expected_attach_type))
			return -EINVAL;

		if (tgt_prog && conservative)
			t = NULL;

		ret = btf_distill_func_proto(log, btf, t, tname, &tgt_info->fmodel);
		if (ret < 0)
			return ret;

		if (tgt_prog) {
			if (subprog == 0)
				addr = (long) tgt_prog->bpf_func;
			else
				addr = (long) tgt_prog->aux->func[subprog]->bpf_func;
		} else {
			addr = kallsyms_lookup_name(tname);
			if (!addr) {
				bpf_log(log,
					"The address of function %s cannot be found\n",
					tname);
				return -ENOENT;
			}
		}

		if (prog->aux->sleepable) {
			ret = -EINVAL;
			switch (prog->type) {
			case BPF_PROG_TYPE_TRACING:
				/* fentry/fexit/fmod_ret progs can be sleepable only if they are
				 * attached to ALLOW_ERROR_INJECTION and are not in denylist.
				 */
				if (!check_non_sleepable_error_inject(btf_id) &&
				    within_error_injection_list(addr))
					ret = 0;
				break;
			case BPF_PROG_TYPE_LSM:
				/* LSM progs check that they are attached to bpf_lsm_*() funcs.
				 * Only some of them are sleepable.
				 */
				if (bpf_lsm_is_sleepable_hook(btf_id))
					ret = 0;
				break;
			default:
				break;
			}
			if (ret) {
				bpf_log(log, "%s is not sleepable\n", tname);
				return ret;
			}
		} else if (prog->expected_attach_type == BPF_MODIFY_RETURN) {
			if (tgt_prog) {
				bpf_log(log, "can't modify return codes of BPF programs\n");
				return -EINVAL;
			}
			ret = check_attach_modify_return(addr, tname);
			if (ret) {
				bpf_log(log, "%s() is not modifiable\n", tname);
				return ret;
			}
		}

		break;
	}
	tgt_info->tgt_addr = addr;
	tgt_info->tgt_name = tname;
	tgt_info->tgt_type = t;
	return 0;
}

BTF_SET_START(btf_id_deny)
BTF_ID_UNUSED
#ifdef CONFIG_SMP
BTF_ID(func, migrate_disable)
BTF_ID(func, migrate_enable)
#endif
#if !defined CONFIG_PREEMPT_RCU && !defined CONFIG_TINY_RCU
BTF_ID(func, rcu_read_unlock_strict)
#endif
#if defined(CONFIG_DEBUG_PREEMPT) || defined(CONFIG_TRACE_PREEMPT_TOGGLE)
BTF_ID(func, preempt_count_add)
BTF_ID(func, preempt_count_sub)
#endif
BTF_SET_END(btf_id_deny)

static int check_attach_btf_id(struct bpf_verifier_env *env)
{
	struct bpf_prog *prog = env->prog;
	struct bpf_prog *tgt_prog = prog->aux->dst_prog;
	struct bpf_attach_target_info tgt_info = {};
	u32 btf_id = prog->aux->attach_btf_id;
	struct bpf_trampoline *tr;
	int ret;
	u64 key;

	if (prog->type == BPF_PROG_TYPE_SYSCALL) {
		if (prog->aux->sleepable)
			/* attach_btf_id checked to be zero already */
			return 0;
		verbose(env, "Syscall programs can only be sleepable\n");
		return -EINVAL;
	}

	if (prog->aux->sleepable && prog->type != BPF_PROG_TYPE_TRACING &&
	    prog->type != BPF_PROG_TYPE_LSM) {
		verbose(env, "Only fentry/fexit/fmod_ret and lsm programs can be sleepable\n");
		return -EINVAL;
	}

	if (prog->type == BPF_PROG_TYPE_STRUCT_OPS)
		return check_struct_ops_btf_id(env);

	if (prog->type != BPF_PROG_TYPE_TRACING &&
	    prog->type != BPF_PROG_TYPE_LSM &&
	    prog->type != BPF_PROG_TYPE_EXT)
		return 0;

	ret = bpf_check_attach_target(&env->log, prog, tgt_prog, btf_id, &tgt_info);
	if (ret)
		return ret;

	if (tgt_prog && prog->type == BPF_PROG_TYPE_EXT) {
		/* to make freplace equivalent to their targets, they need to
		 * inherit env->ops and expected_attach_type for the rest of the
		 * verification
		 */
		env->ops = bpf_verifier_ops[tgt_prog->type];
		prog->expected_attach_type = tgt_prog->expected_attach_type;
	}

	/* store info about the attachment target that will be used later */
	prog->aux->attach_func_proto = tgt_info.tgt_type;
	prog->aux->attach_func_name = tgt_info.tgt_name;

	if (tgt_prog) {
		prog->aux->saved_dst_prog_type = tgt_prog->type;
		prog->aux->saved_dst_attach_type = tgt_prog->expected_attach_type;
	}

	if (prog->expected_attach_type == BPF_TRACE_RAW_TP) {
		prog->aux->attach_btf_trace = true;
		return 0;
	} else if (prog->expected_attach_type == BPF_TRACE_ITER) {
		if (!bpf_iter_prog_supported(prog))
			return -EINVAL;
		return 0;
	}

	if (prog->type == BPF_PROG_TYPE_LSM) {
		ret = bpf_lsm_verify_prog(&env->log, prog);
		if (ret < 0)
			return ret;
	} else if (prog->type == BPF_PROG_TYPE_TRACING &&
		   btf_id_set_contains(&btf_id_deny, btf_id)) {
		return -EINVAL;
	}

	key = bpf_trampoline_compute_key(tgt_prog, prog->aux->attach_btf, btf_id);
	tr = bpf_trampoline_get(key, &tgt_info);
	if (!tr)
		return -ENOMEM;

	prog->aux->dst_trampoline = tr;
	return 0;
}

struct btf *bpf_get_btf_vmlinux(void)
{
	if (!btf_vmlinux && IS_ENABLED(CONFIG_DEBUG_INFO_BTF)) {
		mutex_lock(&bpf_verifier_lock);
		if (!btf_vmlinux)
			btf_vmlinux = btf_parse_vmlinux();
		mutex_unlock(&bpf_verifier_lock);
	}
	return btf_vmlinux;
}

int bpf_check(struct bpf_prog **prog, union bpf_attr *attr, bpfptr_t uattr)
{
	u64 start_time = ktime_get_ns();
	struct bpf_verifier_env *env;
	struct bpf_verifier_log *log;
	int i, len, ret = -EINVAL;
	bool is_priv;

	/* no program is valid */
	if (ARRAY_SIZE(bpf_verifier_ops) == 0)
		return -EINVAL;

	/* 'struct bpf_verifier_env' can be global, but since it's not small,
	 * allocate/free it every time bpf_check() is called
	 */
	env = kzalloc(sizeof(struct bpf_verifier_env), GFP_KERNEL);
	if (!env)
		return -ENOMEM;
	log = &env->log;

	len = (*prog)->len;
	env->insn_aux_data =
		vzalloc(array_size(sizeof(struct bpf_insn_aux_data), len));
	ret = -ENOMEM;
	if (!env->insn_aux_data)
		goto err_free_env;
	for (i = 0; i < len; i++)
		env->insn_aux_data[i].orig_idx = i;
	env->prog = *prog;
	env->ops = bpf_verifier_ops[env->prog->type];
	env->fd_array = make_bpfptr(attr->fd_array, uattr.is_kernel);
	is_priv = bpf_capable();

	bpf_get_btf_vmlinux();

	/* grab the mutex to protect few globals used by verifier */
	if (!is_priv)
		mutex_lock(&bpf_verifier_lock);

	if (attr->log_level || attr->log_buf || attr->log_size) {
		/* user requested verbose verifier output
		 * and supplied buffer to store the verification trace
		 */
		log->level = attr->log_level;
		log->ubuf = (char __user *) (unsigned long) attr->log_buf;
		log->len_total = attr->log_size;

		/* log attributes have to be sane */
		if (!bpf_verifier_log_attr_valid(log)) {
			ret = -EINVAL;
			goto err_unlock;
		}
	}

	if (IS_ERR(btf_vmlinux)) {
		/* Either gcc or pahole or kernel are broken. */
		verbose(env, "in-kernel BTF is malformed\n");
		ret = PTR_ERR(btf_vmlinux);
		goto skip_full_check;
	}

	env->strict_alignment = !!(attr->prog_flags & BPF_F_STRICT_ALIGNMENT);
	if (!IS_ENABLED(CONFIG_HAVE_EFFICIENT_UNALIGNED_ACCESS))
		env->strict_alignment = true;
	if (attr->prog_flags & BPF_F_ANY_ALIGNMENT)
		env->strict_alignment = false;

	env->allow_ptr_leaks = bpf_allow_ptr_leaks();
	env->allow_uninit_stack = bpf_allow_uninit_stack();
	env->allow_ptr_to_map_access = bpf_allow_ptr_to_map_access();
	env->bypass_spec_v1 = bpf_bypass_spec_v1();
	env->bypass_spec_v4 = bpf_bypass_spec_v4();
	env->bpf_capable = bpf_capable();

	if (is_priv)
		env->test_state_freq = attr->prog_flags & BPF_F_TEST_STATE_FREQ;

	env->explored_states = kvcalloc(state_htab_size(env),
				       sizeof(struct bpf_verifier_state_list *),
				       GFP_USER);
	ret = -ENOMEM;
	if (!env->explored_states)
		goto skip_full_check;

	ret = add_subprog_and_kfunc(env);
	if (ret < 0)
		goto skip_full_check;

	ret = check_subprogs(env);
	if (ret < 0)
		goto skip_full_check;

	ret = check_btf_info(env, attr, uattr);
	if (ret < 0)
		goto skip_full_check;

	ret = check_attach_btf_id(env);
	if (ret)
		goto skip_full_check;

	ret = resolve_pseudo_ldimm64(env);
	if (ret < 0)
		goto skip_full_check;

	if (bpf_prog_is_dev_bound(env->prog->aux)) {
		ret = bpf_prog_offload_verifier_prep(env->prog);
		if (ret)
			goto skip_full_check;
	}

	ret = check_cfg(env);
	if (ret < 0)
		goto skip_full_check;

	ret = do_check_subprogs(env);
	ret = ret ?: do_check_main(env);

	if (ret == 0 && bpf_prog_is_dev_bound(env->prog->aux))
		ret = bpf_prog_offload_finalize(env);

skip_full_check:
	kvfree(env->explored_states);

	if (ret == 0)
		ret = check_max_stack_depth(env);

	/* instruction rewrites happen after this point */
	if (is_priv) {
		if (ret == 0)
			opt_hard_wire_dead_code_branches(env);
		if (ret == 0)
			ret = opt_remove_dead_code(env);
		if (ret == 0)
			ret = opt_remove_nops(env);
	} else {
		if (ret == 0)
			sanitize_dead_code(env);
	}

	if (ret == 0)
		/* program is valid, convert *(u32*)(ctx + off) accesses */
		ret = convert_ctx_accesses(env);

	if (ret == 0)
		ret = do_misc_fixups(env);

	/* do 32-bit optimization after insn patching has done so those patched
	 * insns could be handled correctly.
	 */
	if (ret == 0 && !bpf_prog_is_dev_bound(env->prog->aux)) {
		ret = opt_subreg_zext_lo32_rnd_hi32(env, attr);
		env->prog->aux->verifier_zext = bpf_jit_needs_zext() ? !ret
								     : false;
	}

	if (ret == 0)
		ret = fixup_call_args(env);

	env->verification_time = ktime_get_ns() - start_time;
	print_verification_stats(env);

	if (log->level && bpf_verifier_log_full(log))
		ret = -ENOSPC;
	if (log->level && !log->ubuf) {
		ret = -EFAULT;
		goto err_release_maps;
	}

	if (ret)
		goto err_release_maps;

	if (env->used_map_cnt) {
		/* if program passed verifier, update used_maps in bpf_prog_info */
		env->prog->aux->used_maps = kmalloc_array(env->used_map_cnt,
							  sizeof(env->used_maps[0]),
							  GFP_KERNEL);

		if (!env->prog->aux->used_maps) {
			ret = -ENOMEM;
			goto err_release_maps;
		}

		memcpy(env->prog->aux->used_maps, env->used_maps,
		       sizeof(env->used_maps[0]) * env->used_map_cnt);
		env->prog->aux->used_map_cnt = env->used_map_cnt;
	}
	if (env->used_btf_cnt) {
		/* if program passed verifier, update used_btfs in bpf_prog_aux */
		env->prog->aux->used_btfs = kmalloc_array(env->used_btf_cnt,
							  sizeof(env->used_btfs[0]),
							  GFP_KERNEL);
		if (!env->prog->aux->used_btfs) {
			ret = -ENOMEM;
			goto err_release_maps;
		}

		memcpy(env->prog->aux->used_btfs, env->used_btfs,
		       sizeof(env->used_btfs[0]) * env->used_btf_cnt);
		env->prog->aux->used_btf_cnt = env->used_btf_cnt;
	}
	if (env->used_map_cnt || env->used_btf_cnt) {
		/* program is valid. Convert pseudo bpf_ld_imm64 into generic
		 * bpf_ld_imm64 instructions
		 */
		convert_pseudo_ld_imm64(env);
	}

	adjust_btf_func(env);

err_release_maps:
	if (!env->prog->aux->used_maps)
		/* if we didn't copy map pointers into bpf_prog_info, release
		 * them now. Otherwise free_used_maps() will release them.
		 */
		release_maps(env);
	if (!env->prog->aux->used_btfs)
		release_btfs(env);

	/* extension progs temporarily inherit the attach_type of their targets
	   for verification purposes, so set it back to zero before returning
	 */
	if (env->prog->type == BPF_PROG_TYPE_EXT)
		env->prog->expected_attach_type = 0;

	*prog = env->prog;
err_unlock:
	if (!is_priv)
		mutex_unlock(&bpf_verifier_lock);
	vfree(env->insn_aux_data);
err_free_env:
	kfree(env);
	return ret;
}<|MERGE_RESOLUTION|>--- conflicted
+++ resolved
@@ -573,8 +573,6 @@
 
 	if (type & MEM_RDONLY)
 		strncpy(prefix, "rdonly_", 16);
-	if (type & MEM_ALLOC)
-		strncpy(prefix, "alloc_", 16);
 
 	snprintf(env->type_str_buf, TYPE_STR_BUF_LEN, "%s%s%s",
 		 prefix, str[base_type(type)], postfix);
@@ -5164,7 +5162,6 @@
 		PTR_TO_MAP_KEY,
 		PTR_TO_MAP_VALUE,
 		PTR_TO_MEM,
-		PTR_TO_MEM | MEM_ALLOC,
 		PTR_TO_BUF,
 	},
 };
@@ -5182,7 +5179,7 @@
 static const struct bpf_reg_types fullsock_types = { .types = { PTR_TO_SOCKET } };
 static const struct bpf_reg_types scalar_types = { .types = { SCALAR_VALUE } };
 static const struct bpf_reg_types context_types = { .types = { PTR_TO_CTX } };
-static const struct bpf_reg_types alloc_mem_types = { .types = { PTR_TO_MEM | MEM_ALLOC } };
+static const struct bpf_reg_types alloc_mem_types = { .types = { PTR_TO_MEM } };
 static const struct bpf_reg_types const_map_ptr_types = { .types = { CONST_PTR_TO_MAP } };
 static const struct bpf_reg_types btf_ptr_types = { .types = { PTR_TO_BTF_ID } };
 static const struct bpf_reg_types spin_lock_types = { .types = { PTR_TO_MAP_VALUE } };
@@ -5345,10 +5342,6 @@
 	case PTR_TO_MAP_VALUE:
 	case PTR_TO_MEM:
 	case PTR_TO_MEM | MEM_RDONLY:
-<<<<<<< HEAD
-	case PTR_TO_MEM | MEM_ALLOC:
-=======
->>>>>>> 4605e09b
 	case PTR_TO_BUF:
 	case PTR_TO_BUF | MEM_RDONLY:
 	case PTR_TO_STACK:
