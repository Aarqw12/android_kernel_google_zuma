--- conflicted
+++ resolved
@@ -4736,16 +4736,11 @@
 	 */
 	if (schedstat_enabled() &&
 	    rq_of(cfs_rq)->cfs.load.weight >= 2*se->load.weight) {
-<<<<<<< HEAD
-		__schedstat_set(se->statistics.slice_max,
-				max((u64)se->statistics.slice_max,
-=======
 		struct sched_statistics *stats;
 
 		stats = __schedstats_from_se(se);
 		__schedstat_set(stats->slice_max,
 				max((u64)stats->slice_max,
->>>>>>> 1463dca5
 				    se->sum_exec_runtime - se->prev_sum_exec_runtime));
 	}
 
@@ -6259,13 +6254,8 @@
 	if (sched_feat(WA_WEIGHT) && target == nr_cpumask_bits)
 		target = wake_affine_weight(sd, p, this_cpu, prev_cpu, sync);
 
-<<<<<<< HEAD
-	schedstat_inc(p->se.statistics.nr_wakeups_affine_attempts);
+	schedstat_inc(p->stats.nr_wakeups_affine_attempts);
 	if (target != this_cpu)
-=======
-	schedstat_inc(p->stats.nr_wakeups_affine_attempts);
-	if (target == nr_cpumask_bits)
->>>>>>> 1463dca5
 		return prev_cpu;
 
 	schedstat_inc(sd->ttwu_move_affine);
