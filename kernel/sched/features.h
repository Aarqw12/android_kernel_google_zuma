--- conflicted
+++ resolved
@@ -30,11 +30,7 @@
  * Consider buddies to be cache hot, decreases the likeliness of a
  * cache buddy being migrated away, increases cache locality.
  */
-<<<<<<< HEAD
-#define SCHED_FEAT_CACHE_HOT_BUDDY 1
-=======
 #define SCHED_FEAT_CACHE_HOT_BUDDY 0
->>>>>>> 7391d1a9
 
 /*
  * Allow wakeup-time preemption of the current task:
