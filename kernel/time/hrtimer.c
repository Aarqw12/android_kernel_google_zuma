// SPDX-License-Identifier: GPL-2.0
/*
 *  Copyright(C) 2005-2006, Thomas Gleixner <tglx@linutronix.de>
 *  Copyright(C) 2005-2007, Red Hat, Inc., Ingo Molnar
 *  Copyright(C) 2006-2007  Timesys Corp., Thomas Gleixner
 *
 *  High-resolution kernel timers
 *
 *  In contrast to the low-resolution timeout API, aka timer wheel,
 *  hrtimers provide finer resolution and accuracy depending on system
 *  configuration and capabilities.
 *
 *  Started by: Thomas Gleixner and Ingo Molnar
 *
 *  Credits:
 *	Based on the original timer wheel code
 *
 *	Help, testing, suggestions, bugfixes, improvements were
 *	provided by:
 *
 *	George Anzinger, Andrew Morton, Steven Rostedt, Roman Zippel
 *	et. al.
 */

#include <linux/cpu.h>
#include <linux/export.h>
#include <linux/percpu.h>
#include <linux/hrtimer.h>
#include <linux/notifier.h>
#include <linux/syscalls.h>
#include <linux/interrupt.h>
#include <linux/tick.h>
#include <linux/err.h>
#include <linux/debugobjects.h>
#include <linux/sched/signal.h>
#include <linux/sched/sysctl.h>
#include <linux/sched/rt.h>
#include <linux/sched/deadline.h>
#include <linux/sched/nohz.h>
#include <linux/sched/debug.h>
#include <linux/timer.h>
#include <linux/freezer.h>
#include <linux/compat.h>

#include <linux/uaccess.h>

#include <trace/events/timer.h>

#include "tick-internal.h"

/*
 * Masks for selecting the soft and hard context timers from
 * cpu_base->active
 */
#define MASK_SHIFT		(HRTIMER_BASE_MONOTONIC_SOFT)
#define HRTIMER_ACTIVE_HARD	((1U << MASK_SHIFT) - 1)
#define HRTIMER_ACTIVE_SOFT	(HRTIMER_ACTIVE_HARD << MASK_SHIFT)
#define HRTIMER_ACTIVE_ALL	(HRTIMER_ACTIVE_SOFT | HRTIMER_ACTIVE_HARD)

/*
 * The timer bases:
 *
 * There are more clockids than hrtimer bases. Thus, we index
 * into the timer bases by the hrtimer_base_type enum. When trying
 * to reach a base using a clockid, hrtimer_clockid_to_base()
 * is used to convert from clockid to the proper hrtimer_base_type.
 */
DEFINE_PER_CPU(struct hrtimer_cpu_base, hrtimer_bases) =
{
	.lock = __RAW_SPIN_LOCK_UNLOCKED(hrtimer_bases.lock),
	.clock_base =
	{
		{
			.index = HRTIMER_BASE_MONOTONIC,
			.clockid = CLOCK_MONOTONIC,
			.get_time = &ktime_get,
		},
		{
			.index = HRTIMER_BASE_REALTIME,
			.clockid = CLOCK_REALTIME,
			.get_time = &ktime_get_real,
		},
		{
			.index = HRTIMER_BASE_BOOTTIME,
			.clockid = CLOCK_BOOTTIME,
			.get_time = &ktime_get_boottime,
		},
		{
			.index = HRTIMER_BASE_TAI,
			.clockid = CLOCK_TAI,
			.get_time = &ktime_get_clocktai,
		},
		{
			.index = HRTIMER_BASE_MONOTONIC_SOFT,
			.clockid = CLOCK_MONOTONIC,
			.get_time = &ktime_get,
		},
		{
			.index = HRTIMER_BASE_REALTIME_SOFT,
			.clockid = CLOCK_REALTIME,
			.get_time = &ktime_get_real,
		},
		{
			.index = HRTIMER_BASE_BOOTTIME_SOFT,
			.clockid = CLOCK_BOOTTIME,
			.get_time = &ktime_get_boottime,
		},
		{
			.index = HRTIMER_BASE_TAI_SOFT,
			.clockid = CLOCK_TAI,
			.get_time = &ktime_get_clocktai,
		},
	}
};

static const int hrtimer_clock_to_base_table[MAX_CLOCKS] = {
	/* Make sure we catch unsupported clockids */
	[0 ... MAX_CLOCKS - 1]	= HRTIMER_MAX_CLOCK_BASES,

	[CLOCK_REALTIME]	= HRTIMER_BASE_REALTIME,
	[CLOCK_MONOTONIC]	= HRTIMER_BASE_MONOTONIC,
	[CLOCK_BOOTTIME]	= HRTIMER_BASE_BOOTTIME,
	[CLOCK_TAI]		= HRTIMER_BASE_TAI,
};

/*
 * Functions and macros which are different for UP/SMP systems are kept in a
 * single place
 */
#ifdef CONFIG_SMP

/*
 * We require the migration_base for lock_hrtimer_base()/switch_hrtimer_base()
 * such that hrtimer_callback_running() can unconditionally dereference
 * timer->base->cpu_base
 */
static struct hrtimer_cpu_base migration_cpu_base = {
	.clock_base = { {
		.cpu_base = &migration_cpu_base,
		.seq      = SEQCNT_RAW_SPINLOCK_ZERO(migration_cpu_base.seq,
						     &migration_cpu_base.lock),
	}, },
};

#define migration_base	migration_cpu_base.clock_base[0]

static inline bool is_migration_base(struct hrtimer_clock_base *base)
{
	return base == &migration_base;
}

/*
 * We are using hashed locking: holding per_cpu(hrtimer_bases)[n].lock
 * means that all timers which are tied to this base via timer->base are
 * locked, and the base itself is locked too.
 *
 * So __run_timers/migrate_timers can safely modify all timers which could
 * be found on the lists/queues.
 *
 * When the timer's base is locked, and the timer removed from list, it is
 * possible to set timer->base = &migration_base and drop the lock: the timer
 * remains locked.
 */
static
struct hrtimer_clock_base *lock_hrtimer_base(const struct hrtimer *timer,
					     unsigned long *flags)
{
	struct hrtimer_clock_base *base;

	for (;;) {
		base = READ_ONCE(timer->base);
		if (likely(base != &migration_base)) {
			raw_spin_lock_irqsave(&base->cpu_base->lock, *flags);
			if (likely(base == timer->base))
				return base;
			/* The timer has migrated to another CPU: */
			raw_spin_unlock_irqrestore(&base->cpu_base->lock, *flags);
		}
		cpu_relax();
	}
}

/*
 * We do not migrate the timer when it is expiring before the next
 * event on the target cpu. When high resolution is enabled, we cannot
 * reprogram the target cpu hardware and we would cause it to fire
 * late. To keep it simple, we handle the high resolution enabled and
 * disabled case similar.
 *
 * Called with cpu_base->lock of target cpu held.
 */
static int
hrtimer_check_target(struct hrtimer *timer, struct hrtimer_clock_base *new_base)
{
	ktime_t expires;

	expires = ktime_sub(hrtimer_get_expires(timer), new_base->offset);
	return expires < new_base->cpu_base->expires_next;
}

static inline
struct hrtimer_cpu_base *get_target_base(struct hrtimer_cpu_base *base,
					 int pinned)
{
#if defined(CONFIG_SMP) && defined(CONFIG_NO_HZ_COMMON)
	if (static_branch_likely(&timers_migration_enabled) && !pinned)
		return &per_cpu(hrtimer_bases, get_nohz_timer_target());
#endif
	return base;
}

/*
 * We switch the timer base to a power-optimized selected CPU target,
 * if:
 *	- NO_HZ_COMMON is enabled
 *	- timer migration is enabled
 *	- the timer callback is not running
 *	- the timer is not the first expiring timer on the new target
 *
 * If one of the above requirements is not fulfilled we move the timer
 * to the current CPU or leave it on the previously assigned CPU if
 * the timer callback is currently running.
 */
static inline struct hrtimer_clock_base *
switch_hrtimer_base(struct hrtimer *timer, struct hrtimer_clock_base *base,
		    int pinned)
{
	struct hrtimer_cpu_base *new_cpu_base, *this_cpu_base;
	struct hrtimer_clock_base *new_base;
	int basenum = base->index;

	this_cpu_base = this_cpu_ptr(&hrtimer_bases);
	new_cpu_base = get_target_base(this_cpu_base, pinned);
again:
	new_base = &new_cpu_base->clock_base[basenum];

	if (base != new_base) {
		/*
		 * We are trying to move timer to new_base.
		 * However we can't change timer's base while it is running,
		 * so we keep it on the same CPU. No hassle vs. reprogramming
		 * the event source in the high resolution case. The softirq
		 * code will take care of this when the timer function has
		 * completed. There is no conflict as we hold the lock until
		 * the timer is enqueued.
		 */
		if (unlikely(hrtimer_callback_running(timer)))
			return base;

		/* See the comment in lock_hrtimer_base() */
		WRITE_ONCE(timer->base, &migration_base);
		raw_spin_unlock(&base->cpu_base->lock);
		raw_spin_lock(&new_base->cpu_base->lock);

		if (new_cpu_base != this_cpu_base &&
		    hrtimer_check_target(timer, new_base)) {
			raw_spin_unlock(&new_base->cpu_base->lock);
			raw_spin_lock(&base->cpu_base->lock);
			new_cpu_base = this_cpu_base;
			WRITE_ONCE(timer->base, base);
			goto again;
		}
		WRITE_ONCE(timer->base, new_base);
	} else {
		if (new_cpu_base != this_cpu_base &&
		    hrtimer_check_target(timer, new_base)) {
			new_cpu_base = this_cpu_base;
			goto again;
		}
	}
	return new_base;
}

#else /* CONFIG_SMP */

static inline bool is_migration_base(struct hrtimer_clock_base *base)
{
	return false;
}

static inline struct hrtimer_clock_base *
lock_hrtimer_base(const struct hrtimer *timer, unsigned long *flags)
{
	struct hrtimer_clock_base *base = timer->base;

	raw_spin_lock_irqsave(&base->cpu_base->lock, *flags);

	return base;
}

# define switch_hrtimer_base(t, b, p)	(b)

#endif	/* !CONFIG_SMP */

/*
 * Functions for the union type storage format of ktime_t which are
 * too large for inlining:
 */
#if BITS_PER_LONG < 64
/*
 * Divide a ktime value by a nanosecond value
 */
s64 __ktime_divns(const ktime_t kt, s64 div)
{
	int sft = 0;
	s64 dclc;
	u64 tmp;

	dclc = ktime_to_ns(kt);
	tmp = dclc < 0 ? -dclc : dclc;

	/* Make sure the divisor is less than 2^32: */
	while (div >> 32) {
		sft++;
		div >>= 1;
	}
	tmp >>= sft;
	do_div(tmp, (u32) div);
	return dclc < 0 ? -tmp : tmp;
}
EXPORT_SYMBOL_GPL(__ktime_divns);
#endif /* BITS_PER_LONG >= 64 */

/*
 * Add two ktime values and do a safety check for overflow:
 */
ktime_t ktime_add_safe(const ktime_t lhs, const ktime_t rhs)
{
	ktime_t res = ktime_add_unsafe(lhs, rhs);

	/*
	 * We use KTIME_SEC_MAX here, the maximum timeout which we can
	 * return to user space in a timespec:
	 */
	if (res < 0 || res < lhs || res < rhs)
		res = ktime_set(KTIME_SEC_MAX, 0);

	return res;
}

EXPORT_SYMBOL_GPL(ktime_add_safe);

#ifdef CONFIG_DEBUG_OBJECTS_TIMERS

static const struct debug_obj_descr hrtimer_debug_descr;

static void *hrtimer_debug_hint(void *addr)
{
	return ((struct hrtimer *) addr)->function;
}

/*
 * fixup_init is called when:
 * - an active object is initialized
 */
static bool hrtimer_fixup_init(void *addr, enum debug_obj_state state)
{
	struct hrtimer *timer = addr;

	switch (state) {
	case ODEBUG_STATE_ACTIVE:
		hrtimer_cancel(timer);
		debug_object_init(timer, &hrtimer_debug_descr);
		return true;
	default:
		return false;
	}
}

/*
 * fixup_activate is called when:
 * - an active object is activated
 * - an unknown non-static object is activated
 */
static bool hrtimer_fixup_activate(void *addr, enum debug_obj_state state)
{
	switch (state) {
	case ODEBUG_STATE_ACTIVE:
		WARN_ON(1);
		fallthrough;
	default:
		return false;
	}
}

/*
 * fixup_free is called when:
 * - an active object is freed
 */
static bool hrtimer_fixup_free(void *addr, enum debug_obj_state state)
{
	struct hrtimer *timer = addr;

	switch (state) {
	case ODEBUG_STATE_ACTIVE:
		hrtimer_cancel(timer);
		debug_object_free(timer, &hrtimer_debug_descr);
		return true;
	default:
		return false;
	}
}

static const struct debug_obj_descr hrtimer_debug_descr = {
	.name		= "hrtimer",
	.debug_hint	= hrtimer_debug_hint,
	.fixup_init	= hrtimer_fixup_init,
	.fixup_activate	= hrtimer_fixup_activate,
	.fixup_free	= hrtimer_fixup_free,
};

static inline void debug_hrtimer_init(struct hrtimer *timer)
{
	debug_object_init(timer, &hrtimer_debug_descr);
}

static inline void debug_hrtimer_activate(struct hrtimer *timer,
					  enum hrtimer_mode mode)
{
	debug_object_activate(timer, &hrtimer_debug_descr);
}

static inline void debug_hrtimer_deactivate(struct hrtimer *timer)
{
	debug_object_deactivate(timer, &hrtimer_debug_descr);
}

static void __hrtimer_init(struct hrtimer *timer, clockid_t clock_id,
			   enum hrtimer_mode mode);

void hrtimer_init_on_stack(struct hrtimer *timer, clockid_t clock_id,
			   enum hrtimer_mode mode)
{
	debug_object_init_on_stack(timer, &hrtimer_debug_descr);
	__hrtimer_init(timer, clock_id, mode);
}
EXPORT_SYMBOL_GPL(hrtimer_init_on_stack);

static void __hrtimer_init_sleeper(struct hrtimer_sleeper *sl,
				   clockid_t clock_id, enum hrtimer_mode mode);

void hrtimer_init_sleeper_on_stack(struct hrtimer_sleeper *sl,
				   clockid_t clock_id, enum hrtimer_mode mode)
{
	debug_object_init_on_stack(&sl->timer, &hrtimer_debug_descr);
	__hrtimer_init_sleeper(sl, clock_id, mode);
}
EXPORT_SYMBOL_GPL(hrtimer_init_sleeper_on_stack);

void destroy_hrtimer_on_stack(struct hrtimer *timer)
{
	debug_object_free(timer, &hrtimer_debug_descr);
}
EXPORT_SYMBOL_GPL(destroy_hrtimer_on_stack);

#else

static inline void debug_hrtimer_init(struct hrtimer *timer) { }
static inline void debug_hrtimer_activate(struct hrtimer *timer,
					  enum hrtimer_mode mode) { }
static inline void debug_hrtimer_deactivate(struct hrtimer *timer) { }
#endif

static inline void
debug_init(struct hrtimer *timer, clockid_t clockid,
	   enum hrtimer_mode mode)
{
	debug_hrtimer_init(timer);
	trace_hrtimer_init(timer, clockid, mode);
}

static inline void debug_activate(struct hrtimer *timer,
				  enum hrtimer_mode mode)
{
	debug_hrtimer_activate(timer, mode);
	trace_hrtimer_start(timer, mode);
}

static inline void debug_deactivate(struct hrtimer *timer)
{
	debug_hrtimer_deactivate(timer);
	trace_hrtimer_cancel(timer);
}

static struct hrtimer_clock_base *
__next_base(struct hrtimer_cpu_base *cpu_base, unsigned int *active)
{
	unsigned int idx;

	if (!*active)
		return NULL;

	idx = __ffs(*active);
	*active &= ~(1U << idx);

	return &cpu_base->clock_base[idx];
}

#define for_each_active_base(base, cpu_base, active)	\
	while ((base = __next_base((cpu_base), &(active))))

static ktime_t __hrtimer_next_event_base(struct hrtimer_cpu_base *cpu_base,
					 const struct hrtimer *exclude,
					 unsigned int active,
					 ktime_t expires_next)
{
	struct hrtimer_clock_base *base;
	ktime_t expires;

	for_each_active_base(base, cpu_base, active) {
		struct timerqueue_node *next;
		struct hrtimer *timer;

		next = timerqueue_getnext(&base->active);
		timer = container_of(next, struct hrtimer, node);
		if (timer == exclude) {
			/* Get to the next timer in the queue. */
			next = timerqueue_iterate_next(next);
			if (!next)
				continue;

			timer = container_of(next, struct hrtimer, node);
		}
		expires = ktime_sub(hrtimer_get_expires(timer), base->offset);
		if (expires < expires_next) {
			expires_next = expires;

			/* Skip cpu_base update if a timer is being excluded. */
			if (exclude)
				continue;

			if (timer->is_soft)
				cpu_base->softirq_next_timer = timer;
			else
				cpu_base->next_timer = timer;
		}
	}
	/*
	 * clock_was_set() might have changed base->offset of any of
	 * the clock bases so the result might be negative. Fix it up
	 * to prevent a false positive in clockevents_program_event().
	 */
	if (expires_next < 0)
		expires_next = 0;
	return expires_next;
}

/*
 * Recomputes cpu_base::*next_timer and returns the earliest expires_next
 * but does not set cpu_base::*expires_next, that is done by
 * hrtimer[_force]_reprogram and hrtimer_interrupt only. When updating
 * cpu_base::*expires_next right away, reprogramming logic would no longer
 * work.
 *
 * When a softirq is pending, we can ignore the HRTIMER_ACTIVE_SOFT bases,
 * those timers will get run whenever the softirq gets handled, at the end of
 * hrtimer_run_softirq(), hrtimer_update_softirq_timer() will re-add these bases.
 *
 * Therefore softirq values are those from the HRTIMER_ACTIVE_SOFT clock bases.
 * The !softirq values are the minima across HRTIMER_ACTIVE_ALL, unless an actual
 * softirq is pending, in which case they're the minima of HRTIMER_ACTIVE_HARD.
 *
 * @active_mask must be one of:
 *  - HRTIMER_ACTIVE_ALL,
 *  - HRTIMER_ACTIVE_SOFT, or
 *  - HRTIMER_ACTIVE_HARD.
 */
static ktime_t
__hrtimer_get_next_event(struct hrtimer_cpu_base *cpu_base, unsigned int active_mask)
{
	unsigned int active;
	struct hrtimer *next_timer = NULL;
	ktime_t expires_next = KTIME_MAX;

	if (!cpu_base->softirq_activated && (active_mask & HRTIMER_ACTIVE_SOFT)) {
		active = cpu_base->active_bases & HRTIMER_ACTIVE_SOFT;
		cpu_base->softirq_next_timer = NULL;
		expires_next = __hrtimer_next_event_base(cpu_base, NULL,
							 active, KTIME_MAX);

		next_timer = cpu_base->softirq_next_timer;
	}

	if (active_mask & HRTIMER_ACTIVE_HARD) {
		active = cpu_base->active_bases & HRTIMER_ACTIVE_HARD;
		cpu_base->next_timer = next_timer;
		expires_next = __hrtimer_next_event_base(cpu_base, NULL, active,
							 expires_next);
	}

	return expires_next;
}

static ktime_t hrtimer_update_next_event(struct hrtimer_cpu_base *cpu_base)
{
	ktime_t expires_next, soft = KTIME_MAX;

	/*
	 * If the soft interrupt has already been activated, ignore the
	 * soft bases. They will be handled in the already raised soft
	 * interrupt.
	 */
	if (!cpu_base->softirq_activated) {
		soft = __hrtimer_get_next_event(cpu_base, HRTIMER_ACTIVE_SOFT);
		/*
		 * Update the soft expiry time. clock_settime() might have
		 * affected it.
		 */
		cpu_base->softirq_expires_next = soft;
	}

	expires_next = __hrtimer_get_next_event(cpu_base, HRTIMER_ACTIVE_HARD);
	/*
	 * If a softirq timer is expiring first, update cpu_base->next_timer
	 * and program the hardware with the soft expiry time.
	 */
	if (expires_next > soft) {
		cpu_base->next_timer = cpu_base->softirq_next_timer;
		expires_next = soft;
	}

	return expires_next;
}

static inline ktime_t hrtimer_update_base(struct hrtimer_cpu_base *base)
{
	ktime_t *offs_real = &base->clock_base[HRTIMER_BASE_REALTIME].offset;
	ktime_t *offs_boot = &base->clock_base[HRTIMER_BASE_BOOTTIME].offset;
	ktime_t *offs_tai = &base->clock_base[HRTIMER_BASE_TAI].offset;

	ktime_t now = ktime_get_update_offsets_now(&base->clock_was_set_seq,
					    offs_real, offs_boot, offs_tai);

	base->clock_base[HRTIMER_BASE_REALTIME_SOFT].offset = *offs_real;
	base->clock_base[HRTIMER_BASE_BOOTTIME_SOFT].offset = *offs_boot;
	base->clock_base[HRTIMER_BASE_TAI_SOFT].offset = *offs_tai;

	return now;
}

/*
 * Is the high resolution mode active ?
 */
static inline int __hrtimer_hres_active(struct hrtimer_cpu_base *cpu_base)
{
	return IS_ENABLED(CONFIG_HIGH_RES_TIMERS) ?
		cpu_base->hres_active : 0;
}

static inline int hrtimer_hres_active(void)
{
	return __hrtimer_hres_active(this_cpu_ptr(&hrtimer_bases));
}

static void __hrtimer_reprogram(struct hrtimer_cpu_base *cpu_base,
				struct hrtimer *next_timer,
				ktime_t expires_next)
{
	cpu_base->expires_next = expires_next;

	/*
	 * If hres is not active, hardware does not have to be
	 * reprogrammed yet.
	 *
	 * If a hang was detected in the last timer interrupt then we
	 * leave the hang delay active in the hardware. We want the
	 * system to make progress. That also prevents the following
	 * scenario:
	 * T1 expires 50ms from now
	 * T2 expires 5s from now
	 *
	 * T1 is removed, so this code is called and would reprogram
	 * the hardware to 5s from now. Any hrtimer_start after that
	 * will not reprogram the hardware due to hang_detected being
	 * set. So we'd effectively block all timers until the T2 event
	 * fires.
	 */
	if (!__hrtimer_hres_active(cpu_base) || cpu_base->hang_detected)
		return;

	tick_program_event(expires_next, 1);
}

/*
 * Reprogram the event source with checking both queues for the
 * next event
 * Called with interrupts disabled and base->lock held
 */
static void
hrtimer_force_reprogram(struct hrtimer_cpu_base *cpu_base, int skip_equal)
{
	ktime_t expires_next;

	expires_next = hrtimer_update_next_event(cpu_base);

	if (skip_equal && expires_next == cpu_base->expires_next)
		return;

	__hrtimer_reprogram(cpu_base, cpu_base->next_timer, expires_next);
}

/* High resolution timer related functions */
#ifdef CONFIG_HIGH_RES_TIMERS

/*
 * High resolution timer enabled ?
 */
static bool hrtimer_hres_enabled __read_mostly  = true;
unsigned int hrtimer_resolution __read_mostly = LOW_RES_NSEC;
EXPORT_SYMBOL_GPL(hrtimer_resolution);

/*
 * Enable / Disable high resolution mode
 */
static int __init setup_hrtimer_hres(char *str)
{
	return (kstrtobool(str, &hrtimer_hres_enabled) == 0);
}

__setup("highres=", setup_hrtimer_hres);

/*
 * hrtimer_high_res_enabled - query, if the highres mode is enabled
 */
static inline int hrtimer_is_hres_enabled(void)
{
	return hrtimer_hres_enabled;
}

static void retrigger_next_event(void *arg);

/*
 * Switch to high resolution mode
 */
static void hrtimer_switch_to_hres(void)
{
	struct hrtimer_cpu_base *base = this_cpu_ptr(&hrtimer_bases);

	if (tick_init_highres()) {
		pr_warn("Could not switch to high resolution mode on CPU %u\n",
			base->cpu);
		return;
	}
	base->hres_active = 1;
	hrtimer_resolution = HIGH_RES_NSEC;

	tick_setup_sched_timer();
	/* "Retrigger" the interrupt to get things going */
	retrigger_next_event(NULL);
}

#else

static inline int hrtimer_is_hres_enabled(void) { return 0; }
static inline void hrtimer_switch_to_hres(void) { }

#endif /* CONFIG_HIGH_RES_TIMERS */
/*
 * Retrigger next event is called after clock was set with interrupts
 * disabled through an SMP function call or directly from low level
 * resume code.
 *
 * This is only invoked when:
 *	- CONFIG_HIGH_RES_TIMERS is enabled.
 *	- CONFIG_NOHZ_COMMON is enabled
 *
 * For the other cases this function is empty and because the call sites
 * are optimized out it vanishes as well, i.e. no need for lots of
 * #ifdeffery.
 */
static void retrigger_next_event(void *arg)
{
	struct hrtimer_cpu_base *base = this_cpu_ptr(&hrtimer_bases);

	/*
	 * When high resolution mode or nohz is active, then the offsets of
	 * CLOCK_REALTIME/TAI/BOOTTIME have to be updated. Otherwise the
	 * next tick will take care of that.
	 *
	 * If high resolution mode is active then the next expiring timer
	 * must be reevaluated and the clock event device reprogrammed if
	 * necessary.
	 *
	 * In the NOHZ case the update of the offset and the reevaluation
	 * of the next expiring timer is enough. The return from the SMP
	 * function call will take care of the reprogramming in case the
	 * CPU was in a NOHZ idle sleep.
	 */
	if (!__hrtimer_hres_active(base) && !tick_nohz_active)
		return;

	raw_spin_lock(&base->lock);
	hrtimer_update_base(base);
	if (__hrtimer_hres_active(base))
		hrtimer_force_reprogram(base, 0);
	else
		hrtimer_update_next_event(base);
	raw_spin_unlock(&base->lock);
}

/*
 * When a timer is enqueued and expires earlier than the already enqueued
 * timers, we have to check, whether it expires earlier than the timer for
 * which the clock event device was armed.
 *
 * Called with interrupts disabled and base->cpu_base.lock held
 */
static void hrtimer_reprogram(struct hrtimer *timer, bool reprogram)
{
	struct hrtimer_cpu_base *cpu_base = this_cpu_ptr(&hrtimer_bases);
	struct hrtimer_clock_base *base = timer->base;
	ktime_t expires = ktime_sub(hrtimer_get_expires(timer), base->offset);

	WARN_ON_ONCE(hrtimer_get_expires_tv64(timer) < 0);

	/*
	 * CLOCK_REALTIME timer might be requested with an absolute
	 * expiry time which is less than base->offset. Set it to 0.
	 */
	if (expires < 0)
		expires = 0;

	if (timer->is_soft) {
		/*
		 * soft hrtimer could be started on a remote CPU. In this
		 * case softirq_expires_next needs to be updated on the
		 * remote CPU. The soft hrtimer will not expire before the
		 * first hard hrtimer on the remote CPU -
		 * hrtimer_check_target() prevents this case.
		 */
		struct hrtimer_cpu_base *timer_cpu_base = base->cpu_base;

		if (timer_cpu_base->softirq_activated)
			return;

		if (!ktime_before(expires, timer_cpu_base->softirq_expires_next))
			return;

		timer_cpu_base->softirq_next_timer = timer;
		timer_cpu_base->softirq_expires_next = expires;

		if (!ktime_before(expires, timer_cpu_base->expires_next) ||
		    !reprogram)
			return;
	}

	/*
	 * If the timer is not on the current cpu, we cannot reprogram
	 * the other cpus clock event device.
	 */
	if (base->cpu_base != cpu_base)
		return;

	if (expires >= cpu_base->expires_next)
		return;

	/*
	 * If the hrtimer interrupt is running, then it will reevaluate the
	 * clock bases and reprogram the clock event device.
	 */
	if (cpu_base->in_hrtirq)
		return;

	cpu_base->next_timer = timer;

	__hrtimer_reprogram(cpu_base, timer, expires);
}

static bool update_needs_ipi(struct hrtimer_cpu_base *cpu_base,
			     unsigned int active)
{
	struct hrtimer_clock_base *base;
	unsigned int seq;
	ktime_t expires;

	/*
	 * Update the base offsets unconditionally so the following
	 * checks whether the SMP function call is required works.
	 *
	 * The update is safe even when the remote CPU is in the hrtimer
	 * interrupt or the hrtimer soft interrupt and expiring affected
	 * bases. Either it will see the update before handling a base or
	 * it will see it when it finishes the processing and reevaluates
	 * the next expiring timer.
	 */
	seq = cpu_base->clock_was_set_seq;
	hrtimer_update_base(cpu_base);

	/*
	 * If the sequence did not change over the update then the
	 * remote CPU already handled it.
	 */
	if (seq == cpu_base->clock_was_set_seq)
		return false;

	/*
	 * If the remote CPU is currently handling an hrtimer interrupt, it
	 * will reevaluate the first expiring timer of all clock bases
	 * before reprogramming. Nothing to do here.
	 */
	if (cpu_base->in_hrtirq)
		return false;

	/*
	 * Walk the affected clock bases and check whether the first expiring
	 * timer in a clock base is moving ahead of the first expiring timer of
	 * @cpu_base. If so, the IPI must be invoked because per CPU clock
	 * event devices cannot be remotely reprogrammed.
	 */
	active &= cpu_base->active_bases;

	for_each_active_base(base, cpu_base, active) {
		struct timerqueue_node *next;

		next = timerqueue_getnext(&base->active);
		expires = ktime_sub(next->expires, base->offset);
		if (expires < cpu_base->expires_next)
			return true;

		/* Extra check for softirq clock bases */
		if (base->clockid < HRTIMER_BASE_MONOTONIC_SOFT)
			continue;
		if (cpu_base->softirq_activated)
			continue;
		if (expires < cpu_base->softirq_expires_next)
			return true;
	}
	return false;
}

/*
 * Clock was set. This might affect CLOCK_REALTIME, CLOCK_TAI and
 * CLOCK_BOOTTIME (for late sleep time injection).
 *
 * This requires to update the offsets for these clocks
 * vs. CLOCK_MONOTONIC. When high resolution timers are enabled, then this
 * also requires to eventually reprogram the per CPU clock event devices
 * when the change moves an affected timer ahead of the first expiring
 * timer on that CPU. Obviously remote per CPU clock event devices cannot
 * be reprogrammed. The other reason why an IPI has to be sent is when the
 * system is in !HIGH_RES and NOHZ mode. The NOHZ mode updates the offsets
 * in the tick, which obviously might be stopped, so this has to bring out
 * the remote CPU which might sleep in idle to get this sorted.
 */
void clock_was_set(unsigned int bases)
{
	struct hrtimer_cpu_base *cpu_base = raw_cpu_ptr(&hrtimer_bases);
	cpumask_var_t mask;
	int cpu;

	if (!__hrtimer_hres_active(cpu_base) && !tick_nohz_active)
		goto out_timerfd;

	if (!zalloc_cpumask_var(&mask, GFP_KERNEL)) {
		on_each_cpu(retrigger_next_event, NULL, 1);
		goto out_timerfd;
	}

	/* Avoid interrupting CPUs if possible */
	cpus_read_lock();
	for_each_online_cpu(cpu) {
		unsigned long flags;

		cpu_base = &per_cpu(hrtimer_bases, cpu);
		raw_spin_lock_irqsave(&cpu_base->lock, flags);

		if (update_needs_ipi(cpu_base, bases))
			cpumask_set_cpu(cpu, mask);

		raw_spin_unlock_irqrestore(&cpu_base->lock, flags);
	}

	preempt_disable();
	smp_call_function_many(mask, retrigger_next_event, NULL, 1);
	preempt_enable();
	cpus_read_unlock();
	free_cpumask_var(mask);

out_timerfd:
	timerfd_clock_was_set();
}

static void clock_was_set_work(struct work_struct *work)
{
	clock_was_set(CLOCK_SET_WALL);
}

static DECLARE_WORK(hrtimer_work, clock_was_set_work);

/*
 * Called from timekeeping code to reprogram the hrtimer interrupt device
 * on all cpus and to notify timerfd.
 */
void clock_was_set_delayed(void)
{
	schedule_work(&hrtimer_work);
}

/*
 * Called during resume either directly from via timekeeping_resume()
 * or in the case of s2idle from tick_unfreeze() to ensure that the
 * hrtimers are up to date.
 */
void hrtimers_resume_local(void)
{
	lockdep_assert_irqs_disabled();
	/* Retrigger on the local CPU */
	retrigger_next_event(NULL);
}

/*
 * Counterpart to lock_hrtimer_base above:
 */
static inline
void unlock_hrtimer_base(const struct hrtimer *timer, unsigned long *flags)
{
	raw_spin_unlock_irqrestore(&timer->base->cpu_base->lock, *flags);
}

/**
 * hrtimer_forward - forward the timer expiry
 * @timer:	hrtimer to forward
 * @now:	forward past this time
 * @interval:	the interval to forward
 *
 * Forward the timer expiry so it will expire in the future.
 * Returns the number of overruns.
 *
 * Can be safely called from the callback function of @timer. If
 * called from other contexts @timer must neither be enqueued nor
 * running the callback and the caller needs to take care of
 * serialization.
 *
 * Note: This only updates the timer expiry value and does not requeue
 * the timer.
 */
u64 hrtimer_forward(struct hrtimer *timer, ktime_t now, ktime_t interval)
{
	u64 orun = 1;
	ktime_t delta;

	delta = ktime_sub(now, hrtimer_get_expires(timer));

	if (delta < 0)
		return 0;

	if (WARN_ON(timer->state & HRTIMER_STATE_ENQUEUED))
		return 0;

	if (interval < hrtimer_resolution)
		interval = hrtimer_resolution;

	if (unlikely(delta >= interval)) {
		s64 incr = ktime_to_ns(interval);

		orun = ktime_divns(delta, incr);
		hrtimer_add_expires_ns(timer, incr * orun);
		if (hrtimer_get_expires_tv64(timer) > now)
			return orun;
		/*
		 * This (and the ktime_add() below) is the
		 * correction for exact:
		 */
		orun++;
	}
	hrtimer_add_expires(timer, interval);

	return orun;
}
EXPORT_SYMBOL_GPL(hrtimer_forward);

/*
 * enqueue_hrtimer - internal function to (re)start a timer
 *
 * The timer is inserted in expiry order. Insertion into the
 * red black tree is O(log(n)). Must hold the base lock.
 *
 * Returns 1 when the new timer is the leftmost timer in the tree.
 */
static int enqueue_hrtimer(struct hrtimer *timer,
			   struct hrtimer_clock_base *base,
			   enum hrtimer_mode mode)
{
	debug_activate(timer, mode);
	WARN_ON_ONCE(!base->cpu_base->online);

	base->cpu_base->active_bases |= 1 << base->index;

	/* Pairs with the lockless read in hrtimer_is_queued() */
	WRITE_ONCE(timer->state, HRTIMER_STATE_ENQUEUED);

	return timerqueue_add(&base->active, &timer->node);
}

/*
 * __remove_hrtimer - internal function to remove a timer
 *
 * Caller must hold the base lock.
 *
 * High resolution timer mode reprograms the clock event device when the
 * timer is the one which expires next. The caller can disable this by setting
 * reprogram to zero. This is useful, when the context does a reprogramming
 * anyway (e.g. timer interrupt)
 */
static void __remove_hrtimer(struct hrtimer *timer,
			     struct hrtimer_clock_base *base,
			     u8 newstate, int reprogram)
{
	struct hrtimer_cpu_base *cpu_base = base->cpu_base;
	u8 state = timer->state;

	/* Pairs with the lockless read in hrtimer_is_queued() */
	WRITE_ONCE(timer->state, newstate);
	if (!(state & HRTIMER_STATE_ENQUEUED))
		return;

	if (!timerqueue_del(&base->active, &timer->node))
		cpu_base->active_bases &= ~(1 << base->index);

	/*
	 * Note: If reprogram is false we do not update
	 * cpu_base->next_timer. This happens when we remove the first
	 * timer on a remote cpu. No harm as we never dereference
	 * cpu_base->next_timer. So the worst thing what can happen is
	 * an superfluous call to hrtimer_force_reprogram() on the
	 * remote cpu later on if the same timer gets enqueued again.
	 */
	if (reprogram && timer == cpu_base->next_timer)
		hrtimer_force_reprogram(cpu_base, 1);
}

/*
 * remove hrtimer, called with base lock held
 */
static inline int
remove_hrtimer(struct hrtimer *timer, struct hrtimer_clock_base *base,
	       bool restart, bool keep_local)
{
	u8 state = timer->state;

	if (state & HRTIMER_STATE_ENQUEUED) {
		bool reprogram;

		/*
		 * Remove the timer and force reprogramming when high
		 * resolution mode is active and the timer is on the current
		 * CPU. If we remove a timer on another CPU, reprogramming is
		 * skipped. The interrupt event on this CPU is fired and
		 * reprogramming happens in the interrupt handler. This is a
		 * rare case and less expensive than a smp call.
		 */
		debug_deactivate(timer);
		reprogram = base->cpu_base == this_cpu_ptr(&hrtimer_bases);

		/*
		 * If the timer is not restarted then reprogramming is
		 * required if the timer is local. If it is local and about
		 * to be restarted, avoid programming it twice (on removal
		 * and a moment later when it's requeued).
		 */
		if (!restart)
			state = HRTIMER_STATE_INACTIVE;
		else
			reprogram &= !keep_local;

		__remove_hrtimer(timer, base, state, reprogram);
		return 1;
	}
	return 0;
}

static inline ktime_t hrtimer_update_lowres(struct hrtimer *timer, ktime_t tim,
					    const enum hrtimer_mode mode)
{
#ifdef CONFIG_TIME_LOW_RES
	/*
	 * CONFIG_TIME_LOW_RES indicates that the system has no way to return
	 * granular time values. For relative timers we add hrtimer_resolution
	 * (i.e. one jiffie) to prevent short timeouts.
	 */
	timer->is_rel = mode & HRTIMER_MODE_REL;
	if (timer->is_rel)
		tim = ktime_add_safe(tim, hrtimer_resolution);
#endif
	return tim;
}

static void
hrtimer_update_softirq_timer(struct hrtimer_cpu_base *cpu_base, bool reprogram)
{
	ktime_t expires;

	/*
	 * Find the next SOFT expiration.
	 */
	expires = __hrtimer_get_next_event(cpu_base, HRTIMER_ACTIVE_SOFT);

	/*
	 * reprogramming needs to be triggered, even if the next soft
	 * hrtimer expires at the same time than the next hard
	 * hrtimer. cpu_base->softirq_expires_next needs to be updated!
	 */
	if (expires == KTIME_MAX)
		return;

	/*
	 * cpu_base->*next_timer is recomputed by __hrtimer_get_next_event()
	 * cpu_base->*expires_next is only set by hrtimer_reprogram()
	 */
	hrtimer_reprogram(cpu_base->softirq_next_timer, reprogram);
}

static int __hrtimer_start_range_ns(struct hrtimer *timer, ktime_t tim,
				    u64 delta_ns, const enum hrtimer_mode mode,
				    struct hrtimer_clock_base *base)
{
	struct hrtimer_clock_base *new_base;
	bool force_local, first;

	/*
	 * If the timer is on the local cpu base and is the first expiring
	 * timer then this might end up reprogramming the hardware twice
	 * (on removal and on enqueue). To avoid that by prevent the
	 * reprogram on removal, keep the timer local to the current CPU
	 * and enforce reprogramming after it is queued no matter whether
	 * it is the new first expiring timer again or not.
	 */
	force_local = base->cpu_base == this_cpu_ptr(&hrtimer_bases);
	force_local &= base->cpu_base->next_timer == timer;

	/*
	 * Remove an active timer from the queue. In case it is not queued
	 * on the current CPU, make sure that remove_hrtimer() updates the
	 * remote data correctly.
	 *
	 * If it's on the current CPU and the first expiring timer, then
	 * skip reprogramming, keep the timer local and enforce
	 * reprogramming later if it was the first expiring timer.  This
	 * avoids programming the underlying clock event twice (once at
	 * removal and once after enqueue).
	 */
	remove_hrtimer(timer, base, true, force_local);

	if (mode & HRTIMER_MODE_REL)
		tim = ktime_add_safe(tim, base->get_time());

	tim = hrtimer_update_lowres(timer, tim, mode);

	hrtimer_set_expires_range_ns(timer, tim, delta_ns);

	/* Switch the timer base, if necessary: */
	if (!force_local) {
		new_base = switch_hrtimer_base(timer, base,
					       mode & HRTIMER_MODE_PINNED);
	} else {
		new_base = base;
	}

	first = enqueue_hrtimer(timer, new_base, mode);
	if (!force_local)
		return first;

	/*
	 * Timer was forced to stay on the current CPU to avoid
	 * reprogramming on removal and enqueue. Force reprogram the
	 * hardware by evaluating the new first expiring timer.
	 */
	hrtimer_force_reprogram(new_base->cpu_base, 1);
	return 0;
}

/**
 * hrtimer_start_range_ns - (re)start an hrtimer
 * @timer:	the timer to be added
 * @tim:	expiry time
 * @delta_ns:	"slack" range for the timer
 * @mode:	timer mode: absolute (HRTIMER_MODE_ABS) or
 *		relative (HRTIMER_MODE_REL), and pinned (HRTIMER_MODE_PINNED);
 *		softirq based mode is considered for debug purpose only!
 */
void hrtimer_start_range_ns(struct hrtimer *timer, ktime_t tim,
			    u64 delta_ns, const enum hrtimer_mode mode)
{
	struct hrtimer_clock_base *base;
	unsigned long flags;

	/*
	 * Check whether the HRTIMER_MODE_SOFT bit and hrtimer.is_soft
	 * match on CONFIG_PREEMPT_RT = n. With PREEMPT_RT check the hard
	 * expiry mode because unmarked timers are moved to softirq expiry.
	 */
	if (!IS_ENABLED(CONFIG_PREEMPT_RT))
		WARN_ON_ONCE(!(mode & HRTIMER_MODE_SOFT) ^ !timer->is_soft);
	else
		WARN_ON_ONCE(!(mode & HRTIMER_MODE_HARD) ^ !timer->is_hard);

	base = lock_hrtimer_base(timer, &flags);

	if (__hrtimer_start_range_ns(timer, tim, delta_ns, mode, base))
		hrtimer_reprogram(timer, true);

	unlock_hrtimer_base(timer, &flags);
}
EXPORT_SYMBOL_GPL(hrtimer_start_range_ns);

/**
 * hrtimer_try_to_cancel - try to deactivate a timer
 * @timer:	hrtimer to stop
 *
 * Returns:
 *
 *  *  0 when the timer was not active
 *  *  1 when the timer was active
 *  * -1 when the timer is currently executing the callback function and
 *    cannot be stopped
 */
int hrtimer_try_to_cancel(struct hrtimer *timer)
{
	struct hrtimer_clock_base *base;
	unsigned long flags;
	int ret = -1;

	/*
	 * Check lockless first. If the timer is not active (neither
	 * enqueued nor running the callback, nothing to do here.  The
	 * base lock does not serialize against a concurrent enqueue,
	 * so we can avoid taking it.
	 */
	if (!hrtimer_active(timer))
		return 0;

	base = lock_hrtimer_base(timer, &flags);

	if (!hrtimer_callback_running(timer))
		ret = remove_hrtimer(timer, base, false, false);

	unlock_hrtimer_base(timer, &flags);

	return ret;

}
EXPORT_SYMBOL_GPL(hrtimer_try_to_cancel);

#ifdef CONFIG_PREEMPT_RT
static void hrtimer_cpu_base_init_expiry_lock(struct hrtimer_cpu_base *base)
{
	spin_lock_init(&base->softirq_expiry_lock);
}

static void hrtimer_cpu_base_lock_expiry(struct hrtimer_cpu_base *base)
{
	spin_lock(&base->softirq_expiry_lock);
}

static void hrtimer_cpu_base_unlock_expiry(struct hrtimer_cpu_base *base)
{
	spin_unlock(&base->softirq_expiry_lock);
}

/*
 * The counterpart to hrtimer_cancel_wait_running().
 *
 * If there is a waiter for cpu_base->expiry_lock, then it was waiting for
 * the timer callback to finish. Drop expiry_lock and reacquire it. That
 * allows the waiter to acquire the lock and make progress.
 */
static void hrtimer_sync_wait_running(struct hrtimer_cpu_base *cpu_base,
				      unsigned long flags)
{
	if (atomic_read(&cpu_base->timer_waiters)) {
		raw_spin_unlock_irqrestore(&cpu_base->lock, flags);
		spin_unlock(&cpu_base->softirq_expiry_lock);
		spin_lock(&cpu_base->softirq_expiry_lock);
		raw_spin_lock_irq(&cpu_base->lock);
	}
}

/*
 * This function is called on PREEMPT_RT kernels when the fast path
 * deletion of a timer failed because the timer callback function was
 * running.
 *
 * This prevents priority inversion: if the soft irq thread is preempted
 * in the middle of a timer callback, then calling del_timer_sync() can
 * lead to two issues:
 *
 *  - If the caller is on a remote CPU then it has to spin wait for the timer
 *    handler to complete. This can result in unbound priority inversion.
 *
 *  - If the caller originates from the task which preempted the timer
 *    handler on the same CPU, then spin waiting for the timer handler to
 *    complete is never going to end.
 */
void hrtimer_cancel_wait_running(const struct hrtimer *timer)
{
	/* Lockless read. Prevent the compiler from reloading it below */
	struct hrtimer_clock_base *base = READ_ONCE(timer->base);

	/*
	 * Just relax if the timer expires in hard interrupt context or if
	 * it is currently on the migration base.
	 */
	if (!timer->is_soft || is_migration_base(base)) {
		cpu_relax();
		return;
	}

	/*
	 * Mark the base as contended and grab the expiry lock, which is
	 * held by the softirq across the timer callback. Drop the lock
	 * immediately so the softirq can expire the next timer. In theory
	 * the timer could already be running again, but that's more than
	 * unlikely and just causes another wait loop.
	 */
	atomic_inc(&base->cpu_base->timer_waiters);
	spin_lock_bh(&base->cpu_base->softirq_expiry_lock);
	atomic_dec(&base->cpu_base->timer_waiters);
	spin_unlock_bh(&base->cpu_base->softirq_expiry_lock);
}
#else
static inline void
hrtimer_cpu_base_init_expiry_lock(struct hrtimer_cpu_base *base) { }
static inline void
hrtimer_cpu_base_lock_expiry(struct hrtimer_cpu_base *base) { }
static inline void
hrtimer_cpu_base_unlock_expiry(struct hrtimer_cpu_base *base) { }
static inline void hrtimer_sync_wait_running(struct hrtimer_cpu_base *base,
					     unsigned long flags) { }
#endif

/**
 * hrtimer_cancel - cancel a timer and wait for the handler to finish.
 * @timer:	the timer to be cancelled
 *
 * Returns:
 *  0 when the timer was not active
 *  1 when the timer was active
 */
int hrtimer_cancel(struct hrtimer *timer)
{
	int ret;

	do {
		ret = hrtimer_try_to_cancel(timer);

		if (ret < 0)
			hrtimer_cancel_wait_running(timer);
	} while (ret < 0);
	return ret;
}
EXPORT_SYMBOL_GPL(hrtimer_cancel);

/**
 * __hrtimer_get_remaining - get remaining time for the timer
 * @timer:	the timer to read
 * @adjust:	adjust relative timers when CONFIG_TIME_LOW_RES=y
 */
ktime_t __hrtimer_get_remaining(const struct hrtimer *timer, bool adjust)
{
	unsigned long flags;
	ktime_t rem;

	lock_hrtimer_base(timer, &flags);
	if (IS_ENABLED(CONFIG_TIME_LOW_RES) && adjust)
		rem = hrtimer_expires_remaining_adjusted(timer);
	else
		rem = hrtimer_expires_remaining(timer);
	unlock_hrtimer_base(timer, &flags);

	return rem;
}
EXPORT_SYMBOL_GPL(__hrtimer_get_remaining);

#ifdef CONFIG_NO_HZ_COMMON
/**
 * hrtimer_get_next_event - get the time until next expiry event
 *
 * Returns the next expiry time or KTIME_MAX if no timer is pending.
 */
u64 hrtimer_get_next_event(void)
{
	struct hrtimer_cpu_base *cpu_base = this_cpu_ptr(&hrtimer_bases);
	u64 expires = KTIME_MAX;
	unsigned long flags;

	raw_spin_lock_irqsave(&cpu_base->lock, flags);

	if (!__hrtimer_hres_active(cpu_base))
		expires = __hrtimer_get_next_event(cpu_base, HRTIMER_ACTIVE_ALL);

	raw_spin_unlock_irqrestore(&cpu_base->lock, flags);

	return expires;
}

/**
 * hrtimer_next_event_without - time until next expiry event w/o one timer
 * @exclude:	timer to exclude
 *
 * Returns the next expiry time over all timers except for the @exclude one or
 * KTIME_MAX if none of them is pending.
 */
u64 hrtimer_next_event_without(const struct hrtimer *exclude)
{
	struct hrtimer_cpu_base *cpu_base = this_cpu_ptr(&hrtimer_bases);
	u64 expires = KTIME_MAX;
	unsigned long flags;

	raw_spin_lock_irqsave(&cpu_base->lock, flags);

	if (__hrtimer_hres_active(cpu_base)) {
		unsigned int active;

		if (!cpu_base->softirq_activated) {
			active = cpu_base->active_bases & HRTIMER_ACTIVE_SOFT;
			expires = __hrtimer_next_event_base(cpu_base, exclude,
							    active, KTIME_MAX);
		}
		active = cpu_base->active_bases & HRTIMER_ACTIVE_HARD;
		expires = __hrtimer_next_event_base(cpu_base, exclude, active,
						    expires);
	}

	raw_spin_unlock_irqrestore(&cpu_base->lock, flags);

	return expires;
}
#endif

static inline int hrtimer_clockid_to_base(clockid_t clock_id)
{
	if (likely(clock_id < MAX_CLOCKS)) {
		int base = hrtimer_clock_to_base_table[clock_id];

		if (likely(base != HRTIMER_MAX_CLOCK_BASES))
			return base;
	}
	WARN(1, "Invalid clockid %d. Using MONOTONIC\n", clock_id);
	return HRTIMER_BASE_MONOTONIC;
}

static void __hrtimer_init(struct hrtimer *timer, clockid_t clock_id,
			   enum hrtimer_mode mode)
{
	bool softtimer = !!(mode & HRTIMER_MODE_SOFT);
	struct hrtimer_cpu_base *cpu_base;
	int base;

	/*
	 * On PREEMPT_RT enabled kernels hrtimers which are not explicitly
	 * marked for hard interrupt expiry mode are moved into soft
	 * interrupt context for latency reasons and because the callbacks
	 * can invoke functions which might sleep on RT, e.g. spin_lock().
	 */
	if (IS_ENABLED(CONFIG_PREEMPT_RT) && !(mode & HRTIMER_MODE_HARD))
		softtimer = true;

	memset(timer, 0, sizeof(struct hrtimer));

	cpu_base = raw_cpu_ptr(&hrtimer_bases);

	/*
	 * POSIX magic: Relative CLOCK_REALTIME timers are not affected by
	 * clock modifications, so they needs to become CLOCK_MONOTONIC to
	 * ensure POSIX compliance.
	 */
	if (clock_id == CLOCK_REALTIME && mode & HRTIMER_MODE_REL)
		clock_id = CLOCK_MONOTONIC;

	base = softtimer ? HRTIMER_MAX_CLOCK_BASES / 2 : 0;
	base += hrtimer_clockid_to_base(clock_id);
	timer->is_soft = softtimer;
	timer->is_hard = !!(mode & HRTIMER_MODE_HARD);
	timer->base = &cpu_base->clock_base[base];
	timerqueue_init(&timer->node);
}

/**
 * hrtimer_init - initialize a timer to the given clock
 * @timer:	the timer to be initialized
 * @clock_id:	the clock to be used
 * @mode:       The modes which are relevant for initialization:
 *              HRTIMER_MODE_ABS, HRTIMER_MODE_REL, HRTIMER_MODE_ABS_SOFT,
 *              HRTIMER_MODE_REL_SOFT
 *
 *              The PINNED variants of the above can be handed in,
 *              but the PINNED bit is ignored as pinning happens
 *              when the hrtimer is started
 */
void hrtimer_init(struct hrtimer *timer, clockid_t clock_id,
		  enum hrtimer_mode mode)
{
	debug_init(timer, clock_id, mode);
	__hrtimer_init(timer, clock_id, mode);
}
EXPORT_SYMBOL_GPL(hrtimer_init);

/*
 * A timer is active, when it is enqueued into the rbtree or the
 * callback function is running or it's in the state of being migrated
 * to another cpu.
 *
 * It is important for this function to not return a false negative.
 */
bool hrtimer_active(const struct hrtimer *timer)
{
	struct hrtimer_clock_base *base;
	unsigned int seq;

	do {
		base = READ_ONCE(timer->base);
		seq = raw_read_seqcount_begin(&base->seq);

		if (timer->state != HRTIMER_STATE_INACTIVE ||
		    base->running == timer)
			return true;

	} while (read_seqcount_retry(&base->seq, seq) ||
		 base != READ_ONCE(timer->base));

	return false;
}
EXPORT_SYMBOL_GPL(hrtimer_active);

/*
 * The write_seqcount_barrier()s in __run_hrtimer() split the thing into 3
 * distinct sections:
 *
 *  - queued:	the timer is queued
 *  - callback:	the timer is being ran
 *  - post:	the timer is inactive or (re)queued
 *
 * On the read side we ensure we observe timer->state and cpu_base->running
 * from the same section, if anything changed while we looked at it, we retry.
 * This includes timer->base changing because sequence numbers alone are
 * insufficient for that.
 *
 * The sequence numbers are required because otherwise we could still observe
 * a false negative if the read side got smeared over multiple consecutive
 * __run_hrtimer() invocations.
 */

static void __run_hrtimer(struct hrtimer_cpu_base *cpu_base,
			  struct hrtimer_clock_base *base,
			  struct hrtimer *timer, ktime_t *now,
			  unsigned long flags) __must_hold(&cpu_base->lock)
{
	enum hrtimer_restart (*fn)(struct hrtimer *);
	bool expires_in_hardirq;
	int restart;

	lockdep_assert_held(&cpu_base->lock);

	debug_deactivate(timer);
	base->running = timer;

	/*
	 * Separate the ->running assignment from the ->state assignment.
	 *
	 * As with a regular write barrier, this ensures the read side in
	 * hrtimer_active() cannot observe base->running == NULL &&
	 * timer->state == INACTIVE.
	 */
	raw_write_seqcount_barrier(&base->seq);

	__remove_hrtimer(timer, base, HRTIMER_STATE_INACTIVE, 0);
	fn = timer->function;

	/*
	 * Clear the 'is relative' flag for the TIME_LOW_RES case. If the
	 * timer is restarted with a period then it becomes an absolute
	 * timer. If its not restarted it does not matter.
	 */
	if (IS_ENABLED(CONFIG_TIME_LOW_RES))
		timer->is_rel = false;

	/*
	 * The timer is marked as running in the CPU base, so it is
	 * protected against migration to a different CPU even if the lock
	 * is dropped.
	 */
	raw_spin_unlock_irqrestore(&cpu_base->lock, flags);
	trace_hrtimer_expire_entry(timer, now);
	expires_in_hardirq = lockdep_hrtimer_enter(timer);

	restart = fn(timer);

	lockdep_hrtimer_exit(expires_in_hardirq);
	trace_hrtimer_expire_exit(timer);
	raw_spin_lock_irq(&cpu_base->lock);

	/*
	 * Note: We clear the running state after enqueue_hrtimer and
	 * we do not reprogram the event hardware. Happens either in
	 * hrtimer_start_range_ns() or in hrtimer_interrupt()
	 *
	 * Note: Because we dropped the cpu_base->lock above,
	 * hrtimer_start_range_ns() can have popped in and enqueued the timer
	 * for us already.
	 */
	if (restart != HRTIMER_NORESTART &&
	    !(timer->state & HRTIMER_STATE_ENQUEUED))
		enqueue_hrtimer(timer, base, HRTIMER_MODE_ABS);

	/*
	 * Separate the ->running assignment from the ->state assignment.
	 *
	 * As with a regular write barrier, this ensures the read side in
	 * hrtimer_active() cannot observe base->running.timer == NULL &&
	 * timer->state == INACTIVE.
	 */
	raw_write_seqcount_barrier(&base->seq);

	WARN_ON_ONCE(base->running != timer);
	base->running = NULL;
}

static void __hrtimer_run_queues(struct hrtimer_cpu_base *cpu_base, ktime_t now,
				 unsigned long flags, unsigned int active_mask)
{
	struct hrtimer_clock_base *base;
	unsigned int active = cpu_base->active_bases & active_mask;

	for_each_active_base(base, cpu_base, active) {
		struct timerqueue_node *node;
		ktime_t basenow;

		basenow = ktime_add(now, base->offset);

		while ((node = timerqueue_getnext(&base->active))) {
			struct hrtimer *timer;

			timer = container_of(node, struct hrtimer, node);

			/*
			 * The immediate goal for using the softexpires is
			 * minimizing wakeups, not running timers at the
			 * earliest interrupt after their soft expiration.
			 * This allows us to avoid using a Priority Search
			 * Tree, which can answer a stabbing query for
			 * overlapping intervals and instead use the simple
			 * BST we already have.
			 * We don't add extra wakeups by delaying timers that
			 * are right-of a not yet expired timer, because that
			 * timer will have to trigger a wakeup anyway.
			 */
			if (basenow < hrtimer_get_softexpires_tv64(timer))
				break;

			__run_hrtimer(cpu_base, base, timer, &basenow, flags);
			if (active_mask == HRTIMER_ACTIVE_SOFT)
				hrtimer_sync_wait_running(cpu_base, flags);
		}
	}
}

static __latent_entropy void hrtimer_run_softirq(struct softirq_action *h)
{
	struct hrtimer_cpu_base *cpu_base = this_cpu_ptr(&hrtimer_bases);
	unsigned long flags;
	ktime_t now;

	hrtimer_cpu_base_lock_expiry(cpu_base);
	raw_spin_lock_irqsave(&cpu_base->lock, flags);

	now = hrtimer_update_base(cpu_base);
	__hrtimer_run_queues(cpu_base, now, flags, HRTIMER_ACTIVE_SOFT);

	cpu_base->softirq_activated = 0;
	hrtimer_update_softirq_timer(cpu_base, true);

	raw_spin_unlock_irqrestore(&cpu_base->lock, flags);
	hrtimer_cpu_base_unlock_expiry(cpu_base);
}

#ifdef CONFIG_HIGH_RES_TIMERS

/*
 * High resolution timer interrupt
 * Called with interrupts disabled
 */
void hrtimer_interrupt(struct clock_event_device *dev)
{
	struct hrtimer_cpu_base *cpu_base = this_cpu_ptr(&hrtimer_bases);
	ktime_t expires_next, now, entry_time, delta;
	unsigned long flags;
	int retries = 0;

	BUG_ON(!cpu_base->hres_active);
	cpu_base->nr_events++;
	dev->next_event = KTIME_MAX;

	raw_spin_lock_irqsave(&cpu_base->lock, flags);
	entry_time = now = hrtimer_update_base(cpu_base);
retry:
	cpu_base->in_hrtirq = 1;
	/*
	 * We set expires_next to KTIME_MAX here with cpu_base->lock
	 * held to prevent that a timer is enqueued in our queue via
	 * the migration code. This does not affect enqueueing of
	 * timers which run their callback and need to be requeued on
	 * this CPU.
	 */
	cpu_base->expires_next = KTIME_MAX;

	if (!ktime_before(now, cpu_base->softirq_expires_next)) {
		cpu_base->softirq_expires_next = KTIME_MAX;
		cpu_base->softirq_activated = 1;
		raise_softirq_irqoff(HRTIMER_SOFTIRQ);
	}

	__hrtimer_run_queues(cpu_base, now, flags, HRTIMER_ACTIVE_HARD);

	/* Reevaluate the clock bases for the [soft] next expiry */
	expires_next = hrtimer_update_next_event(cpu_base);
	/*
	 * Store the new expiry value so the migration code can verify
	 * against it.
	 */
	cpu_base->expires_next = expires_next;
	cpu_base->in_hrtirq = 0;
	raw_spin_unlock_irqrestore(&cpu_base->lock, flags);

	/* Reprogramming necessary ? */
	if (!tick_program_event(expires_next, 0)) {
		cpu_base->hang_detected = 0;
		return;
	}

	/*
	 * The next timer was already expired due to:
	 * - tracing
	 * - long lasting callbacks
	 * - being scheduled away when running in a VM
	 *
	 * We need to prevent that we loop forever in the hrtimer
	 * interrupt routine. We give it 3 attempts to avoid
	 * overreacting on some spurious event.
	 *
	 * Acquire base lock for updating the offsets and retrieving
	 * the current time.
	 */
	raw_spin_lock_irqsave(&cpu_base->lock, flags);
	now = hrtimer_update_base(cpu_base);
	cpu_base->nr_retries++;
	if (++retries < 3)
		goto retry;
	/*
	 * Give the system a chance to do something else than looping
	 * here. We stored the entry time, so we know exactly how long
	 * we spent here. We schedule the next event this amount of
	 * time away.
	 */
	cpu_base->nr_hangs++;
	cpu_base->hang_detected = 1;
	raw_spin_unlock_irqrestore(&cpu_base->lock, flags);

	delta = ktime_sub(now, entry_time);
	if ((unsigned int)delta > cpu_base->max_hang_time)
		cpu_base->max_hang_time = (unsigned int) delta;
	/*
	 * Limit it to a sensible value as we enforce a longer
	 * delay. Give the CPU at least 100ms to catch up.
	 */
	if (delta > 100 * NSEC_PER_MSEC)
		expires_next = ktime_add_ns(now, 100 * NSEC_PER_MSEC);
	else
		expires_next = ktime_add(now, delta);
	tick_program_event(expires_next, 1);
	pr_warn_once("hrtimer: interrupt took %llu ns\n", ktime_to_ns(delta));
}

/* called with interrupts disabled */
static inline void __hrtimer_peek_ahead_timers(void)
{
	struct tick_device *td;

	if (!hrtimer_hres_active())
		return;

	td = this_cpu_ptr(&tick_cpu_device);
	if (td && td->evtdev)
		hrtimer_interrupt(td->evtdev);
}

#else /* CONFIG_HIGH_RES_TIMERS */

static inline void __hrtimer_peek_ahead_timers(void) { }

#endif	/* !CONFIG_HIGH_RES_TIMERS */

/*
 * Called from run_local_timers in hardirq context every jiffy
 */
void hrtimer_run_queues(void)
{
	struct hrtimer_cpu_base *cpu_base = this_cpu_ptr(&hrtimer_bases);
	unsigned long flags;
	ktime_t now;

	if (__hrtimer_hres_active(cpu_base))
		return;

	/*
	 * This _is_ ugly: We have to check periodically, whether we
	 * can switch to highres and / or nohz mode. The clocksource
	 * switch happens with xtime_lock held. Notification from
	 * there only sets the check bit in the tick_oneshot code,
	 * otherwise we might deadlock vs. xtime_lock.
	 */
	if (tick_check_oneshot_change(!hrtimer_is_hres_enabled())) {
		hrtimer_switch_to_hres();
		return;
	}

	raw_spin_lock_irqsave(&cpu_base->lock, flags);
	now = hrtimer_update_base(cpu_base);

	if (!ktime_before(now, cpu_base->softirq_expires_next)) {
		cpu_base->softirq_expires_next = KTIME_MAX;
		cpu_base->softirq_activated = 1;
		raise_softirq_irqoff(HRTIMER_SOFTIRQ);
	}

	__hrtimer_run_queues(cpu_base, now, flags, HRTIMER_ACTIVE_HARD);
	raw_spin_unlock_irqrestore(&cpu_base->lock, flags);
}

/*
 * Sleep related functions:
 */
static enum hrtimer_restart hrtimer_wakeup(struct hrtimer *timer)
{
	struct hrtimer_sleeper *t =
		container_of(timer, struct hrtimer_sleeper, timer);
	struct task_struct *task = t->task;

	t->task = NULL;
	if (task)
		wake_up_process(task);

	return HRTIMER_NORESTART;
}

/**
 * hrtimer_sleeper_start_expires - Start a hrtimer sleeper timer
 * @sl:		sleeper to be started
 * @mode:	timer mode abs/rel
 *
 * Wrapper around hrtimer_start_expires() for hrtimer_sleeper based timers
 * to allow PREEMPT_RT to tweak the delivery mode (soft/hardirq context)
 */
void hrtimer_sleeper_start_expires(struct hrtimer_sleeper *sl,
				   enum hrtimer_mode mode)
{
	/*
	 * Make the enqueue delivery mode check work on RT. If the sleeper
	 * was initialized for hard interrupt delivery, force the mode bit.
	 * This is a special case for hrtimer_sleepers because
	 * hrtimer_init_sleeper() determines the delivery mode on RT so the
	 * fiddling with this decision is avoided at the call sites.
	 */
	if (IS_ENABLED(CONFIG_PREEMPT_RT) && sl->timer.is_hard)
		mode |= HRTIMER_MODE_HARD;

	hrtimer_start_expires(&sl->timer, mode);
}
EXPORT_SYMBOL_GPL(hrtimer_sleeper_start_expires);

static void __hrtimer_init_sleeper(struct hrtimer_sleeper *sl,
				   clockid_t clock_id, enum hrtimer_mode mode)
{
	/*
	 * On PREEMPT_RT enabled kernels hrtimers which are not explicitly
	 * marked for hard interrupt expiry mode are moved into soft
	 * interrupt context either for latency reasons or because the
	 * hrtimer callback takes regular spinlocks or invokes other
	 * functions which are not suitable for hard interrupt context on
	 * PREEMPT_RT.
	 *
	 * The hrtimer_sleeper callback is RT compatible in hard interrupt
	 * context, but there is a latency concern: Untrusted userspace can
	 * spawn many threads which arm timers for the same expiry time on
	 * the same CPU. That causes a latency spike due to the wakeup of
	 * a gazillion threads.
	 *
	 * OTOH, privileged real-time user space applications rely on the
	 * low latency of hard interrupt wakeups. If the current task is in
	 * a real-time scheduling class, mark the mode for hard interrupt
	 * expiry.
	 */
	if (IS_ENABLED(CONFIG_PREEMPT_RT)) {
		if (task_is_realtime(current) && !(mode & HRTIMER_MODE_SOFT))
			mode |= HRTIMER_MODE_HARD;
	}

	__hrtimer_init(&sl->timer, clock_id, mode);
	sl->timer.function = hrtimer_wakeup;
	sl->task = current;
}

/**
 * hrtimer_init_sleeper - initialize sleeper to the given clock
 * @sl:		sleeper to be initialized
 * @clock_id:	the clock to be used
 * @mode:	timer mode abs/rel
 */
void hrtimer_init_sleeper(struct hrtimer_sleeper *sl, clockid_t clock_id,
			  enum hrtimer_mode mode)
{
	debug_init(&sl->timer, clock_id, mode);
	__hrtimer_init_sleeper(sl, clock_id, mode);

}
EXPORT_SYMBOL_GPL(hrtimer_init_sleeper);

int nanosleep_copyout(struct restart_block *restart, struct timespec64 *ts)
{
	switch(restart->nanosleep.type) {
#ifdef CONFIG_COMPAT_32BIT_TIME
	case TT_COMPAT:
		if (put_old_timespec32(ts, restart->nanosleep.compat_rmtp))
			return -EFAULT;
		break;
#endif
	case TT_NATIVE:
		if (put_timespec64(ts, restart->nanosleep.rmtp))
			return -EFAULT;
		break;
	default:
		BUG();
	}
	return -ERESTART_RESTARTBLOCK;
}

static int __sched do_nanosleep(struct hrtimer_sleeper *t, enum hrtimer_mode mode)
{
	struct restart_block *restart;

	do {
		set_current_state(TASK_INTERRUPTIBLE);
		hrtimer_sleeper_start_expires(t, mode);

		if (likely(t->task))
			freezable_schedule();

		hrtimer_cancel(&t->timer);
		mode = HRTIMER_MODE_ABS;

	} while (t->task && !signal_pending(current));

	__set_current_state(TASK_RUNNING);

	if (!t->task)
		return 0;

	restart = &current->restart_block;
	if (restart->nanosleep.type != TT_NONE) {
		ktime_t rem = hrtimer_expires_remaining(&t->timer);
		struct timespec64 rmt;

		if (rem <= 0)
			return 0;
		rmt = ktime_to_timespec64(rem);

		return nanosleep_copyout(restart, &rmt);
	}
	return -ERESTART_RESTARTBLOCK;
}

static long __sched hrtimer_nanosleep_restart(struct restart_block *restart)
{
	struct hrtimer_sleeper t;
	int ret;

	hrtimer_init_sleeper_on_stack(&t, restart->nanosleep.clockid,
				      HRTIMER_MODE_ABS);
	hrtimer_set_expires_tv64(&t.timer, restart->nanosleep.expires);
	ret = do_nanosleep(&t, HRTIMER_MODE_ABS);
	destroy_hrtimer_on_stack(&t.timer);
	return ret;
}

long hrtimer_nanosleep(ktime_t rqtp, const enum hrtimer_mode mode,
		       const clockid_t clockid)
{
	struct restart_block *restart;
	struct hrtimer_sleeper t;
	int ret = 0;
	u64 slack;

	slack = current->timer_slack_ns;
	if (dl_task(current) || rt_task(current))
		slack = 0;

	hrtimer_init_sleeper_on_stack(&t, clockid, mode);
	hrtimer_set_expires_range_ns(&t.timer, rqtp, slack);
	ret = do_nanosleep(&t, mode);
	if (ret != -ERESTART_RESTARTBLOCK)
		goto out;

	/* Absolute timers do not update the rmtp value and restart: */
	if (mode == HRTIMER_MODE_ABS) {
		ret = -ERESTARTNOHAND;
		goto out;
	}

	restart = &current->restart_block;
	restart->nanosleep.clockid = t.timer.base->clockid;
	restart->nanosleep.expires = hrtimer_get_expires_tv64(&t.timer);
	set_restart_fn(restart, hrtimer_nanosleep_restart);
out:
	destroy_hrtimer_on_stack(&t.timer);
	return ret;
}

#ifdef CONFIG_64BIT

SYSCALL_DEFINE2(nanosleep, struct __kernel_timespec __user *, rqtp,
		struct __kernel_timespec __user *, rmtp)
{
	struct timespec64 tu;

	if (get_timespec64(&tu, rqtp))
		return -EFAULT;

	if (!timespec64_valid(&tu))
		return -EINVAL;

	current->restart_block.fn = do_no_restart_syscall;
	current->restart_block.nanosleep.type = rmtp ? TT_NATIVE : TT_NONE;
	current->restart_block.nanosleep.rmtp = rmtp;
	return hrtimer_nanosleep(timespec64_to_ktime(tu), HRTIMER_MODE_REL,
				 CLOCK_MONOTONIC);
}

#endif

#ifdef CONFIG_COMPAT_32BIT_TIME

SYSCALL_DEFINE2(nanosleep_time32, struct old_timespec32 __user *, rqtp,
		       struct old_timespec32 __user *, rmtp)
{
	struct timespec64 tu;

	if (get_old_timespec32(&tu, rqtp))
		return -EFAULT;

	if (!timespec64_valid(&tu))
		return -EINVAL;

	current->restart_block.fn = do_no_restart_syscall;
	current->restart_block.nanosleep.type = rmtp ? TT_COMPAT : TT_NONE;
	current->restart_block.nanosleep.compat_rmtp = rmtp;
	return hrtimer_nanosleep(timespec64_to_ktime(tu), HRTIMER_MODE_REL,
				 CLOCK_MONOTONIC);
}
#endif

/*
 * Functions related to boot-time initialization:
 */
int hrtimers_prepare_cpu(unsigned int cpu)
{
	struct hrtimer_cpu_base *cpu_base = &per_cpu(hrtimer_bases, cpu);
	int i;

	for (i = 0; i < HRTIMER_MAX_CLOCK_BASES; i++) {
		struct hrtimer_clock_base *clock_b = &cpu_base->clock_base[i];

		clock_b->cpu_base = cpu_base;
		seqcount_raw_spinlock_init(&clock_b->seq, &cpu_base->lock);
		timerqueue_init_head(&clock_b->active);
	}

	cpu_base->cpu = cpu;
	cpu_base->active_bases = 0;
	cpu_base->hres_active = 0;
	cpu_base->hang_detected = 0;
	cpu_base->next_timer = NULL;
	cpu_base->softirq_next_timer = NULL;
	cpu_base->expires_next = KTIME_MAX;
	cpu_base->softirq_expires_next = KTIME_MAX;
	cpu_base->online = 1;
	hrtimer_cpu_base_init_expiry_lock(cpu_base);
	return 0;
}

#ifdef CONFIG_HOTPLUG_CPU

static void migrate_hrtimer_list(struct hrtimer_clock_base *old_base,
				struct hrtimer_clock_base *new_base)
{
	struct hrtimer *timer;
	struct timerqueue_node *node;

	while ((node = timerqueue_getnext(&old_base->active))) {
		timer = container_of(node, struct hrtimer, node);
		BUG_ON(hrtimer_callback_running(timer));
		debug_deactivate(timer);

		/*
		 * Mark it as ENQUEUED not INACTIVE otherwise the
		 * timer could be seen as !active and just vanish away
		 * under us on another CPU
		 */
		__remove_hrtimer(timer, old_base, HRTIMER_STATE_ENQUEUED, 0);
		timer->base = new_base;
		/*
		 * Enqueue the timers on the new cpu. This does not
		 * reprogram the event device in case the timer
		 * expires before the earliest on this CPU, but we run
		 * hrtimer_interrupt after we migrated everything to
		 * sort out already expired timers and reprogram the
		 * event device.
		 */
		enqueue_hrtimer(timer, new_base, HRTIMER_MODE_ABS);
	}
}

int hrtimers_dead_cpu(unsigned int scpu)
{
	struct hrtimer_cpu_base *old_base, *new_base;
	int i;

	BUG_ON(cpu_online(scpu));
	tick_cancel_sched_timer(scpu);

	/*
	 * this BH disable ensures that raise_softirq_irqoff() does
	 * not wakeup ksoftirqd (and acquire the pi-lock) while
	 * holding the cpu_base lock
	 */
	local_bh_disable();
	local_irq_disable();
	old_base = &per_cpu(hrtimer_bases, scpu);
	new_base = this_cpu_ptr(&hrtimer_bases);
	/*
	 * The caller is globally serialized and nobody else
	 * takes two locks at once, deadlock is not possible.
	 */
	raw_spin_lock(&new_base->lock);
	raw_spin_lock_nested(&old_base->lock, SINGLE_DEPTH_NESTING);

	for (i = 0; i < HRTIMER_MAX_CLOCK_BASES; i++) {
		migrate_hrtimer_list(&old_base->clock_base[i],
				     &new_base->clock_base[i]);
	}

	/*
	 * The migration might have changed the first expiring softirq
	 * timer on this CPU. Update it.
	 */
	hrtimer_update_softirq_timer(new_base, false);

<<<<<<< HEAD
=======
	raw_spin_unlock(&new_base->lock);
	old_base->online = 0;
>>>>>>> 458ce51d
	raw_spin_unlock(&old_base->lock);
	raw_spin_unlock(&new_base->lock);

	/* Check, if we got expired work to do */
	__hrtimer_peek_ahead_timers();
	local_irq_enable();
	local_bh_enable();
	return 0;
}

#endif /* CONFIG_HOTPLUG_CPU */

void __init hrtimers_init(void)
{
	hrtimers_prepare_cpu(smp_processor_id());
	open_softirq(HRTIMER_SOFTIRQ, hrtimer_run_softirq);
}

/**
 * schedule_hrtimeout_range_clock - sleep until timeout
 * @expires:	timeout value (ktime_t)
 * @delta:	slack in expires timeout (ktime_t) for SCHED_OTHER tasks
 * @mode:	timer mode
 * @clock_id:	timer clock to be used
 */
int __sched
schedule_hrtimeout_range_clock(ktime_t *expires, u64 delta,
			       const enum hrtimer_mode mode, clockid_t clock_id)
{
	struct hrtimer_sleeper t;

	/*
	 * Optimize when a zero timeout value is given. It does not
	 * matter whether this is an absolute or a relative time.
	 */
	if (expires && *expires == 0) {
		__set_current_state(TASK_RUNNING);
		return 0;
	}

	/*
	 * A NULL parameter means "infinite"
	 */
	if (!expires) {
		schedule();
		return -EINTR;
	}

	/*
	 * Override any slack passed by the user if under
	 * rt contraints.
	 */
	if (rt_task(current))
		delta = 0;

	hrtimer_init_sleeper_on_stack(&t, clock_id, mode);
	hrtimer_set_expires_range_ns(&t.timer, *expires, delta);
	hrtimer_sleeper_start_expires(&t, mode);

	if (likely(t.task))
		schedule();

	hrtimer_cancel(&t.timer);
	destroy_hrtimer_on_stack(&t.timer);

	__set_current_state(TASK_RUNNING);

	return !t.task ? 0 : -EINTR;
}
EXPORT_SYMBOL_GPL(schedule_hrtimeout_range_clock);

/**
 * schedule_hrtimeout_range - sleep until timeout
 * @expires:	timeout value (ktime_t)
 * @delta:	slack in expires timeout (ktime_t) for SCHED_OTHER tasks
 * @mode:	timer mode
 *
 * Make the current task sleep until the given expiry time has
 * elapsed. The routine will return immediately unless
 * the current task state has been set (see set_current_state()).
 *
 * The @delta argument gives the kernel the freedom to schedule the
 * actual wakeup to a time that is both power and performance friendly
 * for regular (non RT/DL) tasks.
 * The kernel give the normal best effort behavior for "@expires+@delta",
 * but may decide to fire the timer earlier, but no earlier than @expires.
 *
 * You can set the task state as follows -
 *
 * %TASK_UNINTERRUPTIBLE - at least @timeout time is guaranteed to
 * pass before the routine returns unless the current task is explicitly
 * woken up, (e.g. by wake_up_process()).
 *
 * %TASK_INTERRUPTIBLE - the routine may return early if a signal is
 * delivered to the current task or the current task is explicitly woken
 * up.
 *
 * The current task state is guaranteed to be TASK_RUNNING when this
 * routine returns.
 *
 * Returns 0 when the timer has expired. If the task was woken before the
 * timer expired by a signal (only possible in state TASK_INTERRUPTIBLE) or
 * by an explicit wakeup, it returns -EINTR.
 */
int __sched schedule_hrtimeout_range(ktime_t *expires, u64 delta,
				     const enum hrtimer_mode mode)
{
	return schedule_hrtimeout_range_clock(expires, delta, mode,
					      CLOCK_MONOTONIC);
}
EXPORT_SYMBOL_GPL(schedule_hrtimeout_range);

/**
 * schedule_hrtimeout - sleep until timeout
 * @expires:	timeout value (ktime_t)
 * @mode:	timer mode
 *
 * Make the current task sleep until the given expiry time has
 * elapsed. The routine will return immediately unless
 * the current task state has been set (see set_current_state()).
 *
 * You can set the task state as follows -
 *
 * %TASK_UNINTERRUPTIBLE - at least @timeout time is guaranteed to
 * pass before the routine returns unless the current task is explicitly
 * woken up, (e.g. by wake_up_process()).
 *
 * %TASK_INTERRUPTIBLE - the routine may return early if a signal is
 * delivered to the current task or the current task is explicitly woken
 * up.
 *
 * The current task state is guaranteed to be TASK_RUNNING when this
 * routine returns.
 *
 * Returns 0 when the timer has expired. If the task was woken before the
 * timer expired by a signal (only possible in state TASK_INTERRUPTIBLE) or
 * by an explicit wakeup, it returns -EINTR.
 */
int __sched schedule_hrtimeout(ktime_t *expires,
			       const enum hrtimer_mode mode)
{
	return schedule_hrtimeout_range(expires, 0, mode);
}
EXPORT_SYMBOL_GPL(schedule_hrtimeout);<|MERGE_RESOLUTION|>--- conflicted
+++ resolved
@@ -2253,13 +2253,9 @@
 	 */
 	hrtimer_update_softirq_timer(new_base, false);
 
-<<<<<<< HEAD
-=======
 	raw_spin_unlock(&new_base->lock);
 	old_base->online = 0;
->>>>>>> 458ce51d
 	raw_spin_unlock(&old_base->lock);
-	raw_spin_unlock(&new_base->lock);
 
 	/* Check, if we got expired work to do */
 	__hrtimer_peek_ahead_timers();
