--- conflicted
+++ resolved
@@ -26,22 +26,11 @@
 	struct link_device *ld = &q->mld->link_dev;
 	unsigned long flags;
 
-<<<<<<< HEAD
-			/* Currently,
-			 * CP is not doing anything when CP receive req_ack
-			 * command from AP. So, we'll skip this scheme.
-			 */
-			/* send_req_ack(mld, dev); */
-			mif_info_limited("PKTPROC UL QUEUE %d tx_flowctrl=0x%04lx\n",
-				q->q_idx, ld->tx_flowctrl_mask);
-		}
-=======
 	spin_lock_irqsave(&ld->netif_lock, flags);
 	if (!atomic_read(&q->busy)) {
 		mif_info("Requested stop on PKTPROC UL QUEUE %d\n", q->q_idx);
 		atomic_set(&q->busy, 1);
 		stop_net_ifaces(ld, TXQ_STOP_MASK);
->>>>>>> b5f8c669
 	}
 	spin_unlock_irqrestore(&ld->netif_lock, flags);
 }
@@ -51,16 +40,7 @@
 	struct link_device *ld = &q->mld->link_dev;
 	unsigned long flags;
 
-<<<<<<< HEAD
-			if (ld->tx_flowctrl_mask == 0) {
-				resume_net_ifaces(ld);
-				mif_info_limited("PKTPROC UL QUEUE %d,\n"
-						"tx_flowctrl=0x%04lx\n",
-					q->q_idx, ld->tx_flowctrl_mask);
-			}
-=======
 	mif_info("Requested start on PKTPROC UL QUEUE %d\n", q->q_idx);
->>>>>>> b5f8c669
 
 	spin_lock_irqsave(&ld->netif_lock, flags);
 	atomic_set(&q->busy, 0);
@@ -107,22 +87,11 @@
 	if (!ld->is_ps_ch(rb->ch))
 		return;
 
-<<<<<<< HEAD
-			/* Currently,
-			 * CP is not doing anything when CP receive req_ack
-			 * command from AP. So, we'll skip this scheme.
-			 */
-			/* send_req_ack(mld, dev); */
-			mif_info_limited("%s, tx_flowctrl=0x%04lx\n",
-				rb->iod->name, ld->tx_flowctrl_mask);
-		}
-=======
 	spin_lock_irqsave(&ld->netif_lock, flags);
 	if (!atomic_read(&rb->busy)) {
 		mif_info("Requested stop on rb ch: %d name: %s\n", rb->ch, rb->iod->name);
 		atomic_set(&rb->busy, 1);
 		stop_net_ifaces(ld, TXQ_STOP_MASK);
->>>>>>> b5f8c669
 	}
 	spin_unlock_irqrestore(&ld->netif_lock, flags);
 }
@@ -132,16 +101,8 @@
 	struct link_device *ld = rb->ld;
 	unsigned long flags;
 
-<<<<<<< HEAD
-			if (ld->tx_flowctrl_mask == 0) {
-				resume_net_ifaces(ld);
-				mif_info_limited("%s, tx_flowctrl=0x%04lx\n",
-					rb->iod->name, ld->tx_flowctrl_mask);
-			}
-=======
 	if (!ld->is_ps_ch(rb->ch))
 		return;
->>>>>>> b5f8c669
 
 	mif_info("Requested start on rb ch: %d name: %s\n", rb->ch, rb->iod->name);
 
@@ -180,36 +141,6 @@
 
 void txq_stop(struct mem_link_device *mld, struct legacy_ipc_device *dev)
 {
-<<<<<<< HEAD
-#if IS_ENABLED(CONFIG_MODEM_IF_LEGACY_QOS)
-	if (dev->id == IPC_MAP_HPRIO_RAW && atomic_read(&dev->txq.busy) == 0) {
-#else
-	if (dev->id == IPC_MAP_NORM_RAW && atomic_read(&dev->txq.busy) == 0) {
-#endif
-		struct link_device *ld = &mld->link_dev;
-
-		if (!test_bit(TXQ_STOP_MASK, &ld->tx_flowctrl_mask)) {
-			unsigned long flags;
-
-			spin_lock_irqsave(&dev->txq.lock, flags);
-
-			atomic_set(&dev->txq.busy, 1);
-			set_bit(TXQ_STOP_MASK, &ld->tx_flowctrl_mask);
-			stop_net_ifaces(&mld->link_dev);
-
-			spin_unlock_irqrestore(&dev->txq.lock, flags);
-
-			send_req_ack(mld, dev);
-			mif_info_limited("%s: %s TXQ BUSY, tx_flowctrl_mask=0x%04lx\n",
-				ld->name, dev->name, ld->tx_flowctrl_mask);
-		}
-	}
-}
-
-void tx_flowctrl_suspend(struct mem_link_device *mld)
-{
-=======
->>>>>>> b5f8c669
 	struct link_device *ld = &mld->link_dev;
 	unsigned long flags;
 	bool ret = false;
@@ -217,38 +148,17 @@
 	if (dev->id == IPC_MAP_FMT)
 		return;
 
-<<<<<<< HEAD
-		mif_info_limited("%s: %s TX suspended, tx_flowctrl_mask=0x%04lx\n",
-			ld->name, dev->name, ld->tx_flowctrl_mask);
-=======
 	spin_lock_irqsave(&ld->netif_lock, flags);
 	if (!atomic_read(&dev->txq.busy)) {
 		mif_info("Requested stop on dev: %s\n", dev->name);
 		atomic_set(&dev->txq.busy, 1);
 		ret = stop_net_ifaces(ld, TXQ_STOP_MASK);
->>>>>>> b5f8c669
-	}
-	spin_unlock_irqrestore(&ld->netif_lock, flags);
-
-<<<<<<< HEAD
-			spin_lock_irqsave(&dev->txq.lock, flags);
-
-			atomic_set(&dev->txq.busy, 0);
-			clear_bit(TXQ_STOP_MASK, &ld->tx_flowctrl_mask);
-
-			if (ld->tx_flowctrl_mask == 0) {
-				resume_net_ifaces(&mld->link_dev);
-				mif_info_limited("%s:%s TXQ restart, tx_flowctrl_mask=0x%04lx\n",
-					ld->name, dev->name, ld->tx_flowctrl_mask);
-			}
-
-			spin_unlock_irqrestore(&dev->txq.lock, flags);
-		}
-=======
+	}
+	spin_unlock_irqrestore(&ld->netif_lock, flags);
+
 	if (ret) {
 		/* notify cp that legacy buffer is stuck. required for legacy only */
 		send_req_ack(mld, dev);
->>>>>>> b5f8c669
 	}
 }
 
@@ -257,28 +167,8 @@
 	struct link_device *ld = &mld->link_dev;
 	unsigned long flags;
 
-<<<<<<< HEAD
-	if (test_bit(TX_SUSPEND_MASK, &ld->tx_flowctrl_mask)) {
-		unsigned long flags;
-#if IS_ENABLED(CONFIG_MODEM_IF_LEGACY_QOS)
-		struct legacy_ipc_device *dev = mld->legacy_link_dev.dev[IPC_MAP_HPRIO_RAW];
-#else
-		struct legacy_ipc_device *dev = mld->legacy_link_dev.dev[IPC_MAP_NORM_RAW];
-#endif
-
-		spin_lock_irqsave(&dev->txq.lock, flags);
-
-		clear_bit(TX_SUSPEND_MASK, &ld->tx_flowctrl_mask);
-
-		if (ld->tx_flowctrl_mask == 0) {
-			resume_net_ifaces(&mld->link_dev);
-			mif_info_limited("%s:%s TX resumed, tx_flowctrl_mask=0x%04lx\n",
-				ld->name, dev->name, ld->tx_flowctrl_mask);
-		}
-=======
 	if (dev->id == IPC_MAP_FMT)
 		return;
->>>>>>> b5f8c669
 
 	mif_info("Requested start on dev: %s\n", dev->name);
 
