# SPDX-License-Identifier: GPL-2.0-only
# ===========================================================================
# Module final link
# ===========================================================================

PHONY := __modfinal
__modfinal:

include include/config/auto.conf
include $(srctree)/scripts/Kbuild.include

# for c_flags and mod-prelink-ext
include $(srctree)/scripts/Makefile.lib

# find all modules listed in modules.order
modules := $(sort $(shell cat $(MODORDER)))

__modfinal: $(modules)
	@:

# modname and part-of-module are set to make c_flags define proper module flags
modname = $(notdir $(@:.mod.o=))
part-of-module = y

quiet_cmd_cc_o_c = CC [M]  $@
      cmd_cc_o_c = $(CC) $(filter-out $(CC_FLAGS_CFI), $(c_flags)) -c -o $@ $<

%.mod.o: %.mod.c FORCE
	$(call if_changed_dep,cc_o_c)

ARCH_POSTLINK := $(wildcard $(srctree)/arch/$(SRCARCH)/Makefile.postlink)

<<<<<<< HEAD
ifdef CONFIG_LTO_CLANG
# With CONFIG_LTO_CLANG, reuse the object file we compiled for modpost to
# avoid a second slow LTO link
prelink-ext := .lto

# ELF processing was skipped earlier because we didn't have native code,
# so let's now process the prelinked binary before we link the module.

ifdef CONFIG_STACK_VALIDATION
ifneq ($(SKIP_STACK_VALIDATION),1)
cmd_ld_ko_o +=								\
	$(objtree)/tools/objtool/objtool $(objtool_args)		\
		$(@:.ko=$(prelink-ext).o);

endif # SKIP_STACK_VALIDATION
endif # CONFIG_STACK_VALIDATION

endif # CONFIG_LTO_CLANG

=======
>>>>>>> b250e6d1
quiet_cmd_ld_ko_o = LD [M]  $@
      cmd_ld_ko_o +=							\
	$(LD) -r $(KBUILD_LDFLAGS)					\
		$(KBUILD_LDFLAGS_MODULE) $(LDFLAGS_MODULE)		\
		-T scripts/module.lds -o $@ $(filter %.o, $^);		\
	$(if $(ARCH_POSTLINK), $(MAKE) -f $(ARCH_POSTLINK) $@, true)

quiet_cmd_btf_ko = BTF [M] $@
      cmd_btf_ko = 							\
	if [ -f vmlinux ]; then						\
		LLVM_OBJCOPY="$(OBJCOPY)" $(PAHOLE) -J --btf_base vmlinux $@; \
	else								\
		printf "Skipping BTF generation for %s due to unavailability of vmlinux\n" $@ 1>&2; \
	fi;

# Same as newer-prereqs, but allows to exclude specified extra dependencies
newer_prereqs_except = $(filter-out $(PHONY) $(1),$?)

# Same as if_changed, but allows to exclude specified extra dependencies
if_changed_except = $(if $(call newer_prereqs_except,$(2))$(cmd-check),      \
	$(cmd);                                                              \
	printf '%s\n' 'cmd_$@ := $(make-cmd)' > $(dot-target).cmd, @:)


# Re-generate module BTFs if either module's .ko or vmlinux changed
$(modules): %.ko: %$(mod-prelink-ext).o %.mod.o scripts/module.lds $(if $(KBUILD_BUILTIN),vmlinux) FORCE
	+$(call if_changed_except,ld_ko_o,vmlinux)
ifdef CONFIG_DEBUG_INFO_BTF_MODULES
	+$(if $(newer-prereqs),$(call cmd,btf_ko))
endif

targets += $(modules) $(modules:.ko=.mod.o)

# Add FORCE to the prequisites of a target to force it to be always rebuilt.
# ---------------------------------------------------------------------------

PHONY += FORCE
FORCE:

# Read all saved command lines and dependencies for the $(targets) we
# may be building above, using $(if_changed{,_dep}). As an
# optimization, we don't need to read them if the target does not
# exist, we will rebuild anyway in that case.

existing-targets := $(wildcard $(sort $(targets)))

-include $(foreach f,$(existing-targets),$(dir $(f)).$(notdir $(f)).cmd)

.PHONY: $(PHONY)<|MERGE_RESOLUTION|>--- conflicted
+++ resolved
@@ -30,28 +30,6 @@
 
 ARCH_POSTLINK := $(wildcard $(srctree)/arch/$(SRCARCH)/Makefile.postlink)
 
-<<<<<<< HEAD
-ifdef CONFIG_LTO_CLANG
-# With CONFIG_LTO_CLANG, reuse the object file we compiled for modpost to
-# avoid a second slow LTO link
-prelink-ext := .lto
-
-# ELF processing was skipped earlier because we didn't have native code,
-# so let's now process the prelinked binary before we link the module.
-
-ifdef CONFIG_STACK_VALIDATION
-ifneq ($(SKIP_STACK_VALIDATION),1)
-cmd_ld_ko_o +=								\
-	$(objtree)/tools/objtool/objtool $(objtool_args)		\
-		$(@:.ko=$(prelink-ext).o);
-
-endif # SKIP_STACK_VALIDATION
-endif # CONFIG_STACK_VALIDATION
-
-endif # CONFIG_LTO_CLANG
-
-=======
->>>>>>> b250e6d1
 quiet_cmd_ld_ko_o = LD [M]  $@
       cmd_ld_ko_o +=							\
 	$(LD) -r $(KBUILD_LDFLAGS)					\
